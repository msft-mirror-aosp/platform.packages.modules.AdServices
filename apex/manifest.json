{
  "name": "com.android.adservices",
<<<<<<< HEAD
  "version": 330210000
=======
  "version": 330000000
>>>>>>> fa16dcc3
}<|MERGE_RESOLUTION|>--- conflicted
+++ resolved
@@ -1,8 +1,4 @@
 {
   "name": "com.android.adservices",
-<<<<<<< HEAD
-  "version": 330210000
-=======
-  "version": 330000000
->>>>>>> fa16dcc3
+  "version": 330310000
 }