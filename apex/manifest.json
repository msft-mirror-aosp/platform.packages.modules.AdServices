--- conflicted
+++ resolved
@@ -1,8 +1,4 @@
 {
   "name": "com.android.adservices",
-<<<<<<< HEAD
-  "version": 330310000
-=======
-  "version": 330090000
->>>>>>> fdf06907
+  "version": 330410000
 }