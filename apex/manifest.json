--- conflicted
+++ resolved
@@ -1,8 +1,4 @@
 {
   "name": "com.android.adservices",
-<<<<<<< HEAD
-  "version": 330311000
-=======
-  "version": 330000000
->>>>>>> a2112044
+  "version": 330410000
 }