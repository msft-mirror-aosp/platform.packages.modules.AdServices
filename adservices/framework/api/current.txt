// Signature format: 2.0
package android.adservices {

  public class AdServicesApiUtil {
    method public static int getAdServicesApiState();
    field public static final int ADSERVICES_API_STATE_DISABLED = 0; // 0x0
    field public static final int ADSERVICES_API_STATE_ENABLED = 1; // 0x1
  }

  public class AdServicesVersion {
    field public static final int API_VERSION;
<<<<<<< HEAD
  }

}

package android.adservices.exceptions {

  public class AdServicesException extends java.lang.Exception {
    ctor public AdServicesException(@Nullable String, @Nullable Throwable);
    ctor public AdServicesException(@Nullable String);
  }

  public class GetTopicsException extends android.adservices.exceptions.AdServicesException {
    ctor public GetTopicsException(@android.adservices.topics.TopicsManager.ResultCode int);
    ctor public GetTopicsException(@android.adservices.topics.TopicsManager.ResultCode int, @Nullable String);
    ctor public GetTopicsException(@android.adservices.topics.TopicsManager.ResultCode int, @Nullable String, @Nullable Throwable);
    method @android.adservices.topics.TopicsManager.ResultCode public int getResultCode();
  }

}

package android.adservices.topics {

  public class GetTopicsRequest {
    method @NonNull public String getSdkName();
  }

  public static final class GetTopicsRequest.Builder {
    ctor public GetTopicsRequest.Builder();
    method @NonNull public android.adservices.topics.GetTopicsRequest build();
    method @NonNull public android.adservices.topics.GetTopicsRequest.Builder setSdkName(@NonNull String);
  }

  public class GetTopicsResponse {
    method public java.util.List<java.lang.Long> getModelVersions();
    method public java.util.List<java.lang.Long> getTaxonomyVersions();
    method @NonNull public java.util.List<java.lang.String> getTopics();
  }

  public static final class GetTopicsResponse.Builder {
    ctor public GetTopicsResponse.Builder();
    method @NonNull public android.adservices.topics.GetTopicsResponse build();
    method @NonNull public android.adservices.topics.GetTopicsResponse.Builder setModelVersions(@NonNull java.util.List<java.lang.Long>);
    method @NonNull public android.adservices.topics.GetTopicsResponse.Builder setTaxonomyVersions(@NonNull java.util.List<java.lang.Long>);
    method @NonNull public android.adservices.topics.GetTopicsResponse.Builder setTopics(@NonNull java.util.List<java.lang.String>);
  }

  public class TopicsManager {
    method @NonNull public void getTopics(@NonNull android.adservices.topics.GetTopicsRequest, @NonNull java.util.concurrent.Executor, @NonNull android.os.OutcomeReceiver<android.adservices.topics.GetTopicsResponse,android.adservices.exceptions.GetTopicsException>);
    field public static final int RESULT_INTERNAL_ERROR = 1; // 0x1
    field public static final int RESULT_INVALID_ARGUMENT = 2; // 0x2
    field public static final int RESULT_IO_ERROR = 3; // 0x3
    field public static final int RESULT_OK = 0; // 0x0
    field public static final int RESULT_RATE_LIMIT_REACHED = 4; // 0x4
    field public static final String TOPICS_SERVICE = "topics_service";
  }

  @IntDef({android.adservices.topics.TopicsManager.RESULT_OK, android.adservices.topics.TopicsManager.RESULT_INTERNAL_ERROR, android.adservices.topics.TopicsManager.RESULT_INVALID_ARGUMENT, android.adservices.topics.TopicsManager.RESULT_IO_ERROR, android.adservices.topics.TopicsManager.RESULT_RATE_LIMIT_REACHED}) @java.lang.annotation.Retention(java.lang.annotation.RetentionPolicy.SOURCE) public static @interface TopicsManager.ResultCode {
=======
>>>>>>> a2112044
  }

}
<|MERGE_RESOLUTION|>--- conflicted
+++ resolved
@@ -1,74 +1,8 @@
 // Signature format: 2.0
 package android.adservices {
 
-  public class AdServicesApiUtil {
-    method public static int getAdServicesApiState();
-    field public static final int ADSERVICES_API_STATE_DISABLED = 0; // 0x0
-    field public static final int ADSERVICES_API_STATE_ENABLED = 1; // 0x1
-  }
-
   public class AdServicesVersion {
     field public static final int API_VERSION;
-<<<<<<< HEAD
   }
 
 }
-
-package android.adservices.exceptions {
-
-  public class AdServicesException extends java.lang.Exception {
-    ctor public AdServicesException(@Nullable String, @Nullable Throwable);
-    ctor public AdServicesException(@Nullable String);
-  }
-
-  public class GetTopicsException extends android.adservices.exceptions.AdServicesException {
-    ctor public GetTopicsException(@android.adservices.topics.TopicsManager.ResultCode int);
-    ctor public GetTopicsException(@android.adservices.topics.TopicsManager.ResultCode int, @Nullable String);
-    ctor public GetTopicsException(@android.adservices.topics.TopicsManager.ResultCode int, @Nullable String, @Nullable Throwable);
-    method @android.adservices.topics.TopicsManager.ResultCode public int getResultCode();
-  }
-
-}
-
-package android.adservices.topics {
-
-  public class GetTopicsRequest {
-    method @NonNull public String getSdkName();
-  }
-
-  public static final class GetTopicsRequest.Builder {
-    ctor public GetTopicsRequest.Builder();
-    method @NonNull public android.adservices.topics.GetTopicsRequest build();
-    method @NonNull public android.adservices.topics.GetTopicsRequest.Builder setSdkName(@NonNull String);
-  }
-
-  public class GetTopicsResponse {
-    method public java.util.List<java.lang.Long> getModelVersions();
-    method public java.util.List<java.lang.Long> getTaxonomyVersions();
-    method @NonNull public java.util.List<java.lang.String> getTopics();
-  }
-
-  public static final class GetTopicsResponse.Builder {
-    ctor public GetTopicsResponse.Builder();
-    method @NonNull public android.adservices.topics.GetTopicsResponse build();
-    method @NonNull public android.adservices.topics.GetTopicsResponse.Builder setModelVersions(@NonNull java.util.List<java.lang.Long>);
-    method @NonNull public android.adservices.topics.GetTopicsResponse.Builder setTaxonomyVersions(@NonNull java.util.List<java.lang.Long>);
-    method @NonNull public android.adservices.topics.GetTopicsResponse.Builder setTopics(@NonNull java.util.List<java.lang.String>);
-  }
-
-  public class TopicsManager {
-    method @NonNull public void getTopics(@NonNull android.adservices.topics.GetTopicsRequest, @NonNull java.util.concurrent.Executor, @NonNull android.os.OutcomeReceiver<android.adservices.topics.GetTopicsResponse,android.adservices.exceptions.GetTopicsException>);
-    field public static final int RESULT_INTERNAL_ERROR = 1; // 0x1
-    field public static final int RESULT_INVALID_ARGUMENT = 2; // 0x2
-    field public static final int RESULT_IO_ERROR = 3; // 0x3
-    field public static final int RESULT_OK = 0; // 0x0
-    field public static final int RESULT_RATE_LIMIT_REACHED = 4; // 0x4
-    field public static final String TOPICS_SERVICE = "topics_service";
-  }
-
-  @IntDef({android.adservices.topics.TopicsManager.RESULT_OK, android.adservices.topics.TopicsManager.RESULT_INTERNAL_ERROR, android.adservices.topics.TopicsManager.RESULT_INVALID_ARGUMENT, android.adservices.topics.TopicsManager.RESULT_IO_ERROR, android.adservices.topics.TopicsManager.RESULT_RATE_LIMIT_REACHED}) @java.lang.annotation.Retention(java.lang.annotation.RetentionPolicy.SOURCE) public static @interface TopicsManager.ResultCode {
-=======
->>>>>>> a2112044
-  }
-
-}
