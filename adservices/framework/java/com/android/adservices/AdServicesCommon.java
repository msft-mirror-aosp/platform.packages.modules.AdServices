--- conflicted
+++ resolved
@@ -15,15 +15,10 @@
  */
 package com.android.adservices;
 
-import android.adservices.FlagsConstants;
 import android.adservices.adid.AdIdProviderService;
 import android.adservices.appsetid.AppSetIdProviderService;
 import android.adservices.cobalt.AdServicesCobaltUploadService;
-<<<<<<< HEAD
-import android.annotation.FlaggedApi;
-=======
 import android.adservices.extdata.AdServicesExtDataStorageService;
->>>>>>> 376c6d7b
 import android.content.pm.ResolveInfo;
 import android.content.pm.ServiceInfo;
 
@@ -50,10 +45,13 @@
     public static final String ACTION_AD_SELECTION_SERVICE =
             "android.adservices.adselection.AD_SELECTION_SERVICE";
 
-    /** Intent action to discover the protected signals service in the APK. */
-    @FlaggedApi(FlagsConstants.KEY_PROTECTED_SIGNALS_SERVICE_KILL_SWITCH)
+    /**
+     * Intent action to discover the protected signals service in the APK.
+     *
+     * @hide
+     */
     public static final String ACTION_PROTECTED_SIGNALS_SERVICE =
-            "android.adservices.signals.PROTECTED_SIGNALS_SERVICE";
+            "android.adservices.adselection.PROTECTED_SIGNALS_SERVICE";
 
     /** Intent action to discover the Measurement service in the APK. */
     public static final String ACTION_MEASUREMENT_SERVICE =
