--- conflicted
+++ resolved
@@ -176,23 +176,12 @@
      * <p>This error may be considered similar to {@link IllegalArgumentException}.
      */
     public static final int STATUS_ENCRYPTION_FAILURE = 19;
-<<<<<<< HEAD
-=======
 
     /**
      * The caller is not authorized to make this call because the package is not in the allowlist.
      *
      * <p>This error may be considered similar to {@link SecurityException}.
      */
-    public static final int STATUS_CALLER_NOT_ALLOWED_PACKAGE_NOT_IN_ALLOWLIST = 20;
->>>>>>> 522b38ba
-
-    /**
-     * The caller is not authorized to make this call because the package is not in the allowlist.
-     *
-     * <p>This error may be considered similar to {@link SecurityException}.
-     */
-<<<<<<< HEAD
     public static final int STATUS_CALLER_NOT_ALLOWED_PACKAGE_NOT_IN_ALLOWLIST = 20;
 
     /**
@@ -230,37 +219,6 @@
      * <p>This error may be considered similar to {@link SecurityException}.
      */
     public static final int STATUS_CALLER_NOT_ALLOWED_MANIFEST_ADSERVICES_CONFIG_NO_PERMISSION = 25;
-=======
-    public static final int STATUS_CALLER_NOT_ALLOWED_PACKAGE_BLOCKLISTED = 21;
-
-    /**
-     * The caller is not authorized to make this call because enrollment data can't be found.
-     *
-     * <p>This error may be considered similar to {@link SecurityException}.
-     */
-    public static final int STATUS_CALLER_NOT_ALLOWED_ENROLLMENT_MATCH_NOT_FOUND = 22;
-
-    /**
-     * The caller is not authorized to make this call because enrollment ID is invalid.
-     *
-     * <p>This error may be considered similar to {@link SecurityException}.
-     */
-    public static final int STATUS_CALLER_NOT_ALLOWED_ENROLLMENT_INVALID_ID = 23;
-
-    /**
-     * The caller is not authorized to make this call because enrollment ID is in the blocklist.
-     *
-     * <p>This error may be considered similar to {@link SecurityException}.
-     */
-    public static final int STATUS_CALLER_NOT_ALLOWED_ENROLLMENT_BLOCKLISTED = 24;
-
-    /**
-     * The caller is not authorized to make this call because permission was not requested in the
-     * manifest.
-     *
-     * <p>This error may be considered similar to {@link SecurityException}.
-     */
-    public static final int STATUS_CALLER_NOT_ALLOWED_MANIFEST_ADSERVICES_CONFIG_NO_PERMISSION = 25;
 
     /**
      * AdServices activity is disabled.
@@ -268,7 +226,6 @@
      * <p>This error may be considered similar to {@link IllegalStateException}.
      */
     public static final int STATUS_ADSERVICES_ACTIVITY_DISABLED = 26;
->>>>>>> 522b38ba
 
     /**
      * The failure reason has not been set. Keep unset failure reason the lowest value of the
