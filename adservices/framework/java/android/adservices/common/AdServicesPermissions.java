/*
 * Copyright (C) 2022 The Android Open Source Project
 *
 * Licensed under the Apache License, Version 2.0 (the "License");
 * you may not use this file except in compliance with the License.
 * You may obtain a copy of the License at
 *
 *      http://www.apache.org/licenses/LICENSE-2.0
 *
 * Unless required by applicable law or agreed to in writing, software
 * distributed under the License is distributed on an "AS IS" BASIS,
 * WITHOUT WARRANTIES OR CONDITIONS OF ANY KIND, either express or implied.
 * See the License for the specific language governing permissions and
 * limitations under the License.
 */

package android.adservices.common;

import android.adservices.FlagsConstants;
import android.annotation.FlaggedApi;
import android.annotation.SystemApi;

/** Permissions used by the AdServices APIs. */
public class AdServicesPermissions {
    private AdServicesPermissions() {}

    private static final String KEY_AD_ID_CACHE_ENABLED = FlagsConstants.KEY_AD_ID_CACHE_ENABLED;

    /** This permission needs to be declared by the caller of Topics APIs. */
    public static final String ACCESS_ADSERVICES_TOPICS =
            "android.permission.ACCESS_ADSERVICES_TOPICS";

    /** This permission needs to be declared by the caller of Attribution APIs. */
    public static final String ACCESS_ADSERVICES_ATTRIBUTION =
            "android.permission.ACCESS_ADSERVICES_ATTRIBUTION";

    /** This permission needs to be declared by the caller of Custom Audiences APIs. */
    public static final String ACCESS_ADSERVICES_CUSTOM_AUDIENCE =
            "android.permission.ACCESS_ADSERVICES_CUSTOM_AUDIENCE";

    /**
     * This permission needs to be declared by the caller of Protected Signals APIs.
     *
     * @hide
     */
    public static final String ACCESS_ADSERVICES_PROTECTED_SIGNALS =
            "android.permission.ACCESS_ADSERVICES_PROTECTED_SIGNALS";

    /** This permission needs to be declared by the caller of Advertising ID APIs. */
    public static final String ACCESS_ADSERVICES_AD_ID =
            "android.permission.ACCESS_ADSERVICES_AD_ID";

    /**
     * This is a signature permission that needs to be declared by the AdServices apk to access API
     * for AdID provided by another provider service. The signature permission is required to make
     * sure that only AdServices is permitted to access this api.
     *
     * @hide
     */
    @SystemApi
    public static final String ACCESS_PRIVILEGED_AD_ID =
            "android.permission.ACCESS_PRIVILEGED_AD_ID";

    /**
     * This is a signature permission needs to be declared by the AdServices apk to access API for
     * AppSetId provided by another provider service. The signature permission is required to make
     * sure that only AdServices is permitted to access this api.
     *
     * @hide
     */
    @SystemApi
    public static final String ACCESS_PRIVILEGED_APP_SET_ID =
            "android.permission.ACCESS_PRIVILEGED_APP_SET_ID";

    /**
     * The permission that lets it modify AdService's enablement state modification API.
     *
     * @hide
     */
    @SystemApi
    public static final String MODIFY_ADSERVICES_STATE =
            "android.permission.MODIFY_ADSERVICES_STATE";

    /**
     * The permission that lets it modify AdService's enablement state modification API on S-.
     *
     * @hide
     */
    @SystemApi
    public static final String MODIFY_ADSERVICES_STATE_COMPAT =
            "android.permission.MODIFY_ADSERVICES_STATE_COMPAT";

    /**
     * The permission that lets it access AdService's enablement state modification API.
     *
     * @hide
     */
    @SystemApi
    public static final String ACCESS_ADSERVICES_STATE =
            "android.permission.ACCESS_ADSERVICES_STATE";

    /**
     * The permission that lets it access AdService's enablement state modification API on S-.
     *
     * @hide
     */
    @SystemApi
    public static final String ACCESS_ADSERVICES_STATE_COMPAT =
            "android.permission.ACCESS_ADSERVICES_STATE_COMPAT";

    /**
     * The permission needed to call AdServicesManager APIs
     *
     * @hide
     */
    public static final String ACCESS_ADSERVICES_MANAGER =
            "android.permission.ACCESS_ADSERVICES_MANAGER";

    /**
     * This is a signature permission needs to be declared by the AdServices apk to access API for
     * AdServices Cobalt upload service provided by another provider service. The signature
     * permission is required to make sure that only AdServices is permitted to access this api.
     *
     * @hide
     */
    @SystemApi
    public static final String ACCESS_PRIVILEGED_ADSERVICES_COBALT_UPLOAD =
            "android.permission.ACCESS_PRIVILEGED_AD_SERVICES_COBALT_UPLOAD";

    /**
     * The permission that allows calling updating AdId Cache API via Common Service.
     *
     * @hide
     */
<<<<<<< HEAD
    // @SystemApi
    @FlaggedApi(FlagsConstants.KEY_AD_ID_CACHE_ENABLED)
=======
    @SystemApi
    @FlaggedApi(KEY_AD_ID_CACHE_ENABLED)
>>>>>>> 7451c1cd
    public static final String UPDATE_PRIVILEGED_AD_ID =
            "android.permission.UPDATE_PRIVILEGED_AD_ID";

    /**
     * The permission that allows calling updating AdId Cache API via Common Service on S-.
     *
     * @hide
     */
<<<<<<< HEAD
    // @SystemApi
    @FlaggedApi(FlagsConstants.KEY_AD_ID_CACHE_ENABLED)
=======
    @SystemApi
    @FlaggedApi(KEY_AD_ID_CACHE_ENABLED)
>>>>>>> 7451c1cd
    public static final String UPDATE_PRIVILEGED_AD_ID_COMPAT =
            "android.permission.UPDATE_PRIVILEGED_AD_ID_COMPAT";
}<|MERGE_RESOLUTION|>--- conflicted
+++ resolved
@@ -132,13 +132,8 @@
      *
      * @hide
      */
-<<<<<<< HEAD
-    // @SystemApi
-    @FlaggedApi(FlagsConstants.KEY_AD_ID_CACHE_ENABLED)
-=======
     @SystemApi
     @FlaggedApi(KEY_AD_ID_CACHE_ENABLED)
->>>>>>> 7451c1cd
     public static final String UPDATE_PRIVILEGED_AD_ID =
             "android.permission.UPDATE_PRIVILEGED_AD_ID";
 
@@ -147,13 +142,8 @@
      *
      * @hide
      */
-<<<<<<< HEAD
-    // @SystemApi
-    @FlaggedApi(FlagsConstants.KEY_AD_ID_CACHE_ENABLED)
-=======
     @SystemApi
     @FlaggedApi(KEY_AD_ID_CACHE_ENABLED)
->>>>>>> 7451c1cd
     public static final String UPDATE_PRIVILEGED_AD_ID_COMPAT =
             "android.permission.UPDATE_PRIVILEGED_AD_ID_COMPAT";
 }