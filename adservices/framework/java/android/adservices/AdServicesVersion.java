--- conflicted
+++ resolved
@@ -31,10 +31,7 @@
     /**
      * The API version of this AdServices API.
      */
-<<<<<<< HEAD
-=======
     @SuppressLint("CompileTimeConstant")
->>>>>>> a2112044
     public static final int API_VERSION;
 
     static {
