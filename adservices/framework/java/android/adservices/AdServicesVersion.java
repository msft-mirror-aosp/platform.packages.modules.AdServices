--- conflicted
+++ resolved
@@ -31,10 +31,7 @@
     /**
      * The API version of this AdServices API.
      */
-<<<<<<< HEAD
-=======
     @SuppressLint("CompileTimeConstant")
->>>>>>> fa16dcc3
     public static final int API_VERSION;
 
     static {
