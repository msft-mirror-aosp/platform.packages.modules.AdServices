/*
 * Copyright (C) 2022 The Android Open Source Project
 *
 * Licensed under the Apache License, Version 2.0 (the "License");
 * you may not use this file except in compliance with the License.
 * You may obtain a copy of the License at
 *
 *      http://www.apache.org/licenses/LICENSE-2.0
 *
 * Unless required by applicable law or agreed to in writing, software
 * distributed under the License is distributed on an "AS IS" BASIS,
 * WITHOUT WARRANTIES OR CONDITIONS OF ANY KIND, either express or implied.
 * See the License for the specific language governing permissions and
 * limitations under the License.
 */
package com.android.adservices.measurement;

import static org.junit.Assert.assertThrows;
import static org.junit.Assert.assertTrue;
import static org.mockito.ArgumentMatchers.any;
import static org.mockito.Mockito.after;
import static org.mockito.Mockito.doAnswer;
import static org.mockito.Mockito.doNothing;
import static org.mockito.Mockito.doReturn;
import static org.mockito.Mockito.doThrow;
import static org.mockito.Mockito.mock;
import static org.mockito.Mockito.spy;
import static org.mockito.Mockito.verify;
import static org.mockito.Mockito.when;

import android.adservices.measurement.DeletionParam;
import android.adservices.measurement.DeletionRequest;
import android.adservices.measurement.IMeasurementService;
import android.adservices.measurement.MeasurementManager;
import android.adservices.measurement.RegistrationRequest;
import android.adservices.measurement.WebSourceParams;
import android.adservices.measurement.WebSourceRegistrationRequest;
import android.adservices.measurement.WebSourceRegistrationRequestInternal;
import android.adservices.measurement.WebTriggerParams;
import android.adservices.measurement.WebTriggerRegistrationRequest;
import android.adservices.measurement.WebTriggerRegistrationRequestInternal;
import android.app.sdksandbox.SandboxedSdkContext;
import android.content.Context;
import android.net.Uri;
import android.os.OutcomeReceiver;
import android.os.RemoteException;

import androidx.annotation.NonNull;
import androidx.test.core.app.ApplicationProvider;

import com.android.adservices.common.CompatAdServicesTestUtils;
import com.android.compatibility.common.util.ShellUtils;
import com.android.modules.utils.build.SdkLevel;

import org.junit.After;
import org.junit.Assert;
import org.junit.Assume;
import org.junit.Before;
import org.junit.Test;
import org.mockito.ArgumentCaptor;
import org.mockito.stubbing.Answer;

import java.util.Collections;
import java.util.concurrent.CompletableFuture;
import java.util.concurrent.CountDownLatch;
import java.util.concurrent.Executor;
import java.util.concurrent.Executors;
import java.util.concurrent.TimeUnit;
import java.util.concurrent.TimeoutException;

public class MeasurementManagerTest {
    private static final String CLIENT_PACKAGE_NAME = "com.android.adservices.endtoendtest";
    private static final long TIMEOUT = 5000L;
    private static final long CALLBACK_TIMEOUT = 100L;

    protected static final Context sContext = ApplicationProvider.getApplicationContext();
    private static final Executor CALLBACK_EXECUTOR = Executors.newCachedThreadPool();
    private static final SandboxedSdkContext sSandboxedSdkContext =
            new SandboxedSdkContext(
                    sContext,
                    sContext.getClassLoader(),
                    CLIENT_PACKAGE_NAME,
                    sContext.getApplicationInfo(),
                    "sdkName",
                    /* sdkCeDataDir = */ null,
                    /* sdkDeDataDir = */ null,
                    /* isCustomizedSdkContext = */ false);

    private String mPreviousAppAllowList;

    private String getPackageName() {
        return SdkLevel.isAtLeastT()
                ? "com.android.adservices.endtoendtest"
                : "com.android.adextservices.endtoendtest";
    }

    private MeasurementManager getMeasurementManager() {
        return spy(MeasurementManager.get(sContext));
    }

    @Before
    public void setUp() throws TimeoutException {
        mPreviousAppAllowList =
                CompatAdServicesTestUtils.getAndOverridePpapiAppAllowList(
                        sContext.getPackageName());
    }

    @After
    public void tearDown() {
        CompatAdServicesTestUtils.setPpapiAppAllowList(mPreviousAppAllowList);
        resetOverrideConsentManagerDebugMode();
    }

    @Test
    public void testRegisterSource_callingApp_expectedAttributionSource() throws Exception {
        MeasurementManager mm = getMeasurementManager();
        IMeasurementService mockService = mock(IMeasurementService.class);
        doReturn(mockService).when(mm).getService();
        ArgumentCaptor<RegistrationRequest> captor =
                ArgumentCaptor.forClass(RegistrationRequest.class);
        CountDownLatch countDownLatch = new CountDownLatch(1);
        Answer<Void> answer =
                (invocation) -> {
                    countDownLatch.countDown();
                    return null;
                };
        doAnswer(answer).when(mockService).register(captor.capture(), any(), any());

        mm.registerSource(
                Uri.parse("https://example.com"),
                /* inputEvent = */ null,
                /* executor = */ null,
                /* callback = */ null);

        assertTrue(countDownLatch.await(TIMEOUT, TimeUnit.MILLISECONDS));
        Assert.assertNotNull(captor.getValue().getAppPackageName());
        Assert.assertEquals(getPackageName(), captor.getValue().getAppPackageName());
    }

    @Test
    public void testRegisterSource_BindServiceFailure_propagateErrorCallback() {
        MeasurementManager measurementManager = getMeasurementManager();
        when(measurementManager.getService()).thenThrow(new IllegalStateException());
        OutcomeReceiver callback = mock(OutcomeReceiver.class);
        measurementManager.registerSource(
                Uri.parse("https://example.com"),
                /* inputEvent = */ null,
                /* executor = */ CALLBACK_EXECUTOR,
                /* callback = */ callback);

        verify(callback, after(CALLBACK_TIMEOUT)).onError(any());
    }

    @Test
<<<<<<< HEAD
=======
    public void testRegisterSource_adIdEnabled_register() throws Exception {
        AdIdManager adIdManager = mock(AdIdManager.class);
        MeasurementManager measurementManager = spy(MeasurementManager.get(sContext, adIdManager));

        IMeasurementService mockService = mock(IMeasurementService.class);
        doReturn(mockService).when(measurementManager).getService();
        ArgumentCaptor<RegistrationRequest> captor =
                ArgumentCaptor.forClass(RegistrationRequest.class);
        CountDownLatch countDownLatch = new CountDownLatch(1);
        Answer<Void> answer =
                (invocation) -> {
                    countDownLatch.countDown();
                    return null;
                };
        doAnswer(answer).when(mockService).register(captor.capture(), any(), any());

        doAnswer(
                (invocation) -> {
                    ((OutcomeReceiver) invocation.getArgument(1))
                            .onResult(new AdId(AD_ID, true));
                    return null;
                })
                .when(adIdManager)
                .getAdId(any(), any());

        measurementManager.registerSource(
                Uri.parse("https://example.com"),
                /* inputEvent = */ null,
                /* executor = */ null,
                /* callback = */ null);

        assertTrue(countDownLatch.await(TIMEOUT, TimeUnit.MILLISECONDS));
        assertTrue(captor.getValue().isAdIdPermissionGranted());
        Assert.assertEquals(getPackageName(), captor.getValue().getAppPackageName());
    }

    @Test
    public void testRegisterSource_adIdZeroOut_register() throws Exception {
        AdIdManager adIdManager = mock(AdIdManager.class);
        MeasurementManager measurementManager = spy(MeasurementManager.get(sContext, adIdManager));

        IMeasurementService mockService = mock(IMeasurementService.class);
        doReturn(mockService).when(measurementManager).getService();
        ArgumentCaptor<RegistrationRequest> captor =
                ArgumentCaptor.forClass(RegistrationRequest.class);
        CountDownLatch countDownLatch = new CountDownLatch(1);
        Answer<Void> answer =
                (invocation) -> {
                    countDownLatch.countDown();
                    return null;
                };
        doAnswer(answer).when(mockService).register(captor.capture(), any(), any());

        doAnswer(
                (invocation) -> {
                    ((OutcomeReceiver) invocation.getArgument(1))
                            .onResult(new AdId(AdId.ZERO_OUT, true));
                    return null;
                })
                .when(adIdManager)
                .getAdId(any(), any());

        measurementManager.registerSource(
                Uri.parse("https://example.com"),
                /* inputEvent = */ null,
                /* executor = */ null,
                /* callback = */ null);

        assertTrue(countDownLatch.await(TIMEOUT, TimeUnit.MILLISECONDS));
        assertFalse(captor.getValue().isAdIdPermissionGranted());
        Assert.assertEquals(getPackageName(), captor.getValue().getAppPackageName());
    }

    @Test
    public void testRegisterSource_adIdDisabled_register() throws Exception {
        AdIdManager adIdManager = mock(AdIdManager.class);
        MeasurementManager measurementManager = spy(MeasurementManager.get(sContext, adIdManager));

        IMeasurementService mockService = mock(IMeasurementService.class);
        doReturn(mockService).when(measurementManager).getService();
        ArgumentCaptor<RegistrationRequest> captor =
                ArgumentCaptor.forClass(RegistrationRequest.class);
        CountDownLatch countDownLatch = new CountDownLatch(1);
        Answer<Void> answer =
                (invocation) -> {
                    countDownLatch.countDown();
                    return null;
                };
        doAnswer(answer).when(mockService).register(captor.capture(), any(), any());

        doAnswer(
                (invocation) -> {
                    ((OutcomeReceiver) invocation.getArgument(1))
                            .onError(new SecurityException());
                    return null;
                })
                .when(adIdManager)
                .getAdId(any(), any());

        measurementManager.registerSource(
                Uri.parse("https://example.com"),
                /* inputEvent = */ null,
                /* executor = */ null,
                /* callback = */ null);

        assertTrue(countDownLatch.await(TIMEOUT, TimeUnit.MILLISECONDS));
        assertFalse(captor.getValue().isAdIdPermissionGranted());
        Assert.assertEquals(getPackageName(), captor.getValue().getAppPackageName());
    }

    @Test
    public void testRegisterSource_adIdTimeOut_register() throws Exception {
        AdIdManager adIdManager = mock(AdIdManager.class);
        MeasurementManager measurementManager = spy(MeasurementManager.get(sContext, adIdManager));

        IMeasurementService mockService = mock(IMeasurementService.class);
        doReturn(mockService).when(measurementManager).getService();
        ArgumentCaptor<RegistrationRequest> captor =
                ArgumentCaptor.forClass(RegistrationRequest.class);
        CountDownLatch countDownLatch = new CountDownLatch(1);
        Answer<Void> answer =
                (invocation) -> {
                    countDownLatch.countDown();
                    return null;
                };
        doAnswer(answer).when(mockService).register(captor.capture(), any(), any());

        doAnswer(
                (invocation) -> {
                    Thread.sleep(AD_ID_TIMEOUT);
                    return null;
                })
                .when(adIdManager)
                .getAdId(any(), any());

        measurementManager.registerSource(
                Uri.parse("https://example.com"),
                /* inputEvent = */ null,
                /* executor = */ null,
                /* callback = */ null);

        assertTrue(countDownLatch.await(TIMEOUT, TimeUnit.MILLISECONDS));
        assertFalse(captor.getValue().isAdIdPermissionGranted());
        Assert.assertEquals(getPackageName(), captor.getValue().getAppPackageName());
    }

    @Test
>>>>>>> d654911e
    public void testRegisterTrigger_BindServiceFailure_propagateErrorCallback() {
        MeasurementManager measurementManager = getMeasurementManager();
        when(measurementManager.getService()).thenThrow(new IllegalStateException());
        OutcomeReceiver callback = mock(OutcomeReceiver.class);

        measurementManager.registerTrigger(
                Uri.parse("https://example.com"),
                /* executor = */ CALLBACK_EXECUTOR,
                /* callback = */ callback);

        verify(callback, after(CALLBACK_TIMEOUT)).onError(any());
    }

    @Test
    public void testRegisterWebSource_BindServiceFailure_propagateErrorCallback() {
        MeasurementManager measurementManager = getMeasurementManager();
        when(measurementManager.getService()).thenThrow(new IllegalStateException());
        OutcomeReceiver callback = mock(OutcomeReceiver.class);

        measurementManager.registerWebSource(
                buildDefaultWebSourceRegistrationRequest(),
                /* executor = */ CALLBACK_EXECUTOR,
                /* callback = */ callback);

        verify(callback, after(CALLBACK_TIMEOUT)).onError(any());
    }

    @Test
    public void testRegisterWebTrigger_BindServiceFailure_propagateErrorCallback() {
        MeasurementManager measurementManager = getMeasurementManager();
        when(measurementManager.getService()).thenThrow(new IllegalStateException());
        OutcomeReceiver callback = mock(OutcomeReceiver.class);

        measurementManager.registerWebTrigger(
                buildDefaultWebTriggerRegistrationRequest(),
                /* executor = */ CALLBACK_EXECUTOR,
                /* callback = */ callback);

        verify(callback, after(CALLBACK_TIMEOUT)).onError(any());
    }

    @Test
    public void testRegisterSource_callingSdk_expectedAttributionSource() throws Exception {
        Assume.assumeTrue(SdkLevel.isAtLeastT());
        MeasurementManager mm =
                spy(sSandboxedSdkContext.getSystemService(MeasurementManager.class));
        IMeasurementService mockService = mock(IMeasurementService.class);
        doReturn(mockService).when(mm).getService();
        ArgumentCaptor<RegistrationRequest> captor =
                ArgumentCaptor.forClass(RegistrationRequest.class);
        CountDownLatch countDownLatch = new CountDownLatch(1);
        Answer<Void> answer =
                (invocation) -> {
                    countDownLatch.countDown();
                    return null;
                };
        doAnswer(answer).when(mockService).register(captor.capture(), any(), any());

        mm.registerSource(
                Uri.parse("https://example.com"),
                /* inputEvent = */ null,
                /* executor = */ null,
                /* callback = */ null);

        assertTrue(countDownLatch.await(TIMEOUT, TimeUnit.MILLISECONDS));
        Assert.assertNotNull(captor.getValue().getAppPackageName());
        Assert.assertEquals(getPackageName(), captor.getValue().getAppPackageName());
    }

    @Test
    public void testRegisterSource_executorAndCallbackCalled() throws Exception {
        final MeasurementManager mm = getMeasurementManager();
        final CountDownLatch anyCountDownLatch = new CountDownLatch(1);

        mm.registerSource(
                Uri.parse("https://registration-source"),
                /* inputEvent = */ null,
                CALLBACK_EXECUTOR,
                new OutcomeReceiver<Object, Exception>() {
                    @Override
                    public void onResult(@NonNull Object result) {
                        anyCountDownLatch.countDown();
                    }

                    @Override
                    public void onError(@NonNull Exception error) {
                        anyCountDownLatch.countDown();
                    }
                });

        assertTrue(anyCountDownLatch.await(TIMEOUT, TimeUnit.MILLISECONDS));
    }

    private WebSourceRegistrationRequest buildDefaultWebSourceRegistrationRequest() {
        WebSourceParams webSourceParams =
                new WebSourceParams.Builder(Uri.parse("https://example.com"))
                        .setDebugKeyAllowed(false)
                        .build();

        return new WebSourceRegistrationRequest.Builder(
                        Collections.singletonList(webSourceParams),
                        Uri.parse("https://example.com"))
                .setInputEvent(null)
                .setAppDestination(Uri.parse("android-app://com.example"))
                .setWebDestination(Uri.parse("https://example.com"))
                .setVerifiedDestination(null)
                .build();
    }

    @Test
    public void testRegisterWebSource_callingApp_expectedAttributionSource() throws Exception {
        MeasurementManager mm = getMeasurementManager();
        IMeasurementService mockService = mock(IMeasurementService.class);
        doReturn(mockService).when(mm).getService();
        ArgumentCaptor<WebSourceRegistrationRequestInternal> captor =
                ArgumentCaptor.forClass(WebSourceRegistrationRequestInternal.class);
        CountDownLatch countDownLatch = new CountDownLatch(1);
        Answer<Void> answer =
                (invocation) -> {
                    countDownLatch.countDown();
                    return null;
                };
        doAnswer(answer).when(mockService).registerWebSource(captor.capture(), any(), any());

        mm.registerWebSource(
                buildDefaultWebSourceRegistrationRequest(),
                /* executor = */ null,
                /* callback = */ null);

        assertTrue(countDownLatch.await(TIMEOUT, TimeUnit.MILLISECONDS));
        Assert.assertNotNull(captor.getValue().getAppPackageName());
        Assert.assertEquals(getPackageName(), captor.getValue().getAppPackageName());
    }

    @Test
    public void testRegisterWebSource_callingSdk_expectedAttributionSource() throws Exception {
        Assume.assumeTrue(SdkLevel.isAtLeastT());
        MeasurementManager mm =
                spy(sSandboxedSdkContext.getSystemService(MeasurementManager.class));
        IMeasurementService mockService = mock(IMeasurementService.class);
        doReturn(mockService).when(mm).getService();
        ArgumentCaptor<WebSourceRegistrationRequestInternal> captor =
                ArgumentCaptor.forClass(WebSourceRegistrationRequestInternal.class);
        CountDownLatch countDownLatch = new CountDownLatch(1);
        Answer<Void> answer =
                (invocation) -> {
                    countDownLatch.countDown();
                    return null;
                };
        doAnswer(answer).when(mockService).registerWebSource(captor.capture(), any(), any());

        mm.registerWebSource(
                buildDefaultWebSourceRegistrationRequest(),
                /* executor = */ null,
                /* callback = */ null);

        assertTrue(countDownLatch.await(TIMEOUT, TimeUnit.MILLISECONDS));
        Assert.assertNotNull(captor.getValue().getAppPackageName());
        Assert.assertEquals(getPackageName(), captor.getValue().getAppPackageName());
    }

    @Test
    public void testRegisterWebSource_executorAndCallbackCalled() throws Exception {
        final MeasurementManager mm = getMeasurementManager();
        final CountDownLatch anyCountDownLatch = new CountDownLatch(1);

        mm.registerWebSource(
                buildDefaultWebSourceRegistrationRequest(),
                CALLBACK_EXECUTOR,
                new OutcomeReceiver<Object, Exception>() {
                    @Override
                    public void onResult(@NonNull Object result) {
                        anyCountDownLatch.countDown();
                    }

                    @Override
                    public void onError(@NonNull Exception error) {
                        anyCountDownLatch.countDown();
                    }
                });

        assertTrue(anyCountDownLatch.await(TIMEOUT, TimeUnit.MILLISECONDS));
    }

<<<<<<< HEAD
=======
    @Test
    public void testRegisterWebSource_adIdEnabled_register() throws Exception {
        AdIdManager adIdManager = mock(AdIdManager.class);
        MeasurementManager measurementManager = spy(MeasurementManager.get(sContext, adIdManager));

        IMeasurementService mockService = mock(IMeasurementService.class);
        doReturn(mockService).when(measurementManager).getService();
        ArgumentCaptor<WebSourceRegistrationRequestInternal> captor =
                ArgumentCaptor.forClass(WebSourceRegistrationRequestInternal.class);
        CountDownLatch countDownLatch = new CountDownLatch(1);
        Answer<Void> answer =
                (invocation) -> {
                    countDownLatch.countDown();
                    return null;
                };
        doAnswer(answer).when(mockService).registerWebSource(captor.capture(), any(), any());

        doAnswer(
                (invocation) -> {
                    ((OutcomeReceiver) invocation.getArgument(1))
                            .onResult(new AdId(AD_ID, true));
                    return null;
                })
                .when(adIdManager)
                .getAdId(any(), any());

        measurementManager.registerWebSource(
                buildDefaultWebSourceRegistrationRequest(),
                /* executor = */ null,
                /* callback = */ null);

        assertTrue(countDownLatch.await(TIMEOUT, TimeUnit.MILLISECONDS));
        assertTrue(captor.getValue().isAdIdPermissionGranted());
        Assert.assertEquals(getPackageName(), captor.getValue().getAppPackageName());
    }

    @Test
    public void testRegisterWebSource_adIdZeroOut_register() throws Exception {
        AdIdManager adIdManager = mock(AdIdManager.class);
        MeasurementManager measurementManager = spy(MeasurementManager.get(sContext, adIdManager));

        IMeasurementService mockService = mock(IMeasurementService.class);
        doReturn(mockService).when(measurementManager).getService();
        ArgumentCaptor<WebSourceRegistrationRequestInternal> captor =
                ArgumentCaptor.forClass(WebSourceRegistrationRequestInternal.class);
        CountDownLatch countDownLatch = new CountDownLatch(1);
        Answer<Void> answer =
                (invocation) -> {
                    countDownLatch.countDown();
                    return null;
                };
        doAnswer(answer).when(mockService).registerWebSource(captor.capture(), any(), any());

        doAnswer(
                (invocation) -> {
                    ((OutcomeReceiver) invocation.getArgument(1))
                            .onResult(new AdId(AdId.ZERO_OUT, true));
                    return null;
                })
                .when(adIdManager)
                .getAdId(any(), any());

        measurementManager.registerWebSource(
                buildDefaultWebSourceRegistrationRequest(),
                /* executor = */ null,
                /* callback = */ null);

        assertTrue(countDownLatch.await(TIMEOUT, TimeUnit.MILLISECONDS));
        assertFalse(captor.getValue().isAdIdPermissionGranted());
        Assert.assertEquals(getPackageName(), captor.getValue().getAppPackageName());
    }

    @Test
    public void testRegisterWebSource_adIdDisabled_register() throws Exception {
        AdIdManager adIdManager = mock(AdIdManager.class);
        MeasurementManager measurementManager = spy(MeasurementManager.get(sContext, adIdManager));

        IMeasurementService mockService = mock(IMeasurementService.class);
        doReturn(mockService).when(measurementManager).getService();
        ArgumentCaptor<WebSourceRegistrationRequestInternal> captor =
                ArgumentCaptor.forClass(WebSourceRegistrationRequestInternal.class);
        CountDownLatch countDownLatch = new CountDownLatch(1);
        Answer<Void> answer =
                (invocation) -> {
                    countDownLatch.countDown();
                    return null;
                };
        doAnswer(answer).when(mockService).registerWebSource(captor.capture(), any(), any());

        doAnswer(
                (invocation) -> {
                    ((OutcomeReceiver) invocation.getArgument(1))
                            .onError(new SecurityException());
                    return null;
                })
                .when(adIdManager)
                .getAdId(any(), any());

        measurementManager.registerWebSource(
                buildDefaultWebSourceRegistrationRequest(),
                /* executor = */ null,
                /* callback = */ null);

        assertTrue(countDownLatch.await(TIMEOUT, TimeUnit.MILLISECONDS));
        assertFalse(captor.getValue().isAdIdPermissionGranted());
        Assert.assertEquals(getPackageName(), captor.getValue().getAppPackageName());
    }

    @Test
    public void testRegisterWebSource_adIdTimeOut_register() throws Exception {
        AdIdManager adIdManager = mock(AdIdManager.class);
        MeasurementManager measurementManager = spy(MeasurementManager.get(sContext, adIdManager));

        IMeasurementService mockService = mock(IMeasurementService.class);
        doReturn(mockService).when(measurementManager).getService();
        ArgumentCaptor<WebSourceRegistrationRequestInternal> captor =
                ArgumentCaptor.forClass(WebSourceRegistrationRequestInternal.class);
        CountDownLatch countDownLatch = new CountDownLatch(1);
        Answer<Void> answer =
                (invocation) -> {
                    countDownLatch.countDown();
                    return null;
                };
        doAnswer(answer).when(mockService).registerWebSource(captor.capture(), any(), any());

        doAnswer(
                (invocation) -> {
                    Thread.sleep(AD_ID_TIMEOUT);
                    return null;
                })
                .when(adIdManager)
                .getAdId(any(), any());

        measurementManager.registerWebSource(
                buildDefaultWebSourceRegistrationRequest(),
                /* executor = */ null,
                /* callback = */ null);

        assertTrue(countDownLatch.await(TIMEOUT, TimeUnit.MILLISECONDS));
        assertFalse(captor.getValue().isAdIdPermissionGranted());
        Assert.assertEquals(getPackageName(), captor.getValue().getAppPackageName());
    }

>>>>>>> d654911e
    private WebTriggerRegistrationRequest buildDefaultWebTriggerRegistrationRequest() {
        WebTriggerParams webTriggerParams =
                new WebTriggerParams.Builder(Uri.parse("https://example.com"))
                        .setDebugKeyAllowed(false)
                        .build();
        return new WebTriggerRegistrationRequest.Builder(
                        Collections.singletonList(webTriggerParams),
                        Uri.parse("https://example.com"))
                .build();
    }

    @Test
    public void testRegisterWebTrigger_callingApp_expectedAttributionSource() throws Exception {
        MeasurementManager mm = getMeasurementManager();
        IMeasurementService mockService = mock(IMeasurementService.class);
        doReturn(mockService).when(mm).getService();
        ArgumentCaptor<WebTriggerRegistrationRequestInternal> captor =
                ArgumentCaptor.forClass(WebTriggerRegistrationRequestInternal.class);
        CountDownLatch countDownLatch = new CountDownLatch(1);
        Answer<Void> answer =
                (invocation) -> {
                    countDownLatch.countDown();
                    return null;
                };
        doAnswer(answer).when(mockService).registerWebTrigger(captor.capture(), any(), any());

        mm.registerWebTrigger(
                buildDefaultWebTriggerRegistrationRequest(),
                /* executor = */ null,
                /* callback = */ null);

        assertTrue(countDownLatch.await(TIMEOUT, TimeUnit.MILLISECONDS));
        Assert.assertNotNull(captor.getValue().getAppPackageName());
        Assert.assertEquals(getPackageName(), captor.getValue().getAppPackageName());
    }

    @Test
    public void testRegisterWebTrigger_callingSdk_expectedAttributionSource() throws Exception {
        Assume.assumeTrue(SdkLevel.isAtLeastT());
        MeasurementManager mm =
                spy(sSandboxedSdkContext.getSystemService(MeasurementManager.class));
        IMeasurementService mockService = mock(IMeasurementService.class);
        doReturn(mockService).when(mm).getService();
        ArgumentCaptor<WebTriggerRegistrationRequestInternal> captor =
                ArgumentCaptor.forClass(WebTriggerRegistrationRequestInternal.class);
        CountDownLatch countDownLatch = new CountDownLatch(1);
        Answer<Void> answer =
                (invocation) -> {
                    countDownLatch.countDown();
                    return null;
                };
        doAnswer(answer).when(mockService).registerWebTrigger(captor.capture(), any(), any());

        mm.registerWebTrigger(
                buildDefaultWebTriggerRegistrationRequest(),
                /* executor = */ null,
                /* callback = */ null);

        assertTrue(countDownLatch.await(TIMEOUT, TimeUnit.MILLISECONDS));
        Assert.assertNotNull(captor.getValue().getAppPackageName());
        Assert.assertEquals(CLIENT_PACKAGE_NAME, captor.getValue().getAppPackageName());
    }

    @Test
    public void testRegisterWebTrigger_executorAndCallbackCalled() throws Exception {
        final MeasurementManager mm = getMeasurementManager();
        final CountDownLatch anyCountDownLatch = new CountDownLatch(1);

        mm.registerWebTrigger(
                buildDefaultWebTriggerRegistrationRequest(),
                CALLBACK_EXECUTOR,
                new OutcomeReceiver<Object, Exception>() {
                    @Override
                    public void onResult(@NonNull Object result) {
                        anyCountDownLatch.countDown();
                    }

                    @Override
                    public void onError(@NonNull Exception error) {
                        anyCountDownLatch.countDown();
                    }
                });

        assertTrue(anyCountDownLatch.await(TIMEOUT, TimeUnit.MILLISECONDS));
    }

    @Test
<<<<<<< HEAD
=======
    public void testRegisterWebTrigger_adIdEnabled_register() throws Exception {
        AdIdManager adIdManager = mock(AdIdManager.class);
        MeasurementManager measurementManager = spy(MeasurementManager.get(sContext, adIdManager));

        IMeasurementService mockService = mock(IMeasurementService.class);
        doReturn(mockService).when(measurementManager).getService();
        ArgumentCaptor<WebTriggerRegistrationRequestInternal> captor =
                ArgumentCaptor.forClass(WebTriggerRegistrationRequestInternal.class);
        CountDownLatch countDownLatch = new CountDownLatch(1);
        Answer<Void> answer =
                (invocation) -> {
                    countDownLatch.countDown();
                    return null;
                };
        doAnswer(answer).when(mockService).registerWebTrigger(captor.capture(), any(), any());

        doAnswer(
                (invocation) -> {
                    ((OutcomeReceiver) invocation.getArgument(1))
                            .onResult(new AdId(AD_ID, true));
                    return null;
                })
                .when(adIdManager)
                .getAdId(any(), any());

        measurementManager.registerWebTrigger(
                buildDefaultWebTriggerRegistrationRequest(),
                /* executor = */ null,
                /* callback = */ null);

        assertTrue(countDownLatch.await(TIMEOUT, TimeUnit.MILLISECONDS));
        assertTrue(captor.getValue().isAdIdPermissionGranted());
        Assert.assertEquals(getPackageName(), captor.getValue().getAppPackageName());
    }

    @Test
    public void testRegisterWebTrigger_adIdZeroOut_register() throws Exception {
        AdIdManager adIdManager = mock(AdIdManager.class);
        MeasurementManager measurementManager = spy(MeasurementManager.get(sContext, adIdManager));

        IMeasurementService mockService = mock(IMeasurementService.class);
        doReturn(mockService).when(measurementManager).getService();
        ArgumentCaptor<WebTriggerRegistrationRequestInternal> captor =
                ArgumentCaptor.forClass(WebTriggerRegistrationRequestInternal.class);
        CountDownLatch countDownLatch = new CountDownLatch(1);
        Answer<Void> answer =
                (invocation) -> {
                    countDownLatch.countDown();
                    return null;
                };
        doAnswer(answer).when(mockService).registerWebTrigger(captor.capture(), any(), any());

        doAnswer(
                (invocation) -> {
                    ((OutcomeReceiver) invocation.getArgument(1))
                            .onResult(new AdId(AdId.ZERO_OUT, true));
                    return null;
                })
                .when(adIdManager)
                .getAdId(any(), any());

        measurementManager.registerWebTrigger(
                buildDefaultWebTriggerRegistrationRequest(),
                /* executor = */ null,
                /* callback = */ null);

        assertTrue(countDownLatch.await(TIMEOUT, TimeUnit.MILLISECONDS));
        assertFalse(captor.getValue().isAdIdPermissionGranted());
        Assert.assertEquals(getPackageName(), captor.getValue().getAppPackageName());
    }

    @Test
    public void testRegisterWebTrigger_adIdDisabled_register() throws Exception {
        AdIdManager adIdManager = mock(AdIdManager.class);
        MeasurementManager measurementManager = spy(MeasurementManager.get(sContext, adIdManager));

        IMeasurementService mockService = mock(IMeasurementService.class);
        doReturn(mockService).when(measurementManager).getService();
        ArgumentCaptor<WebTriggerRegistrationRequestInternal> captor =
                ArgumentCaptor.forClass(WebTriggerRegistrationRequestInternal.class);
        CountDownLatch countDownLatch = new CountDownLatch(1);
        Answer<Void> answer =
                (invocation) -> {
                    countDownLatch.countDown();
                    return null;
                };
        doAnswer(answer).when(mockService).registerWebTrigger(captor.capture(), any(), any());

        doAnswer(
                (invocation) -> {
                    ((OutcomeReceiver) invocation.getArgument(1))
                            .onError(new SecurityException());
                    return null;
                })
                .when(adIdManager)
                .getAdId(any(), any());

        measurementManager.registerWebTrigger(
                buildDefaultWebTriggerRegistrationRequest(),
                /* executor = */ null,
                /* callback = */ null);

        assertTrue(countDownLatch.await(TIMEOUT, TimeUnit.MILLISECONDS));
        assertFalse(captor.getValue().isAdIdPermissionGranted());
        Assert.assertEquals(getPackageName(), captor.getValue().getAppPackageName());
    }

    @Test
    public void testRegisterWebTrigger_adIdTimeOut_register() throws Exception {
        AdIdManager adIdManager = mock(AdIdManager.class);
        MeasurementManager measurementManager = spy(MeasurementManager.get(sContext, adIdManager));

        IMeasurementService mockService = mock(IMeasurementService.class);
        doReturn(mockService).when(measurementManager).getService();
        ArgumentCaptor<WebTriggerRegistrationRequestInternal> captor =
                ArgumentCaptor.forClass(WebTriggerRegistrationRequestInternal.class);
        CountDownLatch countDownLatch = new CountDownLatch(1);
        Answer<Void> answer =
                (invocation) -> {
                    countDownLatch.countDown();
                    return null;
                };
        doAnswer(answer).when(mockService).registerWebTrigger(captor.capture(), any(), any());

        doAnswer(
                (invocation) -> {
                    Thread.sleep(AD_ID_TIMEOUT);
                    return null;
                })
                .when(adIdManager)
                .getAdId(any(), any());

        measurementManager.registerWebTrigger(
                buildDefaultWebTriggerRegistrationRequest(),
                /* executor = */ null,
                /* callback = */ null);

        assertTrue(countDownLatch.await(TIMEOUT, TimeUnit.MILLISECONDS));
        assertFalse(captor.getValue().isAdIdPermissionGranted());
        Assert.assertEquals(getPackageName(), captor.getValue().getAppPackageName());
    }

    @Test
>>>>>>> d654911e
    public void testRegisterTrigger_callingApp_expectedAttributionSource() throws Exception {
        MeasurementManager mm = getMeasurementManager();
        IMeasurementService mockService = mock(IMeasurementService.class);
        doReturn(mockService).when(mm).getService();
        ArgumentCaptor<RegistrationRequest> captor =
                ArgumentCaptor.forClass(RegistrationRequest.class);
        CountDownLatch countDownLatch = new CountDownLatch(1);
        Answer<Void> answer =
                (invocation) -> {
                    countDownLatch.countDown();
                    return null;
                };
        doAnswer(answer).when(mockService).register(captor.capture(), any(), any());

        mm.registerTrigger(
                Uri.parse("https://example.com"), /* executor = */ null, /* callback = */ null);

        assertTrue(countDownLatch.await(TIMEOUT, TimeUnit.MILLISECONDS));
        Assert.assertNotNull(captor.getValue().getAppPackageName());
        Assert.assertEquals(getPackageName(), captor.getValue().getAppPackageName());
    }

    @Test
    public void testRegisterTrigger_callingSdk_expectedAttributionSource() throws Exception {
        Assume.assumeTrue(SdkLevel.isAtLeastT());
        MeasurementManager mm =
                spy(sSandboxedSdkContext.getSystemService(MeasurementManager.class));
        IMeasurementService mockService = mock(IMeasurementService.class);
        doReturn(mockService).when(mm).getService();
        ArgumentCaptor<RegistrationRequest> captor =
                ArgumentCaptor.forClass(RegistrationRequest.class);
        CountDownLatch countDownLatch = new CountDownLatch(1);
        Answer<Void> answer =
                (invocation) -> {
                    countDownLatch.countDown();
                    return null;
                };
        doAnswer(answer).when(mockService).register(captor.capture(), any(), any());

        mm.registerTrigger(
                Uri.parse("https://example.com"), /* executor = */ null, /* callback = */ null);

        assertTrue(countDownLatch.await(TIMEOUT, TimeUnit.MILLISECONDS));
        Assert.assertNotNull(captor.getValue().getAppPackageName());
        Assert.assertEquals(CLIENT_PACKAGE_NAME, captor.getValue().getAppPackageName());
    }

    @Test
    public void testRegisterTrigger_executorAndCallbackCalled() throws Exception {
        final MeasurementManager mm = getMeasurementManager();
        final CountDownLatch anyCountDownLatch = new CountDownLatch(1);

        mm.registerTrigger(
                Uri.parse("https://registration-trigger"),
                CALLBACK_EXECUTOR,
                new OutcomeReceiver<Object, Exception>() {
                    @Override
                    public void onResult(@NonNull Object result) {
                        anyCountDownLatch.countDown();
                    }

                    @Override
                    public void onError(@NonNull Exception error) {
                        anyCountDownLatch.countDown();
                    }
                });

        assertTrue(anyCountDownLatch.await(TIMEOUT, TimeUnit.MILLISECONDS));
    }

    @Test
<<<<<<< HEAD
=======
    public void testRegisterTrigger_adIdEnabled_register() throws Exception {
        AdIdManager adIdManager = mock(AdIdManager.class);
        MeasurementManager measurementManager = spy(MeasurementManager.get(sContext, adIdManager));

        IMeasurementService mockService = mock(IMeasurementService.class);
        doReturn(mockService).when(measurementManager).getService();
        ArgumentCaptor<RegistrationRequest> captor =
                ArgumentCaptor.forClass(RegistrationRequest.class);
        CountDownLatch countDownLatch = new CountDownLatch(1);
        Answer<Void> answer =
                (invocation) -> {
                    countDownLatch.countDown();
                    return null;
                };
        doAnswer(answer).when(mockService).register(captor.capture(), any(), any());

        doAnswer(
                (invocation) -> {
                    ((OutcomeReceiver) invocation.getArgument(1))
                            .onResult(new AdId(AD_ID, true));
                    return null;
                })
                .when(adIdManager)
                .getAdId(any(), any());

        measurementManager.registerTrigger(
                Uri.parse("https://example.com"), /* executor = */ null, /* callback = */ null);

        assertTrue(countDownLatch.await(TIMEOUT, TimeUnit.MILLISECONDS));
        assertTrue(captor.getValue().isAdIdPermissionGranted());
        Assert.assertEquals(getPackageName(), captor.getValue().getAppPackageName());
    }

    @Test
    public void testRegisterTrigger_adIdZeroOut_register() throws Exception {
        AdIdManager adIdManager = mock(AdIdManager.class);
        MeasurementManager measurementManager = spy(MeasurementManager.get(sContext, adIdManager));

        IMeasurementService mockService = mock(IMeasurementService.class);
        doReturn(mockService).when(measurementManager).getService();
        ArgumentCaptor<RegistrationRequest> captor =
                ArgumentCaptor.forClass(RegistrationRequest.class);
        CountDownLatch countDownLatch = new CountDownLatch(1);
        Answer<Void> answer =
                (invocation) -> {
                    countDownLatch.countDown();
                    return null;
                };
        doAnswer(answer).when(mockService).register(captor.capture(), any(), any());

        doAnswer(
                (invocation) -> {
                    ((OutcomeReceiver) invocation.getArgument(1))
                            .onResult(new AdId(AdId.ZERO_OUT, true));
                    return null;
                })
                .when(adIdManager)
                .getAdId(any(), any());

        measurementManager.registerTrigger(
                Uri.parse("https://example.com"), /* executor = */ null, /* callback = */ null);

        assertTrue(countDownLatch.await(TIMEOUT, TimeUnit.MILLISECONDS));
        assertFalse(captor.getValue().isAdIdPermissionGranted());
        Assert.assertEquals(getPackageName(), captor.getValue().getAppPackageName());
    }

    @Test
    public void testRegisterTrigger_adIdDisabled_register() throws Exception {
        AdIdManager adIdManager = mock(AdIdManager.class);
        MeasurementManager measurementManager = spy(MeasurementManager.get(sContext, adIdManager));

        IMeasurementService mockService = mock(IMeasurementService.class);
        doReturn(mockService).when(measurementManager).getService();
        ArgumentCaptor<RegistrationRequest> captor =
                ArgumentCaptor.forClass(RegistrationRequest.class);
        CountDownLatch countDownLatch = new CountDownLatch(1);
        Answer<Void> answer =
                (invocation) -> {
                    countDownLatch.countDown();
                    return null;
                };
        doAnswer(answer).when(mockService).register(captor.capture(), any(), any());

        doAnswer(
                (invocation) -> {
                    ((OutcomeReceiver) invocation.getArgument(1))
                            .onError(new SecurityException());
                    return null;
                })
                .when(adIdManager)
                .getAdId(any(), any());

        measurementManager.registerTrigger(
                Uri.parse("https://example.com"), /* executor = */ null, /* callback = */ null);

        assertTrue(countDownLatch.await(TIMEOUT, TimeUnit.MILLISECONDS));
        assertFalse(captor.getValue().isAdIdPermissionGranted());
        Assert.assertEquals(getPackageName(), captor.getValue().getAppPackageName());
    }

    @Test
    public void testRegisterTrigger_adIdTimeOut_register() throws Exception {
        AdIdManager adIdManager = mock(AdIdManager.class);
        MeasurementManager measurementManager = spy(MeasurementManager.get(sContext, adIdManager));

        IMeasurementService mockService = mock(IMeasurementService.class);
        doReturn(mockService).when(measurementManager).getService();
        ArgumentCaptor<RegistrationRequest> captor =
                ArgumentCaptor.forClass(RegistrationRequest.class);
        CountDownLatch countDownLatch = new CountDownLatch(1);
        Answer<Void> answer =
                (invocation) -> {
                    countDownLatch.countDown();
                    return null;
                };
        doAnswer(answer).when(mockService).register(captor.capture(), any(), any());

        doAnswer(
                (invocation) -> {
                    Thread.sleep(AD_ID_TIMEOUT);
                    return null;
                })
                .when(adIdManager)
                .getAdId(any(), any());

        measurementManager.registerTrigger(
                Uri.parse("https://example.com"), /* executor = */ null, /* callback = */ null);

        assertTrue(countDownLatch.await(TIMEOUT, TimeUnit.MILLISECONDS));
        assertFalse(captor.getValue().isAdIdPermissionGranted());
        Assert.assertEquals(getPackageName(), captor.getValue().getAppPackageName());
    }

    @Test
>>>>>>> d654911e
    public void testDeleteRegistrations_callingApp_expectedAttributionSource() throws Exception {
        MeasurementManager mm = getMeasurementManager();
        IMeasurementService mockService = mock(IMeasurementService.class);
        doReturn(mockService).when(mm).getService();
        ArgumentCaptor<DeletionParam> captor = ArgumentCaptor.forClass(DeletionParam.class);
        doNothing().when(mockService).deleteRegistrations(captor.capture(), any(), any());

        mm.deleteRegistrations(
                new DeletionRequest.Builder().build(),
                CALLBACK_EXECUTOR,
                i -> new CompletableFuture<>().complete(i));

        Assert.assertNotNull(captor.getValue().getAppPackageName());
        Assert.assertEquals(getPackageName(), captor.getValue().getAppPackageName());
    }

    @Test
    public void testDeleteRegistrations_callingSdk_expectedAttributionSource() throws Exception {
        Assume.assumeTrue(SdkLevel.isAtLeastT());
        MeasurementManager mm =
                spy(sSandboxedSdkContext.getSystemService(MeasurementManager.class));
        IMeasurementService mockService = mock(IMeasurementService.class);
        doReturn(mockService).when(mm).getService();
        ArgumentCaptor<DeletionParam> captor = ArgumentCaptor.forClass(DeletionParam.class);
        doNothing().when(mockService).deleteRegistrations(captor.capture(), any(), any());

        mm.deleteRegistrations(
                new DeletionRequest.Builder().build(),
                CALLBACK_EXECUTOR,
                i -> new CompletableFuture<>().complete(i));

        Assert.assertNotNull(captor.getValue().getAppPackageName());
        Assert.assertEquals(CLIENT_PACKAGE_NAME, captor.getValue().getAppPackageName());
    }

    @Test
    public void testDeleteRegistrations_nullExecutor_throwNullPointerException() {
        MeasurementManager mm = getMeasurementManager();

        assertThrows(
                NullPointerException.class,
                () ->
                        mm.deleteRegistrations(
                                new DeletionRequest.Builder().build(),
                                /* executor */ null,
                                i -> new CompletableFuture<>().complete(i)));
    }

    @Test
    public void testDeleteRegistrations_nullCallback_throwNullPointerException() {
        MeasurementManager mm = getMeasurementManager();

        assertThrows(
                NullPointerException.class,
                () ->
                        mm.deleteRegistrations(
                                new DeletionRequest.Builder().build(),
                                CALLBACK_EXECUTOR,
                                /* callback */ null));
    }

    @Test
    public void testGetMeasurementApiStatus() throws Exception {
        final MeasurementManager mm = getMeasurementManager();
        final int response = callMeasurementApiStatus(mm);
        Assert.assertEquals(MeasurementManager.MEASUREMENT_API_STATE_ENABLED, response);
    }

    @Test
    public void testGetMeasurementApiStatus_nullExecutor_throwNullPointerException() {
        MeasurementManager mm = getMeasurementManager();
        overrideConsentManagerDebugMode();

        assertThrows(
                NullPointerException.class,
                () -> mm.getMeasurementApiStatus(/* executor */ null, result -> {}));
    }

    @Test
    public void testGetMeasurementApiStatus_nullCallback_throwNullPointerException() {
        MeasurementManager mm = getMeasurementManager();
        overrideConsentManagerDebugMode();

        assertThrows(
                NullPointerException.class,
                () -> mm.getMeasurementApiStatus(CALLBACK_EXECUTOR, /* callback */ null));
    }

    @Test
    public void testGetMeasurementApiStatus_getServiceThrowsIllegalState_returnDisabled()
            throws Exception {
        final MeasurementManager mm = getMeasurementManager();
        doThrow(new IllegalStateException()).when(mm).getService();
        final int response = callMeasurementApiStatus(mm);
        Assert.assertEquals(MeasurementManager.MEASUREMENT_API_STATE_DISABLED, response);
    }

    @Test
    public void testGetMeasurementApiStatus_getServiceThrowsRuntimeException_propagateOnError()
            throws Exception {
        final MeasurementManager mm = getMeasurementManager();
        doThrow(new RuntimeException()).when(mm).getService();
        CompletableFuture<Exception> future = new CompletableFuture<>();

        mm.getMeasurementApiStatus(
                CALLBACK_EXECUTOR,
                new OutcomeReceiver<Integer, Exception>() {
                    @Override
                    public void onResult(Integer result) {
                        Assert.fail();
                    }

                    @Override
                    public void onError(Exception error) {
                        future.complete(error);
                    }
                });

        Exception exception = future.get();
        Assert.assertTrue(exception instanceof RuntimeException);
    }

    @Test
    public void testGetMeasurementApiStatus_remoteException_returnDisabled() throws Exception {
        final MeasurementManager mm = getMeasurementManager();
        IMeasurementService mockMeasurementService = mock(IMeasurementService.class);
        doReturn(mockMeasurementService).when(mm).getService();
        doThrow(new RemoteException())
                .when(mockMeasurementService)
                .getMeasurementApiStatus(any(), any(), any());
        final int response = callMeasurementApiStatus(mm);
        Assert.assertEquals(MeasurementManager.MEASUREMENT_API_STATE_DISABLED, response);
    }

    @Test
    public void testGetMeasurementApiStatus_RuntimeException_propagateOnError() throws Exception {
        final MeasurementManager mm = getMeasurementManager();
        IMeasurementService mockMeasurementService = mock(IMeasurementService.class);
        doReturn(mockMeasurementService).when(mm).getService();
        doThrow(new RuntimeException())
                .when(mockMeasurementService)
                .getMeasurementApiStatus(any(), any(), any());

        CompletableFuture<Exception> future = new CompletableFuture<>();
        mm.getMeasurementApiStatus(
                CALLBACK_EXECUTOR,
                new OutcomeReceiver<Integer, Exception>() {
                    @Override
                    public void onResult(Integer result) {
                        Assert.fail();
                    }

                    @Override
                    public void onError(Exception error) {
                        future.complete(error);
                    }
                });

        Exception exception = future.get();
        Assert.assertTrue(exception instanceof RuntimeException);
    }

    private int callMeasurementApiStatus(MeasurementManager mm) throws Exception {
        overrideConsentManagerDebugMode();
        CompletableFuture<Integer> future = new CompletableFuture<>();
        OutcomeReceiver<Integer, Exception> callback =
                new OutcomeReceiver<Integer, Exception>() {
                    @Override
                    public void onResult(Integer result) {
                        future.complete(result);
                    }

                    @Override
                    public void onError(Exception error) {
                        Assert.fail();
                    }
                };

        mm.getMeasurementApiStatus(CALLBACK_EXECUTOR, callback);
        return future.get();
    }

    // Override the Consent Manager behaviour - Consent Given
    private void overrideConsentManagerDebugMode() {
        ShellUtils.runShellCommand("setprop debug.adservices.consent_manager_debug_mode true");
    }

    private void resetOverrideConsentManagerDebugMode() {
        ShellUtils.runShellCommand("setprop debug.adservices.consent_manager_debug_mode null");
    }
}<|MERGE_RESOLUTION|>--- conflicted
+++ resolved
@@ -15,6 +15,7 @@
  */
 package com.android.adservices.measurement;
 
+import static org.junit.Assert.assertFalse;
 import static org.junit.Assert.assertThrows;
 import static org.junit.Assert.assertTrue;
 import static org.mockito.ArgumentMatchers.any;
@@ -28,6 +29,8 @@
 import static org.mockito.Mockito.verify;
 import static org.mockito.Mockito.when;
 
+import android.adservices.adid.AdId;
+import android.adservices.adid.AdIdManager;
 import android.adservices.measurement.DeletionParam;
 import android.adservices.measurement.DeletionRequest;
 import android.adservices.measurement.IMeasurementService;
@@ -73,6 +76,10 @@
     private static final long TIMEOUT = 5000L;
     private static final long CALLBACK_TIMEOUT = 100L;
 
+    private static final long AD_ID_TIMEOUT = 500;
+
+    public static final String AD_ID = "35a4ac90-e4dc-4fe7-bbc6-95e804aa7dbc";
+
     protected static final Context sContext = ApplicationProvider.getApplicationContext();
     private static final Executor CALLBACK_EXECUTOR = Executors.newCachedThreadPool();
     private static final SandboxedSdkContext sSandboxedSdkContext =
@@ -152,8 +159,6 @@
     }
 
     @Test
-<<<<<<< HEAD
-=======
     public void testRegisterSource_adIdEnabled_register() throws Exception {
         AdIdManager adIdManager = mock(AdIdManager.class);
         MeasurementManager measurementManager = spy(MeasurementManager.get(sContext, adIdManager));
@@ -301,7 +306,6 @@
     }
 
     @Test
->>>>>>> d654911e
     public void testRegisterTrigger_BindServiceFailure_propagateErrorCallback() {
         MeasurementManager measurementManager = getMeasurementManager();
         when(measurementManager.getService()).thenThrow(new IllegalStateException());
@@ -402,8 +406,8 @@
                         .build();
 
         return new WebSourceRegistrationRequest.Builder(
-                        Collections.singletonList(webSourceParams),
-                        Uri.parse("https://example.com"))
+                Collections.singletonList(webSourceParams),
+                Uri.parse("https://example.com"))
                 .setInputEvent(null)
                 .setAppDestination(Uri.parse("android-app://com.example"))
                 .setWebDestination(Uri.parse("https://example.com"))
@@ -486,8 +490,6 @@
         assertTrue(anyCountDownLatch.await(TIMEOUT, TimeUnit.MILLISECONDS));
     }
 
-<<<<<<< HEAD
-=======
     @Test
     public void testRegisterWebSource_adIdEnabled_register() throws Exception {
         AdIdManager adIdManager = mock(AdIdManager.class);
@@ -631,7 +633,6 @@
         Assert.assertEquals(getPackageName(), captor.getValue().getAppPackageName());
     }
 
->>>>>>> d654911e
     private WebTriggerRegistrationRequest buildDefaultWebTriggerRegistrationRequest() {
         WebTriggerParams webTriggerParams =
                 new WebTriggerParams.Builder(Uri.parse("https://example.com"))
@@ -692,7 +693,7 @@
 
         assertTrue(countDownLatch.await(TIMEOUT, TimeUnit.MILLISECONDS));
         Assert.assertNotNull(captor.getValue().getAppPackageName());
-        Assert.assertEquals(CLIENT_PACKAGE_NAME, captor.getValue().getAppPackageName());
+        Assert.assertEquals(getPackageName(), captor.getValue().getAppPackageName());
     }
 
     @Test
@@ -719,8 +720,6 @@
     }
 
     @Test
-<<<<<<< HEAD
-=======
     public void testRegisterWebTrigger_adIdEnabled_register() throws Exception {
         AdIdManager adIdManager = mock(AdIdManager.class);
         MeasurementManager measurementManager = spy(MeasurementManager.get(sContext, adIdManager));
@@ -864,7 +863,6 @@
     }
 
     @Test
->>>>>>> d654911e
     public void testRegisterTrigger_callingApp_expectedAttributionSource() throws Exception {
         MeasurementManager mm = getMeasurementManager();
         IMeasurementService mockService = mock(IMeasurementService.class);
@@ -909,7 +907,7 @@
 
         assertTrue(countDownLatch.await(TIMEOUT, TimeUnit.MILLISECONDS));
         Assert.assertNotNull(captor.getValue().getAppPackageName());
-        Assert.assertEquals(CLIENT_PACKAGE_NAME, captor.getValue().getAppPackageName());
+        Assert.assertEquals(getPackageName(), captor.getValue().getAppPackageName());
     }
 
     @Test
@@ -936,8 +934,6 @@
     }
 
     @Test
-<<<<<<< HEAD
-=======
     public void testRegisterTrigger_adIdEnabled_register() throws Exception {
         AdIdManager adIdManager = mock(AdIdManager.class);
         MeasurementManager measurementManager = spy(MeasurementManager.get(sContext, adIdManager));
@@ -1073,7 +1069,6 @@
     }
 
     @Test
->>>>>>> d654911e
     public void testDeleteRegistrations_callingApp_expectedAttributionSource() throws Exception {
         MeasurementManager mm = getMeasurementManager();
         IMeasurementService mockService = mock(IMeasurementService.class);
@@ -1106,7 +1101,7 @@
                 i -> new CompletableFuture<>().complete(i));
 
         Assert.assertNotNull(captor.getValue().getAppPackageName());
-        Assert.assertEquals(CLIENT_PACKAGE_NAME, captor.getValue().getAppPackageName());
+        Assert.assertEquals(getPackageName(), captor.getValue().getAppPackageName());
     }
 
     @Test
