/*
 * Copyright (C) 2024 The Android Open Source Project
 *
 * Licensed under the Apache License, Version 2.0 (the "License");
 * you may not use this file except in compliance with the License.
 * You may obtain a copy of the License at
 *
 *      http://www.apache.org/licenses/LICENSE-2.0
 *
 * Unless required by applicable law or agreed to in writing, software
 * distributed under the License is distributed on an "AS IS" BASIS,
 * WITHOUT WARRANTIES OR CONDITIONS OF ANY KIND, either express or implied.
 * See the License for the specific language governing permissions and
 * limitations under the License.
 */

package com.android.adservices.common;

import com.android.adservices.shared.testing.AndroidSdk;
import com.android.adservices.shared.testing.Logger;
import com.android.adservices.shared.testing.Logger.RealLogger;
import com.android.adservices.shared.testing.Nullable;
import com.android.adservices.shared.testing.shell.CommandResult;
import com.android.internal.annotations.VisibleForTesting;

import com.google.common.base.Supplier;
import com.google.errorprone.annotations.FormatMethod;
import com.google.errorprone.annotations.FormatString;

/** Helper to run the AdServices service side shell command and return output and error. */
public abstract class AbstractAdServicesShellCommandHelper {
    protected static final String TAG = "AdServicesShellCommand";

    @VisibleForTesting
    static final String SHELL_ACTIVITY_NAME = "com.android.adservices.shell.ShellCommandActivity";

    private static final String SHELL_ACTIVITY_INTENT =
            "android.adservices.BACK_COMPACT_SHELL_COMMAND";

    private static final String INVALID_COMMAND_OUTPUT = "Unknown command:";

    private static final String SHELL_COMMAND_ACTIVITY_DUMP_STR = "-- ShellCommandActivity dump --";
    private static final String COMMAND_OUT = "CommandOut:";
    private static final String COMMAND_ERR = "CommandErr:";
    private static final String COMMAND_STATUS = "CommandStatus:";
    private static final String STATUS_RUNNING = "RUNNING";
    private static final String STATUS_FINISHED = "FINISHED";

    private static final String CMD_ARGS = "cmd-args";
    private static final String GET_RESULT_ARG = "get-result";

    @VisibleForTesting
    static final String ADSERVICES_MANAGER_SERVICE_CHECK = "service check adservices_manager";

    private static final long WAIT_SAMPLE_INTERVAL_MILLIS = 1000;
    private static final long TIMEOUT_ACTIVITY_FINISH_MILLIS = 3000;

    // Max number of times we run the get-result shell command if the command is still running.
    private static final long GET_RESULT_COMMAND_RETRY = 4;

    private final Logger mLog;
    private final AbstractDeviceSupportHelper mAdServicesHelper;

    protected AbstractAdServicesShellCommandHelper(
            AbstractDeviceSupportHelper abstractAdServicesHelper, RealLogger logger) {
        mAdServicesHelper = abstractAdServicesHelper;
        mLog = new Logger(logger, TAG);
    }

    /**
     * Executes AdServices shell command and returns the standard output.
     *
     * <p>Before running the shell command, ensure {@code adservices_shell_command_enabled} flag is
     * enabled.
     *
     * <p>For device T+, adservices_manager binds to the shell command service, runs the shell
     * command and returns standard output.
     *
     * <p>For device R,S, we enable and start shell command activity and then call dumpsys to run
     * the shell command. The dumpsys output produces both error and output as part of single
     * string.
     */
    @FormatMethod
    public String runCommand(@FormatString String cmdFmt, @Nullable Object... cmdArgs) {
        int level = getDeviceApiLevel();
        if (level >= AndroidSdk.TM) {
            // For Android T, Check if the service adservices_manager is published or not. If
            // it's not published, use sdk_sandbox to run the shell command.
            String cmd =
                    (level == AndroidSdk.TM && !isAdServicesManagerServicePublished())
                            ? String.format(
                                    "cmd sdk_sandbox adservices %s", String.format(cmdFmt, cmdArgs))
                            : String.format(
                                    "cmd adservices_manager %s", String.format(cmdFmt, cmdArgs));
            String res = runShellCommand(cmd);
            mLog.d("Output for command %s: %s", cmd, res);
            return res;
        }
        CommandResult commandResult = runShellCommandRS(String.format(cmdFmt, cmdArgs));
        return commandResult.getOut();
    }

    /**
     * Executes AdServices shell command and returns the standard output and standard error wrapped
     * in a {@link CommandResult}.
     *
     * <p>Before running the shell command, ensure {@code adservices_shell_command_enabled} flag is
     * enabled.
     *
     * <p>For device T+, adservices_manager binds to the shell command service, runs the shell
     * command and returns both standard output and standard error as part of {@link CommandResult}.
     *
     * <p>For device R,S, we enable and start the shell command activity and then call dumpsys to
     * run the shell command. The dumpsys output produces both error and output as part of single
     * string. We will populate the {@link CommandResult} {@code out} field with this string. The
     * caller would need to infer from the {@code out} field whether it's actually standard output
     * or error.
     */
    @FormatMethod
    public CommandResult runCommandRwe(@FormatString String cmdFmt, @Nullable Object... cmdArgs) {
        int level = getDeviceApiLevel();
        if (level >= AndroidSdk.TM) {
            // For Android T, Check if the service adservices_manager is published or not. If
            // it's not published, use sdk_sandbox to run the shell command.
            // For Android T, Check if the service adservices_manager is published or not. If
            // it's not published, use sdk_sandbox to run the shell command.
            String cmd =
                    (level == AndroidSdk.TM && !isAdServicesManagerServicePublished())
                            ? String.format(
                                    "cmd sdk_sandbox adservices %s", String.format(cmdFmt, cmdArgs))
                            : String.format(
                                    "cmd adservices_manager %s", String.format(cmdFmt, cmdArgs));
            CommandResult res = runShellCommandRwe(cmd);
            mLog.d("Output for command %s: %s", cmd, res);
            return res;
        }

        return runShellCommandRS(String.format(cmdFmt, cmdArgs));
    }

    /** Executes a shell command and returns the standard output. */
    // TODO(b/324491698): Provide an abstraction for runShellCommand.
    protected abstract String runShellCommand(String cmd);

    /**
     * Executes a shell command and returns the standard output and standard error wrapped in a
     * {@link CommandResult}.
     */
    protected abstract CommandResult runShellCommandRwe(String cmd);

    // TODO(b/324491709): Provide an abstraction for sdk device level.

    /** Gets the device API level. */
    protected abstract int getDeviceApiLevel();

    private CommandResult runShellCommandRS(String cmd) {
        String[] argsList = cmd.split("\\s+");
        String args = String.join(",", argsList);
        String res = runShellCommand(startShellActivity(args));
        mLog.d("Output for command %s: %s", startShellActivity(args), res);

        String componentName =
                String.format(
                        "%s/%s", mAdServicesHelper.getAdServicesPackageName(), SHELL_ACTIVITY_NAME);
        CommandResult commandRes = runGetResultShellCommand(componentName);

        checkShellCommandActivityFinished(componentName);
        return commandRes;
    }

    /* Parses the output from dumpsys.

       Sample dumpsys output:
        TASK 10145:com.google.android.ext.services id=13 userId=0
        ACTIVITY com.google.android.ext.services/com.android.adservices.shell.ShellCommandActivity
        -- ShellCommandActivity dump --
        CommandStatus: FINISHED
        CommandRes: 0
        CommandOut:
          hello
       parsed Output: CommandResult(hello,"")
    */

    @VisibleForTesting
    CommandResult parseResultFromDumpsys(String res) {
        String separator = "\n";
        String[] splitStr = res.split(separator);
        int len = splitStr.length;

        boolean activityDumpPresent = false;
        String out = "";
        String err = "";
        String commandStatus = STATUS_FINISHED;
        for (int i = 0; i < len; i++) {
            if (splitStr[i].equals(SHELL_COMMAND_ACTIVITY_DUMP_STR)) {
                activityDumpPresent = true;
            } else if (activityDumpPresent && splitStr[i].startsWith(COMMAND_STATUS)) {
                commandStatus = splitStr[i].substring(COMMAND_STATUS.length()).strip();
            } else {
                if (activityDumpPresent && splitStr[i].equals(COMMAND_OUT)) {
                    i++;
                    StringBuilder outBuilder = new StringBuilder();
                    for (; i < len && splitStr[i].startsWith("  "); i++) {
                        if (splitStr[i].length() > 2) {
                            outBuilder.append(splitStr[i].substring(2));
                        }
                        outBuilder.append('\n');
                    }
                    out = outBuilder.toString().strip();
                }

                if (i < len && activityDumpPresent && splitStr[i].equals(COMMAND_ERR)) {
                    i++;
                    StringBuilder errBuilder = new StringBuilder();
                    for (; i < len && splitStr[i].startsWith("  "); i++) {
                        if (splitStr[i].length() > 2) {
                            errBuilder.append(splitStr[i].substring(2));
                        }
                        errBuilder.append("\n");
                    }
                    err = errBuilder.toString().strip();
                }
            }
        }

        // Return original input if activity dump string not present.
        if (!activityDumpPresent) {
            return new CommandResult(res, "", commandStatus);
        }
        return new CommandResult(out, err, commandStatus);
    }

    @VisibleForTesting
    String getDumpsysGetResultShellCommand(String componentName) {
        return String.format("dumpsys activity %s cmd %s", componentName, GET_RESULT_ARG);
    }

    private CommandResult runGetResultShellCommand(String componentName) {
        CommandResult commandRes = new CommandResult("", "");
        for (int i = 0; i < GET_RESULT_COMMAND_RETRY; i++) {
            String res = runShellCommand(getDumpsysGetResultShellCommand(componentName));
            mLog.d(
                    "Output for command %s running %d times: %s ",
                    getDumpsysGetResultShellCommand(componentName), i + 1, res);
            commandRes = parseResultFromDumpsys(res);
            if (!commandRes.isCommandRunning()) {
                return commandRes;
            }
        }
        return commandRes;
    }

    private String startShellActivity(String args) {
        return String.format(
                "am start -W -a %s --esa %s %s", SHELL_ACTIVITY_INTENT, CMD_ARGS, args);
    }

    boolean isAdServicesManagerServicePublished() {
        String out = runShellCommand(ADSERVICES_MANAGER_SERVICE_CHECK);
        return !out.contains("not found");
    }

    private void checkShellCommandActivityFinished(String componentName) {
        mLog.d("Checking if ShellCommandActivity is finished");
        tryWaitForSuccess(
                () -> {
                    String res = runShellCommand(getDumpsysGetResultShellCommand(componentName));
                    mLog.d(
                            "Output for command %s: %s",
                            getDumpsysGetResultShellCommand(componentName), res);
                    return res.contains(INVALID_COMMAND_OUTPUT);
                },
                "Failed to finish ShellCommandActivity",
                TIMEOUT_ACTIVITY_FINISH_MILLIS);
    }

    // TODO(b/328107990): Create a generic method and move this to a CTS helper class.
    private void tryWaitForSuccess(
            Supplier<Boolean> successCondition, String failureMessage, long maxTimeoutMillis) {
        long epoch = System.currentTimeMillis();
        while (System.currentTimeMillis() - epoch <= maxTimeoutMillis) {
            try {
                mLog.d("Sleep for %dms before we check for result", WAIT_SAMPLE_INTERVAL_MILLIS);
                Thread.sleep(WAIT_SAMPLE_INTERVAL_MILLIS);
                if (successCondition.get()) {
                    mLog.d("ShellCommandActivity is finished");
                    return;
                }
            } catch (InterruptedException e) {
                mLog.e("Thread interrupted, %s", failureMessage);
                Thread.currentThread().interrupt();
            }
        }
        mLog.e("Timeout %dms happened, %s", maxTimeoutMillis, failureMessage);
    }
<<<<<<< HEAD

    /** Contains the result of a shell command. */
    public static final class CommandResult {
        private final String mOut;
        private final String mErr;
        private final String mCommandStatus;

        CommandResult(String out, String err, String commandStatus) {
            mOut = Objects.requireNonNull(out);
            mErr = Objects.requireNonNull(err);
            mCommandStatus = commandStatus;
        }

        public CommandResult(String out, String err) {
            this(out, err, STATUS_FINISHED);
        }

        public String getOut() {
            return mOut;
        }

        public String getErr() {
            return mErr;
        }

        public String getCommandStatus() {
            return mCommandStatus;
        }

        @Override
        public String toString() {
            return String.format(
                    "CommandResult [out=%s, err=%s, status=%s]", mOut, mErr, mCommandStatus);
        }

        private boolean isCommandRunning() {
            return mCommandStatus.equals(STATUS_RUNNING);
        }
    }
=======
>>>>>>> 1d679908
}<|MERGE_RESOLUTION|>--- conflicted
+++ resolved
@@ -293,46 +293,4 @@
         }
         mLog.e("Timeout %dms happened, %s", maxTimeoutMillis, failureMessage);
     }
-<<<<<<< HEAD
-
-    /** Contains the result of a shell command. */
-    public static final class CommandResult {
-        private final String mOut;
-        private final String mErr;
-        private final String mCommandStatus;
-
-        CommandResult(String out, String err, String commandStatus) {
-            mOut = Objects.requireNonNull(out);
-            mErr = Objects.requireNonNull(err);
-            mCommandStatus = commandStatus;
-        }
-
-        public CommandResult(String out, String err) {
-            this(out, err, STATUS_FINISHED);
-        }
-
-        public String getOut() {
-            return mOut;
-        }
-
-        public String getErr() {
-            return mErr;
-        }
-
-        public String getCommandStatus() {
-            return mCommandStatus;
-        }
-
-        @Override
-        public String toString() {
-            return String.format(
-                    "CommandResult [out=%s, err=%s, status=%s]", mOut, mErr, mCommandStatus);
-        }
-
-        private boolean isCommandRunning() {
-            return mCommandStatus.equals(STATUS_RUNNING);
-        }
-    }
-=======
->>>>>>> 1d679908
 }