--- conflicted
+++ resolved
@@ -55,7 +55,6 @@
         ":adservices-extended-mockito-rule-sources",
         ":adservices-shared-extended-mockito-rule-sources",
     ],
-    defaults: ["adservices-extended-mockito-defaults"],
     libs: [
         "error_prone_annotations",
         "framework-adservices-lib",
@@ -89,17 +88,6 @@
         "//packages/modules/AdServices:__subpackages__",
         "//vendor:__subpackages__", // used by some integration tests
     ],
-<<<<<<< HEAD
-    apex_available: [
-        "com.android.adservices",
-        "com.android.extservices",
-    ],
-    visibility: [
-        "//packages/modules/AdServices:__subpackages__",
-        "//vendor:__subpackages__", // used by some integration tests
-    ],
-=======
->>>>>>> 4a816567
     lint: {
         extra_check_modules: ["AdServicesTestLintChecker"],
     },
