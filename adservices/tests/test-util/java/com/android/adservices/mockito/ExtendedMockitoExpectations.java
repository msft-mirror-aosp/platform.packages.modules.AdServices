/*
 * Copyright (C) 2023 The Android Open Source Project
 *
 * Licensed under the Apache License, Version 2.0 (the "License");
 * you may not use this file except in compliance with the License.
 * You may obtain a copy of the License at
 *
 *      http://www.apache.org/licenses/LICENSE-2.0
 *
 * Unless required by applicable law or agreed to in writing, software
 * distributed under the License is distributed on an "AS IS" BASIS,
 * WITHOUT WARRANTIES OR CONDITIONS OF ANY KIND, either express or implied.
 * See the License for the specific language governing permissions and
 * limitations under the License.
 */
package com.android.adservices.mockito;

import static com.android.dx.mockito.inline.extended.ExtendedMockito.doNothing;
import static com.android.dx.mockito.inline.extended.ExtendedMockito.doReturn;
import static com.android.dx.mockito.inline.extended.ExtendedMockito.times;
import static com.android.dx.mockito.inline.extended.ExtendedMockito.verify;

import static org.mockito.ArgumentMatchers.any;
import static org.mockito.ArgumentMatchers.anyInt;
import static org.mockito.ArgumentMatchers.eq;

import android.util.Log;

import com.android.adservices.errorlogging.ErrorLogUtil;
import com.android.adservices.service.Flags;
import com.android.adservices.service.FlagsFactory;
import com.android.modules.utils.build.SdkLevel;
import com.android.server.LocalManagerRegistry;

import org.mockito.verification.VerificationMode;

/**
 * Provides Mockito expectation for common calls.
 *
 * <p><b>NOTE: </b> most expectations require {@code spyStatic()} or {@code mockStatic()} in the
 * {@link com.android.dx.mockito.inline.extended.StaticMockitoSession session} ahead of time - this
 * helper doesn't check that such calls were made, it's up to the caller to do so.
 */
public final class ExtendedMockitoExpectations {

    private static final String TAG = ExtendedMockitoExpectations.class.getSimpleName();

    /**
     * Mocks a call to {@link LocalManagerRegistry#getManager(Class)}, returning the given {@code
     * manager}.
     */
    public static <T> void mockGetLocalManager(Class<T> managerClass, T manager) {
        Log.v(TAG, "mockGetLocalManager(" + managerClass + ", " + manager + ")");
        doReturn(manager).when(() -> LocalManagerRegistry.getManager(managerClass));
    }

    /** Mocks a call to {@link LocalManagerRegistry#getManager(Class)}, returning {@code null}. */
    public static void mockGetLocalManagerNotFound(Class<?> managerClass) {
        Log.v(TAG, "mockGetLocalManagerNotFound(" + managerClass + ")");
        doReturn(null).when(() -> LocalManagerRegistry.getManager(managerClass));
    }

    /** Mocks a call to {@link SdkLevel#isAtLeastR()}, returning {@code isIt}. */
    public static void mockIsAtLeastR(boolean isIt) {
        Log.v(TAG, "mockIsAtLeastR(" + isIt + ")");
        doReturn(isIt).when(SdkLevel::isAtLeastR);
    }

    /** Mocks a call to {@link SdkLevel#isAtLeastS()}, returning {@code isIt}. */
    public static void mockIsAtLeastS(boolean isIt) {
        Log.v(TAG, "mockIsAtLeastS(" + isIt + ")");
        doReturn(isIt).when(SdkLevel::isAtLeastS);
    }

    /** Mocks a call to {@link SdkLevel#isAtLeastT()}, returning {@code isIt}. */
    public static void mockIsAtLeastT(boolean isIt) {
        Log.v(TAG, "mockIsAtLeastT(" + isIt + ")");
        doReturn(isIt).when(SdkLevel::isAtLeastT);
    }

    /** Mocks a call to {@link SdkLevel#isAtLeastU()}, returning {@code isIt}. */
    public static void mockIsAtLeastU(boolean isIt) {
        Log.v(TAG, "mockIsAtLeastU(" + isIt + ")");
        doReturn(isIt).when(SdkLevel::isAtLeastU);
    }

    /**
     * Mocks a call to {@link ErrorLogUtil#e()}, does nothing.
     *
     * <p>Mocks behavior for both variants of the method.
     */
    public static void doNothingOnErrorLogUtilError() {
        doNothing().when(() -> ErrorLogUtil.e(any(), anyInt(), anyInt()));
        doNothing().when(() -> ErrorLogUtil.e(anyInt(), anyInt()));
    }

    /**
     * Mocks a call to {@link FlagsFactory#getFlags()}, returning {@link
     * FlagsFactory#getFlagsForTest()}
     */
    public static void mockGetFlagsForTest() {
        mockGetFlags(FlagsFactory.getFlagsForTest());
    }

    /**
     * Mocks a call of {@link FlagsFactory#getFlags()} to return the passed-in mocking {@link Flags}
     * object.
     */
    public static void mockGetFlags(Flags mockedFlags) {
        doReturn(mockedFlags).when(FlagsFactory::getFlags);
<<<<<<< HEAD
    }

    /** Verifies {@link ErrorLogUtil#e()} was called with the expected values. */
    public static void verifyErrorLogUtilErrorWithException(
            int errorCode, int ppapiName, int numberOfInvocations) {
        verify(
                () -> {
                    ErrorLogUtil.e(any(), eq(errorCode), eq(ppapiName));
                },
                times(numberOfInvocations));
=======
    }

    /**
     * Verifies {@link ErrorLogUtil#e()} was called with the expected values.
     *
     * <p><b>Note: </b>you must call {@link #doNothingOnErrorLogUtilError()} before the test calls
     * {@link ErrorLogUtil#e()}.
     */
    public static void verifyErrorLogUtilErrorWithAnyException(int errorCode, int ppapiName) {
        verify(() -> ErrorLogUtil.e(any(), eq(errorCode), eq(ppapiName)));
    }

    /**
     * Verifies {@link ErrorLogUtil#e()} was called with the expected values.
     *
     * <p><b>Note: </b>you must call {@link #doNothingOnErrorLogUtilError()} before the test calls
     * {@link ErrorLogUtil#e()}.
     */
    public static void verifyErrorLogUtilError(Exception exception, int errorCode, int ppapiName) {
        verifyErrorLogUtilError(exception, errorCode, ppapiName, times(1));
    }

    /**
     * Verifies {@link ErrorLogUtil#e()} was called with the expected values, using Mockito's {@link
     * VerificationMode} to set the number of times (like {@code times(2)} or {@code never}).
     *
     * <p><b>Note: </b>you must call {@link #doNothingOnErrorLogUtilError()} before the test calls
     * {@link ErrorLogUtil#e()}.
     */
    public static void verifyErrorLogUtilError(
            Exception exception, int errorCode, int ppapiName, VerificationMode mode) {
        verify(() -> ErrorLogUtil.e(exception, errorCode, ppapiName), mode);
>>>>>>> 4f19f827
    }

    /**
     * Verifies {@link ErrorLogUtil#e()} was called with the expected values.
     *
     * <p><b>Note: </b>you must call {@link #doNothingOnErrorLogUtilError()} before the test calls
     * {@link ErrorLogUtil#e()}.
     */
    public static void verifyErrorLogUtilError(int errorCode, int ppapiName) {
        verify(() -> ErrorLogUtil.e(errorCode, ppapiName));
    }

    /**
     * Verifies {@link ErrorLogUtil#e()} was called with the expected values, using Mockito's {@link
     * VerificationMode} to set the number of times (like {@code times(2)} or {@code never}).
     *
     * <p><b>Note: </b>you must call {@link #doNothingOnErrorLogUtilError()} before the test calls
     * {@link ErrorLogUtil#e()}.
     */
    public static void verifyErrorLogUtilError(
<<<<<<< HEAD
            int errorCode,
            int ppapiName,
            int numberOfInvocations) {
        verify(
                () -> {
                    ErrorLogUtil.e(eq(errorCode), eq(ppapiName));
                },
                times(numberOfInvocations));
=======
            int errorCode, int ppapiName, VerificationMode mode) {
        verify(() -> ErrorLogUtil.e(errorCode, ppapiName), mode);
>>>>>>> 4f19f827
    }

    private ExtendedMockitoExpectations() {
        throw new UnsupportedOperationException("Provides only static methods");
    }
}<|MERGE_RESOLUTION|>--- conflicted
+++ resolved
@@ -108,18 +108,6 @@
      */
     public static void mockGetFlags(Flags mockedFlags) {
         doReturn(mockedFlags).when(FlagsFactory::getFlags);
-<<<<<<< HEAD
-    }
-
-    /** Verifies {@link ErrorLogUtil#e()} was called with the expected values. */
-    public static void verifyErrorLogUtilErrorWithException(
-            int errorCode, int ppapiName, int numberOfInvocations) {
-        verify(
-                () -> {
-                    ErrorLogUtil.e(any(), eq(errorCode), eq(ppapiName));
-                },
-                times(numberOfInvocations));
-=======
     }
 
     /**
@@ -152,7 +140,6 @@
     public static void verifyErrorLogUtilError(
             Exception exception, int errorCode, int ppapiName, VerificationMode mode) {
         verify(() -> ErrorLogUtil.e(exception, errorCode, ppapiName), mode);
->>>>>>> 4f19f827
     }
 
     /**
@@ -173,19 +160,8 @@
      * {@link ErrorLogUtil#e()}.
      */
     public static void verifyErrorLogUtilError(
-<<<<<<< HEAD
-            int errorCode,
-            int ppapiName,
-            int numberOfInvocations) {
-        verify(
-                () -> {
-                    ErrorLogUtil.e(eq(errorCode), eq(ppapiName));
-                },
-                times(numberOfInvocations));
-=======
             int errorCode, int ppapiName, VerificationMode mode) {
         verify(() -> ErrorLogUtil.e(errorCode, ppapiName), mode);
->>>>>>> 4f19f827
     }
 
     private ExtendedMockitoExpectations() {
