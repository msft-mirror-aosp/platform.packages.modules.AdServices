--- conflicted
+++ resolved
@@ -25,18 +25,19 @@
 import android.util.Log;
 
 import com.android.adservices.common.logging.annotations.ExpectErrorLogUtilCall;
+import com.android.adservices.common.logging.annotations.ExpectErrorLogUtilCalls;
 import com.android.adservices.errorlogging.ErrorLogUtil;
 import com.android.adservices.shared.testing.AbstractLogVerifier;
 
+import com.google.common.collect.ImmutableList;
+import com.google.common.collect.ImmutableSet;
+
 import org.junit.runner.Description;
 
-<<<<<<< HEAD
-import java.util.HashSet;
-=======
 import java.util.Arrays;
 import java.util.List;
->>>>>>> 4a816567
 import java.util.Set;
+import java.util.stream.Collectors;
 
 /**
  * Log verifier for {@link ErrorLogUtil} calls without exception by processing {@link
@@ -60,25 +61,8 @@
 
     @Override
     public Set<ErrorLogUtilCall> getExpectedLogCalls(Description description) {
-        // TODO(b/337042949): Support repeatable annotations
-        ExpectErrorLogUtilCall annotation = description.getAnnotation(ExpectErrorLogUtilCall.class);
+        List<ExpectErrorLogUtilCall> annotations = getAnnotations(description);
 
-<<<<<<< HEAD
-        Set<ErrorLogUtilCall> expectedCalls = new HashSet<>();
-        if (annotation == null) {
-            Log.v(mTag, "No @ExpectErrorLogUtilCall found over test method.");
-            return expectedCalls;
-        }
-
-        validateAnnotation(annotation);
-
-        expectedCalls.add(
-                new ErrorLogUtilCall(
-                        annotation.throwable(),
-                        annotation.errorCode(),
-                        annotation.ppapiName(),
-                        annotation.times()));
-=======
         if (annotations.isEmpty()) {
             Log.v(mTag, "No @" + NAME + " found over test method.");
             return ImmutableSet.of();
@@ -102,32 +86,12 @@
                             + " annotations representing the same "
                             + "invocation! De-dupe by using times arg");
         }
->>>>>>> 4a816567
 
         return expectedCalls;
     }
 
     @Override
     public String getResolutionMessage() {
-<<<<<<< HEAD
-        // TODO (b/337042949): Update message to include multiple annotation support
-        // TODO (b/337043102): Update message to include info about default args
-        return "Please make sure to use @ExpectErrorLogUtilCall(..) over test method to denote "
-                + "all expected ErrorLogUtil.e(..) calls.";
-    }
-
-    private void validateAnnotation(ExpectErrorLogUtilCall annotation) {
-        int times = annotation.times();
-
-        if (times == 0) {
-            throw new IllegalStateException(
-                    "Detected @ExpectErrorLogUtilCall with times = 0. Remove annotation as the "
-                            + "test will automatically fail if any log calls are detected.");
-        }
-        if (times < 0) {
-            throw new IllegalStateException("Detected @ExpectErrorLogUtilCall with times < 0!");
-        }
-=======
         return "Please make sure to use @"
                 + NAME
                 + "(..) "
@@ -145,6 +109,5 @@
         // Scan for single annotation
         ExpectErrorLogUtilCall single = description.getAnnotation(ExpectErrorLogUtilCall.class);
         return single == null ? ImmutableList.of() : ImmutableList.of(single);
->>>>>>> 4a816567
     }
 }