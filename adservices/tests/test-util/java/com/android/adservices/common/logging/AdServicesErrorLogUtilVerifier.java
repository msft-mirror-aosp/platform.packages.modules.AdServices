--- conflicted
+++ resolved
@@ -25,24 +25,21 @@
 import android.util.Log;
 
 import com.android.adservices.common.logging.annotations.ExpectErrorLogUtilCall;
-<<<<<<< HEAD
-=======
 import com.android.adservices.common.logging.annotations.ExpectErrorLogUtilCalls;
 import com.android.adservices.common.logging.annotations.SetErrorLogUtilDefaultParams;
->>>>>>> e97eba84
 import com.android.adservices.errorlogging.ErrorLogUtil;
 import com.android.adservices.shared.testing.AbstractLogVerifier;
 import com.android.adservices.shared.testing.TestHelper;
 
+import com.google.common.collect.ImmutableList;
+import com.google.common.collect.ImmutableSet;
+
 import org.junit.runner.Description;
 
-<<<<<<< HEAD
-import java.util.HashSet;
-=======
 import java.util.Arrays;
 import java.util.List;
->>>>>>> e97eba84
 import java.util.Set;
+import java.util.stream.Collectors;
 
 /** Log verifier for {@code ErrorLogUtil.e(int, int)} invocations. */
 public final class AdServicesErrorLogUtilVerifier extends AbstractLogVerifier<ErrorLogUtilCall> {
@@ -63,25 +60,6 @@
 
     @Override
     public Set<ErrorLogUtilCall> getExpectedLogCalls(Description description) {
-<<<<<<< HEAD
-        // TODO(b/337042949): Support repeatable annotations
-        ExpectErrorLogUtilCall annotation = description.getAnnotation(ExpectErrorLogUtilCall.class);
-
-        Set<ErrorLogUtilCall> expectedCalls = new HashSet<>();
-        if (annotation == null) {
-            Log.v(mTag, "No @ExpectErrorLogUtilCall found over test method.");
-            return expectedCalls;
-        }
-
-        validateAnnotation(annotation);
-
-        expectedCalls.add(
-                new ErrorLogUtilCall(
-                        annotation.throwable(),
-                        annotation.errorCode(),
-                        annotation.ppapiName(),
-                        annotation.times()));
-=======
         List<ExpectErrorLogUtilCall> annotations = getAnnotations(description);
         SetErrorLogUtilDefaultParams defaultParams =
                 TestHelper.getAnnotation(description, SetErrorLogUtilDefaultParams.class);
@@ -104,32 +82,12 @@
                             + " annotations representing the same "
                             + "invocation! De-dupe by using times arg");
         }
->>>>>>> e97eba84
 
         return expectedCalls;
     }
 
     @Override
     public String getResolutionMessage() {
-<<<<<<< HEAD
-        // TODO (b/337042949): Update message to include multiple annotation support
-        // TODO (b/337043102): Update message to include info about default args
-        return "Please make sure to use @ExpectErrorLogUtilCall(..) over test method to denote "
-                + "all expected ErrorLogUtil.e(..) calls.";
-    }
-
-    private void validateAnnotation(ExpectErrorLogUtilCall annotation) {
-        int times = annotation.times();
-
-        if (times == 0) {
-            throw new IllegalStateException(
-                    "Detected @ExpectErrorLogUtilCall with times = 0. Remove annotation as the "
-                            + "test will automatically fail if any log calls are detected.");
-        }
-        if (times < 0) {
-            throw new IllegalStateException("Detected @ExpectErrorLogUtilCall with times < 0!");
-        }
-=======
         return "Please make sure to use @"
                 + ANNOTATION_NAME
                 + "(..) "
@@ -147,6 +105,5 @@
         // Scan for single annotation
         ExpectErrorLogUtilCall single = description.getAnnotation(ExpectErrorLogUtilCall.class);
         return single == null ? ImmutableList.of() : ImmutableList.of(single);
->>>>>>> e97eba84
     }
 }