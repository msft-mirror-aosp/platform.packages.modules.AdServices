/*
 * Copyright (C) 2023 The Android Open Source Project
 *
 * Licensed under the Apache License, Version 2.0 (the "License");
 * you may not use this file except in compliance with the License.
 * You may obtain a copy of the License at
 *
 *      http://www.apache.org/licenses/LICENSE-2.0
 *
 * Unless required by applicable law or agreed to in writing, software
 * distributed under the License is distributed on an "AS IS" BASIS,
 * WITHOUT WARRANTIES OR CONDITIONS OF ANY KIND, either express or implied.
 * See the License for the specific language governing permissions and
 * limitations under the License.
 */

package android.adservices.adselection;

import android.adservices.common.AdTechIdentifier;
import android.net.Uri;

import com.android.adservices.common.AdServicesUnitTestCase;
import com.android.adservices.shared.testing.annotations.RequiresSdkLevelAtLeastS;

import org.junit.Test;

@RequiresSdkLevelAtLeastS
public final class GetAdSelectionDataRequestTest extends AdServicesUnitTestCase {
    private static final AdTechIdentifier SELLER = AdSelectionConfigFixture.SELLER;

    @Test
    public void testGetAdSelectionDataRequest_validInputWithoutUri_success() {
        GetAdSelectionDataRequest request =
                new GetAdSelectionDataRequest.Builder().setSeller(SELLER).build();

        expect.that(request.getSeller()).isEqualTo(SELLER);
        expect.that(request.getCoordinatorOriginUri()).isNull();
    }

    @Test
    public void testGetAdSelectionDataRequest_validInputWithUri_success() {
        Uri expectedUri = Uri.parse("https://example.com");
        GetAdSelectionDataRequest request =
                new GetAdSelectionDataRequest.Builder()
                        .setSeller(SELLER)
                        .setCoordinatorOriginUri(expectedUri)
                        .build();

        expect.that(request.getSeller()).isEqualTo(SELLER);
        expect.that(request.getCoordinatorOriginUri()).isEqualTo(expectedUri);
<<<<<<< HEAD
=======
    }

    @Test
    public void testGetAdSelectionDataRequest_sellerConfiguration_success() {
        GetAdSelectionDataRequest request =
                new GetAdSelectionDataRequest.Builder()
                        .setSeller(SELLER)
                        .setSellerConfiguration(SellerConfigurationFixture.SELLER_CONFIGURATION)
                        .build();

        expect.that(request.getSeller()).isEqualTo(SELLER);
        expect.that(request.getSellerConfiguration())
                .isEqualTo(SellerConfigurationFixture.SELLER_CONFIGURATION);
    }

    @Test
    public void testGetAdSelectionDataRequest_withoutSellerConfiguration_success() {
        GetAdSelectionDataRequest request =
                new GetAdSelectionDataRequest.Builder().setSeller(SELLER).build();

        expect.that(request.getSeller()).isEqualTo(SELLER);
        expect.that(request.getSellerConfiguration()).isNull();
>>>>>>> 4a816567
    }
}<|MERGE_RESOLUTION|>--- conflicted
+++ resolved
@@ -48,8 +48,6 @@
 
         expect.that(request.getSeller()).isEqualTo(SELLER);
         expect.that(request.getCoordinatorOriginUri()).isEqualTo(expectedUri);
-<<<<<<< HEAD
-=======
     }
 
     @Test
@@ -72,6 +70,5 @@
 
         expect.that(request.getSeller()).isEqualTo(SELLER);
         expect.that(request.getSellerConfiguration()).isNull();
->>>>>>> 4a816567
     }
 }