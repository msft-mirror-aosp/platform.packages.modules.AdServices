/*
 * Copyright (C) 2022 The Android Open Source Project
 *
 * Licensed under the Apache License, Version 2.0 (the "License");
 * you may not use this file except in compliance with the License.
 * You may obtain a copy of the License at
 *
 *      http://www.apache.org/licenses/LICENSE-2.0
 *
 * Unless required by applicable law or agreed to in writing, software
 * distributed under the License is distributed on an "AS IS" BASIS,
 * WITHOUT WARRANTIES OR CONDITIONS OF ANY KIND, either express or implied.
 * See the License for the specific language governing permissions and
 * limitations under the License.
 */

package com.android.adservices.customaudience;

import android.adservices.common.AdTechIdentifier;
import android.adservices.customaudience.TrustedBiddingDataFixture;

import com.android.adservices.data.customaudience.DBTrustedBiddingData;

public class DBTrustedBiddingDataFixture {
    public static DBTrustedBiddingData.Builder getValidBuilderByBuyer(AdTechIdentifier buyer) {
        return new DBTrustedBiddingData.Builder()
<<<<<<< HEAD
                .setUri(TrustedBiddingDataFixture.getValidTrustedBiddingUrlByBuyer(buyer))
=======
                .setUri(TrustedBiddingDataFixture.getValidTrustedBiddingUriByBuyer(buyer))
>>>>>>> 97da3a98
                .setKeys(TrustedBiddingDataFixture.VALID_TRUSTED_BIDDING_KEYS);
    }
}<|MERGE_RESOLUTION|>--- conflicted
+++ resolved
@@ -24,11 +24,7 @@
 public class DBTrustedBiddingDataFixture {
     public static DBTrustedBiddingData.Builder getValidBuilderByBuyer(AdTechIdentifier buyer) {
         return new DBTrustedBiddingData.Builder()
-<<<<<<< HEAD
-                .setUri(TrustedBiddingDataFixture.getValidTrustedBiddingUrlByBuyer(buyer))
-=======
                 .setUri(TrustedBiddingDataFixture.getValidTrustedBiddingUriByBuyer(buyer))
->>>>>>> 97da3a98
                 .setKeys(TrustedBiddingDataFixture.VALID_TRUSTED_BIDDING_KEYS);
     }
 }