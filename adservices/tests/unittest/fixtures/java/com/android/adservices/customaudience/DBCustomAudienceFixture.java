/*
 * Copyright (C) 2022 The Android Open Source Project
 *
 * Licensed under the Apache License, Version 2.0 (the "License");
 * you may not use this file except in compliance with the License.
 * You may obtain a copy of the License at
 *
 *      http://www.apache.org/licenses/LICENSE-2.0
 *
 * Unless required by applicable law or agreed to in writing, software
 * distributed under the License is distributed on an "AS IS" BASIS,
 * WITHOUT WARRANTIES OR CONDITIONS OF ANY KIND, either express or implied.
 * See the License for the specific language governing permissions and
 * limitations under the License.
 */

package com.android.adservices.customaudience;

import android.adservices.common.AdTechIdentifier;
import android.adservices.common.CommonFixture;
import android.adservices.customaudience.CustomAudienceFixture;

import com.android.adservices.common.DBAdDataFixture;
import com.android.adservices.data.customaudience.DBCustomAudience;

public class DBCustomAudienceFixture {

    public static DBCustomAudience.Builder getValidBuilderByBuyer(AdTechIdentifier buyer) {
        return new DBCustomAudience.Builder()
                .setOwner(CustomAudienceFixture.VALID_OWNER)
                .setBuyer(buyer)
                .setName(CustomAudienceFixture.VALID_NAME)
                .setActivationTime(CustomAudienceFixture.VALID_ACTIVATION_TIME)
                .setExpirationTime(CustomAudienceFixture.VALID_EXPIRATION_TIME)
                .setCreationTime(CommonFixture.FIXED_NOW_TRUNCATED_TO_MILLI)
                .setLastAdsAndBiddingDataUpdatedTime(CommonFixture.FIXED_NOW_TRUNCATED_TO_MILLI)
                .setUserBiddingSignals(CustomAudienceFixture.VALID_USER_BIDDING_SIGNALS)
                .setTrustedBiddingData(
                        DBTrustedBiddingDataFixture.getValidBuilderByBuyer(buyer).build())
<<<<<<< HEAD
                .setBiddingLogicUri(CustomAudienceFixture.getValidBiddingLogicUrlByBuyer(buyer))
=======
                .setBiddingLogicUri(CustomAudienceFixture.getValidBiddingLogicUriByBuyer(buyer))
>>>>>>> 97da3a98
                .setAds(DBAdDataFixture.getValidDbAdDataListByBuyer(buyer));
    }
}<|MERGE_RESOLUTION|>--- conflicted
+++ resolved
@@ -37,11 +37,7 @@
                 .setUserBiddingSignals(CustomAudienceFixture.VALID_USER_BIDDING_SIGNALS)
                 .setTrustedBiddingData(
                         DBTrustedBiddingDataFixture.getValidBuilderByBuyer(buyer).build())
-<<<<<<< HEAD
-                .setBiddingLogicUri(CustomAudienceFixture.getValidBiddingLogicUrlByBuyer(buyer))
-=======
                 .setBiddingLogicUri(CustomAudienceFixture.getValidBiddingLogicUriByBuyer(buyer))
->>>>>>> 97da3a98
                 .setAds(DBAdDataFixture.getValidDbAdDataListByBuyer(buyer));
     }
 }