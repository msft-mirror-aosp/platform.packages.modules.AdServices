/*
 * Copyright (C) 2022 The Android Open Source Project
 *
 * Licensed under the Apache License, Version 2.0 (the "License");
 * you may not use this file except in compliance with the License.
 * You may obtain a copy of the License at
 *
 *      http://www.apache.org/licenses/LICENSE-2.0
 *
 * Unless required by applicable law or agreed to in writing, software
 * distributed under the License is distributed on an "AS IS" BASIS,
 * WITHOUT WARRANTIES OR CONDITIONS OF ANY KIND, either express or implied.
 * See the License for the specific language governing permissions and
 * limitations under the License.
 */

package com.android.adservices.service.measurement;

import android.net.Uri;

import com.android.adservices.service.measurement.registration.AsyncRegistration;

import java.util.UUID;

public class AsyncRegistrationFixture {
    private AsyncRegistrationFixture() {}

<<<<<<< HEAD
    public static AsyncRegistration getValidAsyncRegistration() {
=======
    public static AsyncRegistration.Builder getValidAsyncRegistrationBuilder() {
>>>>>>> d654911e
        return new AsyncRegistration.Builder()
                .setId(UUID.randomUUID().toString())
                .setRegistrationUri(ValidAsyncRegistrationParams.REGISTRATION_URI)
                .setOsDestination(ValidAsyncRegistrationParams.OS_DESTINATION)
                .setWebDestination(ValidAsyncRegistrationParams.WEB_DESTINATION)
                .setVerifiedDestination(ValidAsyncRegistrationParams.VERIFIED_DESTINATION)
                .setRegistrant(ValidAsyncRegistrationParams.REGISTRANT)
                .setTopOrigin(ValidAsyncRegistrationParams.TOP_ORIGIN)
                .setSourceType(ValidAsyncRegistrationParams.SOURCE_TYPE)
                .setRequestTime(System.currentTimeMillis())
                .setRetryCount(ValidAsyncRegistrationParams.RETRY_COUNT)
                .setType(ValidAsyncRegistrationParams.TYPE)
                .setDebugKeyAllowed(ValidAsyncRegistrationParams.DEBUG_KEY_ALLOWED)
                .setRegistrationId(ValidAsyncRegistrationParams.REGISTRATION_ID);
    }

    public static AsyncRegistration getValidAsyncRegistration() {
        return getValidAsyncRegistrationBuilder().build();
    }

    public static class ValidAsyncRegistrationParams {
        public static final Source.SourceType SOURCE_TYPE = Source.SourceType.EVENT;
        public static final long RETRY_COUNT = 0;
        public static final Uri REGISTRATION_URI = Uri.parse("android-app://com.example");
        public static final Uri OS_DESTINATION = Uri.parse("android-app://com.example");
        public static final Uri WEB_DESTINATION = Uri.parse("https://com.example");
        public static final Uri VERIFIED_DESTINATION = Uri.parse("android-app://com.example");
        public static final Uri REGISTRANT = Uri.parse("android-app://com.example");
        public static final Uri TOP_ORIGIN = Uri.parse("android-app://com.example");
        public static final boolean DEBUG_KEY_ALLOWED = true;
        public static final AsyncRegistration.RegistrationType TYPE =
                AsyncRegistration.RegistrationType.APP_SOURCE;
        public static final String REGISTRATION_ID = "R1";
    }
}<|MERGE_RESOLUTION|>--- conflicted
+++ resolved
@@ -25,11 +25,7 @@
 public class AsyncRegistrationFixture {
     private AsyncRegistrationFixture() {}
 
-<<<<<<< HEAD
-    public static AsyncRegistration getValidAsyncRegistration() {
-=======
     public static AsyncRegistration.Builder getValidAsyncRegistrationBuilder() {
->>>>>>> d654911e
         return new AsyncRegistration.Builder()
                 .setId(UUID.randomUUID().toString())
                 .setRegistrationUri(ValidAsyncRegistrationParams.REGISTRATION_URI)
