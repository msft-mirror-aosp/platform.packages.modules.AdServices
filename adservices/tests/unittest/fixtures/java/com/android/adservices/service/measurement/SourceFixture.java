--- conflicted
+++ resolved
@@ -136,13 +136,8 @@
                 WebUtil.validUri("https://subdomain.example.test");
         public static final UnsignedLong SHARED_DEBUG_KEY = new UnsignedLong(834690L);
         public static final List<String> ATTRIBUTION_SCOPES = List.of("1", "2", "3");
-<<<<<<< HEAD
-        public static final Long ATTRIBUTION_SCOPE_LIMIT = 10L;
-        public static final Long MAX_NUM_VIEW_STATES = 1000L;
-=======
         public static final Long ATTRIBUTION_SCOPE_LIMIT = 5L;
         public static final Long MAX_NUM_VIEW_STATES = 10L;
->>>>>>> 038e8587
         public static final Long REINSTALL_REATTRIBUTION_WINDOW = 841839879274L;
 
         public static final String buildAggregateSource() {
