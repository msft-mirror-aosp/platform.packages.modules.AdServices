--- conflicted
+++ resolved
@@ -36,6 +36,7 @@
 import static com.android.adservices.service.PhFlags.KEY_FLEDGE_CUSTOM_AUDIENCE_MAX_NUM_ADS;
 import static com.android.adservices.service.PhFlags.KEY_FLEDGE_CUSTOM_AUDIENCE_MAX_OWNER_COUNT;
 import static com.android.adservices.service.PhFlags.KEY_FLEDGE_CUSTOM_AUDIENCE_PER_APP_MAX_COUNT;
+import static com.android.adservices.service.PhFlags.KEY_FLEDGE_REGISTER_AD_BEACON_ENABLED;
 import static com.android.adservices.service.PhFlags.KEY_SDK_REQUEST_PERMITS_PER_SECOND;
 
 import static org.junit.Assert.assertEquals;
@@ -234,8 +235,6 @@
                 Integer.toString(value),
                 true);
     }
-<<<<<<< HEAD
-=======
 
     /** Overrides whether the {@code registerAdBeacon} feature is enabled. */
     public static void overrideFledgeRegisterAdBeaconEnabled(boolean value) {
@@ -254,5 +253,4 @@
                 Boolean.toString(value),
                 false);
     }
->>>>>>> d654911e
 }