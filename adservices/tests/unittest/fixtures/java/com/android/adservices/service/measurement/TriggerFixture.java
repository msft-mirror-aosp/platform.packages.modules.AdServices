--- conflicted
+++ resolved
@@ -21,17 +21,12 @@
 
 import com.android.adservices.common.WebUtil;
 import com.android.adservices.service.FakeFlagsFactory;
-import com.android.adservices.service.measurement.aggregation.AggregatableAttributionTrigger;
-import com.android.adservices.service.measurement.aggregation.AggregateTriggerData;
 import com.android.adservices.service.measurement.util.UnsignedLong;
 
 import org.json.JSONArray;
 
-import java.math.BigInteger;
 import java.util.Collections;
-import java.util.List;
 import java.util.Map;
-import java.util.Set;
 import java.util.UUID;
 
 public final class TriggerFixture {
@@ -60,7 +55,7 @@
                 .setTriggerTime(ValidTriggerParams.TRIGGER_TIME)
                 .setEventTriggers(ValidTriggerParams.EVENT_TRIGGERS)
                 .setAggregateTriggerData(ValidTriggerParams.AGGREGATE_TRIGGER_DATA)
-                .setAggregateValues(ValidTriggerParams.AGGREGATE_VALUES)
+                .setAggregateValuesString(ValidTriggerParams.AGGREGATE_VALUES_STRING)
                 .setFilters(ValidTriggerParams.TOP_LEVEL_FILTERS_JSON_STRING)
                 .setNotFilters(ValidTriggerParams.TOP_LEVEL_NOT_FILTERS_JSON_STRING)
                 .setAttributionConfig(ValidTriggerParams.ATTRIBUTION_CONFIGS_STRING)
@@ -73,6 +68,7 @@
                 .setAttributionScopesString(ValidTriggerParams.ATTRIBUTION_SCOPES)
                 .setAggregatableFilteringIdMaxBytes(
                         ValidTriggerParams.AGGREGATABLE_FILTERING_ID_MAX_BYTES)
+                .setAggregateDebugReportingString(ValidTriggerParams.AGGREGATE_DEBUG_REPORT)
                 .build();
     }
 
@@ -119,7 +115,7 @@
                     + "}"
                 + "]";
 
-        public static final String AGGREGATE_VALUES =
+        public static final String AGGREGATE_VALUES_STRING =
                 "{" + "\"campaignCounts\":32768," + "\"geoValue\":1664" + "}";
 
         public static final UnsignedLong DEBUG_KEY = new UnsignedLong(27836L);
@@ -175,34 +171,9 @@
                         Trigger.SourceRegistrationTimeConfig.INCLUDE;
 
         public static final String PLATFORM_AD_ID = "test-platform-ad-id";
-        public static final String DEBUG_AD_ID = "test-debug-ad-id";
         public static final String TRIGGER_CONTEXT_ID = "test-trigger-context-id";
         public static final String ATTRIBUTION_SCOPES = "[\"1\"]";
         public static final int AGGREGATABLE_FILTERING_ID_MAX_BYTES = 1;
-<<<<<<< HEAD
-
-        public static final AggregatableAttributionTrigger buildAggregatableAttributionTrigger() {
-            final FilterMap filter =
-                    new FilterMap.Builder()
-                            .setAttributionFilterMap(
-                                    Map.of(
-                                            "product",
-                                            List.of("1234", "4321"),
-                                            "conversion_subdomain",
-                                            List.of("electronics.megastore")))
-                            .build();
-            return new AggregatableAttributionTrigger.Builder()
-                    .setValues(Map.of("x", 1))
-                    .setTriggerData(
-                            List.of(
-                                    new AggregateTriggerData.Builder()
-                                            .setKey(BigInteger.ONE)
-                                            .setSourceKeys(Set.of("sourceKey"))
-                                            .setFilterSet(List.of(filter))
-                                            .build()))
-                    .build();
-        }
-=======
         public static final String AGGREGATE_DEBUG_REPORT =
                 "{\"key_piece\":\"0x222\","
                         + "\"debug_data\":["
@@ -225,6 +196,5 @@
                         + "}"
                         + "],"
                         + "\"aggregation_coordinator_origin\":\"https://aws.example\"}";
->>>>>>> cba5c425
     }
 }