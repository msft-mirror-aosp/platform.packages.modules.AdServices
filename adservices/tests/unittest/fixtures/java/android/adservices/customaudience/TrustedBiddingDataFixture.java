/*
 * Copyright (C) 2022 The Android Open Source Project
 *
 * Licensed under the Apache License, Version 2.0 (the "License");
 * you may not use this file except in compliance with the License.
 * You may obtain a copy of the License at
 *
 *      http://www.apache.org/licenses/LICENSE-2.0
 *
 * Unless required by applicable law or agreed to in writing, software
 * distributed under the License is distributed on an "AS IS" BASIS,
 * WITHOUT WARRANTIES OR CONDITIONS OF ANY KIND, either express or implied.
 * See the License for the specific language governing permissions and
 * limitations under the License.
 */

package android.adservices.customaudience;

import android.adservices.common.AdTechIdentifier;
import android.adservices.common.CommonFixture;
import android.net.Uri;

import java.util.ArrayList;
import java.util.Arrays;

/** Utility class supporting custom audience API unit tests */
public class TrustedBiddingDataFixture {
    public static final String VALID_TRUSTED_BIDDING_URI_PATH = "/trusted/bidding/";

    public static final ArrayList<String> VALID_TRUSTED_BIDDING_KEYS = new ArrayList<String>(
            Arrays.asList("example", "valid", "list", "of", "keys"));

<<<<<<< HEAD
    public static Uri getValidTrustedBiddingUrlByBuyer(AdTechIdentifier buyer) {
=======
    public static Uri getValidTrustedBiddingUriByBuyer(AdTechIdentifier buyer) {
>>>>>>> 97da3a98
        return CommonFixture.getUri(buyer, VALID_TRUSTED_BIDDING_URI_PATH);
    }

    public static TrustedBiddingData getValidTrustedBiddingDataByBuyer(AdTechIdentifier buyer) {
        return new TrustedBiddingData.Builder()
                .setTrustedBiddingKeys(VALID_TRUSTED_BIDDING_KEYS)
                .setTrustedBiddingUri(getValidTrustedBiddingUriByBuyer(buyer))
                .build();
    }
}<|MERGE_RESOLUTION|>--- conflicted
+++ resolved
@@ -30,11 +30,7 @@
     public static final ArrayList<String> VALID_TRUSTED_BIDDING_KEYS = new ArrayList<String>(
             Arrays.asList("example", "valid", "list", "of", "keys"));
 
-<<<<<<< HEAD
-    public static Uri getValidTrustedBiddingUrlByBuyer(AdTechIdentifier buyer) {
-=======
     public static Uri getValidTrustedBiddingUriByBuyer(AdTechIdentifier buyer) {
->>>>>>> 97da3a98
         return CommonFixture.getUri(buyer, VALID_TRUSTED_BIDDING_URI_PATH);
     }
 
