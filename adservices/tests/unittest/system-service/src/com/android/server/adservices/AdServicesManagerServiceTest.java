/*
 * Copyright (C) 2022 The Android Open Source Project
 *
 * Licensed under the Apache License, Version 2.0 (the "License");
 * you may not use this file except in compliance with the License.
 * You may obtain a copy of the License at
 *
 *      http://www.apache.org/licenses/LICENSE-2.0
 *
 * Unless required by applicable law or agreed to in writing, software
 * distributed under the License is distributed on an "AS IS" BASIS,
 * WITHOUT WARRANTIES OR CONDITIONS OF ANY KIND, either express or implied.
 * See the License for the specific language governing permissions and
 * limitations under the License.
 */

package com.android.server.adservices;

import static com.android.server.adservices.PhFlags.KEY_ADSERVICES_SYSTEM_SERVICE_ENABLED;

import static com.google.common.truth.Truth.assertThat;

import static org.mockito.ArgumentMatchers.any;
<<<<<<< HEAD
=======
import static org.mockito.Mockito.doReturn;
import static org.mockito.Mockito.when;
>>>>>>> 98d3198f

import android.Manifest;
import android.content.BroadcastReceiver;
import android.content.Context;
import android.content.Intent;
import android.content.IntentFilter;
<<<<<<< HEAD
=======
import android.content.pm.ActivityInfo;
import android.content.pm.PackageManager;
import android.content.pm.ResolveInfo;
>>>>>>> 98d3198f
import android.net.Uri;
import android.os.Handler;
import android.os.UserHandle;
import android.provider.DeviceConfig;

import androidx.test.platform.app.InstrumentationRegistry;

import com.android.modules.utils.testing.TestableDeviceConfig;

import org.junit.Before;
import org.junit.Rule;
import org.junit.Test;
import org.mockito.ArgumentCaptor;
import org.mockito.Mock;
import org.mockito.Mockito;
import org.mockito.MockitoAnnotations;
<<<<<<< HEAD
=======

import java.util.ArrayList;
>>>>>>> 98d3198f

/** Tests for {@link AdServicesManagerService} */
public class AdServicesManagerServiceTest {
    @Rule
    public final TestableDeviceConfig.TestableDeviceConfigRule mDeviceConfigRule =
            new TestableDeviceConfig.TestableDeviceConfigRule();

    private AdServicesManagerService mService;
    private Context mSpyContext;
    @Mock private PackageManager mMockPackageManager;

    private static final String PPAPI_PACKAGE_NAME = "com.google.android.adservices.api";
    private static final String PACKAGE_NAME = "com.package.example";
    private static final String PACKAGE_CHANGED_BROADCAST =
            "com.android.adservices.PACKAGE_CHANGED";
    private static final String PACKAGE_FULLY_REMOVED = "package_fully_removed";
    private static final String PACKAGE_ADDED = "package_added";
    private static final String PACKAGE_DATA_CLEARED = "package_data_cleared";
    private static final int PACKAGE_UID = 12345;

    @Before
    public void setup() {
        MockitoAnnotations.initMocks(this);

        Context context = InstrumentationRegistry.getInstrumentation().getContext();
        mSpyContext = Mockito.spy(context);

        InstrumentationRegistry.getInstrumentation()
                .getUiAutomation()
                .adoptShellPermissionIdentity(Manifest.permission.INTERACT_ACROSS_USERS_FULL);
    }

<<<<<<< HEAD
=======
        doReturn(mMockPackageManager).when(mSpyContext).getPackageManager();
    }

>>>>>>> 98d3198f
    @Test
    public void testAdServicesSystemService_enabled_then_disabled() {
        // First enable the flag.
        DeviceConfig.setProperty(
                DeviceConfig.NAMESPACE_ADSERVICES,
                KEY_ADSERVICES_SYSTEM_SERVICE_ENABLED,
                Boolean.toString(Boolean.TRUE),
                /* makeDefault */ false);

        // This will trigger the registration of the Receiver.
        mService = new AdServicesManagerService(mSpyContext);

        ArgumentCaptor<BroadcastReceiver> argumentReceiver =
                ArgumentCaptor.forClass(BroadcastReceiver.class);
        ArgumentCaptor<IntentFilter> argumentIntentFilter =
                ArgumentCaptor.forClass(IntentFilter.class);
        ArgumentCaptor<String> argumentPermission = ArgumentCaptor.forClass(String.class);
        ArgumentCaptor<Handler> argumentHandler = ArgumentCaptor.forClass(Handler.class);

        // Calling the second time will not register again.
        mService.registerPackagedChangedBroadcastReceivers();

        // The flag is enabled so we call registerReceiverForAllUsers
        Mockito.verify(mSpyContext, Mockito.times(1))
                .registerReceiverForAllUsers(
                        argumentReceiver.capture(),
                        argumentIntentFilter.capture(),
                        argumentPermission.capture(),
                        argumentHandler.capture());

        BroadcastReceiver receiver = argumentReceiver.getValue();
        assertThat(receiver).isNotNull();

        assertThat(argumentIntentFilter.getValue().getAction(0))
                .isEqualTo(Intent.ACTION_PACKAGE_FULLY_REMOVED);
        assertThat(argumentIntentFilter.getValue().getAction(1))
                .isEqualTo(Intent.ACTION_PACKAGE_DATA_CLEARED);
        assertThat(argumentIntentFilter.getValue().getAction(2))
                .isEqualTo(Intent.ACTION_PACKAGE_ADDED);
        assertThat(argumentIntentFilter.getValue().getDataScheme(0)).isEqualTo("package");

        assertThat(argumentPermission.getValue()).isNull();
        assertThat(argumentHandler.getValue()).isNotNull();

        // Now disable the flag.
        DeviceConfig.setProperty(
                DeviceConfig.NAMESPACE_ADSERVICES,
                KEY_ADSERVICES_SYSTEM_SERVICE_ENABLED,
                Boolean.toString(Boolean.FALSE),
                /* makeDefault */ false);

        // Calling when the flag is disabled will unregister the Receiver!
        mService.registerPackagedChangedBroadcastReceivers();
        Mockito.verify(mSpyContext, Mockito.times(1))
                .unregisterReceiver(argumentReceiver.capture());

        // The unregistered is called on the same receiver when registered above.
        assertThat(argumentReceiver.getValue()).isSameInstanceAs(receiver);
    }

    @Test
    public void testAdServicesSystemService_disabled() {
        // Disable the flag.
        DeviceConfig.setProperty(
                DeviceConfig.NAMESPACE_ADSERVICES,
                KEY_ADSERVICES_SYSTEM_SERVICE_ENABLED,
                Boolean.toString(Boolean.FALSE),
                /* makeDefault */ false);

        mService = new AdServicesManagerService(mSpyContext);

        // The flag is disabled so there is no registerReceiverForAllUsers
        Mockito.verify(mSpyContext, Mockito.times(0))
                .registerReceiverForAllUsers(
                        any(BroadcastReceiver.class),
                        any(IntentFilter.class),
                        any(String.class),
                        any(Handler.class));
    }

    @Test
    public void testSendBroadcastForPackageFullyRemoved() {
        mService = new AdServicesManagerService(mSpyContext);

        Intent i = new Intent(Intent.ACTION_PACKAGE_FULLY_REMOVED);
        i.setData(Uri.parse("package:" + PACKAGE_NAME));
        i.putExtra(Intent.EXTRA_UID, PACKAGE_UID);

        ArgumentCaptor<Intent> argumentIntent = ArgumentCaptor.forClass(Intent.class);
        ArgumentCaptor<UserHandle> argumentUser = ArgumentCaptor.forClass(UserHandle.class);

        setupMockResolveInfo();
        Mockito.doNothing().when(mSpyContext).sendBroadcastAsUser(Mockito.any(), Mockito.any());

        mService.onPackageChange(i, mSpyContext.getUser());

        Mockito.verify(mSpyContext, Mockito.times(1))
                .sendBroadcastAsUser(argumentIntent.capture(), argumentUser.capture());

        assertThat(argumentIntent.getValue().getAction()).isEqualTo(PACKAGE_CHANGED_BROADCAST);
        assertThat(argumentIntent.getValue().getData()).isEqualTo(i.getData());
        assertThat(argumentIntent.getValue().getStringExtra("action"))
                .isEqualTo(PACKAGE_FULLY_REMOVED);
        assertThat(argumentIntent.getValue().getIntExtra(Intent.EXTRA_UID, -1))
                .isEqualTo(PACKAGE_UID);
        assertThat(argumentUser.getValue()).isEqualTo(mSpyContext.getUser());
    }

    @Test
    public void testSendBroadcastForPackageAdded() {
        mService = new AdServicesManagerService(mSpyContext);

        Intent i = new Intent(Intent.ACTION_PACKAGE_ADDED);
        i.setData(Uri.parse("package:" + PACKAGE_NAME));
        i.putExtra(Intent.EXTRA_UID, PACKAGE_UID);
        i.putExtra(Intent.EXTRA_REPLACING, false);

        ArgumentCaptor<Intent> argumentIntent = ArgumentCaptor.forClass(Intent.class);
        ArgumentCaptor<UserHandle> argumentUser = ArgumentCaptor.forClass(UserHandle.class);

        setupMockResolveInfo();
        Mockito.doNothing().when(mSpyContext).sendBroadcastAsUser(Mockito.any(), Mockito.any());

        mService.onPackageChange(i, mSpyContext.getUser());

        Mockito.verify(mSpyContext, Mockito.times(1))
                .sendBroadcastAsUser(argumentIntent.capture(), argumentUser.capture());

        assertThat(argumentIntent.getValue().getAction()).isEqualTo(PACKAGE_CHANGED_BROADCAST);
        assertThat(argumentIntent.getValue().getData()).isEqualTo(i.getData());
        assertThat(argumentIntent.getValue().getStringExtra("action")).isEqualTo(PACKAGE_ADDED);
        assertThat(argumentIntent.getValue().getIntExtra(Intent.EXTRA_UID, -1))
                .isEqualTo(PACKAGE_UID);
        assertThat(argumentUser.getValue()).isEqualTo(mSpyContext.getUser());
    }

    @Test
    public void testSendBroadcastForPackageDataCleared() {
        mService = new AdServicesManagerService(mSpyContext);

        Intent i = new Intent(Intent.ACTION_PACKAGE_DATA_CLEARED);
        i.setData(Uri.parse("package:" + PACKAGE_NAME));
        i.putExtra(Intent.EXTRA_UID, PACKAGE_UID);

        ArgumentCaptor<Intent> argumentIntent = ArgumentCaptor.forClass(Intent.class);
        ArgumentCaptor<UserHandle> argumentUser = ArgumentCaptor.forClass(UserHandle.class);

        setupMockResolveInfo();
        Mockito.doNothing().when(mSpyContext).sendBroadcastAsUser(Mockito.any(), Mockito.any());

        mService.onPackageChange(i, mSpyContext.getUser());

        Mockito.verify(mSpyContext, Mockito.times(1))
                .sendBroadcastAsUser(argumentIntent.capture(), argumentUser.capture());

        assertThat(argumentIntent.getValue().getAction()).isEqualTo(PACKAGE_CHANGED_BROADCAST);
        assertThat(argumentIntent.getValue().getData()).isEqualTo(i.getData());
        assertThat(argumentIntent.getValue().getStringExtra("action"))
                .isEqualTo(PACKAGE_DATA_CLEARED);
        assertThat(argumentIntent.getValue().getIntExtra(Intent.EXTRA_UID, -1))
                .isEqualTo(PACKAGE_UID);
        assertThat(argumentUser.getValue()).isEqualTo(mSpyContext.getUser());
<<<<<<< HEAD
=======
    }

    private void setupMockResolveInfo() {
        ResolveInfo resolveInfo = new ResolveInfo();
        ActivityInfo activityInfo = new ActivityInfo();
        activityInfo.packageName = PPAPI_PACKAGE_NAME;
        activityInfo.name = "SomeName";
        resolveInfo.activityInfo = activityInfo;
        ArrayList<ResolveInfo> resolveInfoList = new ArrayList<>();
        resolveInfoList.add(resolveInfo);
        when(mMockPackageManager.queryBroadcastReceiversAsUser(
                        any(Intent.class),
                        any(PackageManager.ResolveInfoFlags.class),
                        any(UserHandle.class)))
                .thenReturn(resolveInfoList);
>>>>>>> 98d3198f
    }
}<|MERGE_RESOLUTION|>--- conflicted
+++ resolved
@@ -21,23 +21,17 @@
 import static com.google.common.truth.Truth.assertThat;
 
 import static org.mockito.ArgumentMatchers.any;
-<<<<<<< HEAD
-=======
 import static org.mockito.Mockito.doReturn;
 import static org.mockito.Mockito.when;
->>>>>>> 98d3198f
 
 import android.Manifest;
 import android.content.BroadcastReceiver;
 import android.content.Context;
 import android.content.Intent;
 import android.content.IntentFilter;
-<<<<<<< HEAD
-=======
 import android.content.pm.ActivityInfo;
 import android.content.pm.PackageManager;
 import android.content.pm.ResolveInfo;
->>>>>>> 98d3198f
 import android.net.Uri;
 import android.os.Handler;
 import android.os.UserHandle;
@@ -54,11 +48,8 @@
 import org.mockito.Mock;
 import org.mockito.Mockito;
 import org.mockito.MockitoAnnotations;
-<<<<<<< HEAD
-=======
 
 import java.util.ArrayList;
->>>>>>> 98d3198f
 
 /** Tests for {@link AdServicesManagerService} */
 public class AdServicesManagerServiceTest {
@@ -89,14 +80,10 @@
         InstrumentationRegistry.getInstrumentation()
                 .getUiAutomation()
                 .adoptShellPermissionIdentity(Manifest.permission.INTERACT_ACROSS_USERS_FULL);
-    }
-
-<<<<<<< HEAD
-=======
+
         doReturn(mMockPackageManager).when(mSpyContext).getPackageManager();
     }
 
->>>>>>> 98d3198f
     @Test
     public void testAdServicesSystemService_enabled_then_disabled() {
         // First enable the flag.
@@ -259,8 +246,6 @@
         assertThat(argumentIntent.getValue().getIntExtra(Intent.EXTRA_UID, -1))
                 .isEqualTo(PACKAGE_UID);
         assertThat(argumentUser.getValue()).isEqualTo(mSpyContext.getUser());
-<<<<<<< HEAD
-=======
     }
 
     private void setupMockResolveInfo() {
@@ -276,6 +261,5 @@
                         any(PackageManager.ResolveInfoFlags.class),
                         any(UserHandle.class)))
                 .thenReturn(resolveInfoList);
->>>>>>> 98d3198f
     }
 }