/*
 * Copyright (C) 2023 The Android Open Source Project
 *
 * Licensed under the Apache License, Version 2.0 (the "License");
 * you may not use this file except in compliance with the License.
 * You may obtain a copy of the License at
 *
 *      http://www.apache.org/licenses/LICENSE-2.0
 *
 * Unless required by applicable law or agreed to in writing, software
 * distributed under the License is distributed on an "AS IS" BASIS,
 * WITHOUT WARRANTIES OR CONDITIONS OF ANY KIND, either express or implied.
 * See the License for the specific language governing permissions and
 * limitations under the License.
 */

package com.android.adservices.service.appsetid;

import static android.adservices.appsetid.GetAppSetIdResult.SCOPE_APP;
<<<<<<< HEAD
=======
import static android.adservices.common.AdServicesStatusUtils.STATUS_PROVIDER_SERVICE_INTERNAL_ERROR;
>>>>>>> 1d679908
import static android.adservices.common.AdServicesStatusUtils.STATUS_SUCCESS;
import static android.adservices.common.AdServicesStatusUtils.STATUS_INTERNAL_ERROR;

import static com.google.common.truth.Truth.assertWithMessage;

import static com.google.common.truth.Truth.assertWithMessage;

import static org.junit.Assert.fail;

import android.adservices.appsetid.GetAppSetIdResult;
import android.adservices.appsetid.IAppSetIdProviderService;
import android.adservices.appsetid.IGetAppSetIdCallback;
import android.adservices.appsetid.IGetAppSetIdProviderCallback;
import android.os.RemoteException;
import android.util.Log;

import com.android.adservices.FakeServiceBinder;
import com.android.adservices.common.AdServicesUnitTestCase;
import com.android.adservices.shared.testing.common.SingletonTester;

import org.junit.Test;

import java.util.concurrent.CompletableFuture;

/** Unit test for {@link com.android.adservices.service.appsetid.AppSetIdWorker}. */
public final class AppSetIdWorkerTest extends AdServicesUnitTestCase {

    private static final String PGK_NAME = "testPackageName";
    private static final int UID = 42;
    private static final String DEFAULT_APP_SET_ID = "00000000-0000-0000-0000-000000000000";

    @Test
    public void testGetSingleton() throws Exception {
        new SingletonTester(expect).assertAllInstancesAreTheSame(AppSetIdWorker::getInstance);
    }

    @Test
    public void testGetAppSetIdOnResult() throws Exception {
        CompletableFuture<GetAppSetIdResult> future = new CompletableFuture<>();
        AppSetIdWorker worker = newAppSetIdWorker(/* forSuccess= */ true);

        worker.getAppSetId(
                PGK_NAME,
                UID,
                new IGetAppSetIdCallback.Stub() {
                    @Override
                    public void onResult(GetAppSetIdResult resultParcel) {
                        Log.d(mTag, "onResult(): " + resultParcel);
                        future.complete(resultParcel);
                    }

                    @Override
                    public void onError(int resultCode) {
                        Log.d(mTag, "onError(): " + resultCode);
                        // should never be called.
                        fail("onError() called: " + resultCode);
                    }
                });
        GetAppSetIdResult result = future.get();

        assertWithMessage("result of getAppSetId()").that(result).isNotNull();
        expect.withMessage("result.getAppSetId()")
                .that(result.getAppSetId())
                .isEqualTo(DEFAULT_APP_SET_ID);
        expect.withMessage("result.getAppSetIdScope()")
                .that(result.getAppSetIdScope())
                .isEqualTo(SCOPE_APP);
    }

    @Test
    public void testGetAppSetIdOnError() throws Exception {
        CompletableFuture<Integer> future = new CompletableFuture<>();
        AppSetIdWorker worker = newAppSetIdWorker(/* forSuccess= */ false);

        worker.getAppSetId(
                PGK_NAME,
                UID,
                new IGetAppSetIdCallback.Stub() {
                    @Override
                    public void onResult(GetAppSetIdResult resultParcel) {
                        Log.d(mTag, "onResult(): " + resultParcel);
                        // should never be called.
                        fail("onResult called: " + resultParcel);
                    }

                    @Override
                    public void onError(int resultCode) {
                        Log.d(mTag, "onError(): " + resultCode);
                        future.complete(resultCode);
                    }
                });

        int result = future.get();
<<<<<<< HEAD
        expect.withMessage("result of getAppSetId()").that(result).isEqualTo(STATUS_INTERNAL_ERROR);
=======
        expect.withMessage("result of getAppSetId()")
                .that(result)
                .isEqualTo(STATUS_PROVIDER_SERVICE_INTERNAL_ERROR);
>>>>>>> 1d679908
    }

    private AppSetIdWorker newAppSetIdWorker(boolean forSuccess) {
        IAppSetIdProviderService service =
                new IAppSetIdProviderService.Stub() {
                    @Override
                    public void getAppSetId(
                            int appUID,
                            String packageName,
                            IGetAppSetIdProviderCallback resultCallback)
                            throws RemoteException {
                        if (forSuccess) {
                            GetAppSetIdResult appSetIdInternal =
                                    new GetAppSetIdResult.Builder()
                                            .setStatusCode(STATUS_SUCCESS)
                                            .setErrorMessage("")
                                            .setAppSetId(DEFAULT_APP_SET_ID)
                                            .setAppSetIdScope(SCOPE_APP)
                                            .build();
                            resultCallback.onResult(appSetIdInternal);
                        } else {
                            resultCallback.onError("testOnError");
                        }
                    }
                };
        return new AppSetIdWorker(new FakeServiceBinder<>(service));
    }
}<|MERGE_RESOLUTION|>--- conflicted
+++ resolved
@@ -17,14 +17,8 @@
 package com.android.adservices.service.appsetid;
 
 import static android.adservices.appsetid.GetAppSetIdResult.SCOPE_APP;
-<<<<<<< HEAD
-=======
 import static android.adservices.common.AdServicesStatusUtils.STATUS_PROVIDER_SERVICE_INTERNAL_ERROR;
->>>>>>> 1d679908
 import static android.adservices.common.AdServicesStatusUtils.STATUS_SUCCESS;
-import static android.adservices.common.AdServicesStatusUtils.STATUS_INTERNAL_ERROR;
-
-import static com.google.common.truth.Truth.assertWithMessage;
 
 import static com.google.common.truth.Truth.assertWithMessage;
 
@@ -114,13 +108,9 @@
                 });
 
         int result = future.get();
-<<<<<<< HEAD
-        expect.withMessage("result of getAppSetId()").that(result).isEqualTo(STATUS_INTERNAL_ERROR);
-=======
         expect.withMessage("result of getAppSetId()")
                 .that(result)
                 .isEqualTo(STATUS_PROVIDER_SERVICE_INTERNAL_ERROR);
->>>>>>> 1d679908
     }
 
     private AppSetIdWorker newAppSetIdWorker(boolean forSuccess) {
