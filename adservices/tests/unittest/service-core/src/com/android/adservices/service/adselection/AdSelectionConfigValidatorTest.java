--- conflicted
+++ resolved
@@ -25,22 +25,30 @@
 
 import android.adservices.adselection.AdSelectionConfig;
 import android.adservices.adselection.AdSelectionConfigFixture;
+import android.adservices.adselection.AdWithBid;
+import android.adservices.adselection.ContextualAds;
+import android.adservices.adselection.ContextualAdsFixture;
+import android.adservices.common.AdDataFixture;
 import android.adservices.common.AdTechIdentifier;
+import android.adservices.common.CommonFixture;
 import android.net.Uri;
 
-<<<<<<< HEAD
-=======
 import com.android.adservices.service.Flags;
 import com.android.adservices.service.FlagsFactory;
 import com.android.adservices.service.common.AdDataValidator;
 import com.android.adservices.service.common.AdTechUriValidator;
->>>>>>> d654911e
 import com.android.adservices.service.common.ValidatorTestUtil;
+import com.android.adservices.service.common.ValidatorUtil;
 
 import com.google.common.collect.ImmutableList;
 
 import org.junit.Before;
 import org.junit.Test;
+
+import java.util.HashMap;
+import java.util.List;
+import java.util.Map;
+import java.util.stream.Collectors;
 
 public class AdSelectionConfigValidatorTest {
     private static final AdTechIdentifier EMPTY_STRING = AdTechIdentifier.fromString("");
@@ -66,6 +74,7 @@
             Uri.parse("https://www.developer.android.com/test/trusted_signals_uri");
     private static final Uri TRUSTED_SIGNALS_URI_INCONSISTENT =
             Uri.parse("https://developer.invalid.com/test/trusted_signals_uri");
+    private static final String BUYER_BIDDING_LOGIC_URI_PATH = "/buyer/bidding/logic/";
     private static final String AD_SELECTION_VIOLATION_PREFIX =
             String.format(
                     "Invalid object of type %s. The violations are:",
@@ -247,27 +256,23 @@
 
     @Test
     public void testVerifyTrustedScoringSignalsUriIsNotHTTPS() {
-
-        AdSelectionConfig adSelectionConfig =
-<<<<<<< HEAD
-                mAdSelectionConfigBuilder
-                        .setTrustedScoringSignalsUri(Uri.parse("http://google.com"))
-                        .build();
-        AdSelectionConfigValidator adSelectionConfigValidator = new AdSelectionConfigValidator();
-=======
+        Uri trustedScoringSignal = Uri.parse("http://google.com");
+        AdSelectionConfig adSelectionConfig =
                 mAdSelectionConfigBuilder.setTrustedScoringSignalsUri(trustedScoringSignal).build();
         AdSelectionConfigValidator adSelectionConfigValidator =
                 new AdSelectionConfigValidator(mPrebuiltLogicGenerator);
->>>>>>> d654911e
-        IllegalArgumentException thrown =
-                assertThrows(
-                        IllegalArgumentException.class,
-                        () -> adSelectionConfigValidator.validate(adSelectionConfig));
-        ValidatorTestUtil.assertValidationFailuresMatch(
-                thrown,
-                AD_SELECTION_VIOLATION_PREFIX,
-                ImmutableList.of(
-                        String.format(URI_IS_NOT_HTTPS, TRUSTED_SCORING_SIGNALS_URI_TYPE)));
+        IllegalArgumentException thrown =
+                assertThrows(
+                        IllegalArgumentException.class,
+                        () -> adSelectionConfigValidator.validate(adSelectionConfig));
+        ValidatorTestUtil.assertValidationFailuresMatch(
+                thrown,
+                AD_SELECTION_VIOLATION_PREFIX,
+                ImmutableList.of(
+                        String.format(
+                                URI_IS_NOT_HTTPS,
+                                TRUSTED_SCORING_SIGNALS_URI_TYPE,
+                                trustedScoringSignal)));
     }
 
     @Test
@@ -298,8 +303,6 @@
                                 SELLER_VALID_WITH_PREFIX,
                                 TRUSTED_SIGNALS_URI_INCONSISTENT)));
     }
-<<<<<<< HEAD
-=======
 
     @Test
     public void testContextualAdsDecisionLogicEtldMismatch() {
@@ -383,5 +386,4 @@
                 violations.get(0),
                 violations.get(1));
     }
->>>>>>> d654911e
 }