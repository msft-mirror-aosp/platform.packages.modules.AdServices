--- conflicted
+++ resolved
@@ -30,11 +30,7 @@
 
 import com.android.adservices.common.AdServicesExtendedMockitoTestCase;
 import com.android.adservices.common.logging.AdServicesLoggingUsageRule;
-<<<<<<< HEAD
-import com.android.adservices.common.logging.annotations.ExpectErrorLogUtilCall;
-=======
 import com.android.adservices.common.logging.annotations.ExpectErrorLogUtilWithExceptionCall;
->>>>>>> 038e8587
 import com.android.adservices.errorlogging.ErrorLogUtil;
 import com.android.modules.utils.testing.ExtendedMockitoRule.MockStatic;
 import com.android.modules.utils.testing.ExtendedMockitoRule.SpyStatic;
@@ -65,11 +61,7 @@
     }
 
     @Test
-<<<<<<< HEAD
-    @ExpectErrorLogUtilCall(
-=======
     @ExpectErrorLogUtilWithExceptionCall(
->>>>>>> 038e8587
             throwable = IllegalArgumentException.class,
             errorCode =
                     AD_SERVICES_ERROR_REPORTED__ERROR_CODE__BACK_COMPAT_INIT_BOOT_COMPLETED_RECEIVER_FAILURE,
