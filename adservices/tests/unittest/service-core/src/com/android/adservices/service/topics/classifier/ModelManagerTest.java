--- conflicted
+++ resolved
@@ -43,7 +43,6 @@
 
 import com.android.adservices.errorlogging.ErrorLogUtil;
 import com.android.adservices.mockito.AdServicesExtendedMockitoRule;
-import com.android.adservices.mockito.ExtendedMockitoExpectations;
 import com.android.adservices.service.Flags;
 import com.android.adservices.service.FlagsFactory;
 import com.android.modules.utils.build.SdkLevel;
@@ -196,11 +195,7 @@
         // Check byteBuffer capacity is 0 when failed to read a model.
         assertThat(byteBuffer.capacity()).isEqualTo(0);
 
-<<<<<<< HEAD
-        ExtendedMockitoExpectations.verifyErrorLogUtilErrorWithException(
-=======
         verifyErrorLogUtilErrorWithAnyException(
->>>>>>> 018eaadd
                 AD_SERVICES_ERROR_REPORTED__ERROR_CODE__TOPICS_LOAD_ML_MODEL_FAILURE,
                 AD_SERVICES_ERROR_REPORTED__PPAPI_NAME__TOPICS);
     }
@@ -313,11 +308,7 @@
         // Check empty list returned.
         assertThat(labels).isEmpty();
 
-<<<<<<< HEAD
-        ExtendedMockitoExpectations.verifyErrorLogUtilErrorWithException(
-=======
         verifyErrorLogUtilErrorWithAnyException(
->>>>>>> 018eaadd
                 AD_SERVICES_ERROR_REPORTED__ERROR_CODE__READ_LABELS_FILE_FAILURE,
                 AD_SERVICES_ERROR_REPORTED__PPAPI_NAME__TOPICS);
     }
@@ -344,11 +335,7 @@
         // Check empty list returned.
         assertThat(labels).isEmpty();
 
-<<<<<<< HEAD
-        ExtendedMockitoExpectations.verifyErrorLogUtilErrorWithException(
-=======
         verifyErrorLogUtilErrorWithAnyException(
->>>>>>> 018eaadd
                 AD_SERVICES_ERROR_REPORTED__ERROR_CODE__READ_LABELS_FILE_FAILURE,
                 AD_SERVICES_ERROR_REPORTED__PPAPI_NAME__TOPICS);
     }
@@ -421,11 +408,7 @@
         verifyErrorLogUtilError(
                 AD_SERVICES_ERROR_REPORTED__ERROR_CODE__INVALID_TOPIC_ID,
                 AD_SERVICES_ERROR_REPORTED__PPAPI_NAME__TOPICS,
-<<<<<<< HEAD
-                /* numberOfInvocations= */ 5);
-=======
                 times(5));
->>>>>>> 018eaadd
     }
 
     @Test
@@ -462,11 +445,7 @@
         verifyErrorLogUtilError(
                 AD_SERVICES_ERROR_REPORTED__ERROR_CODE__INVALID_TOPIC_ID,
                 AD_SERVICES_ERROR_REPORTED__PPAPI_NAME__TOPICS,
-<<<<<<< HEAD
-                /* numberOfInvocations= */ 5);
-=======
                 times(5));
->>>>>>> 018eaadd
     }
 
     @Test
@@ -545,11 +524,7 @@
         verifyErrorLogUtilError(
                 AD_SERVICES_ERROR_REPORTED__ERROR_CODE__CLASSIFIER_METADATA_REDUNDANT_ASSET,
                 AD_SERVICES_ERROR_REPORTED__PPAPI_NAME__TOPICS,
-<<<<<<< HEAD
-                /* numberOfInvocations= */ 2);
-=======
                 times(2));
->>>>>>> 018eaadd
     }
 
     @Test
@@ -918,11 +893,7 @@
         // If the bundled model is available but null, return false.
         assertThat(mTestModelManager.isModelAvailable()).isFalse();
 
-<<<<<<< HEAD
-        ExtendedMockitoExpectations.verifyErrorLogUtilErrorWithException(
-=======
         verifyErrorLogUtilErrorWithAnyException(
->>>>>>> 018eaadd
                 AD_SERVICES_ERROR_REPORTED__ERROR_CODE__NO_CLASSIFIER_MODEL_AVAILABLE,
                 AD_SERVICES_ERROR_REPORTED__PPAPI_NAME__TOPICS);
     }
@@ -970,10 +941,6 @@
         verifyErrorLogUtilError(
                 AD_SERVICES_ERROR_REPORTED__ERROR_CODE__CLASSIFIER_METADATA_REDUNDANT_ASSET,
                 AD_SERVICES_ERROR_REPORTED__PPAPI_NAME__TOPICS,
-<<<<<<< HEAD
-                /* numberOfInvocations= */ 2);
-=======
                 times(2));
->>>>>>> 018eaadd
     }
 }