/*
 * Copyright (C) 2022 The Android Open Source Project
 *
 * Licensed under the Apache License, Version 2.0 (the "License");
 * you may not use this file except in compliance with the License.
 * You may obtain a copy of the License at
 *
 *      http://www.apache.org/licenses/LICENSE-2.0
 *
 * Unless required by applicable law or agreed to in writing, software
 * distributed under the License is distributed on an "AS IS" BASIS,
 * WITHOUT WARRANTIES OR CONDITIONS OF ANY KIND, either express or implied.
 * See the License for the specific language governing permissions and
 * limitations under the License.
 */

package com.android.adservices.service.adselection;

import static com.android.adservices.service.stats.AdsRelevanceStatusUtils.JS_RUN_STATUS_JS_REFERENCE_ERROR;
import static com.android.adservices.service.stats.AdsRelevanceStatusUtils.JS_RUN_STATUS_SUCCESS;

import static com.google.common.truth.Truth.assertThat;

import static org.junit.Assert.assertEquals;
import static org.junit.Assert.assertThrows;
import static org.mockito.Mockito.verify;

import android.adservices.adselection.AdSelectionConfig;
import android.adservices.adselection.AdSelectionConfigFixture;
import android.adservices.common.AdData;
import android.adservices.common.AdSelectionSignals;
import android.adservices.common.AdTechIdentifier;
import android.content.Context;
import android.net.Uri;
import android.util.Log;

import androidx.test.core.app.ApplicationProvider;
import androidx.test.filters.FlakyTest;
import androidx.test.filters.SmallTest;

import com.android.adservices.common.AdServicesMockitoTestCase;
import com.android.adservices.common.WebViewSupportUtil;
import com.android.adservices.data.adselection.CustomAudienceSignals;
import com.android.adservices.service.FakeFlagsFactory;
import com.android.adservices.service.Flags;
import com.android.adservices.service.adselection.ReportImpressionScriptEngine.BuyerReportingResult;
import com.android.adservices.service.adselection.ReportImpressionScriptEngine.ReportingScriptResult;
import com.android.adservices.service.adselection.ReportImpressionScriptEngine.SellerReportingResult;
import com.android.adservices.service.common.NoOpRetryStrategyImpl;
import com.android.adservices.service.devapi.DevContext;
import com.android.adservices.service.exception.JSExecutionException;
import com.android.adservices.service.js.IsolateSettings;
import com.android.adservices.service.js.JSScriptArgument;
import com.android.adservices.service.stats.ReportImpressionExecutionLogger;
import com.android.adservices.shared.testing.SdkLevelSupportRule;
import com.android.adservices.shared.testing.SupportedByConditionRule;

import com.google.common.collect.ImmutableList;
import com.google.common.util.concurrent.ListenableFuture;

import org.junit.Before;
import org.junit.Rule;
import org.junit.Test;
import org.mockito.Mock;

import java.time.Instant;
import java.util.List;
import java.util.concurrent.CountDownLatch;
import java.util.concurrent.ExecutionException;
import java.util.concurrent.ExecutorService;
import java.util.concurrent.Executors;
import java.util.concurrent.atomic.AtomicReference;

@SmallTest
public class ReportImpressionScriptEngineTest extends AdServicesMockitoTestCase {
    protected static final Context sContext = ApplicationProvider.getApplicationContext();
    private static final String TAG = "ReportImpressionScriptEngineTest";
    private static final boolean ISOLATE_CONSOLE_MESSAGE_IN_LOGS_ENABLED =
            true; // Enabling console messages for tests.
    private final IsolateSettings mIsolateSettings =
            IsolateSettings.forMaxHeapSizeEnforcementDisabled(
                    ISOLATE_CONSOLE_MESSAGE_IN_LOGS_ENABLED);
    private final ExecutorService mExecutorService = Executors.newFixedThreadPool(1);
    private static final Flags TEST_FLAGS = FakeFlagsFactory.getFlagsForTest();
    private static final Flags FLAGS_WITH_SMALLER_MAX_ARRAY_SIZE =
            new Flags() {
                @Override
                public long getFledgeReportImpressionMaxRegisteredAdBeaconsPerAdTechCount() {
                    return 2;
                }
            };

    private final long mFledgeReportImpressionMaxRegisteredAdBeaconsPerAdTechCount =
            TEST_FLAGS.getFledgeReportImpressionMaxRegisteredAdBeaconsPerAdTechCount();

    private ReportImpressionScriptEngine mReportImpressionScriptEngine;

    private static final AdTechIdentifier BUYER_1 = AdSelectionConfigFixture.BUYER_1;

    private static final String RESULT_FIELD = "result";
    private static final String TEST_DOMAIN = "https://www.domain.com/adverts/123";
    private static final Uri TEST_DOMAIN_URI = Uri.parse(TEST_DOMAIN);
    private static final AdData AD_DATA =
            new AdData.Builder().setRenderUri(TEST_DOMAIN_URI).setMetadata("{}").build();

    private final AdSelectionSignals mContextualSignals =
            AdSelectionSignals.fromString("{\"test_contextual_signals\":1}");

    private final AdSelectionSignals mSignalsForBuyer =
            AdSelectionSignals.fromString("{\"test_signals_for_buyer\":1}");

    private final CustomAudienceSignals mCustomAudienceSignals =
            new CustomAudienceSignals.Builder()
                    .setOwner("test_owner")
                    .setBuyer(AdTechIdentifier.fromString("test_buyer"))
                    .setName("test_name")
                    .setActivationTime(Instant.now())
                    .setExpirationTime(Instant.now())
                    .setUserBiddingSignals(
                            AdSelectionSignals.fromString("{\"user_bidding_signals\":1}"))
                    .build();

    private static final Uri REPORTING_URI = Uri.parse("https://domain.com/reporting");
    private static final String SELLER_KEY = "{\"seller\":\"";

    private static final Uri CLICK_URI = Uri.parse("https://domain.com/click");
    private static final Uri HOVER_URI = Uri.parse("https://domain.com/hover");

    private static final InteractionUriRegistrationInfo CLICK_EVENT_URI_REGISTRATION_INFO =
            InteractionUriRegistrationInfo.builder()
                    .setInteractionKey("click")
                    .setInteractionReportingUri(CLICK_URI)
                    .build();
    private static final InteractionUriRegistrationInfo HOVER_EVENT_URI_REGISTRATION_INFO =
            InteractionUriRegistrationInfo.builder()
                    .setInteractionKey("hover")
                    .setInteractionReportingUri(HOVER_URI)
                    .build();

    // Only used for setup, so no need to use the real impl for now
    private static final AdDataArgumentUtil AD_DATA_ARGUMENT_UTIL =
            new AdDataArgumentUtil(new AdCounterKeyCopierNoOpImpl());

    @Rule(order = 0)
    public final SdkLevelSupportRule sdkLevel = SdkLevelSupportRule.forAtLeastS();

    // Every test in this class requires that the JS Sandbox be available. The JS Sandbox
    // availability depends on an external component (the system webview) being higher than a
    // certain minimum version.
    @Rule(order = 1)
    public final SupportedByConditionRule webViewSupportsJSSandbox =
            WebViewSupportUtil.createJSSandboxAvailableRule(sContext);

    @Mock private ReportImpressionExecutionLogger mReportImpressionExecutionLoggerMock;

    @Before
    public void setUp() {
        mReportImpressionScriptEngine =
                initEngine(true, mFledgeReportImpressionMaxRegisteredAdBeaconsPerAdTechCount);
    }

    @Test
    public void testCanCallScript() throws Exception {
        ImmutableList.Builder<JSScriptArgument> args = new ImmutableList.Builder<>();
        args.add(AD_DATA_ARGUMENT_UTIL.asScriptArgument("ignored", AD_DATA));
        final ReportingScriptResult result =
                callReportingEngine(
                        "function helloAdvert(ad) { return {'status': 0, 'results': {'result':"
                                + " 'hello ' + ad.render_uri }}; }",
                        "helloAdvert",
                        args.build());
        assertThat(result.status).isEqualTo(0);
        assertThat((result.results.getString(RESULT_FIELD))).isEqualTo("hello " + TEST_DOMAIN);
    }

    @Test
    public void testThrowsJSExecutionExceptionIfFunctionNotFound() throws Exception {
        ImmutableList.Builder<JSScriptArgument> args = new ImmutableList.Builder<>();
        args.add(AD_DATA_ARGUMENT_UTIL.asScriptArgument("ignored", AD_DATA));

        Exception exception =
                assertThrows(
                        ExecutionException.class,
                        () -> {
                            callReportingEngine(
                                    "function helloAdvert(ad) { return {'status': 0, 'results':"
                                            + " {'result': 'hello ' + ad.render_uri }}; }",
                                    "helloAdvertWrongName",
                                    args.build());
                        });
        expect.that(exception).hasCauseThat().isInstanceOf(JSExecutionException.class);
    }

    @Test
    public void testThrowsIllegalStateExceptionIfScriptIsNotReturningJson() throws Exception {
        ImmutableList.Builder<JSScriptArgument> args = new ImmutableList.Builder<>();
        args.add(AD_DATA_ARGUMENT_UTIL.asScriptArgument("ignored", AD_DATA));

        Exception exception =
                assertThrows(
                        ExecutionException.class,
                        () -> {
                            callReportingEngine(
                                    "function helloAdvert(ad) { return 'hello ' + ad.render_uri; }",
                                    "helloAdvert",
                                    args.build());
                        });
        assertThat(exception.getCause()).isInstanceOf(IllegalStateException.class);
    }

    @Test
    public void testReportResultSuccessfulCaseRegisterAdBeaconEnabled() throws Exception {
        String jsScript =
                "function reportResult(ad_selection_config, render_uri, bid, contextual_signals) {"
                        + " \n"
                        + " return {'status': 0, 'results': {'signals_for_buyer':"
                        + " '{\"seller\":\"' + ad_selection_config.seller + '\"}', "
                        + "'reporting_uri': 'https://domain.com/reporting' } };\n"
                        + "}";
        AdSelectionConfig adSelectionConfig = AdSelectionConfigFixture.anAdSelectionConfig();
        double bid = 5;

        final SellerReportingResult result =
                reportResult(jsScript, adSelectionConfig, TEST_DOMAIN_URI, bid, mContextualSignals);

        assertThat(
                        AdSelectionSignals.fromString(
                                SELLER_KEY + adSelectionConfig.getSeller() + "\"}"))
                .isEqualTo(result.getSignalsForBuyer());

        assertEquals(REPORTING_URI, result.getReportingUri());
    }

    @Test
    public void testReportResultSuccessfulCaseRegisterAdBeaconDisabled() throws Exception {
        // Re init engine
        mReportImpressionScriptEngine =
                initEngine(false, mFledgeReportImpressionMaxRegisteredAdBeaconsPerAdTechCount);

        String jsScript =
                "function reportResult(ad_selection_config, render_uri, bid, contextual_signals) {"
                        + " \n"
                        + " return {'status': 0, 'results': {'signals_for_buyer':"
                        + " '{\"seller\":\"' + ad_selection_config.seller + '\"}', "
                        + "'reporting_uri': 'https://domain.com/reporting' } };\n"
                        + "}";
        AdSelectionConfig adSelectionConfig = AdSelectionConfigFixture.anAdSelectionConfig();
        double bid = 5;

        final SellerReportingResult result =
                reportResult(jsScript, adSelectionConfig, TEST_DOMAIN_URI, bid, mContextualSignals);

        assertThat(
                        AdSelectionSignals.fromString(
                                SELLER_KEY + adSelectionConfig.getSeller() + "\"}"))
                .isEqualTo(result.getSignalsForBuyer());

        assertEquals(REPORTING_URI, result.getReportingUri());
    }

    @Test
    public void testReportResultSuccessfulCaseWithMoreResultsFieldsThanExpected() throws Exception {
        String jsScript =
                "function reportResult(ad_selection_config, render_uri, bid, contextual_signals) {"
                    + " \n"
                    + " return {'status': 0, 'results': {'signals_for_buyer': '{\"seller\":\"' +"
                    + " ad_selection_config.seller + '\"}', 'reporting_uri':"
                    + " 'https://domain.com/reporting', 'extra_key':'extra_value' } };\n"
                    + "}";
        AdSelectionConfig adSelectionConfig = AdSelectionConfigFixture.anAdSelectionConfig();
        double bid = 5;

        final SellerReportingResult result =
                reportResult(jsScript, adSelectionConfig, TEST_DOMAIN_URI, bid, mContextualSignals);

        assertThat(
                        AdSelectionSignals.fromString(
                                SELLER_KEY + adSelectionConfig.getSeller() + "\"}"))
                .isEqualTo(result.getSignalsForBuyer());

        assertEquals(REPORTING_URI, result.getReportingUri());
    }

    @Test
    @FlakyTest(bugId = 317817375)
    public void testReportResultSuccessfulCaseWithCallingRegisterAdBeacon() throws Exception {
        String jsScript =
                "function reportResult(ad_selection_config, render_uri, bid, contextual_signals) "
                        + "{\n"
                        + "const beacons = {'click': 'https://domain.com/click', 'hover': "
                        + "'https://domain.com/hover'};\n"
                        + "registerAdBeacon(beacons);"
                        + " return {'status': 0, 'results': {'signals_for_buyer':"
                        + " '{\"seller\":\"' + ad_selection_config.seller + '\"}', "
                        + "'reporting_uri': 'https://domain.com/reporting' } };\n"
                        + "}";
        AdSelectionConfig adSelectionConfig = AdSelectionConfigFixture.anAdSelectionConfig();
        double bid = 5;

        final SellerReportingResult result =
                reportResult(jsScript, adSelectionConfig, TEST_DOMAIN_URI, bid, mContextualSignals);

        assertEquals(REPORTING_URI, result.getReportingUri());

        assertThat(
                        AdSelectionSignals.fromString(
                                SELLER_KEY + adSelectionConfig.getSeller() + "\"}"))
                .isEqualTo(result.getSignalsForBuyer());

        assertEquals(2, result.getInteractionReportingUris().size());

        assertThat(
                        ImmutableList.of(
                                CLICK_EVENT_URI_REGISTRATION_INFO,
                                HOVER_EVENT_URI_REGISTRATION_INFO))
                .containsExactlyElementsIn(result.getInteractionReportingUris());
    }

    @Test
    public void testReportResultFailsWhenCallingRegisterAdBeaconWhenFlagDisabled()
            throws Exception {
        // Re init engine
        mReportImpressionScriptEngine =
                initEngine(false, mFledgeReportImpressionMaxRegisteredAdBeaconsPerAdTechCount);

        String jsScript =
                "function reportResult(ad_selection_config, render_uri, bid, contextual_signals) "
                        + "{\n"
                        + "const beacons = {'click': 'https://domain.com/click', 'hover': "
                        + "'https://domain.com/hover'};\n"
                        + "registerAdBeacon(beacons);"
                        + " return {'status': 0, 'results': {'signals_for_buyer':"
                        + " '{\"seller\":\"' + ad_selection_config.seller + '\"}', "
                        + "'reporting_uri': 'https://domain.com/reporting' } };\n"
                        + "}";
        AdSelectionConfig adSelectionConfig = AdSelectionConfigFixture.anAdSelectionConfig();
        double bid = 5;

        Exception exception =
                assertThrows(
                        ExecutionException.class,
                        () -> {
                            reportResult(
                                    jsScript,
                                    adSelectionConfig,
                                    TEST_DOMAIN_URI,
                                    bid,
                                    mContextualSignals);
                        });

        expect.that(exception).hasCauseThat().isInstanceOf(JSExecutionException.class);
    }

    @Test
    public void testReportResultFailsInvalidInteractionKeyType() throws Exception {
        String jsScript =
                "function reportResult(ad_selection_config, render_uri, bid, contextual_signals)"
                        + " {\n"
                        + "const beacons = {{'hi'}: 'https://domain.com/click'};\n"
                        + "registerAdBeacon(beacons); return {'status': 0, 'results':"
                        + " {'signals_for_buyer': '{\"seller\":\"' + ad_selection_config.seller +"
                        + " '\"}', 'reporting_uri': 'https://domain.com/reporting' } };\n"
                        + "}";
        AdSelectionConfig adSelectionConfig = AdSelectionConfigFixture.anAdSelectionConfig();
        double bid = 5;

        Exception exception =
                assertThrows(
                        ExecutionException.class,
                        () -> {
                            reportResult(
                                    jsScript,
                                    adSelectionConfig,
                                    TEST_DOMAIN_URI,
                                    bid,
                                    mContextualSignals);
                        });

        expect.that(exception).hasCauseThat().isInstanceOf(JSExecutionException.class);
    }

    @Test
    public void testReportResultFailsInvalidInteractionReportingUriType() throws Exception {
        String jsScript =
                "function reportResult(ad_selection_config, render_uri, bid, contextual_signals)"
                        + " {\n"
                        + "const beacons = {'click': 1};\n"
                        + "registerAdBeacon(beacons); return {'status': 0, 'results':"
                        + " {'signals_for_buyer': '{\"seller\":\"' + ad_selection_config.seller +"
                        + " '\"}', 'reporting_uri': 'https://domain.com/reporting' } };\n"
                        + "}";
        AdSelectionConfig adSelectionConfig = AdSelectionConfigFixture.anAdSelectionConfig();
        double bid = 5;

        Exception exception =
                assertThrows(
                        ExecutionException.class,
                        () -> {
                            reportResult(
                                    jsScript,
                                    adSelectionConfig,
                                    TEST_DOMAIN_URI,
                                    bid,
                                    mContextualSignals);
                        });

        expect.that(exception).hasCauseThat().isInstanceOf(JSExecutionException.class);
    }

    @Test
    public void testReportResultFailsWhenRegisterAdBeaconCalledMoreThanOnce() throws Exception {
        String jsScript =
                "function reportResult(ad_selection_config, render_uri, bid, contextual_signals)"
                    + " {\n"
                    + "const beacons_1 = {'click': ''https://domain.com/click''};\n"
                    + "const beacons_2 = {'hover': ''https://domain.com/hober''};\n"
                    + "registerAdBeacon(beacons_1);registerAdBeacon(beacons_2); return {'status':"
                    + " 0, 'results': {'signals_for_buyer': '{\"seller\":\"' +"
                    + " ad_selection_config.seller + '\"}', 'reporting_uri':"
                    + " 'https://domain.com/reporting' } };\n"
                    + "}";
        AdSelectionConfig adSelectionConfig = AdSelectionConfigFixture.anAdSelectionConfig();
        double bid = 5;

        Exception exception =
                assertThrows(
                        ExecutionException.class,
                        () -> {
                            reportResult(
                                    jsScript,
                                    adSelectionConfig,
                                    TEST_DOMAIN_URI,
                                    bid,
                                    mContextualSignals);
                        });

        expect.that(exception).hasCauseThat().isInstanceOf(JSExecutionException.class);
    }

    @Test
    public void testReportResultFailsWhenRegisterAdBeaconInputNotAnObject__Null() throws Exception {
        String jsScript =
                "function reportResult(ad_selection_config, render_uri, bid, contextual_signals)"
                        + " {\n"
                        + "registerAdBeacon(null); return {'status': 0, 'results':"
                        + " {'signals_for_buyer': '{\"seller\":\"' + ad_selection_config.seller +"
                        + " '\"}', 'reporting_uri': 'https://domain.com/reporting' } };\n"
                        + "}";
        AdSelectionConfig adSelectionConfig = AdSelectionConfigFixture.anAdSelectionConfig();
        double bid = 5;

        Exception exception =
                assertThrows(
                        ExecutionException.class,
                        () -> {
                            reportResult(
                                    jsScript,
                                    adSelectionConfig,
                                    TEST_DOMAIN_URI,
                                    bid,
                                    mContextualSignals);
                        });

        expect.that(exception).hasCauseThat().isInstanceOf(JSExecutionException.class);
    }

    @Test
    public void testReportResultFailsWhenRegisterAdBeaconInputNotAnObject__Int() throws Exception {
        String jsScript =
                "function reportResult(ad_selection_config, render_uri, bid, contextual_signals)"
                    + " {\n"
                    + "registerAdBeacon(1); return {'status': 0, 'results': {'signals_for_buyer':"
                    + " '{\"seller\":\"' + ad_selection_config.seller + '\"}', 'reporting_uri':"
                    + " 'https://domain.com/reporting' } };\n"
                    + "}";
        AdSelectionConfig adSelectionConfig = AdSelectionConfigFixture.anAdSelectionConfig();
        double bid = 5;

        Exception exception =
                assertThrows(
                        ExecutionException.class,
                        () -> {
                            reportResult(
                                    jsScript,
                                    adSelectionConfig,
                                    TEST_DOMAIN_URI,
                                    bid,
                                    mContextualSignals);
                        });

        expect.that(exception).hasCauseThat().isInstanceOf(JSExecutionException.class);
    }

    @Test
    public void testReportResultFailsWhenRegisterAdBeaconInputNotAnObject__String()
            throws Exception {
        String jsScript =
                "function reportResult(ad_selection_config, render_uri, bid, contextual_signals)"
                        + " {\n"
                        + "registerAdBeacon('hi'); return {'status': 0, 'results':"
                        + " {'signals_for_buyer': '{\"seller\":\"' + ad_selection_config.seller +"
                        + " '\"}', 'reporting_uri': 'https://domain.com/reporting' } };\n"
                        + "}";
        AdSelectionConfig adSelectionConfig = AdSelectionConfigFixture.anAdSelectionConfig();
        double bid = 5;

        Exception exception =
                assertThrows(
                        ExecutionException.class,
                        () -> {
                            reportResult(
                                    jsScript,
                                    adSelectionConfig,
                                    TEST_DOMAIN_URI,
                                    bid,
                                    mContextualSignals);
                        });

        expect.that(exception).hasCauseThat().isInstanceOf(JSExecutionException.class);
    }

    @Test
    public void testReportResultFailsWhenRegisterAdBeaconInputNotAnObject__Array()
            throws Exception {
        String jsScript =
                "function reportResult(ad_selection_config, render_uri, bid, contextual_signals)"
                        + " {\n"
                        + "registerAdBeacon(['hi']); return {'status': 0, 'results':"
                        + " {'signals_for_buyer': '{\"seller\":\"' + ad_selection_config.seller +"
                        + " '\"}', 'reporting_uri': 'https://domain.com/reporting' } };\n"
                        + "}";
        AdSelectionConfig adSelectionConfig = AdSelectionConfigFixture.anAdSelectionConfig();
        double bid = 5;

        Exception exception =
                assertThrows(
                        ExecutionException.class,
                        () -> {
                            reportResult(
                                    jsScript,
                                    adSelectionConfig,
                                    TEST_DOMAIN_URI,
                                    bid,
                                    mContextualSignals);
                        });

        expect.that(exception).hasCauseThat().isInstanceOf(JSExecutionException.class);
    }

    @Test
    public void testReportResultSuccessfulCaseWithNoBeaconRegistered() throws Exception {
        String jsScript =
                "function reportResult(ad_selection_config, render_uri, bid, contextual_signals) "
                        + "{\n"
                        + " return {'status': 0, 'results': {'signals_for_buyer':"
                        + " '{\"seller\":\"' + ad_selection_config.seller + '\"}', "
                        + "'reporting_uri': 'https://domain.com/reporting' } };\n"
                        + "}";
        AdSelectionConfig adSelectionConfig = AdSelectionConfigFixture.anAdSelectionConfig();
        double bid = 5;

        final SellerReportingResult result =
                reportResult(jsScript, adSelectionConfig, TEST_DOMAIN_URI, bid, mContextualSignals);

        assertEquals(REPORTING_URI, result.getReportingUri());

        assertThat(
                        AdSelectionSignals.fromString(
                                SELLER_KEY + adSelectionConfig.getSeller() + "\"}"))
                .isEqualTo(result.getSignalsForBuyer());

        assertEquals(0, result.getInteractionReportingUris().size());
    }

    @Test
    public void testReportResultSuccessfulCaseDoesNotExceedInteractionReportingUrisMaxSize()
            throws Exception {
        // Re-init Engine with smaller max size
        mReportImpressionScriptEngine =
                initEngine(
                        true,
                        FLAGS_WITH_SMALLER_MAX_ARRAY_SIZE
                                .getFledgeReportImpressionMaxRegisteredAdBeaconsPerAdTechCount());

        String jsScript =
                "function reportResult(ad_selection_config, render_uri, bid, contextual_signals) "
                        + "{\n"
                        + "const beacons = {'click': 'https://domain.com/click', 'hover': "
                        + "'https://domain.com/hover', 'view': 'https://domain.com/view'};\n"
                        + "registerAdBeacon(beacons);"
                        + " return {'status': 0, 'results': {'signals_for_buyer':"
                        + " '{\"seller\":\"' + ad_selection_config.seller + '\"}', "
                        + "'reporting_uri': 'https://domain.com/reporting' } };\n"
                        + "}";
        AdSelectionConfig adSelectionConfig = AdSelectionConfigFixture.anAdSelectionConfig();
        double bid = 5;

        final SellerReportingResult result =
                reportResult(jsScript, adSelectionConfig, TEST_DOMAIN_URI, bid, mContextualSignals);

        assertEquals(REPORTING_URI, result.getReportingUri());

        assertThat(
                        AdSelectionSignals.fromString(
                                SELLER_KEY + adSelectionConfig.getSeller() + "\"}"))
                .isEqualTo(result.getSignalsForBuyer());

        assertEquals(2, result.getInteractionReportingUris().size());
    }

    @Test
    public void testReportResultFailedStatusCase() throws Exception {
        String jsScript =
                "function reportResult(ad_selection_config, render_uri, bid, contextual_signals) {"
                        + " \n"
                        + " return {'status': -1, 'results': {'signals_for_buyer':"
                        + " '{\"seller\":\"' + ad_selection_config.seller + '\"}', "
                        + "'reporting_uri': 'https://domain.com/reporting' } };\n"
                        + "}";
        AdSelectionConfig adSelectionConfig = AdSelectionConfigFixture.anAdSelectionConfig();
        double bid = 5;

        Exception exception =
                assertThrows(
                        ExecutionException.class,
                        () -> {
                            reportResult(
                                    jsScript,
                                    adSelectionConfig,
                                    TEST_DOMAIN_URI,
                                    bid,
                                    mContextualSignals);
                        });
        assertThat(exception.getCause()).isInstanceOf(IllegalStateException.class);
    }

    @Test
    public void testReportResultFailedCaseNoReportingUri() throws Exception {
        String jsScript =
                "function reportResult(ad_selection_config, render_uri, bid, contextual_signals) {"
                        + " \n"
                        + " return {'status': 0, 'results': {'signals_for_buyer':"
                        + " '{\"seller\":\"' + ad_selection_config.seller + '\"}' } };\n"
                        + "}";
        AdSelectionConfig adSelectionConfig = AdSelectionConfigFixture.anAdSelectionConfig();
        double bid = 5;

        Exception exception =
                assertThrows(
                        ExecutionException.class,
                        () -> {
                            reportResult(
                                    jsScript,
                                    adSelectionConfig,
                                    TEST_DOMAIN_URI,
                                    bid,
                                    mContextualSignals);
                        });
        assertThat(exception.getCause()).isInstanceOf(IllegalStateException.class);
    }

    @Test
    public void testReportResultIncorrectReportingUriNameCase() throws Exception {
        String jsScript =
                "function reportResult(ad_selection_config, render_uri, bid, contextual_signals) {"
                        + " \n"
                        + " return {'status': 0, 'results': {'signals_for_buyer':"
                        + " '{\"seller\":\"' + ad_selection_config.seller + '\"}', "
                        + "'incorrect_name_reporting_uri': 'https://domain.com/reporting' }"
                        + " };\n"
                        + "}";
        AdSelectionConfig adSelectionConfig = AdSelectionConfigFixture.anAdSelectionConfig();
        double bid = 5;

        Exception exception =
                assertThrows(
                        ExecutionException.class,
                        () -> {
                            reportResult(
                                    jsScript,
                                    adSelectionConfig,
                                    TEST_DOMAIN_URI,
                                    bid,
                                    mContextualSignals);
                        });
        assertThat(exception.getCause()).isInstanceOf(IllegalStateException.class);
    }

    @Test
    public void testReportResultIncorrectNameForResultsCase() throws Exception {
        String jsScript =
                "function reportResult(ad_selection_config, render_uri, bid, contextual_signals) {"
                        + " \n"
                        + " return {'status': 0, 'incorrect_results': {'signals_for_buyer':"
                        + " '{\"seller\":\"' + ad_selection_config.seller + '\"}', "
                        + "'reporting_uri': 'https://domain.com/reporting' } };\n"
                        + "}";
        AdSelectionConfig adSelectionConfig = AdSelectionConfigFixture.anAdSelectionConfig();
        double bid = 5;

        Exception exception =
                assertThrows(
                        ExecutionException.class,
                        () -> {
                            reportResult(
                                    jsScript,
                                    adSelectionConfig,
                                    TEST_DOMAIN_URI,
                                    bid,
                                    mContextualSignals);
                        });
        assertThat(exception.getCause()).isInstanceOf(IllegalStateException.class);
    }

    @Test
    public void testReportResult_JsReferenceError() {
        String jsScript =
                "function reportResult(ad_selection_config, render_uri, bid, contextual_signals) {"
                        + " \n"
                        + " return {'status': unknown, 'results': {'signals_for_buyer':"
                        + " '{\"seller\":\"' + ad_selection_config.seller + '\"}', "
                        + "'reporting_uri': 'https://domain.com/reporting' } };\n"
                        + "}";
        AdSelectionConfig adSelectionConfig = AdSelectionConfigFixture.anAdSelectionConfig();
        double bid = 5;

        Exception exception =
                assertThrows(
                        ExecutionException.class,
                        () -> {
                            reportResult(
                                    jsScript,
                                    adSelectionConfig,
                                    TEST_DOMAIN_URI,
                                    bid,
                                    mContextualSignals);
                        });

        verify(mReportImpressionExecutionLoggerMock)
                .setReportResultJsScriptResultCode(JS_RUN_STATUS_JS_REFERENCE_ERROR);

        expect.that(exception).hasCauseThat().isInstanceOf(JSExecutionException.class);
    }

    @Test
    public void testReportResult_verifyTelemetryLogging() throws Exception {
        String jsScript =
                "function reportResult(ad_selection_config, render_uri, bid, contextual_signals) {"
                        + " \n"
                        + " return {'status': 0, 'results': {'signals_for_buyer':"
                        + " '{\"seller\":\"' + ad_selection_config.seller + '\"}', "
                        + "'reporting_uri': 'https://domain.com/reporting' } };\n"
                        + "}";
        AdSelectionConfig adSelectionConfig = AdSelectionConfigFixture.anAdSelectionConfig();
        double bid = 5;
        AdSelectionSignals contextualSignals =
                SellerContextualSignals.builder().setDataVersion(3).build().toAdSelectionSignals();

        final SellerReportingResult result =
                reportResult(jsScript, adSelectionConfig, TEST_DOMAIN_URI, bid, contextualSignals);

        assertThat(
                        AdSelectionSignals.fromString(
                                SELLER_KEY + adSelectionConfig.getSeller() + "\"}"))
                .isEqualTo(result.getSignalsForBuyer());

        assertEquals(REPORTING_URI, result.getReportingUri());

        verify(mReportImpressionExecutionLoggerMock)
                .setReportResultSellerAdditionalSignalsContainedDataVersion(true);
        verify(mReportImpressionExecutionLoggerMock)
                .setReportResultJsScriptResultCode(JS_RUN_STATUS_SUCCESS);
    }

    @Test
    public void testReportWinSuccessfulCaseRegisterAdBeaconEnabled() throws Exception {
        String jsScript =
                "function reportWin(ad_selection_signals, per_buyer_signals, signals_for_buyer,"
                        + " contextual_signals, custom_audience_signals) { \n"
                        + " return {'status': 0, 'results': {'reporting_uri':"
                        + " 'https://domain.com/reporting' } };\n"
                        + "}";
        AdSelectionConfig adSelectionConfig = AdSelectionConfigFixture.anAdSelectionConfig();

        final BuyerReportingResult result =
                reportWin(
                        jsScript,
                        adSelectionConfig.getAdSelectionSignals(),
                        adSelectionConfig.getPerBuyerSignals().get(BUYER_1),
                        mSignalsForBuyer,
                        adSelectionConfig.getSellerSignals(),
                        mCustomAudienceSignals);
        assertEquals(REPORTING_URI, result.getReportingUri());
    }

    @Test
    public void testReportWinSuccessfulCaseRegisterAdBeaconEnabledDisabled() throws Exception {
        // Re init engine
        mReportImpressionScriptEngine =
                initEngine(false, mFledgeReportImpressionMaxRegisteredAdBeaconsPerAdTechCount);

        String jsScript =
                "function reportWin(ad_selection_signals, per_buyer_signals, signals_for_buyer,"
                        + " contextual_signals, custom_audience_signals) { \n"
                        + " return {'status': 0, 'results': {'reporting_uri':"
                        + " 'https://domain.com/reporting' } };\n"
                        + "}";
        AdSelectionConfig adSelectionConfig = AdSelectionConfigFixture.anAdSelectionConfig();

        final BuyerReportingResult result =
                reportWin(
                        jsScript,
                        adSelectionConfig.getAdSelectionSignals(),
                        adSelectionConfig.getPerBuyerSignals().get(BUYER_1),
                        mSignalsForBuyer,
                        adSelectionConfig.getSellerSignals(),
                        mCustomAudienceSignals);
        assertEquals(REPORTING_URI, result.getReportingUri());
    }

    @Test
    public void testReportWinSuccessfulCaseMoreResultsFieldsThanExpected() throws Exception {
        String jsScript =
                "function reportWin(ad_selection_signals, per_buyer_signals, signals_for_buyer, "
                        + "contextual_signals, custom_audience_signals) {\n"
                        + "    return {'status': 0, 'results': {'reporting_uri': 'https://domain"
                        + ".com/reporting', 'extra_key': 'extra_value'}}\n"
                        + "}";
        AdSelectionConfig adSelectionConfig = AdSelectionConfigFixture.anAdSelectionConfig();

        final BuyerReportingResult result =
                reportWin(
                        jsScript,
                        adSelectionConfig.getAdSelectionSignals(),
                        adSelectionConfig.getPerBuyerSignals().get(BUYER_1),
                        mSignalsForBuyer,
                        adSelectionConfig.getSellerSignals(),
                        mCustomAudienceSignals);
        assertEquals(REPORTING_URI, result.getReportingUri());
    }

    @Test
    public void testReportWinSuccessfulCaseWithCallingRegisterAdBeacon() throws Exception {
        String jsScript =
                "function reportWin(ad_selection_signals, per_buyer_signals, signals_for_buyer ,"
                        + "contextual_signals, custom_audience_signals) {\n"
                        + "const beacons = {'click': 'https://domain.com/click', 'hover': "
                        + "'https://domain.com/hover'};\n"
                        + "registerAdBeacon(beacons);"
                        + "    return {'status': 0, 'results': {'reporting_uri': 'https://domain"
                        + ".com/reporting' }};\n"
                        + "}";
        AdSelectionConfig adSelectionConfig = AdSelectionConfigFixture.anAdSelectionConfig();
        final BuyerReportingResult result =
                reportWin(
                        jsScript,
                        adSelectionConfig.getAdSelectionSignals(),
                        adSelectionConfig.getPerBuyerSignals().get(BUYER_1),
                        mSignalsForBuyer,
                        adSelectionConfig.getSellerSignals(),
                        mCustomAudienceSignals);
        assertEquals(REPORTING_URI, result.getReportingUri());

        assertEquals(2, result.getInteractionReportingUris().size());

        assertThat(
                        ImmutableList.of(
                                CLICK_EVENT_URI_REGISTRATION_INFO,
                                HOVER_EVENT_URI_REGISTRATION_INFO))
                .containsExactlyElementsIn(result.getInteractionReportingUris());
    }

    @Test
    public void testReportWinFailsWhenCallingRegisterAdBeaconFlagDisabled() throws Exception {
        // Re init engine
        mReportImpressionScriptEngine =
                initEngine(false, mFledgeReportImpressionMaxRegisteredAdBeaconsPerAdTechCount);

        String jsScript =
                "function reportWin(ad_selection_signals, per_buyer_signals, signals_for_buyer ,"
                        + "contextual_signals, custom_audience_signals) {\n"
                        + "const beacons = {'click': 'https://domain.com/click', 'hover': "
                        + "'https://domain.com/hover'};\n"
                        + "registerAdBeacon(beacons);"
                        + "    return {'status': 0, 'results': {'reporting_uri': 'https://domain"
                        + ".com/reporting' }};\n"
                        + "}";
        AdSelectionConfig adSelectionConfig = AdSelectionConfigFixture.anAdSelectionConfig();

        Exception exception =
                assertThrows(
                        ExecutionException.class,
                        () -> {
                            reportWin(
                                    jsScript,
                                    adSelectionConfig.getAdSelectionSignals(),
                                    adSelectionConfig.getPerBuyerSignals().get(BUYER_1),
                                    mSignalsForBuyer,
                                    adSelectionConfig.getSellerSignals(),
                                    mCustomAudienceSignals);
                        });

        expect.that(exception).hasCauseThat().isInstanceOf(JSExecutionException.class);
    }

    @Test
    public void testReportWinFailsInvalidInteractionKeyType() throws Exception {
        String jsScript =
                "function reportWin(ad_selection_signals, per_buyer_signals, signals_for_buyer ,"
                        + "contextual_signals, custom_audience_signals) {\n"
                        + "const beacons = {{'hi'}: 'https://domain.com/click'};\n"
                        + "registerAdBeacon(beacons); return {'status': 0, 'results':"
                        + "    return {'status': 0, 'results': {'reporting_uri': 'https://domain"
                        + ".com/reporting' }};\n"
                        + "}";
        AdSelectionConfig adSelectionConfig = AdSelectionConfigFixture.anAdSelectionConfig();

        Exception exception =
                assertThrows(
                        ExecutionException.class,
                        () -> {
                            reportWin(
                                    jsScript,
                                    adSelectionConfig.getAdSelectionSignals(),
                                    adSelectionConfig.getPerBuyerSignals().get(BUYER_1),
                                    mSignalsForBuyer,
                                    adSelectionConfig.getSellerSignals(),
                                    mCustomAudienceSignals);
                        });

        expect.that(exception).hasCauseThat().isInstanceOf(JSExecutionException.class);
    }

    @Test
    public void testReportWinFailsInvalidInteractionReportingUriType() throws Exception {
        String jsScript =
                "function reportWin(ad_selection_signals, per_buyer_signals, signals_for_buyer ,"
                        + "contextual_signals, custom_audience_signals) {\n"
                        + "const beacons = {'click': 1};\n"
                        + "registerAdBeacon(beacons); return {'status': 0, 'results':"
                        + "    return {'status': 0, 'results': {'reporting_uri': 'https://domain"
                        + ".com/reporting' }};\n"
                        + "}";
        AdSelectionConfig adSelectionConfig = AdSelectionConfigFixture.anAdSelectionConfig();

        Exception exception =
                assertThrows(
                        ExecutionException.class,
                        () -> {
                            reportWin(
                                    jsScript,
                                    adSelectionConfig.getAdSelectionSignals(),
                                    adSelectionConfig.getPerBuyerSignals().get(BUYER_1),
                                    mSignalsForBuyer,
                                    adSelectionConfig.getSellerSignals(),
                                    mCustomAudienceSignals);
                        });

        expect.that(exception).hasCauseThat().isInstanceOf(JSExecutionException.class);
    }

    @Test
    public void testReportWinFailsWhenRegisterAdBeaconCalledMoreThanOnce() throws Exception {
        String jsScript =
                "function reportWin(ad_selection_signals, per_buyer_signals, signals_for_buyer"
                    + " ,contextual_signals, custom_audience_signals) {\n"
                    + "const beacons_1 = {'click': ''https://domain.com/click''};\n"
                    + "const beacons_2 = {'hover': ''https://domain.com/hober''};\n"
                    + "registerAdBeacon(beacons_1);registerAdBeacon(beacons_2); return {'status':  "
                    + "  return {'status': 0, 'results': {'reporting_uri':"
                    + " 'https://domain.com/reporting' }};\n"
                    + "}";
        AdSelectionConfig adSelectionConfig = AdSelectionConfigFixture.anAdSelectionConfig();

        Exception exception =
                assertThrows(
                        ExecutionException.class,
                        () -> {
                            reportWin(
                                    jsScript,
                                    adSelectionConfig.getAdSelectionSignals(),
                                    adSelectionConfig.getPerBuyerSignals().get(BUYER_1),
                                    mSignalsForBuyer,
                                    adSelectionConfig.getSellerSignals(),
                                    mCustomAudienceSignals);
                        });

        expect.that(exception).hasCauseThat().isInstanceOf(JSExecutionException.class);
    }

    @Test
    public void testFailsWhenRegisterAdBeaconInputNotAnObject__Null() throws Exception {
        String jsScript =
                "function reportWin(ad_selection_signals, per_buyer_signals, signals_for_buyer ,"
                        + "contextual_signals, custom_audience_signals) {\n"
                        + "registerAdBeacon(null);"
                        + "    return {'status': 0, 'results': {'reporting_uri': 'https://domain"
                        + ".com/reporting' }};\n"
                        + "}";
        AdSelectionConfig adSelectionConfig = AdSelectionConfigFixture.anAdSelectionConfig();

        Exception exception =
                assertThrows(
                        ExecutionException.class,
                        () -> {
                            reportWin(
                                    jsScript,
                                    adSelectionConfig.getAdSelectionSignals(),
                                    adSelectionConfig.getPerBuyerSignals().get(BUYER_1),
                                    mSignalsForBuyer,
                                    adSelectionConfig.getSellerSignals(),
                                    mCustomAudienceSignals);
                        });

        expect.that(exception).hasCauseThat().isInstanceOf(JSExecutionException.class);
    }

    @Test
    public void testFailsWhenRegisterAdBeaconInputNotAnObject__Int() throws Exception {
        String jsScript =
                "function reportWin(ad_selection_signals, per_buyer_signals, signals_for_buyer ,"
                        + "contextual_signals, custom_audience_signals) {\n"
                        + "registerAdBeacon(1);"
                        + "    return {'status': 0, 'results': {'reporting_uri': 'https://domain"
                        + ".com/reporting' }};\n"
                        + "}";
        AdSelectionConfig adSelectionConfig = AdSelectionConfigFixture.anAdSelectionConfig();

        Exception exception =
                assertThrows(
                        ExecutionException.class,
                        () -> {
                            reportWin(
                                    jsScript,
                                    adSelectionConfig.getAdSelectionSignals(),
                                    adSelectionConfig.getPerBuyerSignals().get(BUYER_1),
                                    mSignalsForBuyer,
                                    adSelectionConfig.getSellerSignals(),
                                    mCustomAudienceSignals);
                        });

        expect.that(exception).hasCauseThat().isInstanceOf(JSExecutionException.class);
    }

    @Test
    public void testFailsWhenRegisterAdBeaconInputNotAnObject__Array() throws Exception {
        String jsScript =
                "function reportWin(ad_selection_signals, per_buyer_signals, signals_for_buyer ,"
                        + "contextual_signals, custom_audience_signals) {\n"
                        + "registerAdBeacon(['hi']);"
                        + "    return {'status': 0, 'results': {'reporting_uri': 'https://domain"
                        + ".com/reporting' }};\n"
                        + "}";
        AdSelectionConfig adSelectionConfig = AdSelectionConfigFixture.anAdSelectionConfig();

        Exception exception =
                assertThrows(
                        ExecutionException.class,
                        () -> {
                            reportWin(
                                    jsScript,
                                    adSelectionConfig.getAdSelectionSignals(),
                                    adSelectionConfig.getPerBuyerSignals().get(BUYER_1),
                                    mSignalsForBuyer,
                                    adSelectionConfig.getSellerSignals(),
                                    mCustomAudienceSignals);
                        });

        expect.that(exception).hasCauseThat().isInstanceOf(JSExecutionException.class);
    }

    @Test
    public void testReportWinSuccessfulCaseWithNoBeaconRegistered() throws Exception {
        String jsScript =
                "function reportWin(ad_selection_signals, per_buyer_signals, signals_for_buyer ,"
                        + "contextual_signals, custom_audience_signals) {\n"
                        + "    return {'status': 0, 'results': {'reporting_uri': 'https://domain"
                        + ".com/reporting' }};\n"
                        + "}";
        AdSelectionConfig adSelectionConfig = AdSelectionConfigFixture.anAdSelectionConfig();
        final BuyerReportingResult result =
                reportWin(
                        jsScript,
                        adSelectionConfig.getAdSelectionSignals(),
                        adSelectionConfig.getPerBuyerSignals().get(BUYER_1),
                        mSignalsForBuyer,
                        adSelectionConfig.getSellerSignals(),
                        mCustomAudienceSignals);
        assertEquals(REPORTING_URI, result.getReportingUri());

        assertEquals(0, result.getInteractionReportingUris().size());
    }

    @Test
    public void testReportWinSuccessfulCaseDoesNotExceedInteractionReportingUrisMaxSize()
            throws Exception {
        // Re-init Engine with smaller max size
        mReportImpressionScriptEngine =
                initEngine(
                        true,
                        FLAGS_WITH_SMALLER_MAX_ARRAY_SIZE
                                .getFledgeReportImpressionMaxRegisteredAdBeaconsPerAdTechCount());

        String jsScript =
                "function reportWin(ad_selection_signals, per_buyer_signals, signals_for_buyer ,"
                        + "contextual_signals, custom_audience_signals) {\n"
                        + "const beacons = {'click': 'https://domain.com/click', 'hover': "
                        + "'https://domain.com/hover', 'view': 'https://domain.com/view'};\n"
                        + "registerAdBeacon(beacons);"
                        + "    return {'status': 0, 'results': {'reporting_uri': 'https://domain"
                        + ".com/reporting' }};\n"
                        + "}";
        AdSelectionConfig adSelectionConfig = AdSelectionConfigFixture.anAdSelectionConfig();
        final BuyerReportingResult result =
                reportWin(
                        jsScript,
                        adSelectionConfig.getAdSelectionSignals(),
                        adSelectionConfig.getPerBuyerSignals().get(BUYER_1),
                        mSignalsForBuyer,
                        adSelectionConfig.getSellerSignals(),
                        mCustomAudienceSignals);
        assertEquals(REPORTING_URI, result.getReportingUri());

        assertEquals(2, result.getInteractionReportingUris().size());
    }

    @Test
    public void testReportWinFailedStatusCase() throws Exception {
        String jsScript =
                "function reportWin(ad_selection_signals, per_buyer_signals, signals_for_buyer,"
                        + " contextual_signals, custom_audience_signals) { \n"
                        + " return {'status': -1, 'results': {'reporting_uri':"
                        + " 'https://domain.com/reporting' } };\n"
                        + "}";
        AdSelectionConfig adSelectionConfig = AdSelectionConfigFixture.anAdSelectionConfig();

        assertThrows(
                ExecutionException.class,
                () -> {
                    reportWin(
                            jsScript,
                            adSelectionConfig.getAdSelectionSignals(),
                            adSelectionConfig.getPerBuyerSignals().get(BUYER_1),
                            mSignalsForBuyer,
                            adSelectionConfig.getSellerSignals(),
                            mCustomAudienceSignals);
                });
    }

    @Test
    public void testReportWinIncorrectReportingUriNameCase() throws Exception {
        String jsScript =
                "function reportWin(ad_selection_signals, per_buyer_signals, signals_for_buyer,"
                        + " contextual_signals, custom_audience_signals) { \n"
                        + " return {'status': 0, 'results': {'incorrect_reporting_uri':"
                        + " 'https://domain.com/incorrectReporting' } };\n"
                        + "}";
        AdSelectionConfig adSelectionConfig = AdSelectionConfigFixture.anAdSelectionConfig();

        assertThrows(
                ExecutionException.class,
                () -> {
                    reportWin(
                            jsScript,
                            adSelectionConfig.getAdSelectionSignals(),
                            adSelectionConfig.getPerBuyerSignals().get(BUYER_1),
                            mSignalsForBuyer,
                            adSelectionConfig.getSellerSignals(),
                            mCustomAudienceSignals);
                });
    }

    @Test
    public void testReportWinIncorrectNameForResultsCase() throws Exception {
        String jsScript =
                "function reportWin(ad_selection_signals, per_buyer_signals, signals_for_buyer,"
                        + " contextual_signals, custom_audience_signals) { \n"
                        + " return {'status': 0, 'incorrect_results': {'reporting_uri':"
                        + " 'https://domain.com/reporting' } };\n"
                        + "}";
        AdSelectionConfig adSelectionConfig = AdSelectionConfigFixture.anAdSelectionConfig();

        assertThrows(
                ExecutionException.class,
                () -> {
                    reportWin(
                            jsScript,
                            adSelectionConfig.getAdSelectionSignals(),
                            adSelectionConfig.getPerBuyerSignals().get(BUYER_1),
                            mSignalsForBuyer,
                            adSelectionConfig.getSellerSignals(),
                            mCustomAudienceSignals);
                });
    }

    @Test
    public void testReportWin_JsReferenceError() {
        String jsScript =
                "function reportWin(ad_selection_signals, per_buyer_signals, signals_for_buyer,"
                        + " contextual_signals, custom_audience_signals) { \n"
                        + " return {'status': unknown, 'results': {'reporting_uri':"
                        + " 'https://domain.com/reporting' } };\n"
                        + "}";
        AdSelectionConfig adSelectionConfig = AdSelectionConfigFixture.anAdSelectionConfig();

        Exception exception =
                assertThrows(
                        ExecutionException.class,
                        () -> {
                            reportWin(
                                    jsScript,
                                    adSelectionConfig.getAdSelectionSignals(),
                                    adSelectionConfig.getPerBuyerSignals().get(BUYER_1),
                                    mSignalsForBuyer,
                                    adSelectionConfig.getSellerSignals(),
                                    mCustomAudienceSignals);
                        });

        verify(mReportImpressionExecutionLoggerMock)
                .setReportWinJsScriptResultCode(JS_RUN_STATUS_JS_REFERENCE_ERROR);

        expect.that(exception).hasCauseThat().isInstanceOf(JSExecutionException.class);
    }

    @Test
    public void testReportWin_verifyTelemetryLogging() throws Exception {
        String jsScript =
                "function reportWin(ad_selection_signals, per_buyer_signals, signals_for_buyer,"
                        + " contextual_signals, custom_audience_signals) { \n"
                        + " return {'status': 0, 'results': {'reporting_uri':"
                        + " 'https://domain.com/reporting' } };\n"
                        + "}";
        AdSelectionConfig adSelectionConfig = AdSelectionConfigFixture.anAdSelectionConfig();
        AdSelectionSignals contextualSignals =
                BuyerContextualSignals.builder()
                        .setAdCost(new AdCost(1, 8))
                        .setDataVersion(3)
                        .build()
                        .toAdSelectionSignals();

        final BuyerReportingResult result =
                reportWin(
                        jsScript,
                        adSelectionConfig.getAdSelectionSignals(),
                        adSelectionConfig.getPerBuyerSignals().get(BUYER_1),
                        mSignalsForBuyer,
                        contextualSignals,
                        mCustomAudienceSignals);

        assertEquals(REPORTING_URI, result.getReportingUri());

        verify(mReportImpressionExecutionLoggerMock)
                .setReportWinBuyerAdditionalSignalsContainedAdCost(true);
        verify(mReportImpressionExecutionLoggerMock)
                .setReportWinBuyerAdditionalSignalsContainedDataVersion(true);
        verify(mReportImpressionExecutionLoggerMock)
                .setReportWinJsScriptResultCode(JS_RUN_STATUS_SUCCESS);
    }

    private ReportingScriptResult callReportingEngine(
            String jsScript, String functionCall, List<JSScriptArgument> args) throws Exception {
        return waitForFuture(
                () -> {
                    Log.i(TAG, "Calling Reporting Script Engine");
                    return mReportImpressionScriptEngine.runReportingScript(
                            jsScript, functionCall, args);
                });
    }

    private SellerReportingResult reportResult(
            String jsScript,
            AdSelectionConfig adSelectionConfig,
            Uri renderUri,
            double bid,
            AdSelectionSignals contextualSignals)
            throws Exception {

        return waitForFuture(
                () -> {
                    Log.i(TAG, "Calling reportResult");
                    return mReportImpressionScriptEngine.reportResult(
                            jsScript,
                            adSelectionConfig,
                            renderUri,
                            bid,
                            contextualSignals,
                            mReportImpressionExecutionLoggerMock);
                });
    }

    private BuyerReportingResult reportWin(
            String jsScript,
            AdSelectionSignals adSelectionSignals,
            AdSelectionSignals perBuyerSignals,
            AdSelectionSignals signalsForBuyer,
            AdSelectionSignals contextualSignals,
            CustomAudienceSignals customAudienceSignals)
            throws Exception {
        return waitForFuture(
                () -> {
                    Log.i(TAG, "Calling reportWin");
                    return mReportImpressionScriptEngine.reportWin(
                            jsScript,
                            adSelectionSignals,
                            perBuyerSignals,
                            signalsForBuyer,
                            contextualSignals,
                            customAudienceSignals,
                            mReportImpressionExecutionLoggerMock);
                });
    }

    private <T> T waitForFuture(ThrowingSupplier<ListenableFuture<T>> function) throws Exception {
        CountDownLatch resultLatch = new CountDownLatch(1);
        AtomicReference<ListenableFuture<T>> futureResult = new AtomicReference<>();
        futureResult.set(function.get());
        futureResult.get().addListener(resultLatch::countDown, mExecutorService);
        resultLatch.await();
        return futureResult.get().get();
    }

    interface ThrowingSupplier<T> {
        T get() throws Exception;
    }

    private ReportImpressionScriptEngine initEngine(
            boolean registerAdBeaconEnabled, long maxInteractionReportingUrisSize) {
        ReportImpressionScriptEngine.RegisterAdBeaconScriptEngineHelper
                registerAdBeaconScriptEngineHelper;

        if (registerAdBeaconEnabled) {
            registerAdBeaconScriptEngineHelper =
                    new ReportImpressionScriptEngine.RegisterAdBeaconScriptEngineHelperEnabled(
                            maxInteractionReportingUrisSize);
        } else {
            registerAdBeaconScriptEngineHelper =
                    new ReportImpressionScriptEngine.RegisterAdBeaconScriptEngineHelperDisabled();
        }
        return new ReportImpressionScriptEngine(
<<<<<<< HEAD
                sContext,
=======
>>>>>>> 4a816567
                mIsolateSettings::getEnforceMaxHeapSizeFeature,
                mIsolateSettings::getMaxHeapSizeBytes,
                registerAdBeaconScriptEngineHelper,
                new NoOpRetryStrategyImpl(),
                DevContext.builder().setDevOptionsEnabled(true).build());
    }
}<|MERGE_RESOLUTION|>--- conflicted
+++ resolved
@@ -1337,10 +1337,6 @@
                     new ReportImpressionScriptEngine.RegisterAdBeaconScriptEngineHelperDisabled();
         }
         return new ReportImpressionScriptEngine(
-<<<<<<< HEAD
-                sContext,
-=======
->>>>>>> 4a816567
                 mIsolateSettings::getEnforceMaxHeapSizeFeature,
                 mIsolateSettings::getMaxHeapSizeBytes,
                 registerAdBeaconScriptEngineHelper,
