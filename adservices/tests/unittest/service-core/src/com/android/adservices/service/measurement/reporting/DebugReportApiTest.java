/*
 * Copyright (C) 2022 The Android Open Source Project
 *
 * Licensed under the Apache License, Version 2.0 (the "License");
 * you may not use this file except in compliance with the License.
 * You may obtain a copy of the License at
 *
 *      http://www.apache.org/licenses/LICENSE-2.0
 *
 * Unless required by applicable law or agreed to in writing, software
 * distributed under the License is distributed on an "AS IS" BASIS,
 * WITHOUT WARRANTIES OR CONDITIONS OF ANY KIND, either express or implied.
 * See the License for the specific language governing permissions and
 * limitations under the License.
 */
package com.android.adservices.service.measurement.reporting;

import static org.mockito.ArgumentMatchers.any;
import static org.mockito.ArgumentMatchers.anyBoolean;
import static org.mockito.Mockito.never;
import static org.mockito.Mockito.spy;
import static org.mockito.Mockito.times;
import static org.mockito.Mockito.verify;
import static org.mockito.Mockito.when;

import android.content.Context;

import androidx.test.core.app.ApplicationProvider;
import androidx.test.filters.SmallTest;

import com.android.adservices.data.measurement.IMeasurementDao;
<<<<<<< HEAD
=======
import com.android.adservices.service.Flags;
import com.android.adservices.service.FlagsFactory;
>>>>>>> d654911e
import com.android.adservices.service.measurement.EventSurfaceType;
import com.android.adservices.service.measurement.Source;
import com.android.adservices.service.measurement.SourceFixture;
import com.android.adservices.service.measurement.util.UnsignedLong;
import com.android.dx.mockito.inline.extended.ExtendedMockito;

import org.junit.After;
import org.junit.Before;
import org.junit.Test;
import org.junit.runner.RunWith;
import org.mockito.Mock;
import org.mockito.MockitoAnnotations;
import org.mockito.MockitoSession;
import org.mockito.junit.MockitoJUnitRunner;
import org.mockito.quality.Strictness;


/** Unit tests for {@link DebugReport} */
@RunWith(MockitoJUnitRunner.class)
@SmallTest
public final class DebugReportApiTest {

    private static final UnsignedLong SOURCE_EVENT_ID = new UnsignedLong("7213872");
    private static final String LIMIT = "100";
    private final Context mContext = ApplicationProvider.getApplicationContext();
    private DebugReportApi mDebugReportApi;
    private MockitoSession mStaticMockSession;
    @Mock private IMeasurementDao mMeasurementDao;
    @Mock private Flags mFlags;

    @Before
    public void setup() {
        MockitoAnnotations.initMocks(this);
<<<<<<< HEAD
=======
        mStaticMockSession =
                ExtendedMockito.mockitoSession()
                        .spyStatic(DebugReportingJobService.class)
                        .spyStatic(FlagsFactory.class)
                        .strictness(Strictness.LENIENT)
                        .startMocking();

        ExtendedMockito.doNothing()
                .when(() -> DebugReportingJobService.schedule(any(), any(), anyBoolean()));
        ExtendedMockito.doReturn(FlagsFactory.getFlagsForTest()).when(FlagsFactory::getFlags);
        mDebugReportApi = spy(new DebugReportApi(mContext, mFlags));

        when(mFlags.getMeasurementDebugJoinKeyEnrollmentAllowlist())
                .thenReturn(SourceFixture.ValidSourceParams.ENROLLMENT_ID);
        when(mFlags.getMeasurementEnableDebugReport()).thenReturn(true);
        when(mFlags.getMeasurementEnableSourceDebugReport()).thenReturn(true);
        when(mFlags.getMeasurementEnableTriggerDebugReport()).thenReturn(true);
    }

    @After
    public void teardown() {
        mStaticMockSession.finishMocking();
>>>>>>> d654911e
    }

    @Test
    public void testScheduleAppSourceSuccessDebugReport_success() throws Exception {
        Source source =
                SourceFixture.getValidSourceBuilder()
                        .setEventId(SOURCE_EVENT_ID)
                        .setIsDebugReporting(true)
                        .setPublisherType(EventSurfaceType.APP)
                        .setAppDestinations(
                                SourceFixture.ValidSourceParams.ATTRIBUTION_DESTINATIONS)
                        .setAdIdPermission(true)
                        .build();
        ExtendedMockito.doNothing()
                .when(
                        () ->
                                DebugReportingJobService.scheduleIfNeeded(
                                        any(), anyBoolean(), anyBoolean()));

        mDebugReportApi.scheduleSourceSuccessDebugReport(source, mMeasurementDao);
        verify(mMeasurementDao, times(1)).insertDebugReport(any());
    }

    @Test
    public void testScheduleWebSourceSuccessDebugReport_success() throws Exception {
        Source source =
                SourceFixture.getValidSourceBuilder()
                        .setEventId(SOURCE_EVENT_ID)
                        .setIsDebugReporting(true)
                        .setPublisherType(EventSurfaceType.WEB)
                        .setWebDestinations(SourceFixture.ValidSourceParams.WEB_DESTINATIONS)
                        .setArDebugPermission(true)
                        .build();
        ExtendedMockito.doNothing()
                .when(
                        () ->
                                DebugReportingJobService.scheduleIfNeeded(
                                        any(), anyBoolean(), anyBoolean()));

        mDebugReportApi.scheduleSourceSuccessDebugReport(source, mMeasurementDao);
        verify(mMeasurementDao, times(1)).insertDebugReport(any());
    }

    @Test
    public void testScheduleSourceSuccessDebugReport_debugFlagDisabled_dontSchedule()
            throws Exception {
        when(mFlags.getMeasurementEnableDebugReport()).thenReturn(false);
        Source source =
                SourceFixture.getValidSourceBuilder()
                        .setEventId(SOURCE_EVENT_ID)
                        .setIsDebugReporting(true)
                        .setPublisherType(EventSurfaceType.APP)
                        .setAppDestinations(
                                SourceFixture.ValidSourceParams.ATTRIBUTION_DESTINATIONS)
                        .setAdIdPermission(true)
                        .build();
        ExtendedMockito.doNothing()
                .when(
                        () ->
                                DebugReportingJobService.scheduleIfNeeded(
                                        any(), anyBoolean(), anyBoolean()));

        mDebugReportApi.scheduleSourceSuccessDebugReport(source, mMeasurementDao);
        verify(mMeasurementDao, never()).insertDebugReport(any());
    }

    @Test
    public void testScheduleSourceSuccessDebugReport_sourceFlagDisabled_dontSchedule()
            throws Exception {
        when(mFlags.getMeasurementEnableSourceDebugReport()).thenReturn(false);
        Source source =
                SourceFixture.getValidSourceBuilder()
                        .setEventId(SOURCE_EVENT_ID)
                        .setIsDebugReporting(true)
                        .setPublisherType(EventSurfaceType.APP)
                        .setAppDestinations(
                                SourceFixture.ValidSourceParams.ATTRIBUTION_DESTINATIONS)
                        .setAdIdPermission(true)
                        .build();
        ExtendedMockito.doNothing()
                .when(
                        () ->
                                DebugReportingJobService.scheduleIfNeeded(
                                        any(), anyBoolean(), anyBoolean()));

        mDebugReportApi.scheduleSourceSuccessDebugReport(source, mMeasurementDao);
        verify(mMeasurementDao, never()).insertDebugReport(any());
    }

    @Test
    public void testScheduleSourceSuccessDebugReport_without_enrollmentId_dontSchedule()
            throws Exception {
        Source source =
                SourceFixture.getValidSourceBuilder()
                        .setEventId(SOURCE_EVENT_ID)
                        .setIsDebugReporting(true)
                        .setAdIdPermission(true)
                        .setEnrollmentId("")
                        .build();
        ExtendedMockito.doNothing()
                .when(
                        () ->
                                DebugReportingJobService.scheduleIfNeeded(
                                        any(), anyBoolean(), anyBoolean()));

        mDebugReportApi.scheduleSourceSuccessDebugReport(source, mMeasurementDao);
    }

    @Test
    public void testScheduleSourceSuccessDebugReport_adTechNotOptIn_dontSchedule()
            throws Exception {
        Source source =
                SourceFixture.getValidSourceBuilder()
                        .setEventId(SOURCE_EVENT_ID)
                        .setIsDebugReporting(false)
                        .setAdIdPermission(true)
                        .build();
        ExtendedMockito.doNothing()
                .when(
                        () ->
                                DebugReportingJobService.scheduleIfNeeded(
                                        any(), anyBoolean(), anyBoolean()));

        mDebugReportApi.scheduleSourceSuccessDebugReport(source, mMeasurementDao);
        verify(mMeasurementDao, never()).insertDebugReport(any());
    }

    @Test
    public void testScheduleAppSourceSuccessDebugReport_without_adidPermission_dontSchedule()
            throws Exception {
        Source source =
                SourceFixture.getValidSourceBuilder()
                        .setEventId(SOURCE_EVENT_ID)
                        .setIsDebugReporting(true)
                        .setPublisherType(EventSurfaceType.APP)
                        .setAppDestinations(
                                SourceFixture.ValidSourceParams.ATTRIBUTION_DESTINATIONS)
                        .setAdIdPermission(false)
                        .build();
        ExtendedMockito.doNothing()
                .when(
                        () ->
                                DebugReportingJobService.scheduleIfNeeded(
                                        any(), anyBoolean(), anyBoolean()));

        mDebugReportApi.scheduleSourceSuccessDebugReport(source, mMeasurementDao);
        verify(mMeasurementDao, never()).insertDebugReport(any());
    }

    @Test
    public void testScheduleWebSourceSuccessDebugReport_without_arDebugPermission_dontSchedule()
            throws Exception {
        Source source =
                SourceFixture.getValidSourceBuilder()
                        .setEventId(SOURCE_EVENT_ID)
                        .setIsDebugReporting(true)
                        .setPublisherType(EventSurfaceType.WEB)
                        .setWebDestinations(SourceFixture.ValidSourceParams.WEB_DESTINATIONS)
                        .setArDebugPermission(false)
                        .build();
        ExtendedMockito.doNothing()
                .when(
                        () ->
                                DebugReportingJobService.scheduleIfNeeded(
                                        any(), anyBoolean(), anyBoolean()));

        mDebugReportApi.scheduleSourceSuccessDebugReport(source, mMeasurementDao);
        verify(mMeasurementDao, never()).insertDebugReport(any());
    }

    @Test
    public void testScheduleSourceDestinationLimitDebugReport_success() throws Exception {
        Source source = SourceFixture.getValidSource();
        ExtendedMockito.doNothing()
                .when(
                        () ->
                                DebugReportingJobService.scheduleIfNeeded(
                                        any(), anyBoolean(), anyBoolean()));

        mDebugReportApi.scheduleSourceDestinationLimitDebugReport(source, LIMIT, mMeasurementDao);
        verify(mMeasurementDao, times(1)).insertDebugReport(any());
    }

    @Test
    public void testScheduleSourceDestinationLimitDebugReport_debugFlagDisabled_dontSchedule()
            throws Exception {
        when(mFlags.getMeasurementEnableDebugReport()).thenReturn(false);
        Source source = SourceFixture.getValidSource();
        ExtendedMockito.doNothing()
                .when(
                        () ->
                                DebugReportingJobService.scheduleIfNeeded(
                                        any(), anyBoolean(), anyBoolean()));

        mDebugReportApi.scheduleSourceDestinationLimitDebugReport(source, LIMIT, mMeasurementDao);
        verify(mMeasurementDao, never()).insertDebugReport(any());
    }

    @Test
    public void testScheduleSourceDestinationLimitDebugReport_sourceFlagDisabled_dontSchedule()
            throws Exception {
        when(mFlags.getMeasurementEnableSourceDebugReport()).thenReturn(false);
        Source source = SourceFixture.getValidSource();
        ExtendedMockito.doNothing()
                .when(
                        () ->
                                DebugReportingJobService.scheduleIfNeeded(
                                        any(), anyBoolean(), anyBoolean()));

        mDebugReportApi.scheduleSourceDestinationLimitDebugReport(source, LIMIT, mMeasurementDao);
        verify(mMeasurementDao, never()).insertDebugReport(any());
    }

    @Test
    public void testScheduleSourceDestinationLimitDebugReport_without_enrollmentId_dontSchedule()
            throws Exception {
        Source source =
                SourceFixture.getValidSourceBuilder()
                        .setEventId(SOURCE_EVENT_ID)
                        .setIsDebugReporting(true)
                        .setEnrollmentId("")
                        .build();

        ExtendedMockito.doNothing()
                .when(
                        () ->
                                DebugReportingJobService.scheduleIfNeeded(
                                        any(), anyBoolean(), anyBoolean()));

        mDebugReportApi.scheduleSourceDestinationLimitDebugReport(source, LIMIT, mMeasurementDao);
        verify(mMeasurementDao, never()).insertDebugReport(any());
    }

    @Test
    public void testScheduleSourceDestinationLimitDebugReport_adTechNotOptIn_dontSchedule()
            throws Exception {
        Source source =
                SourceFixture.getValidSourceBuilder()
                        .setEventId(SOURCE_EVENT_ID)
                        .setIsDebugReporting(false)
                        .build();

        ExtendedMockito.doNothing()
                .when(
                        () ->
                                DebugReportingJobService.scheduleIfNeeded(
                                        any(), anyBoolean(), anyBoolean()));

        mDebugReportApi.scheduleSourceDestinationLimitDebugReport(source, LIMIT, mMeasurementDao);
        verify(mMeasurementDao, never()).insertDebugReport(any());
    }

    @Test
    public void testScheduleSourceNoisedDebugReport_success() throws Exception {
        Source source =
                SourceFixture.getValidSourceBuilder()
                        .setEventId(SOURCE_EVENT_ID)
                        .setIsDebugReporting(true)
                        .setAdIdPermission(true)
                        .build();
        ExtendedMockito.doNothing()
                .when(
                        () ->
                                DebugReportingJobService.scheduleIfNeeded(
                                        any(), anyBoolean(), anyBoolean()));

        mDebugReportApi.scheduleSourceNoisedDebugReport(source, mMeasurementDao);
        verify(mMeasurementDao, times(1)).insertDebugReport(any());
    }

    @Test
    public void testScheduleWebSourceNoisedDebugReport_success() throws Exception {
        Source source =
                SourceFixture.getValidSourceBuilder()
                        .setEventId(SOURCE_EVENT_ID)
                        .setIsDebugReporting(true)
                        .setPublisherType(EventSurfaceType.WEB)
                        .setWebDestinations(SourceFixture.ValidSourceParams.WEB_DESTINATIONS)
                        .setArDebugPermission(true)
                        .build();
        ExtendedMockito.doNothing()
                .when(
                        () ->
                                DebugReportingJobService.scheduleIfNeeded(
                                        any(), anyBoolean(), anyBoolean()));

        mDebugReportApi.scheduleSourceNoisedDebugReport(source, mMeasurementDao);
        verify(mMeasurementDao, times(1)).insertDebugReport(any());
    }

    @Test
    public void testScheduleSourceNoisedDebugReport_debugFlagDisabled_dontSchedule()
            throws Exception {
        when(mFlags.getMeasurementEnableDebugReport()).thenReturn(false);
        Source source =
                SourceFixture.getValidSourceBuilder()
                        .setEventId(SOURCE_EVENT_ID)
                        .setIsDebugReporting(true)
                        .setAdIdPermission(true)
                        .build();
        ExtendedMockito.doNothing()
                .when(
                        () ->
                                DebugReportingJobService.scheduleIfNeeded(
                                        any(), anyBoolean(), anyBoolean()));

        mDebugReportApi.scheduleSourceNoisedDebugReport(source, mMeasurementDao);
        verify(mMeasurementDao, never()).insertDebugReport(any());
    }

    @Test
    public void testScheduleSourceNoisedDebugReport_sourceFlagDisabled_dontSchedule()
            throws Exception {
        when(mFlags.getMeasurementEnableSourceDebugReport()).thenReturn(false);
        Source source =
                SourceFixture.getValidSourceBuilder()
                        .setEventId(SOURCE_EVENT_ID)
                        .setIsDebugReporting(true)
                        .setAdIdPermission(true)
                        .build();
        ExtendedMockito.doNothing()
                .when(
                        () ->
                                DebugReportingJobService.scheduleIfNeeded(
                                        any(), anyBoolean(), anyBoolean()));

        mDebugReportApi.scheduleSourceNoisedDebugReport(source, mMeasurementDao);
        verify(mMeasurementDao, never()).insertDebugReport(any());
    }

    @Test
    public void testScheduleSourceNoisedDebugReport_without_enrollmentId_dontSchedule()
            throws Exception {
        Source source =
                SourceFixture.getValidSourceBuilder()
                        .setEventId(SOURCE_EVENT_ID)
                        .setIsDebugReporting(true)
                        .setAdIdPermission(true)
                        .setEnrollmentId("")
                        .build();
        ExtendedMockito.doNothing()
                .when(
                        () ->
                                DebugReportingJobService.scheduleIfNeeded(
                                        any(), anyBoolean(), anyBoolean()));

        mDebugReportApi.scheduleSourceNoisedDebugReport(source, mMeasurementDao);
        verify(mMeasurementDao, never()).insertDebugReport(any());
    }

    @Test
    public void testScheduleSourceNoisedDebugReport_noAdIdPermission_dontSchedule()
            throws Exception {
        Source source =
                SourceFixture.getValidSourceBuilder()
                        .setEventId(SOURCE_EVENT_ID)
                        .setIsDebugReporting(true)
                        .setAdIdPermission(false)
                        .build();
        ExtendedMockito.doNothing()
                .when(
                        () ->
                                DebugReportingJobService.scheduleIfNeeded(
                                        any(), anyBoolean(), anyBoolean()));

        mDebugReportApi.scheduleSourceNoisedDebugReport(source, mMeasurementDao);
        verify(mMeasurementDao, never()).insertDebugReport(any());
    }

    @Test
    public void testScheduleSourceNoisedDebugReport_adTechNotOpIn_dontSchedule() throws Exception {
        Source source =
                SourceFixture.getValidSourceBuilder()
                        .setEventId(SOURCE_EVENT_ID)
                        .setIsDebugReporting(false)
                        .setAdIdPermission(true)
                        .build();
        ExtendedMockito.doNothing()
                .when(
                        () ->
                                DebugReportingJobService.scheduleIfNeeded(
                                        any(), anyBoolean(), anyBoolean()));

        mDebugReportApi.scheduleSourceNoisedDebugReport(source, mMeasurementDao);
        verify(mMeasurementDao, never()).insertDebugReport(any());
    }

    @Test
    public void testScheduleSourceStorageLimitDebugReport_success() throws Exception {
        Source source =
                SourceFixture.getValidSourceBuilder()
                        .setEventId(SOURCE_EVENT_ID)
                        .setIsDebugReporting(true)
                        .setAdIdPermission(true)
                        .build();
        ExtendedMockito.doNothing()
                .when(
                        () ->
                                DebugReportingJobService.scheduleIfNeeded(
                                        any(), anyBoolean(), anyBoolean()));

        mDebugReportApi.scheduleSourceStorageLimitDebugReport(source, LIMIT, mMeasurementDao);
        verify(mMeasurementDao, times(1)).insertDebugReport(any());
    }

    @Test
    public void testScheduleSourceStorageLimitDebugReport_debugFlagDisabled_dontSchedule()
            throws Exception {
        when(mFlags.getMeasurementEnableDebugReport()).thenReturn(false);
        Source source =
                SourceFixture.getValidSourceBuilder()
                        .setEventId(SOURCE_EVENT_ID)
                        .setIsDebugReporting(true)
                        .setAdIdPermission(true)
                        .build();
        ExtendedMockito.doNothing()
                .when(
                        () ->
                                DebugReportingJobService.scheduleIfNeeded(
                                        any(), anyBoolean(), anyBoolean()));

        mDebugReportApi.scheduleSourceStorageLimitDebugReport(source, LIMIT, mMeasurementDao);
        verify(mMeasurementDao, never()).insertDebugReport(any());
    }

    @Test
    public void testScheduleSourceStorageLimitDebugReport_sourceFlagDisabled_dontSchedule()
            throws Exception {
        when(mFlags.getMeasurementEnableSourceDebugReport()).thenReturn(false);
        Source source =
                SourceFixture.getValidSourceBuilder()
                        .setEventId(SOURCE_EVENT_ID)
                        .setIsDebugReporting(true)
                        .setAdIdPermission(true)
                        .build();
        ExtendedMockito.doNothing()
                .when(
                        () ->
                                DebugReportingJobService.scheduleIfNeeded(
                                        any(), anyBoolean(), anyBoolean()));

        mDebugReportApi.scheduleSourceStorageLimitDebugReport(source, LIMIT, mMeasurementDao);
        verify(mMeasurementDao, never()).insertDebugReport(any());
    }

<<<<<<< HEAD
    private void runWithMocks(TestUtils.RunnableWithThrow execute) throws Exception {
        MockitoSession session =
                ExtendedMockito.mockitoSession()
                        .spyStatic(DebugReportingJobService.class)
                        .strictness(Strictness.LENIENT)
                        .startMocking();
        try {
            ExtendedMockito.doNothing()
                    .when(() -> DebugReportingJobService.schedule(any(), any(), anyBoolean()));

            // Execute
            execute.run();
        } finally {
            session.finishMocking();
        }
=======
    @Test
    public void testScheduleSourceStorageLimitDebugReport_adTechNotOpIn_dontSchedule()
            throws Exception {
        Source source =
                SourceFixture.getValidSourceBuilder()
                        .setEventId(SOURCE_EVENT_ID)
                        .setIsDebugReporting(false)
                        .setAdIdPermission(true)
                        .build();
        ExtendedMockito.doNothing()
                .when(
                        () ->
                                DebugReportingJobService.scheduleIfNeeded(
                                        any(), anyBoolean(), anyBoolean()));

        mDebugReportApi.scheduleSourceStorageLimitDebugReport(source, LIMIT, mMeasurementDao);
        verify(mMeasurementDao, never()).insertDebugReport(any());
    }

    @Test
    public void testScheduleSourceStorageLimitDebugReport_without_enrollmentId_dontSchedule()
            throws Exception {
        Source source =
                SourceFixture.getValidSourceBuilder()
                        .setEventId(SOURCE_EVENT_ID)
                        .setIsDebugReporting(false)
                        .setAdIdPermission(true)
                        .setEnrollmentId("")
                        .build();
        ExtendedMockito.doNothing()
                .when(
                        () ->
                                DebugReportingJobService.scheduleIfNeeded(
                                        any(), anyBoolean(), anyBoolean()));

        mDebugReportApi.scheduleSourceStorageLimitDebugReport(source, LIMIT, mMeasurementDao);
        verify(mMeasurementDao, never()).insertDebugReport(any());
    }

    @Test
    public void testScheduleAppSourceUnknownErrorDebugReport_success() throws Exception {
        Source source =
                SourceFixture.getValidSourceBuilder()
                        .setEventId(SOURCE_EVENT_ID)
                        .setIsDebugReporting(true)
                        .setPublisherType(EventSurfaceType.APP)
                        .setAppDestinations(
                                SourceFixture.ValidSourceParams.ATTRIBUTION_DESTINATIONS)
                        .setAdIdPermission(true)
                        .build();
        ExtendedMockito.doNothing()
                .when(
                        () ->
                                DebugReportingJobService.scheduleIfNeeded(
                                        any(), anyBoolean(), anyBoolean()));

        mDebugReportApi.scheduleSourceUnknownErrorDebugReport(source, mMeasurementDao);
        verify(mMeasurementDao, times(1)).insertDebugReport(any());
    }

    @Test
    public void testScheduleWebSourceUnknownErrorDebugReport_success() throws Exception {
        Source source =
                SourceFixture.getValidSourceBuilder()
                        .setEventId(SOURCE_EVENT_ID)
                        .setIsDebugReporting(true)
                        .setPublisherType(EventSurfaceType.WEB)
                        .setWebDestinations(SourceFixture.ValidSourceParams.WEB_DESTINATIONS)
                        .setArDebugPermission(true)
                        .build();
        ExtendedMockito.doNothing()
                .when(
                        () ->
                                DebugReportingJobService.scheduleIfNeeded(
                                        any(), anyBoolean(), anyBoolean()));

        mDebugReportApi.scheduleSourceUnknownErrorDebugReport(source, mMeasurementDao);
        verify(mMeasurementDao, times(1)).insertDebugReport(any());
    }

    @Test
    public void testScheduleSourceUnknownErrorDebugReport_debugFlagDisabled_dontSchedule()
            throws Exception {
        when(mFlags.getMeasurementEnableDebugReport()).thenReturn(false);
        Source source =
                SourceFixture.getValidSourceBuilder()
                        .setEventId(SOURCE_EVENT_ID)
                        .setIsDebugReporting(true)
                        .setPublisherType(EventSurfaceType.APP)
                        .setAppDestinations(
                                SourceFixture.ValidSourceParams.ATTRIBUTION_DESTINATIONS)
                        .setAdIdPermission(true)
                        .build();
        ExtendedMockito.doNothing()
                .when(
                        () ->
                                DebugReportingJobService.scheduleIfNeeded(
                                        any(), anyBoolean(), anyBoolean()));

        mDebugReportApi.scheduleSourceUnknownErrorDebugReport(source, mMeasurementDao);
        verify(mMeasurementDao, never()).insertDebugReport(any());
    }

    @Test
    public void testScheduleSourceUnknownErrorDebugReport_sourceFlagDisabled_dontSchedule()
            throws Exception {
        when(mFlags.getMeasurementEnableSourceDebugReport()).thenReturn(false);
        Source source =
                SourceFixture.getValidSourceBuilder()
                        .setEventId(SOURCE_EVENT_ID)
                        .setIsDebugReporting(true)
                        .setPublisherType(EventSurfaceType.APP)
                        .setAppDestinations(
                                SourceFixture.ValidSourceParams.ATTRIBUTION_DESTINATIONS)
                        .setAdIdPermission(true)
                        .build();
        ExtendedMockito.doNothing()
                .when(
                        () ->
                                DebugReportingJobService.scheduleIfNeeded(
                                        any(), anyBoolean(), anyBoolean()));

        mDebugReportApi.scheduleSourceUnknownErrorDebugReport(source, mMeasurementDao);
        verify(mMeasurementDao, never()).insertDebugReport(any());
    }

    @Test
    public void testScheduleSourceUnknownErrorDebugReport_without_enrollmentId_dontSchedule()
            throws Exception {
        Source source =
                SourceFixture.getValidSourceBuilder()
                        .setEventId(SOURCE_EVENT_ID)
                        .setIsDebugReporting(true)
                        .setAdIdPermission(true)
                        .setEnrollmentId("")
                        .build();
        ExtendedMockito.doNothing()
                .when(
                        () ->
                                DebugReportingJobService.scheduleIfNeeded(
                                        any(), anyBoolean(), anyBoolean()));

        mDebugReportApi.scheduleSourceUnknownErrorDebugReport(source, mMeasurementDao);
        verify(mMeasurementDao, never()).insertDebugReport(any());
    }

    @Test
    public void testScheduleSourceUnknownErrorDebugReport_adTechNotOptIn_dontSchedule()
            throws Exception {
        Source source =
                SourceFixture.getValidSourceBuilder()
                        .setEventId(SOURCE_EVENT_ID)
                        .setIsDebugReporting(false)
                        .setAdIdPermission(true)
                        .build();
        ExtendedMockito.doNothing()
                .when(
                        () ->
                                DebugReportingJobService.scheduleIfNeeded(
                                        any(), anyBoolean(), anyBoolean()));

        mDebugReportApi.scheduleSourceUnknownErrorDebugReport(source, mMeasurementDao);
        verify(mMeasurementDao, never()).insertDebugReport(any());
    }

    @Test
    public void testScheduleAppSourceUnknownErrorDebugReport_without_adidPermission_dontSchedule()
            throws Exception {
        Source source =
                SourceFixture.getValidSourceBuilder()
                        .setEventId(SOURCE_EVENT_ID)
                        .setIsDebugReporting(true)
                        .setPublisherType(EventSurfaceType.APP)
                        .setAppDestinations(
                                SourceFixture.ValidSourceParams.ATTRIBUTION_DESTINATIONS)
                        .setAdIdPermission(false)
                        .build();
        ExtendedMockito.doNothing()
                .when(
                        () ->
                                DebugReportingJobService.scheduleIfNeeded(
                                        any(), anyBoolean(), anyBoolean()));

        mDebugReportApi.scheduleSourceUnknownErrorDebugReport(source, mMeasurementDao);
        verify(mMeasurementDao, never()).insertDebugReport(any());
    }

    @Test
    public void
            testScheduleWebSourceUnknownErrorDebugReport_without_arDebugPermission_dontSchedule()
                    throws Exception {
        Source source =
                SourceFixture.getValidSourceBuilder()
                        .setEventId(SOURCE_EVENT_ID)
                        .setIsDebugReporting(true)
                        .setPublisherType(EventSurfaceType.WEB)
                        .setWebDestinations(SourceFixture.ValidSourceParams.WEB_DESTINATIONS)
                        .setArDebugPermission(false)
                        .build();
        ExtendedMockito.doNothing()
                .when(
                        () ->
                                DebugReportingJobService.scheduleIfNeeded(
                                        any(), anyBoolean(), anyBoolean()));

        mDebugReportApi.scheduleSourceUnknownErrorDebugReport(source, mMeasurementDao);
        verify(mMeasurementDao, never()).insertDebugReport(any());
    }

    @Test
    public void testScheduleTriggerNoMatchingSourceDebugReport_triggerNotOpIn_dontSchedule()
            throws Exception {
        Trigger trigger =
                TriggerFixture.getValidTriggerBuilder()
                        .setIsDebugReporting(false)
                        .setAdIdPermission(true)
                        .build();
        ExtendedMockito.doNothing()
                .when(
                        () ->
                                DebugReportingJobService.scheduleIfNeeded(
                                        any(), anyBoolean(), anyBoolean()));

        mDebugReportApi.scheduleTriggerNoMatchingSourceDebugReport(trigger, mMeasurementDao);
        verify(mMeasurementDao, never()).insertDebugReport(any());
    }

    @Test
    public void testScheduleTriggerNoMatchingSourceDebugReport_success() throws Exception {
        Trigger trigger =
                TriggerFixture.getValidTriggerBuilder()
                        .setIsDebugReporting(true)
                        .setAdIdPermission(true)
                        .build();
        ExtendedMockito.doNothing()
                .when(
                        () ->
                                DebugReportingJobService.scheduleIfNeeded(
                                        any(), anyBoolean(), anyBoolean()));

        mDebugReportApi.scheduleTriggerNoMatchingSourceDebugReport(trigger, mMeasurementDao);
        verify(mMeasurementDao, times(1)).insertDebugReport(any());
    }

    @Test
    public void testScheduleTriggerNoMatchingSourceDebugReport_debugFlagDisabled_dontSchedule()
            throws Exception {
        when(mFlags.getMeasurementEnableDebugReport()).thenReturn(false);
        Trigger trigger =
                TriggerFixture.getValidTriggerBuilder()
                        .setIsDebugReporting(true)
                        .setAdIdPermission(true)
                        .build();
        ExtendedMockito.doNothing()
                .when(
                        () ->
                                DebugReportingJobService.scheduleIfNeeded(
                                        any(), anyBoolean(), anyBoolean()));

        mDebugReportApi.scheduleTriggerNoMatchingSourceDebugReport(trigger, mMeasurementDao);
        verify(mMeasurementDao, never()).insertDebugReport(any());
    }

    @Test
    public void testScheduleTriggerNoMatchingSourceDebugReport_triggerFlagDisabled_dontSchedule()
            throws Exception {
        when(mFlags.getMeasurementEnableTriggerDebugReport()).thenReturn(false);
        Trigger trigger =
                TriggerFixture.getValidTriggerBuilder()
                        .setIsDebugReporting(true)
                        .setAdIdPermission(true)
                        .build();
        ExtendedMockito.doNothing()
                .when(
                        () ->
                                DebugReportingJobService.scheduleIfNeeded(
                                        any(), anyBoolean(), anyBoolean()));

        mDebugReportApi.scheduleTriggerNoMatchingSourceDebugReport(trigger, mMeasurementDao);
        verify(mMeasurementDao, never()).insertDebugReport(any());
    }

    @Test
    public void testScheduleTriggerNoMatchingFilterDataDebugReport_sourceNotOpIn_dontSchedule()
            throws Exception {
        Source source =
                SourceFixture.getValidSourceBuilder()
                        .setEventId(SOURCE_EVENT_ID)
                        .setIsDebugReporting(false)
                        .setAdIdPermission(true)
                        .build();
        Trigger trigger =
                TriggerFixture.getValidTriggerBuilder()
                        .setIsDebugReporting(true)
                        .setAdIdPermission(true)
                        .build();
        ExtendedMockito.doNothing()
                .when(
                        () ->
                                DebugReportingJobService.scheduleIfNeeded(
                                        any(), anyBoolean(), anyBoolean()));

        mDebugReportApi.scheduleTriggerNoLimitDebugReport(
                source,
                trigger,
                mMeasurementDao,
                DebugReportApi.Type.TRIGGER_NO_MATCHING_FILTER_DATA);
        verify(mMeasurementDao, never()).insertDebugReport(any());
    }

    @Test
    public void testScheduleTriggerNoMatchingFilterDataDebugReport_triggerNotOpIn_dontSchedule()
            throws Exception {
        Source source =
                SourceFixture.getValidSourceBuilder()
                        .setEventId(SOURCE_EVENT_ID)
                        .setIsDebugReporting(true)
                        .setAdIdPermission(true)
                        .build();
        Trigger trigger =
                TriggerFixture.getValidTriggerBuilder()
                        .setIsDebugReporting(false)
                        .setAdIdPermission(true)
                        .build();
        ExtendedMockito.doNothing()
                .when(
                        () ->
                                DebugReportingJobService.scheduleIfNeeded(
                                        any(), anyBoolean(), anyBoolean()));

        mDebugReportApi.scheduleTriggerNoLimitDebugReport(
                source, trigger, mMeasurementDao, Type.TRIGGER_NO_MATCHING_FILTER_DATA);
        verify(mMeasurementDao, never()).insertDebugReport(any());
    }

    @Test
    public void testScheduleTriggerNoMatchingFilterDataDebugReport_success() throws Exception {
        Source source =
                SourceFixture.getValidSourceBuilder()
                        .setEventId(SOURCE_EVENT_ID)
                        .setIsDebugReporting(true)
                        .setAdIdPermission(true)
                        .build();
        Trigger trigger =
                TriggerFixture.getValidTriggerBuilder()
                        .setIsDebugReporting(true)
                        .setAdIdPermission(true)
                        .build();
        ExtendedMockito.doNothing()
                .when(
                        () ->
                                DebugReportingJobService.scheduleIfNeeded(
                                        any(), anyBoolean(), anyBoolean()));

        mDebugReportApi.scheduleTriggerNoLimitDebugReport(
                source, trigger, mMeasurementDao, Type.TRIGGER_NO_MATCHING_FILTER_DATA);
        verify(mMeasurementDao, times(1)).insertDebugReport(any());
    }

    @Test
    public void testScheduleTriggerNoMatchingFilterDataDebugReport_debugFlagDisabled_dontSchedule()
            throws Exception {
        when(mFlags.getMeasurementEnableDebugReport()).thenReturn(false);
        Source source =
                SourceFixture.getValidSourceBuilder()
                        .setEventId(SOURCE_EVENT_ID)
                        .setIsDebugReporting(true)
                        .setAdIdPermission(true)
                        .build();
        Trigger trigger =
                TriggerFixture.getValidTriggerBuilder()
                        .setIsDebugReporting(true)
                        .setAdIdPermission(true)
                        .build();
        ExtendedMockito.doNothing()
                .when(
                        () ->
                                DebugReportingJobService.scheduleIfNeeded(
                                        any(), anyBoolean(), anyBoolean()));

        mDebugReportApi.scheduleTriggerNoLimitDebugReport(
                source, trigger, mMeasurementDao, Type.TRIGGER_NO_MATCHING_FILTER_DATA);
        verify(mMeasurementDao, never()).insertDebugReport(any());
    }

    @Test
    public void
            testScheduleTriggerNoMatchingFilterDataDebugReport_triggerFlagDisabled_dontSchedule()
                    throws Exception {
        when(mFlags.getMeasurementEnableTriggerDebugReport()).thenReturn(false);
        Source source =
                SourceFixture.getValidSourceBuilder()
                        .setEventId(SOURCE_EVENT_ID)
                        .setIsDebugReporting(true)
                        .setAdIdPermission(true)
                        .build();
        Trigger trigger =
                TriggerFixture.getValidTriggerBuilder()
                        .setIsDebugReporting(true)
                        .setAdIdPermission(true)
                        .build();
        ExtendedMockito.doNothing()
                .when(
                        () ->
                                DebugReportingJobService.scheduleIfNeeded(
                                        any(), anyBoolean(), anyBoolean()));

        mDebugReportApi.scheduleTriggerNoLimitDebugReport(
                source, trigger, mMeasurementDao, Type.TRIGGER_NO_MATCHING_FILTER_DATA);
        verify(mMeasurementDao, never()).insertDebugReport(any());
    }

    @Test
    public void
            testScheduleTriggerEventNoMatchingConfigurationDebugReport_sourceNotOpIn_dontSchedule()
                    throws Exception {
        Source source =
                SourceFixture.getValidSourceBuilder()
                        .setEventId(SOURCE_EVENT_ID)
                        .setIsDebugReporting(false)
                        .setAdIdPermission(true)
                        .build();
        Trigger trigger =
                TriggerFixture.getValidTriggerBuilder()
                        .setIsDebugReporting(true)
                        .setAdIdPermission(true)
                        .build();
        ExtendedMockito.doNothing()
                .when(
                        () ->
                                DebugReportingJobService.scheduleIfNeeded(
                                        any(), anyBoolean(), anyBoolean()));

        mDebugReportApi.scheduleTriggerNoLimitDebugReport(
                source, trigger, mMeasurementDao, Type.TRIGGER_EVENT_NO_MATCHING_CONFIGURATIONS);
        verify(mMeasurementDao, never()).insertDebugReport(any());
    }

    @Test
    public void
            testScheduleTriggerEventNoMatchingConfigurationDebugReport_triggerNotOpIn_dontSchedule()
                    throws Exception {
        Source source =
                SourceFixture.getValidSourceBuilder()
                        .setEventId(SOURCE_EVENT_ID)
                        .setIsDebugReporting(true)
                        .setAdIdPermission(true)
                        .build();
        Trigger trigger =
                TriggerFixture.getValidTriggerBuilder()
                        .setIsDebugReporting(false)
                        .setAdIdPermission(true)
                        .build();
        ExtendedMockito.doNothing()
                .when(
                        () ->
                                DebugReportingJobService.scheduleIfNeeded(
                                        any(), anyBoolean(), anyBoolean()));

        mDebugReportApi.scheduleTriggerNoLimitDebugReport(
                source, trigger, mMeasurementDao, Type.TRIGGER_EVENT_NO_MATCHING_CONFIGURATIONS);
        verify(mMeasurementDao, never()).insertDebugReport(any());
    }

    @Test
    public void testScheduleTriggerEventNoMatchingConfigurationDebugReport_success()
            throws Exception {
        Source source =
                SourceFixture.getValidSourceBuilder()
                        .setEventId(SOURCE_EVENT_ID)
                        .setIsDebugReporting(true)
                        .setAdIdPermission(true)
                        .build();
        Trigger trigger =
                TriggerFixture.getValidTriggerBuilder()
                        .setIsDebugReporting(true)
                        .setAdIdPermission(true)
                        .build();
        ExtendedMockito.doNothing()
                .when(
                        () ->
                                DebugReportingJobService.scheduleIfNeeded(
                                        any(), anyBoolean(), anyBoolean()));

        mDebugReportApi.scheduleTriggerNoLimitDebugReport(
                source, trigger, mMeasurementDao, Type.TRIGGER_EVENT_NO_MATCHING_CONFIGURATIONS);
        verify(mMeasurementDao, times(1)).insertDebugReport(any());
    }

    @Test
    public void testScheduleTriggerEventNoMatchingConfigDebugReport_debugFlagDisabled_dontSchedule()
            throws Exception {
        when(mFlags.getMeasurementEnableDebugReport()).thenReturn(false);
        Source source =
                SourceFixture.getValidSourceBuilder()
                        .setEventId(SOURCE_EVENT_ID)
                        .setIsDebugReporting(true)
                        .setAdIdPermission(true)
                        .build();
        Trigger trigger =
                TriggerFixture.getValidTriggerBuilder()
                        .setIsDebugReporting(true)
                        .setAdIdPermission(true)
                        .build();
        ExtendedMockito.doNothing()
                .when(
                        () ->
                                DebugReportingJobService.scheduleIfNeeded(
                                        any(), anyBoolean(), anyBoolean()));

        mDebugReportApi.scheduleTriggerNoLimitDebugReport(
                source, trigger, mMeasurementDao, Type.TRIGGER_EVENT_NO_MATCHING_CONFIGURATIONS);
        verify(mMeasurementDao, never()).insertDebugReport(any());
    }

    @Test
    public void
            testScheduleTriggerEventNoMatchingConfigDebugReport_triggerFlagDisabled_dontSchedule()
                    throws Exception {
        when(mFlags.getMeasurementEnableTriggerDebugReport()).thenReturn(false);
        Source source =
                SourceFixture.getValidSourceBuilder()
                        .setEventId(SOURCE_EVENT_ID)
                        .setIsDebugReporting(true)
                        .setAdIdPermission(true)
                        .build();
        Trigger trigger =
                TriggerFixture.getValidTriggerBuilder()
                        .setIsDebugReporting(true)
                        .setAdIdPermission(true)
                        .build();
        ExtendedMockito.doNothing()
                .when(
                        () ->
                                DebugReportingJobService.scheduleIfNeeded(
                                        any(), anyBoolean(), anyBoolean()));

        mDebugReportApi.scheduleTriggerNoLimitDebugReport(
                source, trigger, mMeasurementDao, Type.TRIGGER_EVENT_NO_MATCHING_CONFIGURATIONS);
        verify(mMeasurementDao, never()).insertDebugReport(any());
    }

    @Test
    public void testScheduleTriggerEventLowPriorityDebugReport_sourceNotOpIn_dontSchedule()
            throws Exception {
        Source source =
                SourceFixture.getValidSourceBuilder()
                        .setEventId(SOURCE_EVENT_ID)
                        .setIsDebugReporting(false)
                        .setAdIdPermission(true)
                        .build();
        Trigger trigger =
                TriggerFixture.getValidTriggerBuilder()
                        .setIsDebugReporting(true)
                        .setAdIdPermission(true)
                        .build();
        ExtendedMockito.doNothing()
                .when(
                        () ->
                                DebugReportingJobService.scheduleIfNeeded(
                                        any(), anyBoolean(), anyBoolean()));

        mDebugReportApi.scheduleTriggerDebugReportWithAllFields(
                source, trigger, mMeasurementDao, Type.TRIGGER_EVENT_LOW_PRIORITY);
        verify(mMeasurementDao, never()).insertDebugReport(any());
    }

    @Test
    public void testScheduleTriggerEventLowPriorityDebugReport_triggerNotOpIn_dontSchedule()
            throws Exception {
        Source source =
                SourceFixture.getValidSourceBuilder()
                        .setEventId(SOURCE_EVENT_ID)
                        .setIsDebugReporting(true)
                        .setAdIdPermission(true)
                        .build();
        Trigger trigger =
                TriggerFixture.getValidTriggerBuilder()
                        .setIsDebugReporting(false)
                        .setAdIdPermission(true)
                        .build();
        ExtendedMockito.doNothing()
                .when(
                        () ->
                                DebugReportingJobService.scheduleIfNeeded(
                                        any(), anyBoolean(), anyBoolean()));

        mDebugReportApi.scheduleTriggerDebugReportWithAllFields(
                source, trigger, mMeasurementDao, Type.TRIGGER_EVENT_LOW_PRIORITY);
        verify(mMeasurementDao, never()).insertDebugReport(any());
    }

    @Test
    public void testScheduleTriggerEventLowPriorityDebugReport_success() throws Exception {
        Source source =
                SourceFixture.getValidSourceBuilder()
                        .setEventId(SOURCE_EVENT_ID)
                        .setIsDebugReporting(true)
                        .setAdIdPermission(true)
                        .build();
        Trigger trigger =
                TriggerFixture.getValidTriggerBuilder()
                        .setIsDebugReporting(true)
                        .setAdIdPermission(true)
                        .build();
        ExtendedMockito.doNothing()
                .when(
                        () ->
                                DebugReportingJobService.scheduleIfNeeded(
                                        any(), anyBoolean(), anyBoolean()));

        mDebugReportApi.scheduleTriggerDebugReportWithAllFields(
                source, trigger, mMeasurementDao, Type.TRIGGER_EVENT_LOW_PRIORITY);
        verify(mMeasurementDao, times(1)).insertDebugReport(any());
    }

    @Test
    public void testScheduleTriggerEventLowPriorityDebugReport_debugFlagDisabled_dontSchedule()
            throws Exception {
        when(mFlags.getMeasurementEnableDebugReport()).thenReturn(false);
        Source source =
                SourceFixture.getValidSourceBuilder()
                        .setEventId(SOURCE_EVENT_ID)
                        .setIsDebugReporting(true)
                        .setAdIdPermission(true)
                        .build();
        Trigger trigger =
                TriggerFixture.getValidTriggerBuilder()
                        .setIsDebugReporting(true)
                        .setAdIdPermission(true)
                        .build();
        ExtendedMockito.doNothing()
                .when(
                        () ->
                                DebugReportingJobService.scheduleIfNeeded(
                                        any(), anyBoolean(), anyBoolean()));

        mDebugReportApi.scheduleTriggerDebugReportWithAllFields(
                source, trigger, mMeasurementDao, Type.TRIGGER_EVENT_LOW_PRIORITY);
        verify(mMeasurementDao, never()).insertDebugReport(any());
    }

    @Test
    public void testScheduleTriggerEventLowPriorityDebugReport_triggerFlagDisabled_dontSchedule()
            throws Exception {
        when(mFlags.getMeasurementEnableTriggerDebugReport()).thenReturn(false);
        Source source =
                SourceFixture.getValidSourceBuilder()
                        .setEventId(SOURCE_EVENT_ID)
                        .setIsDebugReporting(true)
                        .setAdIdPermission(true)
                        .build();
        Trigger trigger =
                TriggerFixture.getValidTriggerBuilder()
                        .setIsDebugReporting(true)
                        .setAdIdPermission(true)
                        .build();
        ExtendedMockito.doNothing()
                .when(
                        () ->
                                DebugReportingJobService.scheduleIfNeeded(
                                        any(), anyBoolean(), anyBoolean()));

        mDebugReportApi.scheduleTriggerDebugReportWithAllFields(
                source, trigger, mMeasurementDao, Type.TRIGGER_EVENT_LOW_PRIORITY);
        verify(mMeasurementDao, never()).insertDebugReport(any());
    }

    @Test
    public void testScheduleTriggerEventExcessiveReportsDebugReport_sourceNotOpIn_dontSchedule()
            throws Exception {
        Source source =
                SourceFixture.getValidSourceBuilder()
                        .setEventId(SOURCE_EVENT_ID)
                        .setIsDebugReporting(false)
                        .setAdIdPermission(true)
                        .build();
        Trigger trigger =
                TriggerFixture.getValidTriggerBuilder()
                        .setIsDebugReporting(true)
                        .setAdIdPermission(true)
                        .build();
        ExtendedMockito.doNothing()
                .when(
                        () ->
                                DebugReportingJobService.scheduleIfNeeded(
                                        any(), anyBoolean(), anyBoolean()));

        mDebugReportApi.scheduleTriggerDebugReportWithAllFields(
                source, trigger, mMeasurementDao, Type.TRIGGER_EVENT_EXCESSIVE_REPORTS);
        verify(mMeasurementDao, never()).insertDebugReport(any());
    }

    @Test
    public void testScheduleTriggerEventExcessiveReportsDebugReport_triggerNotOpIn_dontSchedule()
            throws Exception {
        Source source =
                SourceFixture.getValidSourceBuilder()
                        .setEventId(SOURCE_EVENT_ID)
                        .setIsDebugReporting(true)
                        .setAdIdPermission(true)
                        .build();
        Trigger trigger =
                TriggerFixture.getValidTriggerBuilder()
                        .setIsDebugReporting(false)
                        .setAdIdPermission(true)
                        .build();
        ExtendedMockito.doNothing()
                .when(
                        () ->
                                DebugReportingJobService.scheduleIfNeeded(
                                        any(), anyBoolean(), anyBoolean()));

        mDebugReportApi.scheduleTriggerDebugReportWithAllFields(
                source, trigger, mMeasurementDao, Type.TRIGGER_EVENT_EXCESSIVE_REPORTS);
        verify(mMeasurementDao, never()).insertDebugReport(any());
    }

    @Test
    public void testScheduleTriggerEventExcessiveReportsDebugReport_success() throws Exception {
        Source source =
                SourceFixture.getValidSourceBuilder()
                        .setEventId(SOURCE_EVENT_ID)
                        .setIsDebugReporting(true)
                        .setAdIdPermission(true)
                        .build();
        Trigger trigger =
                TriggerFixture.getValidTriggerBuilder()
                        .setIsDebugReporting(true)
                        .setAdIdPermission(true)
                        .build();
        ExtendedMockito.doNothing()
                .when(
                        () ->
                                DebugReportingJobService.scheduleIfNeeded(
                                        any(), anyBoolean(), anyBoolean()));

        mDebugReportApi.scheduleTriggerDebugReportWithAllFields(
                source, trigger, mMeasurementDao, Type.TRIGGER_EVENT_EXCESSIVE_REPORTS);
        verify(mMeasurementDao, times(1)).insertDebugReport(any());
    }

    @Test
    public void testScheduleTriggerEventExcessiveReportsDebugReport_debugFlagDisabled_dontSchedule()
            throws Exception {
        when(mFlags.getMeasurementEnableDebugReport()).thenReturn(false);
        Source source =
                SourceFixture.getValidSourceBuilder()
                        .setEventId(SOURCE_EVENT_ID)
                        .setIsDebugReporting(true)
                        .setAdIdPermission(true)
                        .build();
        Trigger trigger =
                TriggerFixture.getValidTriggerBuilder()
                        .setIsDebugReporting(true)
                        .setAdIdPermission(true)
                        .build();
        ExtendedMockito.doNothing()
                .when(
                        () ->
                                DebugReportingJobService.scheduleIfNeeded(
                                        any(), anyBoolean(), anyBoolean()));

        mDebugReportApi.scheduleTriggerDebugReportWithAllFields(
                source, trigger, mMeasurementDao, Type.TRIGGER_EVENT_EXCESSIVE_REPORTS);
        verify(mMeasurementDao, never()).insertDebugReport(any());
    }

    @Test
    public void
            testScheduleTriggerEventExcessiveReportsDebugReport_triggerFlagDisabled_dontSchedule()
                    throws Exception {
        when(mFlags.getMeasurementEnableTriggerDebugReport()).thenReturn(false);
        Source source =
                SourceFixture.getValidSourceBuilder()
                        .setEventId(SOURCE_EVENT_ID)
                        .setIsDebugReporting(true)
                        .setAdIdPermission(true)
                        .build();
        Trigger trigger =
                TriggerFixture.getValidTriggerBuilder()
                        .setIsDebugReporting(true)
                        .setAdIdPermission(true)
                        .build();
        ExtendedMockito.doNothing()
                .when(
                        () ->
                                DebugReportingJobService.scheduleIfNeeded(
                                        any(), anyBoolean(), anyBoolean()));

        mDebugReportApi.scheduleTriggerDebugReportWithAllFields(
                source, trigger, mMeasurementDao, Type.TRIGGER_EVENT_EXCESSIVE_REPORTS);
        verify(mMeasurementDao, never()).insertDebugReport(any());
>>>>>>> d654911e
    }
}<|MERGE_RESOLUTION|>--- conflicted
+++ resolved
@@ -29,14 +29,14 @@
 import androidx.test.filters.SmallTest;
 
 import com.android.adservices.data.measurement.IMeasurementDao;
-<<<<<<< HEAD
-=======
 import com.android.adservices.service.Flags;
 import com.android.adservices.service.FlagsFactory;
->>>>>>> d654911e
 import com.android.adservices.service.measurement.EventSurfaceType;
 import com.android.adservices.service.measurement.Source;
 import com.android.adservices.service.measurement.SourceFixture;
+import com.android.adservices.service.measurement.Trigger;
+import com.android.adservices.service.measurement.TriggerFixture;
+import com.android.adservices.service.measurement.reporting.DebugReportApi.Type;
 import com.android.adservices.service.measurement.util.UnsignedLong;
 import com.android.dx.mockito.inline.extended.ExtendedMockito;
 
@@ -50,7 +50,6 @@
 import org.mockito.junit.MockitoJUnitRunner;
 import org.mockito.quality.Strictness;
 
-
 /** Unit tests for {@link DebugReport} */
 @RunWith(MockitoJUnitRunner.class)
 @SmallTest
@@ -67,8 +66,6 @@
     @Before
     public void setup() {
         MockitoAnnotations.initMocks(this);
-<<<<<<< HEAD
-=======
         mStaticMockSession =
                 ExtendedMockito.mockitoSession()
                         .spyStatic(DebugReportingJobService.class)
@@ -91,7 +88,6 @@
     @After
     public void teardown() {
         mStaticMockSession.finishMocking();
->>>>>>> d654911e
     }
 
     @Test
@@ -537,23 +533,6 @@
         verify(mMeasurementDao, never()).insertDebugReport(any());
     }
 
-<<<<<<< HEAD
-    private void runWithMocks(TestUtils.RunnableWithThrow execute) throws Exception {
-        MockitoSession session =
-                ExtendedMockito.mockitoSession()
-                        .spyStatic(DebugReportingJobService.class)
-                        .strictness(Strictness.LENIENT)
-                        .startMocking();
-        try {
-            ExtendedMockito.doNothing()
-                    .when(() -> DebugReportingJobService.schedule(any(), any(), anyBoolean()));
-
-            // Execute
-            execute.run();
-        } finally {
-            session.finishMocking();
-        }
-=======
     @Test
     public void testScheduleSourceStorageLimitDebugReport_adTechNotOpIn_dontSchedule()
             throws Exception {
@@ -1347,6 +1326,5 @@
         mDebugReportApi.scheduleTriggerDebugReportWithAllFields(
                 source, trigger, mMeasurementDao, Type.TRIGGER_EVENT_EXCESSIVE_REPORTS);
         verify(mMeasurementDao, never()).insertDebugReport(any());
->>>>>>> d654911e
     }
 }