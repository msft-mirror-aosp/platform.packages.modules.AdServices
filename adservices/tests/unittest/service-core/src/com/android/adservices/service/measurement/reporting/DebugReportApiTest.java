--- conflicted
+++ resolved
@@ -121,21 +121,12 @@
         ArgumentCaptor<DebugReport> captor = ArgumentCaptor.forClass(DebugReport.class);
         verify(mMeasurementDao, times(1)).insertDebugReport(captor.capture());
         DebugReport report = captor.getValue();
-<<<<<<< HEAD
-        Assert.assertEquals(
-                SourceFixture.ValidSourceParams.ENROLLMENT_ID, report.getEnrollmentId());
-        Assert.assertEquals(Type.SOURCE_SUCCESS, report.getType());
-        Assert.assertEquals(
-                SourceFixture.ValidSourceParams.REGISTRATION_ORIGIN,
-                report.getRegistrationOrigin());
-=======
         assertSourceDebugReportParameters(
                 report,
                 DebugReportApi.Type.SOURCE_SUCCESS,
                 SourceFixture.ValidSourceParams.PUBLISHER.toString(),
                 SourceFixture.ValidSourceParams.ATTRIBUTION_DESTINATIONS.get(0).toString(),
                 null);
->>>>>>> dadf00a6
     }
 
     @Test
@@ -160,14 +151,6 @@
         ArgumentCaptor<DebugReport> captor = ArgumentCaptor.forClass(DebugReport.class);
         verify(mMeasurementDao, times(1)).insertDebugReport(captor.capture());
         DebugReport report = captor.getValue();
-<<<<<<< HEAD
-        Assert.assertEquals(
-                SourceFixture.ValidSourceParams.ENROLLMENT_ID, report.getEnrollmentId());
-        Assert.assertEquals(Type.SOURCE_SUCCESS, report.getType());
-        Assert.assertEquals(
-                SourceFixture.ValidSourceParams.REGISTRATION_ORIGIN,
-                report.getRegistrationOrigin());
-=======
         assertSourceDebugReportParameters(
                 report,
                 DebugReportApi.Type.SOURCE_SUCCESS,
@@ -317,7 +300,6 @@
                                                 .toString()))
                         .toString(),
                 null);
->>>>>>> dadf00a6
     }
 
     @Test
@@ -471,21 +453,12 @@
         ArgumentCaptor<DebugReport> captor = ArgumentCaptor.forClass(DebugReport.class);
         verify(mMeasurementDao, times(1)).insertDebugReport(captor.capture());
         DebugReport report = captor.getValue();
-<<<<<<< HEAD
-        Assert.assertEquals(
-                SourceFixture.ValidSourceParams.ENROLLMENT_ID, report.getEnrollmentId());
-        Assert.assertEquals(Type.SOURCE_DESTINATION_LIMIT, report.getType());
-        Assert.assertEquals(
-                SourceFixture.ValidSourceParams.REGISTRATION_ORIGIN,
-                report.getRegistrationOrigin());
-=======
         assertSourceDebugReportParameters(
                 report,
                 DebugReportApi.Type.SOURCE_DESTINATION_LIMIT,
                 SourceFixture.ValidSourceParams.PUBLISHER.toString(),
                 SourceFixture.ValidSourceParams.ATTRIBUTION_DESTINATIONS.get(0).toString(),
                 LIMIT);
->>>>>>> dadf00a6
     }
 
     @Test
@@ -576,21 +549,12 @@
         verify(mMeasurementDao, times(1)).insertDebugReport(captor.capture());
 
         DebugReport report = captor.getValue();
-<<<<<<< HEAD
-        Assert.assertEquals(
-                SourceFixture.ValidSourceParams.ENROLLMENT_ID, report.getEnrollmentId());
-        Assert.assertEquals(Type.SOURCE_NOISED, report.getType());
-        Assert.assertEquals(
-                SourceFixture.ValidSourceParams.REGISTRATION_ORIGIN,
-                report.getRegistrationOrigin());
-=======
         assertSourceDebugReportParameters(
                 report,
                 DebugReportApi.Type.SOURCE_NOISED,
                 SourceFixture.ValidSourceParams.PUBLISHER.toString(),
                 SourceFixture.ValidSourceParams.ATTRIBUTION_DESTINATIONS.get(0).toString(),
                 null);
->>>>>>> dadf00a6
     }
 
     @Test
@@ -616,14 +580,6 @@
         ArgumentCaptor<DebugReport> captor = ArgumentCaptor.forClass(DebugReport.class);
         verify(mMeasurementDao, times(1)).insertDebugReport(captor.capture());
         DebugReport report = captor.getValue();
-<<<<<<< HEAD
-        Assert.assertEquals(
-                SourceFixture.ValidSourceParams.ENROLLMENT_ID, report.getEnrollmentId());
-        Assert.assertEquals(Type.SOURCE_NOISED, report.getType());
-        Assert.assertEquals(
-                TriggerFixture.ValidTriggerParams.REGISTRATION_ORIGIN,
-                report.getRegistrationOrigin());
-=======
         assertSourceDebugReportParameters(
                 report,
                 DebugReportApi.Type.SOURCE_NOISED,
@@ -638,7 +594,6 @@
                                                 .toString()))
                         .toString(),
                 null);
->>>>>>> dadf00a6
     }
 
     @Test
@@ -756,21 +711,12 @@
         ArgumentCaptor<DebugReport> captor = ArgumentCaptor.forClass(DebugReport.class);
         verify(mMeasurementDao, times(1)).insertDebugReport(captor.capture());
         DebugReport report = captor.getValue();
-<<<<<<< HEAD
-        Assert.assertEquals(
-                SourceFixture.ValidSourceParams.ENROLLMENT_ID, report.getEnrollmentId());
-        Assert.assertEquals(Type.SOURCE_STORAGE_LIMIT, report.getType());
-        Assert.assertEquals(
-                SourceFixture.ValidSourceParams.REGISTRATION_ORIGIN,
-                report.getRegistrationOrigin());
-=======
         assertSourceDebugReportParameters(
                 report,
                 DebugReportApi.Type.SOURCE_STORAGE_LIMIT,
                 SourceFixture.ValidSourceParams.PUBLISHER.toString(),
                 SourceFixture.ValidSourceParams.ATTRIBUTION_DESTINATIONS.get(0).toString(),
                 LIMIT);
->>>>>>> dadf00a6
     }
 
     @Test
@@ -873,21 +819,12 @@
         ArgumentCaptor<DebugReport> captor = ArgumentCaptor.forClass(DebugReport.class);
         verify(mMeasurementDao, times(1)).insertDebugReport(captor.capture());
         DebugReport report = captor.getValue();
-<<<<<<< HEAD
-        Assert.assertEquals(
-                SourceFixture.ValidSourceParams.ENROLLMENT_ID, report.getEnrollmentId());
-        Assert.assertEquals(Type.SOURCE_UNKNOWN_ERROR, report.getType());
-        Assert.assertEquals(
-                SourceFixture.ValidSourceParams.REGISTRATION_ORIGIN,
-                report.getRegistrationOrigin());
-=======
         assertSourceDebugReportParameters(
                 report,
                 DebugReportApi.Type.SOURCE_UNKNOWN_ERROR,
                 SourceFixture.ValidSourceParams.PUBLISHER.toString(),
                 SourceFixture.ValidSourceParams.ATTRIBUTION_DESTINATIONS.get(0).toString(),
                 null);
->>>>>>> dadf00a6
     }
 
     @Test
@@ -913,14 +850,6 @@
         ArgumentCaptor<DebugReport> captor = ArgumentCaptor.forClass(DebugReport.class);
         verify(mMeasurementDao, times(1)).insertDebugReport(captor.capture());
         DebugReport report = captor.getValue();
-<<<<<<< HEAD
-        Assert.assertEquals(
-                SourceFixture.ValidSourceParams.ENROLLMENT_ID, report.getEnrollmentId());
-        Assert.assertEquals(Type.SOURCE_UNKNOWN_ERROR, report.getType());
-        Assert.assertEquals(
-                SourceFixture.ValidSourceParams.REGISTRATION_ORIGIN,
-                report.getRegistrationOrigin());
-=======
         assertSourceDebugReportParameters(
                 report,
                 DebugReportApi.Type.SOURCE_UNKNOWN_ERROR,
@@ -935,7 +864,6 @@
                                                 .toString()))
                         .toString(),
                 null);
->>>>>>> dadf00a6
     }
 
     @Test
@@ -1100,11 +1028,7 @@
                                         any(), anyBoolean(), anyBoolean()));
 
         mDebugReportApi.scheduleTriggerNoMatchingSourceDebugReport(
-<<<<<<< HEAD
-                trigger, mMeasurementDao, Type.TRIGGER_NO_MATCHING_SOURCE);
-=======
                 trigger, mMeasurementDao, DebugReportApi.Type.TRIGGER_NO_MATCHING_SOURCE);
->>>>>>> dadf00a6
         ArgumentCaptor<DebugReport> captor = ArgumentCaptor.forClass(DebugReport.class);
         verify(mMeasurementDao, times(1)).insertDebugReport(captor.capture());
         DebugReport report = captor.getValue();
@@ -1316,16 +1240,6 @@
                 trigger,
                 /* limit =*/ null,
                 mMeasurementDao,
-<<<<<<< HEAD
-                Type.TRIGGER_NO_MATCHING_FILTER_DATA);
-        ArgumentCaptor<DebugReport> captor = ArgumentCaptor.forClass(DebugReport.class);
-        verify(mMeasurementDao, times(1)).insertDebugReport(captor.capture());
-        DebugReport report = captor.getValue();
-        Assert.assertEquals(
-                TriggerFixture.ValidTriggerParams.ENROLLMENT_ID, report.getEnrollmentId());
-        Assert.assertEquals(Type.TRIGGER_NO_MATCHING_FILTER_DATA, report.getType());
-        Assert.assertEquals(
-=======
                 DebugReportApi.Type.TRIGGER_NO_MATCHING_FILTER_DATA);
         ArgumentCaptor<DebugReport> captor = ArgumentCaptor.forClass(DebugReport.class);
         verify(mMeasurementDao, times(1)).insertDebugReport(captor.capture());
@@ -1333,7 +1247,6 @@
         assertEquals(TriggerFixture.ValidTriggerParams.ENROLLMENT_ID, report.getEnrollmentId());
         assertEquals(Type.TRIGGER_NO_MATCHING_FILTER_DATA, report.getType());
         assertEquals(
->>>>>>> dadf00a6
                 TriggerFixture.ValidTriggerParams.REGISTRATION_ORIGIN,
                 report.getRegistrationOrigin());
     }
@@ -1480,16 +1393,6 @@
                 trigger,
                 /* limit =*/ null,
                 mMeasurementDao,
-<<<<<<< HEAD
-                Type.TRIGGER_EVENT_NO_MATCHING_CONFIGURATIONS);
-        ArgumentCaptor<DebugReport> captor = ArgumentCaptor.forClass(DebugReport.class);
-        verify(mMeasurementDao, times(1)).insertDebugReport(captor.capture());
-        DebugReport report = captor.getValue();
-        Assert.assertEquals(
-                TriggerFixture.ValidTriggerParams.ENROLLMENT_ID, report.getEnrollmentId());
-        Assert.assertEquals(Type.TRIGGER_EVENT_NO_MATCHING_CONFIGURATIONS, report.getType());
-        Assert.assertEquals(
-=======
                 DebugReportApi.Type.TRIGGER_EVENT_NO_MATCHING_CONFIGURATIONS);
         ArgumentCaptor<DebugReport> captor = ArgumentCaptor.forClass(DebugReport.class);
         verify(mMeasurementDao, times(1)).insertDebugReport(captor.capture());
@@ -1497,7 +1400,6 @@
         assertEquals(TriggerFixture.ValidTriggerParams.ENROLLMENT_ID, report.getEnrollmentId());
         assertEquals(Type.TRIGGER_EVENT_NO_MATCHING_CONFIGURATIONS, report.getType());
         assertEquals(
->>>>>>> dadf00a6
                 TriggerFixture.ValidTriggerParams.REGISTRATION_ORIGIN,
                 report.getRegistrationOrigin());
     }
@@ -1647,16 +1549,9 @@
         ArgumentCaptor<DebugReport> captor = ArgumentCaptor.forClass(DebugReport.class);
         verify(mMeasurementDao, times(1)).insertDebugReport(captor.capture());
         DebugReport report = captor.getValue();
-<<<<<<< HEAD
-        Assert.assertEquals(
-                TriggerFixture.ValidTriggerParams.ENROLLMENT_ID, report.getEnrollmentId());
-        Assert.assertEquals(Type.TRIGGER_EVENT_LOW_PRIORITY, report.getType());
-        Assert.assertEquals(
-=======
         assertEquals(TriggerFixture.ValidTriggerParams.ENROLLMENT_ID, report.getEnrollmentId());
         assertEquals(Type.TRIGGER_EVENT_LOW_PRIORITY, report.getType());
         assertEquals(
->>>>>>> dadf00a6
                 TriggerFixture.ValidTriggerParams.REGISTRATION_ORIGIN,
                 report.getRegistrationOrigin());
     }
@@ -1801,16 +1696,6 @@
                 trigger,
                 TRIGGER_DATA,
                 mMeasurementDao,
-<<<<<<< HEAD
-                Type.TRIGGER_EVENT_EXCESSIVE_REPORTS);
-        ArgumentCaptor<DebugReport> captor = ArgumentCaptor.forClass(DebugReport.class);
-        verify(mMeasurementDao, times(1)).insertDebugReport(captor.capture());
-        DebugReport report = captor.getValue();
-        Assert.assertEquals(
-                TriggerFixture.ValidTriggerParams.ENROLLMENT_ID, report.getEnrollmentId());
-        Assert.assertEquals(Type.TRIGGER_EVENT_EXCESSIVE_REPORTS, report.getType());
-        Assert.assertEquals(
-=======
                 DebugReportApi.Type.TRIGGER_EVENT_EXCESSIVE_REPORTS);
         ArgumentCaptor<DebugReport> captor = ArgumentCaptor.forClass(DebugReport.class);
         verify(mMeasurementDao, times(1)).insertDebugReport(captor.capture());
@@ -1818,7 +1703,6 @@
         assertEquals(TriggerFixture.ValidTriggerParams.ENROLLMENT_ID, report.getEnrollmentId());
         assertEquals(Type.TRIGGER_EVENT_EXCESSIVE_REPORTS, report.getType());
         assertEquals(
->>>>>>> dadf00a6
                 TriggerFixture.ValidTriggerParams.REGISTRATION_ORIGIN,
                 report.getRegistrationOrigin());
     }
@@ -1965,17 +1849,6 @@
                 trigger,
                 LIMIT,
                 mMeasurementDao,
-<<<<<<< HEAD
-                Type.TRIGGER_ATTRIBUTIONS_PER_SOURCE_DESTINATION_LIMIT);
-        ArgumentCaptor<DebugReport> captor = ArgumentCaptor.forClass(DebugReport.class);
-        verify(mMeasurementDao, times(1)).insertDebugReport(captor.capture());
-        DebugReport report = captor.getValue();
-        Assert.assertEquals(
-                TriggerFixture.ValidTriggerParams.ENROLLMENT_ID, report.getEnrollmentId());
-        Assert.assertEquals(
-                Type.TRIGGER_ATTRIBUTIONS_PER_SOURCE_DESTINATION_LIMIT, report.getType());
-        Assert.assertEquals(
-=======
                 DebugReportApi.Type.TRIGGER_ATTRIBUTIONS_PER_SOURCE_DESTINATION_LIMIT);
         ArgumentCaptor<DebugReport> captor = ArgumentCaptor.forClass(DebugReport.class);
         verify(mMeasurementDao, times(1)).insertDebugReport(captor.capture());
@@ -1983,7 +1856,6 @@
         assertEquals(TriggerFixture.ValidTriggerParams.ENROLLMENT_ID, report.getEnrollmentId());
         assertEquals(Type.TRIGGER_ATTRIBUTIONS_PER_SOURCE_DESTINATION_LIMIT, report.getType());
         assertEquals(
->>>>>>> dadf00a6
                 TriggerFixture.ValidTriggerParams.REGISTRATION_ORIGIN,
                 report.getRegistrationOrigin());
     }
@@ -2129,16 +2001,6 @@
                 trigger,
                 /* limit =*/ null,
                 mMeasurementDao,
-<<<<<<< HEAD
-                Type.TRIGGER_EVENT_REPORT_WINDOW_PASSED);
-        ArgumentCaptor<DebugReport> captor = ArgumentCaptor.forClass(DebugReport.class);
-        verify(mMeasurementDao, times(1)).insertDebugReport(captor.capture());
-        DebugReport report = captor.getValue();
-        Assert.assertEquals(
-                TriggerFixture.ValidTriggerParams.ENROLLMENT_ID, report.getEnrollmentId());
-        Assert.assertEquals(Type.TRIGGER_EVENT_REPORT_WINDOW_PASSED, report.getType());
-        Assert.assertEquals(
-=======
                 DebugReportApi.Type.TRIGGER_EVENT_REPORT_WINDOW_PASSED);
         ArgumentCaptor<DebugReport> captor = ArgumentCaptor.forClass(DebugReport.class);
         verify(mMeasurementDao, times(1)).insertDebugReport(captor.capture());
@@ -2146,7 +2008,6 @@
         assertEquals(TriggerFixture.ValidTriggerParams.ENROLLMENT_ID, report.getEnrollmentId());
         assertEquals(Type.TRIGGER_EVENT_REPORT_WINDOW_PASSED, report.getType());
         assertEquals(
->>>>>>> dadf00a6
                 TriggerFixture.ValidTriggerParams.REGISTRATION_ORIGIN,
                 report.getRegistrationOrigin());
     }
@@ -2285,16 +2146,6 @@
                                         any(), anyBoolean(), anyBoolean()));
 
         mDebugReportApi.scheduleTriggerDebugReport(
-<<<<<<< HEAD
-                source, trigger, LIMIT, mMeasurementDao, Type.TRIGGER_REPORTING_ORIGIN_LIMIT);
-        ArgumentCaptor<DebugReport> captor = ArgumentCaptor.forClass(DebugReport.class);
-        verify(mMeasurementDao, times(1)).insertDebugReport(captor.capture());
-        DebugReport report = captor.getValue();
-        Assert.assertEquals(
-                TriggerFixture.ValidTriggerParams.ENROLLMENT_ID, report.getEnrollmentId());
-        Assert.assertEquals(Type.TRIGGER_REPORTING_ORIGIN_LIMIT, report.getType());
-        Assert.assertEquals(
-=======
                 source,
                 trigger,
                 LIMIT,
@@ -2306,7 +2157,6 @@
         assertEquals(TriggerFixture.ValidTriggerParams.ENROLLMENT_ID, report.getEnrollmentId());
         assertEquals(Type.TRIGGER_REPORTING_ORIGIN_LIMIT, report.getType());
         assertEquals(
->>>>>>> dadf00a6
                 TriggerFixture.ValidTriggerParams.REGISTRATION_ORIGIN,
                 report.getRegistrationOrigin());
     }
@@ -2447,16 +2297,6 @@
                                         any(), anyBoolean(), anyBoolean()));
 
         mDebugReportApi.scheduleTriggerDebugReport(
-<<<<<<< HEAD
-                source, trigger, /* limit =*/ null, mMeasurementDao, Type.TRIGGER_EVENT_NOISE);
-        ArgumentCaptor<DebugReport> captor = ArgumentCaptor.forClass(DebugReport.class);
-        verify(mMeasurementDao, times(1)).insertDebugReport(captor.capture());
-        DebugReport report = captor.getValue();
-        Assert.assertEquals(
-                TriggerFixture.ValidTriggerParams.ENROLLMENT_ID, report.getEnrollmentId());
-        Assert.assertEquals(Type.TRIGGER_EVENT_NOISE, report.getType());
-        Assert.assertEquals(
-=======
                 source,
                 trigger,
                 /* limit =*/ null,
@@ -2468,7 +2308,6 @@
         assertEquals(TriggerFixture.ValidTriggerParams.ENROLLMENT_ID, report.getEnrollmentId());
         assertEquals(Type.TRIGGER_EVENT_NOISE, report.getType());
         assertEquals(
->>>>>>> dadf00a6
                 TriggerFixture.ValidTriggerParams.REGISTRATION_ORIGIN,
                 report.getRegistrationOrigin());
     }
@@ -2607,16 +2446,6 @@
                                         any(), anyBoolean(), anyBoolean()));
 
         mDebugReportApi.scheduleTriggerDebugReport(
-<<<<<<< HEAD
-                source, trigger, LIMIT, mMeasurementDao, Type.TRIGGER_EVENT_STORAGE_LIMIT);
-        ArgumentCaptor<DebugReport> captor = ArgumentCaptor.forClass(DebugReport.class);
-        verify(mMeasurementDao, times(1)).insertDebugReport(captor.capture());
-        DebugReport report = captor.getValue();
-        Assert.assertEquals(
-                TriggerFixture.ValidTriggerParams.ENROLLMENT_ID, report.getEnrollmentId());
-        Assert.assertEquals(Type.TRIGGER_EVENT_STORAGE_LIMIT, report.getType());
-        Assert.assertEquals(
-=======
                 source,
                 trigger,
                 LIMIT,
@@ -2628,7 +2457,6 @@
         assertEquals(TriggerFixture.ValidTriggerParams.ENROLLMENT_ID, report.getEnrollmentId());
         assertEquals(Type.TRIGGER_EVENT_STORAGE_LIMIT, report.getType());
         assertEquals(
->>>>>>> dadf00a6
                 TriggerFixture.ValidTriggerParams.REGISTRATION_ORIGIN,
                 report.getRegistrationOrigin());
     }
@@ -2771,25 +2599,14 @@
                 trigger,
                 /* limit =*/ null,
                 mMeasurementDao,
-<<<<<<< HEAD
-                Type.TRIGGER_AGGREGATE_REPORT_WINDOW_PASSED);
-=======
                 DebugReportApi.Type.TRIGGER_AGGREGATE_REPORT_WINDOW_PASSED);
->>>>>>> dadf00a6
 
         ArgumentCaptor<DebugReport> captor = ArgumentCaptor.forClass(DebugReport.class);
         verify(mMeasurementDao, times(1)).insertDebugReport(captor.capture());
         DebugReport report = captor.getValue();
-<<<<<<< HEAD
-        Assert.assertEquals(
-                TriggerFixture.ValidTriggerParams.ENROLLMENT_ID, report.getEnrollmentId());
-        Assert.assertEquals(Type.TRIGGER_AGGREGATE_REPORT_WINDOW_PASSED, report.getType());
-        Assert.assertEquals(
-=======
         assertEquals(TriggerFixture.ValidTriggerParams.ENROLLMENT_ID, report.getEnrollmentId());
         assertEquals(Type.TRIGGER_AGGREGATE_REPORT_WINDOW_PASSED, report.getType());
         assertEquals(
->>>>>>> dadf00a6
                 TriggerFixture.ValidTriggerParams.REGISTRATION_ORIGIN,
                 report.getRegistrationOrigin());
     }
