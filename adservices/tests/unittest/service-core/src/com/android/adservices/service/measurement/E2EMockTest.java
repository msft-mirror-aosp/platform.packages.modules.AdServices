--- conflicted
+++ resolved
@@ -434,11 +434,7 @@
     protected void processActualDebugReportApiJob() throws IOException, JSONException {
         Object[] reportCaptures =
                 DebugReportingJobHandlerWrapper.spyPerformScheduledPendingReports(
-<<<<<<< HEAD
-                        mEnrollmentDao, mDatastoreManager);
-=======
                         mEnrollmentDao, mDatastoreManager, sContext);
->>>>>>> 018eaadd
 
         processActualDebugReports(
                 (List<Uri>) reportCaptures[1], (List<JSONObject>) reportCaptures[2]);
