/*
 * Copyright (C) 2023 The Android Open Source Project
 *
 * Licensed under the Apache License, Version 2.0 (the "License");
 * you may not use this file except in compliance with the License.
 * You may obtain a copy of the License at
 *
 *      http://www.apache.org/licenses/LICENSE-2.0
 *
 * Unless required by applicable law or agreed to in writing, software
 * distributed under the License is distributed on an "AS IS" BASIS,
 * WITHOUT WARRANTIES OR CONDITIONS OF ANY KIND, either express or implied.
 * See the License for the specific language governing permissions and
 * limitations under the License.
 */

package com.android.adservices.service.ui.util;

<<<<<<< HEAD
import static com.android.adservices.service.PhFlags.KEY_ADSERVICES_ENABLED;
import static com.android.adservices.service.PhFlags.KEY_CONSENT_NOTIFICATION_DEBUG_MODE;
import static com.android.adservices.service.PhFlags.KEY_GA_UX_FEATURE_ENABLED;
import static com.android.adservices.service.PhFlags.KEY_IS_U18_UX_DETENTION_CHANNEL_ENABLED;
import static com.android.adservices.service.PhFlags.KEY_U18_UX_ENABLED;
=======
import static com.android.adservices.service.FlagsConstants.KEY_ADSERVICES_ENABLED;
import static com.android.adservices.service.FlagsConstants.KEY_CONSENT_NOTIFICATION_DEBUG_MODE;
import static com.android.adservices.service.FlagsConstants.KEY_GA_UX_FEATURE_ENABLED;
import static com.android.adservices.service.FlagsConstants.KEY_IS_U18_UX_DETENTION_CHANNEL_ENABLED;
import static com.android.adservices.service.FlagsConstants.KEY_U18_UX_ENABLED;
>>>>>>> 98cbd62a
import static com.android.adservices.service.consent.ConsentManager.MANUAL_INTERACTIONS_RECORDED;
import static com.android.adservices.service.consent.ConsentManager.NO_MANUAL_INTERACTIONS_RECORDED;
import static com.android.adservices.service.consent.ConsentManager.UNKNOWN;
import static com.android.adservices.service.ui.ux.collection.PrivacySandboxUxCollection.GA_UX;
import static com.android.adservices.service.ui.ux.collection.PrivacySandboxUxCollection.UNSUPPORTED_UX;

import static com.google.common.truth.Truth.assertThat;

import static org.mockito.ArgumentMatchers.any;
import static org.mockito.ArgumentMatchers.anyString;
import static org.mockito.Mockito.doReturn;
import static org.mockito.Mockito.never;
import static org.mockito.Mockito.times;

import android.content.Context;
import android.content.SharedPreferences;

import com.android.adservices.service.Flags;
import com.android.adservices.service.FlagsFactory;
import com.android.adservices.service.common.BackgroundJobsManager;
import com.android.adservices.service.common.PackageChangedReceiver;
import com.android.adservices.service.consent.AdServicesApiConsent;
import com.android.adservices.service.consent.ConsentManager;
import com.android.adservices.service.ui.data.UxStatesManager;
import com.android.adservices.service.ui.enrollment.collection.BetaUxEnrollmentChannelCollection;
import com.android.adservices.service.ui.enrollment.collection.GaUxEnrollmentChannelCollection;
import com.android.adservices.service.ui.enrollment.collection.U18UxEnrollmentChannelCollection;
import com.android.adservices.service.ui.ux.collection.PrivacySandboxUxCollection;
import com.android.dx.mockito.inline.extended.ExtendedMockito;

import org.junit.After;
import org.junit.Before;
import org.junit.Test;
import org.mockito.Mock;
import org.mockito.MockitoAnnotations;
import org.mockito.MockitoSession;
import org.mockito.quality.Strictness;

import java.io.IOException;
import java.util.UUID;

public class UxEngineUtilTest {
    @Mock
    private UxStatesManager mUxStatesManager;
    @Mock
    private ConsentManager mConsentManager;
    @Mock
    private AdServicesApiConsent mAdServicesApiConsent;
    @Mock
    private Context mContext;
    @Mock
    private Flags mFlags;
    @Mock
    private SharedPreferences mSharedPreferences;
    @Mock
    private SharedPreferences.Editor mEditor;

    private MockitoSession mStaticMockSession;
    private UxEngineUtil mUxEngineUtil;

    @Before
    public void setup() throws IOException {
        MockitoAnnotations.initMocks(this);

        mStaticMockSession =
                ExtendedMockito.mockitoSession()
                        .spyStatic(UxStatesManager.class)
                        .spyStatic(ConsentManager.class)
                        .spyStatic(FlagsFactory.class)
                        .spyStatic(AdServicesApiConsent.class)
                        .spyStatic(PackageChangedReceiver.class)
                        .spyStatic(BackgroundJobsManager.class)
                        .strictness(Strictness.WARN)
                        .initMocks(this)
                        .startMocking();

        // Default states for testing supported UXs.
        doReturn(true).when(mConsentManager).isEntryPointEnabled();
        doReturn(true).when(mUxStatesManager).getFlag(KEY_ADSERVICES_ENABLED);
        doReturn(true).when(mUxStatesManager).getFlag(KEY_IS_U18_UX_DETENTION_CHANNEL_ENABLED);

        mUxEngineUtil = UxEngineUtil.getInstance();

        ExtendedMockito.doReturn(mConsentManager).when(
                () -> ConsentManager.getInstance(any())
        );

        ExtendedMockito.doReturn(mFlags).when(FlagsFactory::getFlags);

        // No real background task invocations.
        ExtendedMockito.doReturn(true).when(
                () ->
                        PackageChangedReceiver.enableReceiver(any(), any()));
        ExtendedMockito.doNothing().when(
                () ->
                        BackgroundJobsManager.scheduleAllBackgroundJobs(any()));
    }

    @After
    public void teardown() throws IOException {
        if (mStaticMockSession != null) {
            mStaticMockSession.finishMocking();
        }
    }

    // ====================================================================
    // getEligibleUxCollectionTest
    // ====================================================================
    @Test
    public void getEligibleUxCollectionTest_adServicesDisabled() {
        doReturn(false).when(mUxStatesManager).getFlag(KEY_ADSERVICES_ENABLED);

        assertThat(mUxEngineUtil.getEligibleUxCollection(mConsentManager, mUxStatesManager))
                .isEqualTo(UNSUPPORTED_UX);
    }

    @Test
    public void getEligibleUxCollectionTest_entryPointDisabled() {
        doReturn(false).when(mConsentManager).isEntryPointEnabled();

        assertThat(mUxEngineUtil.getEligibleUxCollection(mConsentManager, mUxStatesManager))
                .isEqualTo(UNSUPPORTED_UX);
    }

    @Test
    public void getEligibleUxCollectionTest_adultUserGaFlagOn() {
        doReturn(true).when(mUxStatesManager).getFlag(KEY_GA_UX_FEATURE_ENABLED);
        doReturn(true).when(mConsentManager).isAdultAccount();

        assertThat(mUxEngineUtil.getEligibleUxCollection(mConsentManager, mUxStatesManager))
                .isEqualTo(GA_UX);
    }

    @Test
    public void getEligibleUxCollectionTest_adultUserGaFlagOff() {
        doReturn(false).when(mUxStatesManager).getFlag(KEY_GA_UX_FEATURE_ENABLED);
        doReturn(true).when(mConsentManager).isAdultAccount();

        assertThat(mUxEngineUtil.getEligibleUxCollection(mConsentManager, mUxStatesManager))
                .isEqualTo(PrivacySandboxUxCollection.BETA_UX);
    }

    @Test
    public void getEligibleUxCollectionTest_u18UserU18FlagOn() {
        doReturn(true).when(mUxStatesManager).getFlag(KEY_U18_UX_ENABLED);
        doReturn(true).when(mConsentManager).isU18Account();

        assertThat(mUxEngineUtil.getEligibleUxCollection(mConsentManager, mUxStatesManager))
                .isEqualTo(PrivacySandboxUxCollection.U18_UX);
    }

    @Test
    public void getEligibleUxCollectionTest_u18UserU18FlagOff() {
        doReturn(false).when(mUxStatesManager).getFlag(KEY_U18_UX_ENABLED);
        doReturn(true).when(mConsentManager).isU18Account();

        assertThat(mUxEngineUtil.getEligibleUxCollection(mConsentManager, mUxStatesManager))
                .isEqualTo(UNSUPPORTED_UX);
    }

    @Test
    public void getEligibleUxCollectionTest_gaAndU18Eligible() {
        doReturn(true).when(mUxStatesManager).getFlag(KEY_U18_UX_ENABLED);
        doReturn(true).when(mUxStatesManager).getFlag(KEY_GA_UX_FEATURE_ENABLED);
        doReturn(true).when(mConsentManager).isAdultAccount();
        doReturn(true).when(mConsentManager).isU18Account();

        // U18 UX should have higher priority than adult UX.
        assertThat(mUxEngineUtil.getEligibleUxCollection(mConsentManager, mUxStatesManager))
                .isEqualTo(PrivacySandboxUxCollection.U18_UX);
    }

    @Test
    public void getEligibleUxCollectionTest_betaAndU18Eligible() {
        doReturn(true).when(mUxStatesManager).getFlag(KEY_U18_UX_ENABLED);
        doReturn(false).when(mUxStatesManager).getFlag(KEY_GA_UX_FEATURE_ENABLED);
        doReturn(true).when(mConsentManager).isAdultAccount();
        doReturn(true).when(mConsentManager).isU18Account();

        // U18 UX should have higher priority than adult UX.
        assertThat(mUxEngineUtil.getEligibleUxCollection(mConsentManager, mUxStatesManager))
                .isEqualTo(PrivacySandboxUxCollection.U18_UX);
    }

    @Test
    public void getEligibleUxCollectionTest_nonAdultAndNonU18() {
        doReturn(false).when(mConsentManager).isAdultAccount();
        doReturn(false).when(mConsentManager).isU18Account();

        assertThat(mUxEngineUtil.getEligibleUxCollection(mConsentManager, mUxStatesManager))
                .isEqualTo(UNSUPPORTED_UX);
    }

    // ====================================================================
    // getEligibleEnrollmentChannelTest_gaUx
    // ====================================================================
    @Test
    public void getEligibleEnrollmentChannelTest_gaUxConsentDebugModeOn() {
        doReturn(true).when(mUxStatesManager).getFlag(KEY_CONSENT_NOTIFICATION_DEBUG_MODE);

        assertThat(
                mUxEngineUtil.getEligibleEnrollmentChannelCollection(
                        GA_UX, mConsentManager, mUxStatesManager))
                .isEqualTo(GaUxEnrollmentChannelCollection.CONSENT_NOTIFICATION_DEBUG_CHANNEL);
    }

    @Test
    public void getEligibleEnrollmentChannelTest_gaUxConsentResetTokenPresent() {
        doReturn(UUID.randomUUID().toString()).when(mFlags).getConsentNotificationResetToken();
        doReturn(mSharedPreferences).when(mUxStatesManager).getUxSharedPreferences();
    }

    @Test
    public void getEligibleEnrollmentChannelTest_gaUxNotificationAlreadyDisplayed() {
        doReturn(true).when(mConsentManager).wasGaUxNotificationDisplayed();

        assertThat(
                mUxEngineUtil.getEligibleEnrollmentChannelCollection(
                        GA_UX, mConsentManager, mUxStatesManager))
                .isEqualTo(GaUxEnrollmentChannelCollection.ALREADY_ENROLLED_CHANNEL);
    }

    @Test
    public void getEligibleEnrollmentChannelTest_gaUxNotificationNeverDisplayed() {
        doReturn(false).when(mConsentManager).wasGaUxNotificationDisplayed();

        assertThat(
                mUxEngineUtil.getEligibleEnrollmentChannelCollection(
                        GA_UX, mConsentManager, mUxStatesManager))
                .isEqualTo(GaUxEnrollmentChannelCollection.FIRST_CONSENT_NOTIFICATION_CHANNEL);
    }

    @Test
    public void getEligibleEnrollmentChannelTest_gaUxManaulOptInBetaUser() {
        doReturn(false).when(mConsentManager).wasGaUxNotificationDisplayed();
        doReturn(true).when(mConsentManager).wasNotificationDisplayed();
        doReturn(mAdServicesApiConsent).when(mConsentManager).getConsent();
        doReturn(true).when(mAdServicesApiConsent).isGiven();
        doReturn(MANUAL_INTERACTIONS_RECORDED)
                .when(mConsentManager)
                .getUserManualInteractionWithConsent();

        assertThat(
                mUxEngineUtil.getEligibleEnrollmentChannelCollection(
                        GA_UX, mConsentManager, mUxStatesManager))
                .isEqualTo(GaUxEnrollmentChannelCollection.RECONSENT_NOTIFICATION_CHANNEL);
    }

    @Test
    public void getEligibleEnrollmentChannelTest_gaUxNoManaulOptInBetaUser() {
        doReturn(false).when(mConsentManager).wasGaUxNotificationDisplayed();
        doReturn(true).when(mConsentManager).wasNotificationDisplayed();
        doReturn(mAdServicesApiConsent).when(mConsentManager).getConsent();
        doReturn(true).when(mAdServicesApiConsent).isGiven();
        doReturn(NO_MANUAL_INTERACTIONS_RECORDED)
                .when(mConsentManager)
                .getUserManualInteractionWithConsent();

        assertThat(
                mUxEngineUtil.getEligibleEnrollmentChannelCollection(
                        GA_UX, mConsentManager, mUxStatesManager))
                .isEqualTo(GaUxEnrollmentChannelCollection.RECONSENT_NOTIFICATION_CHANNEL);
    }

    @Test
    public void getEligibleEnrollmentChannelTest_gaUxUnknownOptInBetaUser() {
        doReturn(false).when(mConsentManager).wasGaUxNotificationDisplayed();
        doReturn(true).when(mConsentManager).wasNotificationDisplayed();
        doReturn(mAdServicesApiConsent).when(mConsentManager).getConsent();
        doReturn(true).when(mAdServicesApiConsent).isGiven();
        doReturn(UNKNOWN).when(mConsentManager).getUserManualInteractionWithConsent();

        assertThat(
                mUxEngineUtil.getEligibleEnrollmentChannelCollection(
                        GA_UX, mConsentManager, mUxStatesManager))
                .isEqualTo(GaUxEnrollmentChannelCollection.RECONSENT_NOTIFICATION_CHANNEL);
    }

    @Test
    public void getEligibleEnrollmentChannelTest_gaUxManaulOptOutBetaUser() {
        doReturn(false).when(mConsentManager).wasGaUxNotificationDisplayed();
        doReturn(true).when(mConsentManager).wasNotificationDisplayed();
        doReturn(mAdServicesApiConsent).when(mConsentManager).getConsent();
        doReturn(false).when(mAdServicesApiConsent).isGiven();
        doReturn(MANUAL_INTERACTIONS_RECORDED)
                .when(mConsentManager)
                .getUserManualInteractionWithConsent();

        assertThat(
                mUxEngineUtil.getEligibleEnrollmentChannelCollection(
                        GA_UX, mConsentManager, mUxStatesManager))
                .isNull();
    }

    @Test
    public void getEligibleEnrollmentChannelTest_gaUxNoManaulOptOutBetaUser() {
        doReturn(false).when(mConsentManager).wasGaUxNotificationDisplayed();
        doReturn(true).when(mConsentManager).wasNotificationDisplayed();
        doReturn(mAdServicesApiConsent).when(mConsentManager).getConsent();
        doReturn(false).when(mAdServicesApiConsent).isGiven();
        doReturn(NO_MANUAL_INTERACTIONS_RECORDED)
                .when(mConsentManager)
                .getUserManualInteractionWithConsent();

        assertThat(
                mUxEngineUtil.getEligibleEnrollmentChannelCollection(
                        GA_UX, mConsentManager, mUxStatesManager))
                .isEqualTo(GaUxEnrollmentChannelCollection.RECONSENT_NOTIFICATION_CHANNEL);
    }

    @Test
    public void getEligibleEnrollmentChannelTest_gaUxUnknownOptOutBetaUser() {
        doReturn(false).when(mConsentManager).wasGaUxNotificationDisplayed();
        doReturn(true).when(mConsentManager).wasNotificationDisplayed();
        doReturn(mAdServicesApiConsent).when(mConsentManager).getConsent();
        doReturn(false).when(mAdServicesApiConsent).isGiven();
        doReturn(UNKNOWN).when(mConsentManager).getUserManualInteractionWithConsent();

        assertThat(
                mUxEngineUtil.getEligibleEnrollmentChannelCollection(
                        GA_UX, mConsentManager, mUxStatesManager))
                .isNull();
    }

    @Test
    public void getEligibleEnrollmentChannelTest_gaUxGraduationDisabled() {
        doReturn(true).when(mConsentManager).wasU18NotificationDisplayed();

        assertThat(
                mUxEngineUtil.getEligibleEnrollmentChannelCollection(
                        GA_UX, mConsentManager, mUxStatesManager))
                .isNull();
    }

    // ====================================================================
    // getEligibleEnrollmentChannelTest_betaUx
    // ====================================================================
    @Test
    public void getEligibleEnrollmentChannelTest_betaUxConsentDebugModeOn() {
        doReturn(true).when(mUxStatesManager).getFlag(KEY_CONSENT_NOTIFICATION_DEBUG_MODE);

        assertThat(
                mUxEngineUtil.getEligibleEnrollmentChannelCollection(
                        PrivacySandboxUxCollection.BETA_UX,
                        mConsentManager,
                        mUxStatesManager))
                .isEqualTo(BetaUxEnrollmentChannelCollection.CONSENT_NOTIFICATION_DEBUG_CHANNEL);
    }

    @Test
    public void getEligibleEnrollmentChannelTest_betaUxConsentResetTokenPresent() {
        doReturn(UUID.randomUUID().toString()).when(mFlags).getConsentNotificationResetToken();
        doReturn(mSharedPreferences).when(mUxStatesManager).getUxSharedPreferences();
        doReturn(mEditor).when(mSharedPreferences).edit();
        doReturn(mEditor).when(mEditor).putString(anyString(), anyString());
        doReturn(true).when(mEditor).commit();

        assertThat(
                mUxEngineUtil.getEligibleEnrollmentChannelCollection(
                        PrivacySandboxUxCollection.BETA_UX,
                        mConsentManager,
                        mUxStatesManager))
                .isEqualTo(BetaUxEnrollmentChannelCollection.CONSENT_NOTIFICATION_RESET_CHANNEL);
    }

    @Test
    public void getEligibleEnrollmentChannelTest_betaUxNotificationAlreadyDisplayed() {
        doReturn(true).when(mConsentManager).wasNotificationDisplayed();

        assertThat(
                mUxEngineUtil.getEligibleEnrollmentChannelCollection(
                        PrivacySandboxUxCollection.BETA_UX,
                        mConsentManager,
                        mUxStatesManager))
                .isEqualTo(BetaUxEnrollmentChannelCollection.ALREADY_ENROLLED_CHANNEL);
    }

    @Test
    public void getEligibleEnrollmentChannelTest_betaUxNotificationNeverDisplayed() {
        doReturn(false).when(mConsentManager).wasNotificationDisplayed();

        assertThat(
                mUxEngineUtil.getEligibleEnrollmentChannelCollection(
                        PrivacySandboxUxCollection.BETA_UX,
                        mConsentManager,
                        mUxStatesManager))
                .isEqualTo(BetaUxEnrollmentChannelCollection.FIRST_CONSENT_NOTIFICATION_CHANNEL);
    }

    @Test
    public void getEligibleEnrollmentChannelTest_betaUxU18User() {
        doReturn(true).when(mConsentManager).wasU18NotificationDisplayed();

        assertThat(
                mUxEngineUtil.getEligibleEnrollmentChannelCollection(
                        PrivacySandboxUxCollection.BETA_UX,
                        mConsentManager,
                        mUxStatesManager))
                .isNull();
    }

    // ====================================================================
    // getEligibleEnrollmentChannelTest_U18Ux
    // ====================================================================
    @Test
    public void getEligibleEnrollmentChannelTest_u18UxConsentDebugModeOn() {
        doReturn(true).when(mUxStatesManager).getFlag(KEY_CONSENT_NOTIFICATION_DEBUG_MODE);

        assertThat(
                mUxEngineUtil.getEligibleEnrollmentChannelCollection(
                        PrivacySandboxUxCollection.U18_UX,
                        mConsentManager,
                        mUxStatesManager))
                .isEqualTo(U18UxEnrollmentChannelCollection.CONSENT_NOTIFICATION_DEBUG_CHANNEL);
    }

    @Test
    public void getEligibleEnrollmentChannelTest_u18UxConsentResetTokenPresent() {
        doReturn(UUID.randomUUID().toString()).when(mFlags).getConsentNotificationResetToken();
        doReturn(mSharedPreferences).when(mUxStatesManager).getUxSharedPreferences();
        doReturn(mEditor).when(mSharedPreferences).edit();
        doReturn(mEditor).when(mEditor).putString(anyString(), anyString());
        doReturn(true).when(mEditor).commit();

        assertThat(
                mUxEngineUtil.getEligibleEnrollmentChannelCollection(
                        PrivacySandboxUxCollection.U18_UX,
                        mConsentManager,
                        mUxStatesManager))
                .isEqualTo(U18UxEnrollmentChannelCollection.CONSENT_NOTIFICATION_RESET_CHANNEL);
    }

    @Test
    public void getEligibleEnrollmentChannelTest_u18UxNotificationAlreadyDisplayed() {
        doReturn(true).when(mConsentManager).wasU18NotificationDisplayed();

        assertThat(
                mUxEngineUtil.getEligibleEnrollmentChannelCollection(
                        PrivacySandboxUxCollection.U18_UX,
                        mConsentManager,
                        mUxStatesManager))
                .isEqualTo(U18UxEnrollmentChannelCollection.ALREADY_ENROLLED_CHANNEL);
    }

    @Test
    public void getEligibleEnrollmentChannelTest_u18UxNotificationNeverDisplayed() {
        doReturn(false).when(mConsentManager).wasU18NotificationDisplayed();

        assertThat(
                mUxEngineUtil.getEligibleEnrollmentChannelCollection(
                        PrivacySandboxUxCollection.U18_UX,
                        mConsentManager,
                        mUxStatesManager))
                .isEqualTo(U18UxEnrollmentChannelCollection.FIRST_CONSENT_NOTIFICATION_CHANNEL);
    }

    @Test
    public void getEligibleEnrollmentChannelTest_u18UxDetention() {
        doReturn(true).when(mConsentManager).wasGaUxNotificationDisplayed();

        assertThat(
                mUxEngineUtil.getEligibleEnrollmentChannelCollection(
                        PrivacySandboxUxCollection.U18_UX,
                        mConsentManager,
                        mUxStatesManager))
                .isEqualTo(U18UxEnrollmentChannelCollection.U18_DETENTION_CHANNEL);
    }

    @Test
    public void getEligibleEnrollmentChannelTest_u18UxBetaUser() {
        doReturn(true).when(mConsentManager).wasNotificationDisplayed();

        assertThat(
                mUxEngineUtil.getEligibleEnrollmentChannelCollection(
                        PrivacySandboxUxCollection.U18_UX,
                        mConsentManager,
                        mUxStatesManager))
                .isNull();
    }

    // =============================================================================================
    // getEligibleEnrollmentChannelTest_unsupportedUx
    // =============================================================================================
    @Test
    public void getEligibleEnrollmentChannelTest_unsupportedUxConsentDebugModeOn() {
        doReturn(true).when(mUxStatesManager).getFlag(KEY_CONSENT_NOTIFICATION_DEBUG_MODE);

        assertThat(
                mUxEngineUtil.getEligibleEnrollmentChannelCollection(
                        UNSUPPORTED_UX, mConsentManager, mUxStatesManager))
                .isNull();
    }

    @Test
    public void getEligibleEnrollmentChannelTest_unsupportedUxNotificationNeverDisplayed() {
        doReturn(false).when(mConsentManager).wasU18NotificationDisplayed();
        doReturn(false).when(mConsentManager).wasNotificationDisplayed();
        doReturn(false).when(mConsentManager).wasGaUxNotificationDisplayed();

        assertThat(
                mUxEngineUtil.getEligibleEnrollmentChannelCollection(
                        UNSUPPORTED_UX, mConsentManager, mUxStatesManager))
                .isNull();
    }

    // =============================================================================================
    // startBackgroundTasksUponConsent
    // =============================================================================================
    @Test
    public void startBackgroundTasksUponConsentTest_consentNotGiven() {
        doReturn(AdServicesApiConsent.REVOKED).when(mConsentManager).getConsent();

        mUxEngineUtil.startBackgroundTasksUponConsent(UNSUPPORTED_UX, mContext, mFlags);

        ExtendedMockito.verify(
                () -> PackageChangedReceiver.enableReceiver(mContext, mFlags), never()
        );

        ExtendedMockito.verify(
                () -> BackgroundJobsManager.scheduleAllBackgroundJobs(mContext), never()
        );
    }

    @Test
    public void startBackgroundTasksUponConsentTest_consentGiven() {
        doReturn(AdServicesApiConsent.GIVEN).when(mConsentManager).getConsent();

        mUxEngineUtil.startBackgroundTasksUponConsent(GA_UX, mContext, mFlags);

        ExtendedMockito.verify(
                () -> PackageChangedReceiver.enableReceiver(mContext, mFlags), times(1)
        );

        ExtendedMockito.verify(
                () -> BackgroundJobsManager.scheduleAllBackgroundJobs(mContext), times(1)
        );
    }
}<|MERGE_RESOLUTION|>--- conflicted
+++ resolved
@@ -16,19 +16,11 @@
 
 package com.android.adservices.service.ui.util;
 
-<<<<<<< HEAD
-import static com.android.adservices.service.PhFlags.KEY_ADSERVICES_ENABLED;
-import static com.android.adservices.service.PhFlags.KEY_CONSENT_NOTIFICATION_DEBUG_MODE;
-import static com.android.adservices.service.PhFlags.KEY_GA_UX_FEATURE_ENABLED;
-import static com.android.adservices.service.PhFlags.KEY_IS_U18_UX_DETENTION_CHANNEL_ENABLED;
-import static com.android.adservices.service.PhFlags.KEY_U18_UX_ENABLED;
-=======
 import static com.android.adservices.service.FlagsConstants.KEY_ADSERVICES_ENABLED;
 import static com.android.adservices.service.FlagsConstants.KEY_CONSENT_NOTIFICATION_DEBUG_MODE;
 import static com.android.adservices.service.FlagsConstants.KEY_GA_UX_FEATURE_ENABLED;
 import static com.android.adservices.service.FlagsConstants.KEY_IS_U18_UX_DETENTION_CHANNEL_ENABLED;
 import static com.android.adservices.service.FlagsConstants.KEY_U18_UX_ENABLED;
->>>>>>> 98cbd62a
 import static com.android.adservices.service.consent.ConsentManager.MANUAL_INTERACTIONS_RECORDED;
 import static com.android.adservices.service.consent.ConsentManager.NO_MANUAL_INTERACTIONS_RECORDED;
 import static com.android.adservices.service.consent.ConsentManager.UNKNOWN;
@@ -239,6 +231,16 @@
     public void getEligibleEnrollmentChannelTest_gaUxConsentResetTokenPresent() {
         doReturn(UUID.randomUUID().toString()).when(mFlags).getConsentNotificationResetToken();
         doReturn(mSharedPreferences).when(mUxStatesManager).getUxSharedPreferences();
+        doReturn(mEditor).when(mSharedPreferences).edit();
+        doReturn(mEditor).when(mEditor).putString(anyString(), anyString());
+        doReturn(true).when(mEditor).commit();
+
+        assertThat(
+                mUxEngineUtil.getEligibleEnrollmentChannelCollection(
+                        PrivacySandboxUxCollection.GA_UX,
+                        mConsentManager,
+                        mUxStatesManager))
+                .isEqualTo(GaUxEnrollmentChannelCollection.CONSENT_NOTIFICATION_RESET_CHANNEL);
     }
 
     @Test
