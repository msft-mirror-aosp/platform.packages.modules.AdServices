/*
 * Copyright (C) 2022 The Android Open Source Project
 *
 * Licensed under the Apache License, Version 2.0 (the "License");
 * you may not use this file except in compliance with the License.
 * You may obtain a copy of the License at
 *
 *      http://www.apache.org/licenses/LICENSE-2.0
 *
 * Unless required by applicable law or agreed to in writing, software
 * distributed under the License is distributed on an "AS IS" BASIS,
 * WITHOUT WARRANTIES OR CONDITIONS OF ANY KIND, either express or implied.
 * See the License for the specific language governing permissions and
 * limitations under the License.
 */

package com.android.adservices.service.common;

import static android.adservices.adselection.CustomAudienceBiddingInfoFixture.DATA_VERSION_1;
import static android.adservices.adselection.CustomAudienceBiddingInfoFixture.DATA_VERSION_2;
import static android.adservices.customaudience.CustomAudienceFixture.VALID_OWNER;

import static com.android.adservices.data.adselection.AdSelectionDatabase.DATABASE_NAME;
import static com.android.adservices.service.adselection.AdSelectionScriptEngine.NUM_BITS_STOCHASTIC_ROUNDING;
import static com.android.adservices.service.adselection.DataVersionFetcher.DATA_VERSION_HEADER_BIDDING_KEY;
import static com.android.adservices.service.adselection.DataVersionFetcher.DATA_VERSION_HEADER_SCORING_KEY;
import static com.android.adservices.service.adselection.ImpressionReporterLegacy.CALLER_PACKAGE_NAME_MISMATCH;
import static com.android.adservices.service.common.Throttler.ApiKey.FLEDGE_API_FETCH_CUSTOM_AUDIENCE;
import static com.android.adservices.service.common.Throttler.ApiKey.FLEDGE_API_JOIN_CUSTOM_AUDIENCE;
import static com.android.adservices.service.common.Throttler.ApiKey.FLEDGE_API_LEAVE_CUSTOM_AUDIENCE;
import static com.android.adservices.service.common.Throttler.ApiKey.FLEDGE_API_REPORT_IMPRESSIONS;
import static com.android.adservices.service.common.Throttler.ApiKey.FLEDGE_API_SELECT_ADS;
import static com.android.adservices.service.customaudience.FetchCustomAudienceImplTest.FetchCustomAudienceTestCallback;
import static com.android.adservices.service.stats.AdSelectionExecutionLoggerTest.DB_AD_SELECTION_FILE_SIZE;
import static com.android.adservices.service.stats.AdServicesStatsLog.AD_SERVICES_API_CALLED__API_NAME__REPORT_IMPRESSION;
import static com.android.adservices.service.stats.AdServicesStatsLog.AD_SERVICES_API_CALLED__API_NAME__REPORT_INTERACTION;
import static com.android.dx.mockito.inline.extended.ExtendedMockito.any;
import static com.android.dx.mockito.inline.extended.ExtendedMockito.anyBoolean;
import static com.android.dx.mockito.inline.extended.ExtendedMockito.doNothing;
import static com.android.dx.mockito.inline.extended.ExtendedMockito.doReturn;
import static com.android.dx.mockito.inline.extended.ExtendedMockito.doThrow;
import static com.android.dx.mockito.inline.extended.ExtendedMockito.eq;
import static com.android.dx.mockito.inline.extended.ExtendedMockito.mock;
import static com.android.dx.mockito.inline.extended.ExtendedMockito.times;
import static com.android.dx.mockito.inline.extended.ExtendedMockito.verify;
import static com.android.dx.mockito.inline.extended.ExtendedMockito.when;

import static com.google.common.truth.Truth.assertThat;
import static com.google.common.truth.Truth.assertWithMessage;

import static org.junit.Assert.assertEquals;
import static org.junit.Assert.assertFalse;
import static org.junit.Assert.assertNotNull;
import static org.junit.Assert.assertNull;
import static org.junit.Assert.assertTrue;
import static org.mockito.ArgumentMatchers.anyInt;
import static org.mockito.ArgumentMatchers.anyString;
import static org.mockito.Mockito.never;

import android.adservices.adid.AdId;
import android.adservices.adselection.AdSelectionCallback;
import android.adservices.adselection.AdSelectionConfig;
import android.adservices.adselection.AdSelectionConfigFixture;
import android.adservices.adselection.AdSelectionInput;
import android.adservices.adselection.AdSelectionOverrideCallback;
import android.adservices.adselection.AdSelectionResponse;
import android.adservices.adselection.BuyersDecisionLogic;
import android.adservices.adselection.ContextualAds;
import android.adservices.adselection.ContextualAdsFixture;
import android.adservices.adselection.DecisionLogic;
import android.adservices.adselection.ReportEventRequest;
import android.adservices.adselection.ReportImpressionCallback;
import android.adservices.adselection.ReportImpressionInput;
import android.adservices.adselection.ReportInteractionCallback;
import android.adservices.adselection.ReportInteractionInput;
import android.adservices.adselection.SetAppInstallAdvertisersCallback;
import android.adservices.adselection.SetAppInstallAdvertisersInput;
import android.adservices.adselection.UpdateAdCounterHistogramInput;
import android.adservices.common.AdData;
import android.adservices.common.AdDataFixture;
import android.adservices.common.AdFilters;
import android.adservices.common.AdSelectionSignals;
import android.adservices.common.AdServicesStatusUtils;
import android.adservices.common.AdTechIdentifier;
import android.adservices.common.AppInstallFilters;
import android.adservices.common.CallerMetadata;
import android.adservices.common.CallingAppUidSupplierProcessImpl;
import android.adservices.common.CommonFixture;
import android.adservices.common.FledgeErrorResponse;
import android.adservices.common.FrequencyCapFilters;
import android.adservices.common.KeyedFrequencyCap;
import android.adservices.common.KeyedFrequencyCapFixture;
import android.adservices.customaudience.CustomAudience;
import android.adservices.customaudience.CustomAudienceFixture;
import android.adservices.customaudience.CustomAudienceOverrideCallback;
import android.adservices.customaudience.FetchAndJoinCustomAudienceInput;
import android.adservices.customaudience.ICustomAudienceCallback;
import android.adservices.customaudience.TrustedBiddingData;
import android.adservices.customaudience.TrustedBiddingDataFixture;
import android.adservices.http.MockWebServerRule;
import android.content.Context;
import android.content.pm.PackageManager;
import android.net.Uri;
import android.os.IBinder;
import android.os.Process;
import android.os.RemoteException;

import androidx.room.Room;
import androidx.test.core.app.ApplicationProvider;
import androidx.test.filters.FlakyTest;

import com.android.adservices.MockWebServerRuleFactory;
import com.android.adservices.concurrency.AdServicesExecutors;
import com.android.adservices.data.adselection.AdSelectionDatabase;
import com.android.adservices.data.adselection.AdSelectionDebugReportDao;
import com.android.adservices.data.adselection.AdSelectionDebugReportingDatabase;
import com.android.adservices.data.adselection.AdSelectionEntryDao;
import com.android.adservices.data.adselection.AdSelectionServerDatabase;
import com.android.adservices.data.adselection.AppInstallDao;
import com.android.adservices.data.adselection.DBAdSelectionDebugReport;
import com.android.adservices.data.adselection.EncryptionContextDao;
import com.android.adservices.data.adselection.EncryptionKeyDao;
import com.android.adservices.data.adselection.FrequencyCapDao;
import com.android.adservices.data.adselection.SharedStorageDatabase;
import com.android.adservices.data.common.DBAdData;
import com.android.adservices.data.customaudience.AdDataConversionStrategy;
import com.android.adservices.data.customaudience.AdDataConversionStrategyFactory;
import com.android.adservices.data.customaudience.CustomAudienceDao;
import com.android.adservices.data.customaudience.CustomAudienceDatabase;
import com.android.adservices.data.customaudience.DBCustomAudience;
import com.android.adservices.data.customaudience.DBTrustedBiddingData;
import com.android.adservices.data.signals.EncodedPayloadDao;
import com.android.adservices.data.signals.ProtectedSignalsDatabase;
import com.android.adservices.service.Flags;
import com.android.adservices.service.FlagsFactory;
import com.android.adservices.service.adid.AdIdCacheManager;
import com.android.adservices.service.adselection.AdCost;
import com.android.adservices.service.adselection.AdFilteringFeatureFactory;
import com.android.adservices.service.adselection.AdIdFetcher;
import com.android.adservices.service.adselection.AdSelectionServiceImpl;
import com.android.adservices.service.adselection.DebugReportSenderJobService;
import com.android.adservices.service.adselection.EventReporter;
import com.android.adservices.service.adselection.JsVersionHelper;
import com.android.adservices.service.adselection.JsVersionRegister;
import com.android.adservices.service.adselection.MockAdIdWorker;
import com.android.adservices.service.adselection.UpdateAdCounterHistogramWorkerTest;
import com.android.adservices.service.adselection.encryption.ObliviousHttpEncryptor;
import com.android.adservices.service.common.cache.CacheProviderFactory;
import com.android.adservices.service.common.httpclient.AdServicesHttpsClient;
import com.android.adservices.service.consent.AdServicesApiConsent;
import com.android.adservices.service.consent.AdServicesApiType;
import com.android.adservices.service.consent.ConsentManager;
import com.android.adservices.service.customaudience.BackgroundFetchJobService;
import com.android.adservices.service.customaudience.CustomAudienceBlobFixture;
import com.android.adservices.service.customaudience.CustomAudienceImpl;
import com.android.adservices.service.customaudience.CustomAudienceQuantityChecker;
import com.android.adservices.service.customaudience.CustomAudienceServiceImpl;
import com.android.adservices.service.customaudience.CustomAudienceValidator;
import com.android.adservices.service.devapi.DevContext;
import com.android.adservices.service.devapi.DevContextFilter;
import com.android.adservices.service.exception.FilterException;
import com.android.adservices.service.js.JSScriptEngine;
import com.android.adservices.service.stats.AdServicesLogger;
import com.android.adservices.service.stats.AdServicesLoggerImpl;
import com.android.dx.mockito.inline.extended.ExtendedMockito;

import com.google.common.collect.ImmutableList;
import com.google.common.collect.ImmutableMap;
import com.google.common.collect.ImmutableSet;
import com.google.common.util.concurrent.MoreExecutors;
import com.google.mockwebserver.MockResponse;
import com.google.mockwebserver.MockWebServer;

import org.junit.After;
import org.junit.Assume;
import org.junit.Before;
import org.junit.Rule;
import org.junit.Test;
import org.mockito.Mock;
import org.mockito.MockitoSession;
import org.mockito.Spy;
import org.mockito.quality.Strictness;

import java.io.File;
import java.time.Duration;
import java.util.ArrayList;
import java.util.Arrays;
import java.util.Collections;
import java.util.HashMap;
import java.util.HashSet;
import java.util.List;
import java.util.Map;
import java.util.Objects;
import java.util.Optional;
import java.util.Set;
import java.util.concurrent.CountDownLatch;
import java.util.concurrent.ExecutorService;
import java.util.concurrent.ScheduledThreadPoolExecutor;
import java.util.concurrent.Semaphore;
import java.util.concurrent.TimeUnit;
import java.util.stream.Collectors;

public class FledgeE2ETest {
    public static final String CUSTOM_AUDIENCE_SEQ_1 = "/ca1";
    public static final String CUSTOM_AUDIENCE_SEQ_2 = "/ca2";
    private static final String FETCH_CA_PATH = "/fetch";
    public static final AppInstallFilters CURRENT_APP_FILTER =
            new AppInstallFilters.Builder()
                    .setPackageNames(new HashSet<>(Arrays.asList(CommonFixture.TEST_PACKAGE_NAME)))
                    .build();
    public static final FrequencyCapFilters CLICK_ONCE_PER_DAY_KEY1 =
            new FrequencyCapFilters.Builder()
                    .setKeyedFrequencyCapsForClickEvents(
                            ImmutableList.of(
                                    new KeyedFrequencyCap.Builder(
                                                    KeyedFrequencyCapFixture.KEY1,
                                                    1,
                                                    Duration.ofDays(1))
                                            .build()))
                    .build();
    @Spy private static final Context CONTEXT_SPY = ApplicationProvider.getApplicationContext();

    private static final AdTechIdentifier LOCALHOST_BUYER =
            AdTechIdentifier.fromString("localhost");
    private static final Uri BUYER_DOMAIN_1 =
            CommonFixture.getUri(AdSelectionConfigFixture.BUYER_1, "");
    private static final Uri BUYER_DOMAIN_2 =
            CommonFixture.getUri(AdSelectionConfigFixture.BUYER_2, "");
    private static final String AD_URI_PREFIX = "/adverts/123";
    private static final String BUYER_BIDDING_LOGIC_URI_PATH = "/buyer/bidding/logic/";
    private static final String BUYER_TRUSTED_SIGNAL_URI_PATH = "/kv/buyer/signals/";
    private static final String BUYER_TRUSTED_SIGNAL_URI_PATH_WITH_DATA_VERSION =
            "/kv/buyer/data/version/signals/";
    private static final String SELLER_DECISION_LOGIC_URI_PATH = "/ssp/decision/logic/";
    private static final String SELLER_TRUSTED_SIGNAL_URI_PATH = "/kv/seller/signals/";
    private static final String SELLER_TRUSTED_SIGNAL_URI_PATH_WITH_DATA_VERSION =
            "/kv/seller/data/version/signals/";
    private static final String SELLER_TRUSTED_SIGNAL_PARAMS = "?renderuris=";
    private static final String SELLER_REPORTING_PATH = "/reporting/seller";
    private static final String SELLER_DEBUG_REPORT_WIN_PATH = "/seller/reportWin";
    private static final String SELLER_DEBUG_REPORT_LOSS_PATH = "/seller/reportLoss";
    private static final String DEBUG_REPORT_WINNING_BID_PARAM = "?wb=${winningBid}";
    private static final String DEBUG_REPORT_WINNING_BID_RESPONSE = "?wb=10.0";
    private static final String BUYER_REPORTING_PATH = "/reporting/buyer";
    private static final String BUYER_DEBUG_REPORT_WIN_PATH = "/buyer/reportWin";
    private static final String BUYER_DEBUG_REPORT_LOSS_PATH = "/buyer/reportLoss";
    private static final AdSelectionSignals TRUSTED_BIDDING_SIGNALS =
            AdSelectionSignals.fromString(
                    "{\n"
                            + "\t\"example\": \"example\",\n"
                            + "\t\"valid\": \"Also valid\",\n"
                            + "\t\"list\": \"list\",\n"
                            + "\t\"of\": \"of\",\n"
                            + "\t\"keys\": \"trusted bidding signal Values\"\n"
                            + "}");
    private static final AdSelectionSignals TRUSTED_SCORING_SIGNALS =
            AdSelectionSignals.fromString(
                    "{\n"
                            + "\t\"render_uri_1\": \"signals_for_1\",\n"
                            + "\t\"render_uri_2\": \"signals_for_2\"\n"
                            + "}");
    private static final BuyersDecisionLogic BUYERS_DECISION_LOGIC =
            new BuyersDecisionLogic(
                    ImmutableMap.of(
                            CommonFixture.VALID_BUYER_1, new DecisionLogic("reportWin()"),
                            CommonFixture.VALID_BUYER_2, new DecisionLogic("reportWin()")));

    // Interaction reporting contestants
    private static final String CLICK_INTERACTION = "click";

    private static final String CLICK_SELLER_PATH = "/click/seller";
    private static final String HOVER_SELLER_PATH = "/hover/seller";

    private static final String CLICK_BUYER_PATH = "/click/buyer";
    private static final String HOVER_BUYER_PATH = "/hover/buyer";

    private static final String INTERACTION_DATA = "{\"key\":\"value\"}";

    private static final int BUYER_DESTINATION =
            ReportEventRequest.FLAG_REPORTING_DESTINATION_BUYER;
    private static final int SELLER_DESTINATION =
            ReportEventRequest.FLAG_REPORTING_DESTINATION_SELLER;

    private static final long BINDER_ELAPSED_TIMESTAMP = 100L;
    private static final List<Double> BIDS_FOR_BUYER_1 = ImmutableList.of(1.1, 2.2);
    private static final List<Double> BIDS_FOR_BUYER_2 = ImmutableList.of(4.5, 6.7, 10.0);
    // A list of empty ad counter keys to apply to ads for buyer when not doing fcap filtering.
    private static final List<Set<Integer>> EMPTY_AD_COUNTER_KEYS_FOR_BUYER_2 =
            Arrays.asList(new HashSet[BIDS_FOR_BUYER_2.size()]);
    private static final List<Double> INVALID_BIDS = ImmutableList.of(0.0, -1.0, -2.0);

    private static final AdCost AD_COST_1 = new AdCost(1.2, NUM_BITS_STOCHASTIC_ROUNDING);
    private static final AdCost AD_COST_2 = new AdCost(2.2, NUM_BITS_STOCHASTIC_ROUNDING);

    private final AdServicesLogger mAdServicesLogger = AdServicesLoggerImpl.getInstance();
    @Rule public MockWebServerRule mMockWebServerRule = MockWebServerRuleFactory.createForHttps();
    @Mock private ConsentManager mConsentManagerMock;
    private MockitoSession mStaticMockSession = null;
    // This object access some system APIs
    @Mock private DevContextFilter mDevContextFilterMock;
    @Mock private Throttler mMockThrottler;
    private AdSelectionConfig mAdSelectionConfig;
    private AdServicesHttpsClient mAdServicesHttpsClient;
    private CustomAudienceDao mCustomAudienceDao;
    private EncodedPayloadDao mEncodedPayloadDao;
    private AdSelectionEntryDao mAdSelectionEntryDao;
    private AppInstallDao mAppInstallDao;
    private FrequencyCapDao mFrequencyCapDao;
    private EncryptionKeyDao mEncryptionKeyDao;
    private EncryptionContextDao mEncryptionContextDao;
    private ExecutorService mLightweightExecutorService;
    private ExecutorService mBackgroundExecutorService;
    private ScheduledThreadPoolExecutor mScheduledExecutor;
    private CustomAudienceServiceImpl mCustomAudienceService;
    private AdSelectionServiceImpl mAdSelectionService;

    private static final Flags DEFAULT_FLAGS =
            new FledgeE2ETestFlags(false, true, true, true, false, false, false, false, false);
    private MockWebServerRule.RequestMatcher<String> mRequestMatcherPrefixMatch;
    private Uri mLocalhostBuyerDomain;

    private AdFilteringFeatureFactory mAdFilteringFeatureFactory;

    @Spy
    FledgeAllowListsFilter mFledgeAllowListsFilterSpy =
            new FledgeAllowListsFilter(DEFAULT_FLAGS, mAdServicesLogger);

    @Mock FledgeAuthorizationFilter mFledgeAuthorizationFilterMock;

    @Mock private File mMockDBAdSelectionFile;

    @Mock private AdSelectionServiceFilter mAdSelectionServiceFilterMock;
    @Mock private AppImportanceFilter mAppImportanceFilterMock;
    @Mock private ObliviousHttpEncryptor mObliviousHttpEncryptorMock;
    private AdSelectionDebugReportDao mAdSelectionDebugReportDao;
    private MockAdIdWorker mMockAdIdWorker;
    private AdIdFetcher mAdIdFetcher;

    @Before
    public void setUp() throws Exception {
        // Every test in this class requires that the JS Sandbox be available. The JS Sandbox
        // availability depends on an external component (the system webview) being higher than a
        // certain minimum version. Marking that as an assumption that the test is making.
        Assume.assumeTrue(JSScriptEngine.AvailabilityChecker.isJSSandboxAvailable());

        // Test applications don't have the required permissions to read config P/H flags, and
        // injecting mocked flags everywhere is annoying and non-trivial for static methods
        mStaticMockSession =
                ExtendedMockito.mockitoSession()
                        .spyStatic(FlagsFactory.class)
                        .mockStatic(BackgroundFetchJobService.class)
                        .mockStatic(ConsentManager.class)
                        .mockStatic(AppImportanceFilter.class)
                        .mockStatic(DebugReportSenderJobService.class)
                        .strictness(Strictness.LENIENT)
                        .initMocks(this)
                        .startMocking();
        doReturn(DEFAULT_FLAGS).when(FlagsFactory::getFlags);

        mCustomAudienceDao =
                Room.inMemoryDatabaseBuilder(CONTEXT_SPY, CustomAudienceDatabase.class)
                        .addTypeConverter(new DBCustomAudience.Converters(true, true))
                        .build()
                        .customAudienceDao();
        mEncodedPayloadDao =
                Room.inMemoryDatabaseBuilder(CONTEXT_SPY, ProtectedSignalsDatabase.class)
                        .build()
                        .getEncodedPayloadDao();

        mAdSelectionEntryDao =
                Room.inMemoryDatabaseBuilder(CONTEXT_SPY, AdSelectionDatabase.class)
                        .build()
                        .adSelectionEntryDao();
        SharedStorageDatabase sharedDb =
                Room.inMemoryDatabaseBuilder(CONTEXT_SPY, SharedStorageDatabase.class).build();
        mAppInstallDao = sharedDb.appInstallDao();
        mFrequencyCapDao = sharedDb.frequencyCapDao();
        AdSelectionServerDatabase serverDb =
                Room.inMemoryDatabaseBuilder(CONTEXT_SPY, AdSelectionServerDatabase.class).build();
        mEncryptionContextDao = serverDb.encryptionContextDao();
        mEncryptionKeyDao = serverDb.encryptionKeyDao();
        mAdFilteringFeatureFactory =
                new AdFilteringFeatureFactory(mAppInstallDao, mFrequencyCapDao, DEFAULT_FLAGS);

        mLightweightExecutorService = AdServicesExecutors.getLightWeightExecutor();
        mBackgroundExecutorService = AdServicesExecutors.getBackgroundExecutor();
        mScheduledExecutor = AdServicesExecutors.getScheduler();

        mAdServicesHttpsClient =
                new AdServicesHttpsClient(
                        AdServicesExecutors.getBlockingExecutor(),
                        CacheProviderFactory.createNoOpCache());
        mAdSelectionDebugReportDao =
                Room.inMemoryDatabaseBuilder(CONTEXT_SPY, AdSelectionDebugReportingDatabase.class)
                        .build()
                        .getAdSelectionDebugReportDao();
<<<<<<< HEAD
        mMockAdIdWorker = new MockAdIdWorker(CONTEXT_SPY, DEFAULT_FLAGS);
=======
        mMockAdIdWorker = new MockAdIdWorker(new AdIdCacheManager(CONTEXT_SPY));
>>>>>>> 4f19f827
        mAdIdFetcher =
                new AdIdFetcher(
                        mMockAdIdWorker,
                        mLightweightExecutorService,
                        mScheduledExecutor,
                        DEFAULT_FLAGS);
        initClients(false, true, false, false);

        mRequestMatcherPrefixMatch = (a, b) -> !b.isEmpty() && a.startsWith(b);

        when(mMockThrottler.tryAcquire(eq(FLEDGE_API_SELECT_ADS), anyString())).thenReturn(true);
        when(mMockThrottler.tryAcquire(eq(FLEDGE_API_REPORT_IMPRESSIONS), anyString()))
                .thenReturn(true);
        when(mMockThrottler.tryAcquire(eq(FLEDGE_API_JOIN_CUSTOM_AUDIENCE), anyString()))
                .thenReturn(true);
        when(mMockThrottler.tryAcquire(eq(FLEDGE_API_FETCH_CUSTOM_AUDIENCE), anyString()))
                .thenReturn(true);
        when(mMockThrottler.tryAcquire(eq(FLEDGE_API_LEAVE_CUSTOM_AUDIENCE), anyString()))
                .thenReturn(true);

        mLocalhostBuyerDomain = Uri.parse(mMockWebServerRule.getServerBaseAddress());
        when(CONTEXT_SPY.getDatabasePath(DATABASE_NAME)).thenReturn(mMockDBAdSelectionFile);
        when(mMockDBAdSelectionFile.length()).thenReturn(DB_AD_SELECTION_FILE_SIZE);
        doNothing()
                .when(mAdSelectionServiceFilterMock)
                .filterRequest(
                        any(),
                        anyString(),
                        anyBoolean(),
                        anyBoolean(),
                        anyInt(),
                        anyInt(),
                        any(),
                        any());
        when(ConsentManager.getInstance(CONTEXT_SPY)).thenReturn(mConsentManagerMock);
        when(AppImportanceFilter.create(any(), anyInt(), any()))
                .thenReturn(mAppImportanceFilterMock);
        doNothing()
                .when(mAppImportanceFilterMock)
                .assertCallerIsInForeground(anyInt(), anyInt(), any());
        mMockAdIdWorker.setResult(AdId.ZERO_OUT, true);
    }

    @After
    public void teardown() {
        if (mStaticMockSession != null) {
            mStaticMockSession.finishMocking();
        }
    }

    @Test
    public void testFledgeFlowSuccessWithDevOverridesRegisterAdBeaconDisabled() throws Exception {
        // Re init clients with registerAdBeacon false
        initClients(false, false, false, false);

        setupConsentGivenStubs();

        setupAdSelectionConfig();

        String decisionLogicJs = getDecisionLogicJs();
        String biddingLogicJs = getBiddingLogicJs();

        MockWebServer server =
                mMockWebServerRule.startMockWebServer(
                        request -> new MockResponse().setResponseCode(404));

        when(mDevContextFilterMock.createDevContext())
                .thenReturn(
                        DevContext.builder()
                                .setDevOptionsEnabled(true)
                                .setCallingAppPackageName(CommonFixture.TEST_PACKAGE_NAME)
                                .build());

        doNothing()
                .when(() -> BackgroundFetchJobService.scheduleIfNeeded(any(), any(), anyBoolean()));

        CustomAudience customAudience1 =
                createCustomAudience(
                        mLocalhostBuyerDomain, CUSTOM_AUDIENCE_SEQ_1, BIDS_FOR_BUYER_1);

        CustomAudience customAudience2 =
                createCustomAudience(
                        mLocalhostBuyerDomain, CUSTOM_AUDIENCE_SEQ_2, BIDS_FOR_BUYER_2);

        joinCustomAudienceAndAssertSuccess(customAudience1);
        joinCustomAudienceAndAssertSuccess(customAudience2);

        verify(() -> BackgroundFetchJobService.scheduleIfNeeded(any(), any(), eq(false)), times(2));

        setupOverridesAndAssertSuccess(
                customAudience1, customAudience2, biddingLogicJs, decisionLogicJs);

        // Run Ad Selection
        AdSelectionTestCallback resultsCallback =
                invokeRunAdSelection(
                        mAdSelectionService, mAdSelectionConfig, CommonFixture.TEST_PACKAGE_NAME);

        assertTrue(resultsCallback.mIsSuccess);
        long resultSelectionId = resultsCallback.mAdSelectionResponse.getAdSelectionId();
        assertTrue(mAdSelectionEntryDao.doesAdSelectionIdExist(resultSelectionId));
        assertEquals(
                CommonFixture.getUri(
                        mLocalhostBuyerDomain.getAuthority(),
                        AD_URI_PREFIX + CUSTOM_AUDIENCE_SEQ_2 + "/ad3"),
                resultsCallback.mAdSelectionResponse.getRenderUri());

        reportImpressionAndAssertSuccess(resultsCallback.mAdSelectionResponse.getAdSelectionId());
        mMockWebServerRule.verifyMockServerRequests(
                server, 0, ImmutableList.of(), mRequestMatcherPrefixMatch);
    }

    @Test
    public void testFledgeFlowSuccessWithDevOverridesWithAdCostCpcBillingEnabled()
            throws Exception {
        // Re init with cpc billing enabled
        initClients(false, false, true, false);

        setupConsentGivenStubs();

        setupAdSelectionConfig();

        String decisionLogicJs = getDecisionLogicJs();
        String biddingLogicJs = getBiddingLogicJsWithAdCost();

        MockWebServer server =
                mMockWebServerRule.startMockWebServer(
                        request -> new MockResponse().setResponseCode(404));

        when(mDevContextFilterMock.createDevContext())
                .thenReturn(
                        DevContext.builder()
                                .setDevOptionsEnabled(true)
                                .setCallingAppPackageName(CommonFixture.TEST_PACKAGE_NAME)
                                .build());

        doNothing()
                .when(() -> BackgroundFetchJobService.scheduleIfNeeded(any(), any(), anyBoolean()));

        CustomAudience customAudience1 =
                createCustomAudienceWithAdCost(
                        mLocalhostBuyerDomain,
                        CUSTOM_AUDIENCE_SEQ_1,
                        BIDS_FOR_BUYER_1,
                        AD_COST_1.getAdCost());

        CustomAudience customAudience2 =
                createCustomAudienceWithAdCost(
                        mLocalhostBuyerDomain,
                        CUSTOM_AUDIENCE_SEQ_2,
                        BIDS_FOR_BUYER_2,
                        AD_COST_2.getAdCost());

        joinCustomAudienceAndAssertSuccess(customAudience1);
        joinCustomAudienceAndAssertSuccess(customAudience2);

        verify(() -> BackgroundFetchJobService.scheduleIfNeeded(any(), any(), eq(false)), times(2));

        setupOverridesAndAssertSuccess(
                customAudience1, customAudience2, biddingLogicJs, decisionLogicJs);

        // Run Ad Selection
        AdSelectionTestCallback resultsCallback =
                invokeRunAdSelection(
                        mAdSelectionService, mAdSelectionConfig, CommonFixture.TEST_PACKAGE_NAME);

        assertTrue(resultsCallback.mIsSuccess);
        long resultSelectionId = resultsCallback.mAdSelectionResponse.getAdSelectionId();
        assertTrue(mAdSelectionEntryDao.doesAdSelectionIdExist(resultSelectionId));
        assertEquals(
                CommonFixture.getUri(
                        mLocalhostBuyerDomain.getAuthority(),
                        AD_URI_PREFIX + CUSTOM_AUDIENCE_SEQ_2 + "/ad3"),
                resultsCallback.mAdSelectionResponse.getRenderUri());

        reportImpressionAndAssertSuccess(resultsCallback.mAdSelectionResponse.getAdSelectionId());
        mMockWebServerRule.verifyMockServerRequests(
                server, 0, ImmutableList.of(), mRequestMatcherPrefixMatch);
    }

    @Test
    public void testFledgeFlowSuccessWithDevOverridesWithAdCostCpcBillingDisabled()
            throws Exception {
        // Re init with cpc billing enabled
        initClients(false, false, false, false);

        setupConsentGivenStubs();

        setupAdSelectionConfig();

        String decisionLogicJs = getDecisionLogicJs();
        String biddingLogicJs = getBiddingLogicJsWithAdCost();

        MockWebServer server =
                mMockWebServerRule.startMockWebServer(
                        request -> new MockResponse().setResponseCode(404));

        when(mDevContextFilterMock.createDevContext())
                .thenReturn(
                        DevContext.builder()
                                .setDevOptionsEnabled(true)
                                .setCallingAppPackageName(CommonFixture.TEST_PACKAGE_NAME)
                                .build());

        doNothing()
                .when(() -> BackgroundFetchJobService.scheduleIfNeeded(any(), any(), anyBoolean()));

        CustomAudience customAudience1 =
                createCustomAudienceWithAdCost(
                        mLocalhostBuyerDomain,
                        CUSTOM_AUDIENCE_SEQ_1,
                        BIDS_FOR_BUYER_1,
                        AD_COST_1.getAdCost());

        CustomAudience customAudience2 =
                createCustomAudienceWithAdCost(
                        mLocalhostBuyerDomain,
                        CUSTOM_AUDIENCE_SEQ_2,
                        BIDS_FOR_BUYER_2,
                        AD_COST_2.getAdCost());

        joinCustomAudienceAndAssertSuccess(customAudience1);
        joinCustomAudienceAndAssertSuccess(customAudience2);

        verify(() -> BackgroundFetchJobService.scheduleIfNeeded(any(), any(), eq(false)), times(2));

        setupOverridesAndAssertSuccess(
                customAudience1, customAudience2, biddingLogicJs, decisionLogicJs);

        // Run Ad Selection
        AdSelectionTestCallback resultsCallback =
                invokeRunAdSelection(
                        mAdSelectionService, mAdSelectionConfig, CommonFixture.TEST_PACKAGE_NAME);

        assertTrue(resultsCallback.mIsSuccess);
        long resultSelectionId = resultsCallback.mAdSelectionResponse.getAdSelectionId();
        assertTrue(mAdSelectionEntryDao.doesAdSelectionIdExist(resultSelectionId));
        assertEquals(
                CommonFixture.getUri(
                        mLocalhostBuyerDomain.getAuthority(),
                        AD_URI_PREFIX + CUSTOM_AUDIENCE_SEQ_2 + "/ad3"),
                resultsCallback.mAdSelectionResponse.getRenderUri());

        reportImpressionAndAssertSuccess(resultsCallback.mAdSelectionResponse.getAdSelectionId());
        mMockWebServerRule.verifyMockServerRequests(
                server, 0, ImmutableList.of(), mRequestMatcherPrefixMatch);
    }

    @Test
    public void testFledgeFlowSuccessWithMockServerReportsAdCostCpcBillingEnabled()
            throws Exception {
        // Re init with cpc billing enabled
        initClients(false, true, true, false);
        doReturn(AdServicesApiConsent.GIVEN).when(mConsentManagerMock).getConsent();
        doReturn(false)
                .when(mConsentManagerMock)
                .isFledgeConsentRevokedForAppAfterSettingFledgeUse(any());

        setupAdSelectionConfig();
        String decisionLogicJs = getDecisionLogicWithBeacons();
        String biddingLogicJs = getBiddingLogicWithBeaconsWithAdCost();

        CustomAudience customAudience1 =
                createCustomAudienceWithAdCost(
                        mLocalhostBuyerDomain,
                        CUSTOM_AUDIENCE_SEQ_1,
                        BIDS_FOR_BUYER_1,
                        AD_COST_1.getAdCost());

        CustomAudience customAudience2 =
                createCustomAudienceWithAdCost(
                        mLocalhostBuyerDomain,
                        CUSTOM_AUDIENCE_SEQ_2,
                        BIDS_FOR_BUYER_2,
                        AD_COST_2.getAdCost());

        // We add permits to the semaphores when the MWS is called and remove them in the asserts
        Semaphore impressionReportingSemaphore = new Semaphore(0);
        Semaphore interactionReportingSemaphore = new Semaphore(0);

        MockWebServer server =
                getMockWebServer(
                        decisionLogicJs,
                        biddingLogicJs,
                        impressionReportingSemaphore,
                        interactionReportingSemaphore,
                        false);

        doNothing()
                .when(() -> BackgroundFetchJobService.scheduleIfNeeded(any(), any(), anyBoolean()));

        joinCustomAudienceAndAssertSuccess(customAudience1);
        joinCustomAudienceAndAssertSuccess(customAudience2);

        verify(() -> BackgroundFetchJobService.scheduleIfNeeded(any(), any(), eq(false)), times(2));

        selectAdsAndReport(
                CommonFixture.getUri(
                        mLocalhostBuyerDomain.getAuthority(),
                        AD_URI_PREFIX + CUSTOM_AUDIENCE_SEQ_2 + "/ad3"),
                impressionReportingSemaphore,
                interactionReportingSemaphore);
        verifyStandardServerRequests(server);
    }

    @Test
    public void testFledgeFlowSuccessWithMockServerWithDataVersionHeaderEnabled() throws Exception {
        // Re init with data version header enabled
        initClients(false, true, false, true);
        doReturn(AdServicesApiConsent.GIVEN).when(mConsentManagerMock).getConsent();
        doReturn(false)
                .when(mConsentManagerMock)
                .isFledgeConsentRevokedForAppAfterSettingFledgeUse(any());

        setupAdSelectionConfigWithDataVersionHeader();

        String decisionLogicJs = getDecisionLogicWithDataVersion();
        String biddingLogicJs = getBiddingLogicWithDataVersion();

        CustomAudience customAudience1 =
                createCustomAudienceWithDataVersion(
                        mLocalhostBuyerDomain, CUSTOM_AUDIENCE_SEQ_1, BIDS_FOR_BUYER_1);

        CustomAudience customAudience2 =
                createCustomAudienceWithDataVersion(
                        mLocalhostBuyerDomain, CUSTOM_AUDIENCE_SEQ_2, BIDS_FOR_BUYER_2);

        // We add permits to the semaphores when the MWS is called and remove them in the asserts
        Semaphore impressionReportingSemaphore = new Semaphore(0);
        Semaphore interactionReportingSemaphore = new Semaphore(0);

        MockWebServer server =
                getMockWebServer(
                        decisionLogicJs,
                        biddingLogicJs,
                        impressionReportingSemaphore,
                        interactionReportingSemaphore,
                        false);

        doNothing()
                .when(() -> BackgroundFetchJobService.scheduleIfNeeded(any(), any(), anyBoolean()));

        joinCustomAudienceAndAssertSuccess(customAudience1);
        joinCustomAudienceAndAssertSuccess(customAudience2);

        verify(() -> BackgroundFetchJobService.scheduleIfNeeded(any(), any(), eq(false)), times(2));

        AdSelectionTestCallback resultsCallback =
                invokeRunAdSelection(
                        mAdSelectionService, mAdSelectionConfig, CommonFixture.TEST_PACKAGE_NAME);

        Uri expectedWinningrUi =
                CommonFixture.getUri(
                        mLocalhostBuyerDomain.getAuthority(),
                        AD_URI_PREFIX + CUSTOM_AUDIENCE_SEQ_2 + "/ad3");

        assertTrue(resultsCallback.mIsSuccess);
        long resultSelectionId = resultsCallback.mAdSelectionResponse.getAdSelectionId();
        assertTrue(mAdSelectionEntryDao.doesAdSelectionIdExist(resultSelectionId));
        assertEquals(expectedWinningrUi, resultsCallback.mAdSelectionResponse.getRenderUri());

        reportImpressionAndAssertSuccess(resultSelectionId);

        assertTrue(impressionReportingSemaphore.tryAcquire(2, 10, TimeUnit.SECONDS));
        assertEquals(
                "Extra calls made to MockWebServer",
                0,
                impressionReportingSemaphore.availablePermits());

        // interaction should not happen, so there should be no permits
        assertEquals(
                "Extra calls made to MockWebServer",
                0,
                interactionReportingSemaphore.availablePermits());

        mMockWebServerRule.verifyMockServerRequests(
                server,
                8,
                ImmutableList.of(
                        SELLER_DECISION_LOGIC_URI_PATH,
                        BUYER_BIDDING_LOGIC_URI_PATH + CUSTOM_AUDIENCE_SEQ_1,
                        BUYER_BIDDING_LOGIC_URI_PATH + CUSTOM_AUDIENCE_SEQ_2,
                        BUYER_TRUSTED_SIGNAL_URI_PATH_WITH_DATA_VERSION,
                        SELLER_TRUSTED_SIGNAL_URI_PATH_WITH_DATA_VERSION
                                + SELLER_TRUSTED_SIGNAL_PARAMS,
                        SELLER_REPORTING_PATH + "?dataVersion=" + DATA_VERSION_2,
                        BUYER_REPORTING_PATH + "?dataVersion=" + DATA_VERSION_1),
                mRequestMatcherPrefixMatch);
    }

    @Test
    public void testFledgeFlowSuccessWithMockServerWithDataVersionHeaderDisabled()
            throws Exception {
        // Re init with data version header disabled
        initClients(false, true, false, false);
        doReturn(AdServicesApiConsent.GIVEN).when(mConsentManagerMock).getConsent();
        doReturn(false)
                .when(mConsentManagerMock)
                .isFledgeConsentRevokedForAppAfterSettingFledgeUse(any());

        setupAdSelectionConfigWithDataVersionHeader();

        String decisionLogicJs = getDecisionLogicJs();
        String biddingLogicJs = getBiddingLogicJs();

        CustomAudience customAudience1 =
                createCustomAudienceWithDataVersion(
                        mLocalhostBuyerDomain, CUSTOM_AUDIENCE_SEQ_1, BIDS_FOR_BUYER_1);

        CustomAudience customAudience2 =
                createCustomAudienceWithDataVersion(
                        mLocalhostBuyerDomain, CUSTOM_AUDIENCE_SEQ_2, BIDS_FOR_BUYER_2);

        // We add permits to the semaphores when the MWS is called and remove them in the asserts
        Semaphore impressionReportingSemaphore = new Semaphore(0);
        Semaphore interactionReportingSemaphore = new Semaphore(0);

        MockWebServer server =
                getMockWebServer(
                        decisionLogicJs,
                        biddingLogicJs,
                        impressionReportingSemaphore,
                        interactionReportingSemaphore,
                        false);

        doNothing()
                .when(() -> BackgroundFetchJobService.scheduleIfNeeded(any(), any(), anyBoolean()));

        joinCustomAudienceAndAssertSuccess(customAudience1);
        joinCustomAudienceAndAssertSuccess(customAudience2);

        verify(() -> BackgroundFetchJobService.scheduleIfNeeded(any(), any(), eq(false)), times(2));

        AdSelectionTestCallback resultsCallback =
                invokeRunAdSelection(
                        mAdSelectionService, mAdSelectionConfig, CommonFixture.TEST_PACKAGE_NAME);

        Uri expectedWinningrUi =
                CommonFixture.getUri(
                        mLocalhostBuyerDomain.getAuthority(),
                        AD_URI_PREFIX + CUSTOM_AUDIENCE_SEQ_2 + "/ad3");

        assertTrue(resultsCallback.mIsSuccess);
        long resultSelectionId = resultsCallback.mAdSelectionResponse.getAdSelectionId();
        assertTrue(mAdSelectionEntryDao.doesAdSelectionIdExist(resultSelectionId));
        assertEquals(expectedWinningrUi, resultsCallback.mAdSelectionResponse.getRenderUri());

        reportImpressionAndAssertSuccess(resultSelectionId);

        assertTrue(impressionReportingSemaphore.tryAcquire(2, 10, TimeUnit.SECONDS));
        assertEquals(
                "Extra calls made to MockWebServer",
                0,
                impressionReportingSemaphore.availablePermits());

        // interaction should not happen, so there should be no permits
        assertEquals(
                "Extra calls made to MockWebServer",
                0,
                interactionReportingSemaphore.availablePermits());

        // Verify requests without data version header are made
        mMockWebServerRule.verifyMockServerRequests(
                server,
                8,
                ImmutableList.of(
                        SELLER_DECISION_LOGIC_URI_PATH,
                        BUYER_BIDDING_LOGIC_URI_PATH + CUSTOM_AUDIENCE_SEQ_1,
                        BUYER_BIDDING_LOGIC_URI_PATH + CUSTOM_AUDIENCE_SEQ_2,
                        BUYER_TRUSTED_SIGNAL_URI_PATH_WITH_DATA_VERSION,
                        SELLER_TRUSTED_SIGNAL_URI_PATH_WITH_DATA_VERSION
                                + SELLER_TRUSTED_SIGNAL_PARAMS,
                        SELLER_REPORTING_PATH,
                        BUYER_REPORTING_PATH),
                mRequestMatcherPrefixMatch);
    }

    @Test
    public void testFledgeFlowSuccessWithMockServerReportsAdCostCpcBillingDisabled()
            throws Exception {
        // Re init with cpc billing enabled
        initClients(false, true, false, false);
        doReturn(AdServicesApiConsent.GIVEN).when(mConsentManagerMock).getConsent();
        doReturn(false)
                .when(mConsentManagerMock)
                .isFledgeConsentRevokedForAppAfterSettingFledgeUse(any());

        setupAdSelectionConfig();
        String decisionLogicJs = getDecisionLogicWithBeacons();
        String biddingLogicJs = getBiddingLogicWithBeaconsWithAdCost();

        CustomAudience customAudience1 =
                createCustomAudienceWithAdCost(
                        mLocalhostBuyerDomain,
                        CUSTOM_AUDIENCE_SEQ_1,
                        BIDS_FOR_BUYER_1,
                        AD_COST_1.getAdCost());

        CustomAudience customAudience2 =
                createCustomAudienceWithAdCost(
                        mLocalhostBuyerDomain,
                        CUSTOM_AUDIENCE_SEQ_2,
                        BIDS_FOR_BUYER_2,
                        AD_COST_2.getAdCost());

        // We add permits to the semaphores when the MWS is called and remove them in the asserts
        Semaphore impressionReportingSemaphore = new Semaphore(0);
        Semaphore interactionReportingSemaphore = new Semaphore(0);

        MockWebServer server =
                getMockWebServer(
                        decisionLogicJs,
                        biddingLogicJs,
                        impressionReportingSemaphore,
                        interactionReportingSemaphore,
                        false);

        doNothing()
                .when(() -> BackgroundFetchJobService.scheduleIfNeeded(any(), any(), anyBoolean()));

        joinCustomAudienceAndAssertSuccess(customAudience1);
        joinCustomAudienceAndAssertSuccess(customAudience2);

        verify(() -> BackgroundFetchJobService.scheduleIfNeeded(any(), any(), eq(false)), times(2));

        selectAdsAndReport(
                CommonFixture.getUri(
                        mLocalhostBuyerDomain.getAuthority(),
                        AD_URI_PREFIX + CUSTOM_AUDIENCE_SEQ_2 + "/ad3"),
                impressionReportingSemaphore,
                interactionReportingSemaphore);
        verifyStandardServerRequests(server);
    }

    @FlakyTest(bugId = 301009903)
    @Test
    public void testFledgeFlowSuccessWithDevOverridesRegisterAdBeaconEnabled() throws Exception {
        setupConsentGivenStubs();

        setupAdSelectionConfig();
        String decisionLogicJs = getDecisionLogicWithBeacons();
        String biddingLogicJs = getBiddingLogicWithBeacons();

        MockWebServer server =
                mMockWebServerRule.startMockWebServer(
                        request -> new MockResponse().setResponseCode(404));

        when(mDevContextFilterMock.createDevContext())
                .thenReturn(
                        DevContext.builder()
                                .setDevOptionsEnabled(true)
                                .setCallingAppPackageName(CommonFixture.TEST_PACKAGE_NAME)
                                .build());

        doNothing()
                .when(() -> BackgroundFetchJobService.scheduleIfNeeded(any(), any(), anyBoolean()));

        CustomAudience customAudience1 =
                createCustomAudience(
                        mLocalhostBuyerDomain, CUSTOM_AUDIENCE_SEQ_1, BIDS_FOR_BUYER_1);

        CustomAudience customAudience2 =
                createCustomAudience(
                        mLocalhostBuyerDomain, CUSTOM_AUDIENCE_SEQ_2, BIDS_FOR_BUYER_2);

        joinCustomAudienceAndAssertSuccess(customAudience1);
        joinCustomAudienceAndAssertSuccess(customAudience2);

        verify(() -> BackgroundFetchJobService.scheduleIfNeeded(any(), any(), eq(false)), times(2));

        setupOverridesAndAssertSuccess(
                customAudience1, customAudience2, biddingLogicJs, decisionLogicJs);

        // Run Ad Selection
        AdSelectionTestCallback resultsCallback =
                invokeRunAdSelection(
                        mAdSelectionService, mAdSelectionConfig, CommonFixture.TEST_PACKAGE_NAME);

        assertTrue(resultsCallback.mIsSuccess);
        long resultSelectionId = resultsCallback.mAdSelectionResponse.getAdSelectionId();
        assertTrue(mAdSelectionEntryDao.doesAdSelectionIdExist(resultSelectionId));
        assertEquals(
                CommonFixture.getUri(
                        mLocalhostBuyerDomain.getAuthority(),
                        AD_URI_PREFIX + CUSTOM_AUDIENCE_SEQ_2 + "/ad3"),
                resultsCallback.mAdSelectionResponse.getRenderUri());

        reportImpressionAndAssertSuccess(resultsCallback.mAdSelectionResponse.getAdSelectionId());

        reportInteractionAndAssertSuccess(resultsCallback);

        mMockWebServerRule.verifyMockServerRequests(
                server, 0, ImmutableList.of(), mRequestMatcherPrefixMatch);
    }

    @Test
    public void testFledgeFlowSuccessWithDevOverridesGaUxEnabled() throws Exception {
        initClients(true, true, false, false);
        doReturn(AdServicesApiConsent.GIVEN)
                .when(mConsentManagerMock)
                .getConsent(AdServicesApiType.FLEDGE);
        doReturn(false).when(mConsentManagerMock).isFledgeConsentRevokedForApp(any());
        doReturn(false)
                .when(mConsentManagerMock)
                .isFledgeConsentRevokedForAppAfterSettingFledgeUse(any());

        setupAdSelectionConfig();
        String decisionLogicJs = getDecisionLogicWithBeacons();
        String biddingLogicJs = getBiddingLogicWithBeacons();

        MockWebServer server =
                mMockWebServerRule.startMockWebServer(
                        request -> new MockResponse().setResponseCode(404));

        when(mDevContextFilterMock.createDevContext())
                .thenReturn(
                        DevContext.builder()
                                .setDevOptionsEnabled(true)
                                .setCallingAppPackageName(CommonFixture.TEST_PACKAGE_NAME)
                                .build());

        doNothing()
                .when(() -> BackgroundFetchJobService.scheduleIfNeeded(any(), any(), anyBoolean()));

        CustomAudience customAudience1 =
                createCustomAudience(
                        mLocalhostBuyerDomain, CUSTOM_AUDIENCE_SEQ_1, BIDS_FOR_BUYER_1);

        CustomAudience customAudience2 =
                createCustomAudience(
                        mLocalhostBuyerDomain, CUSTOM_AUDIENCE_SEQ_2, BIDS_FOR_BUYER_2);

        // Join first custom audience
        joinCustomAudienceAndAssertSuccess(customAudience1);

        // Join second custom audience
        joinCustomAudienceAndAssertSuccess(customAudience2);

        verify(() -> BackgroundFetchJobService.scheduleIfNeeded(any(), any(), eq(false)), times(2));

        setupOverridesAndAssertSuccess(
                customAudience1, customAudience2, biddingLogicJs, decisionLogicJs);

        // Run Ad Selection
        AdSelectionTestCallback resultsCallback =
                invokeRunAdSelection(
                        mAdSelectionService, mAdSelectionConfig, CommonFixture.TEST_PACKAGE_NAME);

        assertTrue(resultsCallback.mIsSuccess);
        long resultSelectionId = resultsCallback.mAdSelectionResponse.getAdSelectionId();
        assertTrue(mAdSelectionEntryDao.doesAdSelectionIdExist(resultSelectionId));
        assertEquals(
                CommonFixture.getUri(
                        mLocalhostBuyerDomain.getAuthority(),
                        AD_URI_PREFIX + CUSTOM_AUDIENCE_SEQ_2 + "/ad3"),
                resultsCallback.mAdSelectionResponse.getRenderUri());

        reportImpressionAndAssertSuccess(resultsCallback.mAdSelectionResponse.getAdSelectionId());

        reportInteractionAndAssertSuccess(resultsCallback);

        mMockWebServerRule.verifyMockServerRequests(
                server, 0, ImmutableList.of(), mRequestMatcherPrefixMatch);
    }

    @FlakyTest(bugId = 301016443)
    @Test
    public void testFledgeFlowSuccessWithDevOverridesWithRevokedUserConsentForApp()
            throws Exception {
        doReturn(AdServicesApiConsent.GIVEN).when(mConsentManagerMock).getConsent();
        // Allow the first calls to succeed so that we can verify the rest of the flow works
        when(mConsentManagerMock.isFledgeConsentRevokedForApp(any()))
                .thenReturn(false)
                .thenReturn(true);
        when(mConsentManagerMock.isFledgeConsentRevokedForAppAfterSettingFledgeUse(any()))
                .thenReturn(false)
                .thenReturn(true);

        setupAdSelectionConfig();
        String decisionLogicJs = getDecisionLogicWithBeacons();
        String biddingLogicJs = getBiddingLogicWithBeacons();

        MockWebServer server =
                mMockWebServerRule.startMockWebServer(
                        request -> new MockResponse().setResponseCode(404));

        when(mDevContextFilterMock.createDevContext())
                .thenReturn(
                        DevContext.builder()
                                .setDevOptionsEnabled(true)
                                .setCallingAppPackageName(CommonFixture.TEST_PACKAGE_NAME)
                                .build());

        CustomAudience customAudience1 =
                createCustomAudience(
                        mLocalhostBuyerDomain, CUSTOM_AUDIENCE_SEQ_1, BIDS_FOR_BUYER_1);

        CustomAudience customAudience2 =
                createCustomAudience(
                        mLocalhostBuyerDomain, CUSTOM_AUDIENCE_SEQ_2, BIDS_FOR_BUYER_2);

        joinCustomAudienceAndAssertSuccess(customAudience1);
        joinCustomAudienceAndAssertSuccess(customAudience2);

        setupOverridesAndAssertSuccess(
                customAudience1, customAudience2, biddingLogicJs, decisionLogicJs);

        // Run Ad Selection
        AdSelectionTestCallback resultsCallback =
                invokeRunAdSelection(
                        mAdSelectionService, mAdSelectionConfig, CommonFixture.TEST_PACKAGE_NAME);

        // Verify that CA1/ad2 won because CA2 was not joined due to user consent
        assertTrue(resultsCallback.mIsSuccess);
        long resultSelectionId = resultsCallback.mAdSelectionResponse.getAdSelectionId();
        assertTrue(mAdSelectionEntryDao.doesAdSelectionIdExist(resultSelectionId));
        assertEquals(
                CommonFixture.getUri(
                        mLocalhostBuyerDomain.getAuthority(),
                        AD_URI_PREFIX + CUSTOM_AUDIENCE_SEQ_1 + "/ad2"),
                resultsCallback.mAdSelectionResponse.getRenderUri());

        reportImpressionAndAssertSuccess(resultsCallback.mAdSelectionResponse.getAdSelectionId());

        reportInteractionAndAssertSuccess(resultsCallback);

        mMockWebServerRule.verifyMockServerRequests(
                server, 0, ImmutableList.of(), mRequestMatcherPrefixMatch);
    }

    @Test
    public void testFledgeFlowSuccessWithDevOverridesWithRevokedUserConsentForAppGaUxEnabled()
            throws Exception {
        initClients(true, true, false, false);
        doReturn(AdServicesApiConsent.GIVEN)
                .when(mConsentManagerMock)
                .getConsent(AdServicesApiType.FLEDGE);
        // Allow the first calls to succeed so that we can verify the rest of the flow works
        when(mConsentManagerMock.isFledgeConsentRevokedForApp(any()))
                .thenReturn(false)
                .thenReturn(true);
        when(mConsentManagerMock.isFledgeConsentRevokedForAppAfterSettingFledgeUse(any()))
                .thenReturn(false)
                .thenReturn(true);

        setupAdSelectionConfig();
        String decisionLogicJs = getDecisionLogicWithBeacons();
        String biddingLogicJs = getBiddingLogicWithBeacons();

        MockWebServer server =
                mMockWebServerRule.startMockWebServer(
                        request -> new MockResponse().setResponseCode(404));

        when(mDevContextFilterMock.createDevContext())
                .thenReturn(
                        DevContext.builder()
                                .setDevOptionsEnabled(true)
                                .setCallingAppPackageName(CommonFixture.TEST_PACKAGE_NAME)
                                .build());

        CustomAudience customAudience1 =
                createCustomAudience(
                        mLocalhostBuyerDomain, CUSTOM_AUDIENCE_SEQ_1, BIDS_FOR_BUYER_1);

        CustomAudience customAudience2 =
                createCustomAudience(
                        mLocalhostBuyerDomain, CUSTOM_AUDIENCE_SEQ_2, BIDS_FOR_BUYER_2);

        joinCustomAudienceAndAssertSuccess(customAudience1);
        joinCustomAudienceAndAssertSuccess(customAudience2);

        setupOverridesAndAssertSuccess(
                customAudience1, customAudience2, biddingLogicJs, decisionLogicJs);

        // Run Ad Selection
        AdSelectionTestCallback resultsCallback =
                invokeRunAdSelection(
                        mAdSelectionService, mAdSelectionConfig, CommonFixture.TEST_PACKAGE_NAME);

        // Verify that CA1/ad2 won because CA2 was not joined due to user consent
        assertTrue(resultsCallback.mIsSuccess);
        long resultSelectionId = resultsCallback.mAdSelectionResponse.getAdSelectionId();
        assertTrue(mAdSelectionEntryDao.doesAdSelectionIdExist(resultSelectionId));
        assertEquals(
                CommonFixture.getUri(
                        mLocalhostBuyerDomain.getAuthority(),
                        AD_URI_PREFIX + CUSTOM_AUDIENCE_SEQ_1 + "/ad2"),
                resultsCallback.mAdSelectionResponse.getRenderUri());

        reportImpressionAndAssertSuccess(resultsCallback.mAdSelectionResponse.getAdSelectionId());

        reportInteractionAndAssertSuccess(resultsCallback);

        mMockWebServerRule.verifyMockServerRequests(
                server, 0, ImmutableList.of(), mRequestMatcherPrefixMatch);
    }

    @Test
    public void testFledgeFlowFailsWithMismatchedPackageNamesReportImpression() throws Exception {
        setupConsentGivenStubs();

        String otherPackageName = CommonFixture.TEST_PACKAGE_NAME + "different_package";

        // Mocking PackageManager so it passes package name validation, but fails impression
        // reporting
        // due to package mismatch
        PackageManager packageManagerMock = mock(PackageManager.class);
        when(CONTEXT_SPY.getPackageManager()).thenReturn(packageManagerMock);
        when(packageManagerMock.getPackagesForUid(Process.myUid()))
                .thenReturn(new String[] {CommonFixture.TEST_PACKAGE_NAME, otherPackageName});

        // Reinitializing service so mocking takes effect
        // Create an instance of AdSelection Service with real dependencies
        mAdSelectionService =
                new AdSelectionServiceImpl(
                        mAdSelectionEntryDao,
                        mAppInstallDao,
                        mCustomAudienceDao,
                        mEncodedPayloadDao,
                        mFrequencyCapDao,
                        mEncryptionContextDao,
                        mEncryptionKeyDao,
                        mAdServicesHttpsClient,
                        mDevContextFilterMock,
                        mLightweightExecutorService,
                        mBackgroundExecutorService,
                        mScheduledExecutor,
                        CONTEXT_SPY,
                        mAdServicesLogger,
                        DEFAULT_FLAGS,
                        CallingAppUidSupplierProcessImpl.create(),
                        mFledgeAuthorizationFilterMock,
                        mAdSelectionServiceFilterMock,
                        mAdFilteringFeatureFactory,
                        mConsentManagerMock,
                        mObliviousHttpEncryptorMock,
                        mAdSelectionDebugReportDao,
                        mAdIdFetcher);

        mAdSelectionConfig =
                AdSelectionConfigFixture.anAdSelectionConfigBuilder()
                        .setCustomAudienceBuyers(
                                ImmutableList.of(
                                        AdTechIdentifier.fromString(BUYER_DOMAIN_1.getHost()),
                                        AdTechIdentifier.fromString(BUYER_DOMAIN_2.getHost())))
                        .setSeller(
                                AdTechIdentifier.fromString(
                                        mMockWebServerRule
                                                .uriForPath(SELLER_DECISION_LOGIC_URI_PATH)
                                                .getHost()))
                        .setDecisionLogicUri(
                                mMockWebServerRule.uriForPath(SELLER_DECISION_LOGIC_URI_PATH))
                        .setTrustedScoringSignalsUri(
                                mMockWebServerRule.uriForPath(SELLER_TRUSTED_SIGNAL_URI_PATH))
                        .build();

        AdSelectionConfig adSelectionConfigWithDifferentCallerPackageName =
                AdSelectionConfigFixture.anAdSelectionConfigBuilder()
                        .setCustomAudienceBuyers(
                                ImmutableList.of(
                                        AdTechIdentifier.fromString(BUYER_DOMAIN_1.getHost()),
                                        AdTechIdentifier.fromString(BUYER_DOMAIN_2.getHost())))
                        .setSeller(
                                AdTechIdentifier.fromString(
                                        mMockWebServerRule
                                                .uriForPath(SELLER_DECISION_LOGIC_URI_PATH)
                                                .getHost()))
                        .setDecisionLogicUri(
                                mMockWebServerRule.uriForPath(SELLER_DECISION_LOGIC_URI_PATH))
                        .setTrustedScoringSignalsUri(
                                mMockWebServerRule.uriForPath(SELLER_TRUSTED_SIGNAL_URI_PATH))
                        .build();

        String decisionLogicJs =
                "function scoreAd(ad, bid, auction_config, seller_signals,"
                        + " trusted_scoring_signals, contextual_signal, user_signal,"
                        + " custom_audience_signal) { \n"
                        + "  return {'status': 0, 'score': bid };\n"
                        + "}\n"
                        + "function reportResult(ad_selection_config, render_uri, bid,"
                        + " contextual_signals) { \n"
                        + " return {'status': 0, 'results': {'signals_for_buyer':"
                        + " '{\"signals_for_buyer\":1}', 'reporting_uri': '"
                        + SELLER_REPORTING_PATH
                        + "' } };\n"
                        + "}";
        String biddingLogicJs =
                "function generateBid(ad, auction_signals, per_buyer_signals,"
                    + " trusted_bidding_signals, contextual_signals, custom_audience_signals) { \n"
                    + "  return {'status': 0, 'ad': ad, 'bid': ad.metadata.result };\n"
                    + "}\n"
                    + "function reportWin(ad_selection_signals, per_buyer_signals,"
                    + " signals_for_buyer, contextual_signals, custom_audience_signals) { \n"
                    + " return {'status': 0, 'results': {'reporting_uri': '"
                        + BUYER_REPORTING_PATH
                        + "' } };\n"
                        + "}";

        mMockWebServerRule.startMockWebServer(request -> new MockResponse().setResponseCode(404));

        when(mDevContextFilterMock.createDevContext())
                .thenReturn(
                        DevContext.builder()
                                .setDevOptionsEnabled(true)
                                .setCallingAppPackageName(CommonFixture.TEST_PACKAGE_NAME)
                                .build());

        doNothing()
                .when(() -> BackgroundFetchJobService.scheduleIfNeeded(any(), any(), anyBoolean()));

        CustomAudience customAudience1 = createCustomAudience(BUYER_DOMAIN_1, BIDS_FOR_BUYER_1);

        CustomAudience customAudience2 = createCustomAudience(BUYER_DOMAIN_2, BIDS_FOR_BUYER_2);

        joinCustomAudienceAndAssertSuccess(customAudience1);
        joinCustomAudienceAndAssertSuccess(customAudience2);

        verify(() -> BackgroundFetchJobService.scheduleIfNeeded(any(), any(), eq(false)), times(2));

        setupOverridesAndAssertSuccess(
                customAudience1, customAudience2, biddingLogicJs, decisionLogicJs);

        // Run Ad Selection
        AdSelectionTestCallback resultsCallback =
                invokeRunAdSelection(
                        mAdSelectionService, mAdSelectionConfig, CommonFixture.TEST_PACKAGE_NAME);

        assertTrue(resultsCallback.mIsSuccess);
        long resultSelectionId = resultsCallback.mAdSelectionResponse.getAdSelectionId();
        assertTrue(mAdSelectionEntryDao.doesAdSelectionIdExist(resultSelectionId));
        assertEquals(
                CommonFixture.getUri(BUYER_DOMAIN_2.getHost(), AD_URI_PREFIX + "/ad3"),
                resultsCallback.mAdSelectionResponse.getRenderUri());

        // Run Report Impression with different package name
        ReportImpressionInput input =
                new ReportImpressionInput.Builder()
                        .setAdSelectionConfig(adSelectionConfigWithDifferentCallerPackageName)
                        .setAdSelectionId(resultsCallback.mAdSelectionResponse.getAdSelectionId())
                        .setCallerPackageName(otherPackageName)
                        .build();

        ReportImpressionTestCallback reportImpressionTestCallback =
                callReportImpression(mAdSelectionService, input);

        assertFalse(reportImpressionTestCallback.mIsSuccess);
        assertEquals(
                reportImpressionTestCallback.mFledgeErrorResponse.getStatusCode(),
                AdServicesStatusUtils.STATUS_INVALID_ARGUMENT);
        assertEquals(
                reportImpressionTestCallback.mFledgeErrorResponse.getErrorMessage(),
                CALLER_PACKAGE_NAME_MISMATCH);

        // Run Report Interaction, should fail silently due to no registered beacons
        reportInteractionAndAssertSuccess(resultsCallback);
    }

    @Test
    public void testFledgeFlowFailsWithWrongPackageNameReportInteraction() throws Exception {
        setupConsentGivenStubs();

        String otherPackageName = CommonFixture.TEST_PACKAGE_NAME + "different_package";

        // Mocking PackageManager so it passes package name validation, but fails in interaction
        // reporting
        // due to package mismatch
        PackageManager packageManagerMock = mock(PackageManager.class);
        when(CONTEXT_SPY.getPackageManager()).thenReturn(packageManagerMock);
        when(packageManagerMock.getPackagesForUid(Process.myUid()))
                .thenReturn(new String[] {CommonFixture.TEST_PACKAGE_NAME, otherPackageName});

        // Reinitializing service so mocking takes effect
        // Create an instance of AdSelection Service with real dependencies
        mAdSelectionService =
                new AdSelectionServiceImpl(
                        mAdSelectionEntryDao,
                        mAppInstallDao,
                        mCustomAudienceDao,
                        mEncodedPayloadDao,
                        mFrequencyCapDao,
                        mEncryptionContextDao,
                        mEncryptionKeyDao,
                        mAdServicesHttpsClient,
                        mDevContextFilterMock,
                        mLightweightExecutorService,
                        mBackgroundExecutorService,
                        mScheduledExecutor,
                        CONTEXT_SPY,
                        mAdServicesLogger,
                        DEFAULT_FLAGS,
                        CallingAppUidSupplierProcessImpl.create(),
                        mFledgeAuthorizationFilterMock,
                        mAdSelectionServiceFilterMock,
                        mAdFilteringFeatureFactory,
                        mConsentManagerMock,
                        mObliviousHttpEncryptorMock,
                        mAdSelectionDebugReportDao,
                        mAdIdFetcher);

        mAdSelectionConfig =
                AdSelectionConfigFixture.anAdSelectionConfigBuilder()
                        .setCustomAudienceBuyers(
                                ImmutableList.of(
                                        AdTechIdentifier.fromString(BUYER_DOMAIN_1.getHost()),
                                        AdTechIdentifier.fromString(BUYER_DOMAIN_2.getHost())))
                        .setSeller(
                                AdTechIdentifier.fromString(
                                        mMockWebServerRule
                                                .uriForPath(SELLER_DECISION_LOGIC_URI_PATH)
                                                .getHost()))
                        .setDecisionLogicUri(
                                mMockWebServerRule.uriForPath(SELLER_DECISION_LOGIC_URI_PATH))
                        .setTrustedScoringSignalsUri(
                                mMockWebServerRule.uriForPath(SELLER_TRUSTED_SIGNAL_URI_PATH))
                        .build();
        String decisionLogicJs = getDecisionLogicWithBeacons();
        String biddingLogicJs = getBiddingLogicWithBeacons();

        mMockWebServerRule.startMockWebServer(request -> new MockResponse().setResponseCode(404));

        when(mDevContextFilterMock.createDevContext())
                .thenReturn(
                        DevContext.builder()
                                .setDevOptionsEnabled(true)
                                .setCallingAppPackageName(CommonFixture.TEST_PACKAGE_NAME)
                                .build());

        doNothing()
                .when(() -> BackgroundFetchJobService.scheduleIfNeeded(any(), any(), anyBoolean()));

        CustomAudience customAudience1 = createCustomAudience(BUYER_DOMAIN_1, BIDS_FOR_BUYER_1);

        CustomAudience customAudience2 = createCustomAudience(BUYER_DOMAIN_2, BIDS_FOR_BUYER_2);

        joinCustomAudienceAndAssertSuccess(customAudience1);
        joinCustomAudienceAndAssertSuccess(customAudience2);

        verify(() -> BackgroundFetchJobService.scheduleIfNeeded(any(), any(), eq(false)), times(2));

        setupOverridesAndAssertSuccess(
                customAudience1, customAudience2, biddingLogicJs, decisionLogicJs);

        // Run Ad Selection
        AdSelectionTestCallback resultsCallback =
                invokeRunAdSelection(
                        mAdSelectionService, mAdSelectionConfig, CommonFixture.TEST_PACKAGE_NAME);

        assertTrue(resultsCallback.mIsSuccess);
        long resultSelectionId = resultsCallback.mAdSelectionResponse.getAdSelectionId();
        assertTrue(mAdSelectionEntryDao.doesAdSelectionIdExist(resultSelectionId));
        assertEquals(
                CommonFixture.getUri(BUYER_DOMAIN_2.getHost(), AD_URI_PREFIX + "/ad3"),
                resultsCallback.mAdSelectionResponse.getRenderUri());

        reportImpressionAndAssertSuccess(resultsCallback.mAdSelectionResponse.getAdSelectionId());

        // Run Report Interaction with different package name
        ReportInteractionInput reportInteractionInput =
                new ReportInteractionInput.Builder()
                        .setAdSelectionId(resultsCallback.mAdSelectionResponse.getAdSelectionId())
                        .setInteractionKey(CLICK_INTERACTION)
                        .setInteractionData(INTERACTION_DATA)
                        .setCallerPackageName(otherPackageName)
                        .setReportingDestinations(BUYER_DESTINATION | SELLER_DESTINATION)
                        .build();

        ReportInteractionTestCallback reportInteractionTestCallback =
                callReportInteraction(mAdSelectionService, reportInteractionInput);
        assertFalse(reportInteractionTestCallback.mIsSuccess);

        assertEquals(
                reportInteractionTestCallback.mFledgeErrorResponse.getStatusCode(),
                AdServicesStatusUtils.STATUS_INVALID_ARGUMENT);
        assertEquals(
                reportInteractionTestCallback.mFledgeErrorResponse.getErrorMessage(),
                EventReporter.NO_MATCH_FOUND_IN_AD_SELECTION_DB);
    }

    @Test
    @FlakyTest(bugId = 298130832)
    public void testFledgeFlowSuccessWithOneCAWithNegativeBidsWithDevOverrides() throws Exception {
        setupConsentGivenStubs();

        setupAdSelectionConfig();
        String decisionLogicJs = getDecisionLogicWithBeacons();
        String biddingLogicJs = getBiddingLogicWithBeacons();

        MockWebServer server =
                mMockWebServerRule.startMockWebServer(
                        request -> {
                            // With overrides the server should not be called
                            return new MockResponse().setResponseCode(404);
                        });

        when(mDevContextFilterMock.createDevContext())
                .thenReturn(
                        DevContext.builder()
                                .setDevOptionsEnabled(true)
                                .setCallingAppPackageName(CommonFixture.TEST_PACKAGE_NAME)
                                .build());

        doNothing()
                .when(() -> BackgroundFetchJobService.scheduleIfNeeded(any(), any(), anyBoolean()));

        CustomAudience customAudience1 =
                createCustomAudience(
                        mLocalhostBuyerDomain, CUSTOM_AUDIENCE_SEQ_1, BIDS_FOR_BUYER_1);

        CustomAudience customAudience2 =
                createCustomAudience(mLocalhostBuyerDomain, CUSTOM_AUDIENCE_SEQ_2, INVALID_BIDS);
        joinCustomAudienceAndAssertSuccess(customAudience1);
        joinCustomAudienceAndAssertSuccess(customAudience2);

        verify(() -> BackgroundFetchJobService.scheduleIfNeeded(any(), any(), eq(false)), times(2));

        setupOverridesAndAssertSuccess(
                customAudience1, customAudience2, biddingLogicJs, decisionLogicJs);

        // Run Ad Selection
        AdSelectionTestCallback resultsCallback =
                invokeRunAdSelection(
                        mAdSelectionService, mAdSelectionConfig, CommonFixture.TEST_PACKAGE_NAME);

        assertTrue(resultsCallback.mIsSuccess);
        long resultSelectionId = resultsCallback.mAdSelectionResponse.getAdSelectionId();
        assertTrue(mAdSelectionEntryDao.doesAdSelectionIdExist(resultSelectionId));
        // Expect that ad from buyer 1 won since buyer 2 had negative bids
        assertEquals(
                CommonFixture.getUri(
                        mLocalhostBuyerDomain.getAuthority(),
                        AD_URI_PREFIX + CUSTOM_AUDIENCE_SEQ_1 + "/ad2"),
                resultsCallback.mAdSelectionResponse.getRenderUri());

        reportImpressionAndAssertSuccess(resultsCallback.mAdSelectionResponse.getAdSelectionId());
        reportInteractionAndAssertSuccess(resultsCallback);

        mMockWebServerRule.verifyMockServerRequests(
                server, 0, ImmutableList.of(), mRequestMatcherPrefixMatch);
    }

    @Test
    public void testFledgeFlowSuccessWithOneCAWithNegativeBidsWithDevOverrides_v3BiddingLogic()
            throws Exception {
        setupConsentGivenStubs();

        setupAdSelectionConfig();
        String decisionLogicJs = getDecisionLogicWithBeacons();
        String biddingLogicJs =
                "function generateBid(custom_audience, auction_signals, per_buyer_signals,\n"
                        + "    trusted_bidding_signals, contextual_signals) {\n"
                        + "    const ads = custom_audience.ads;\n"
                        + "    let result = null;\n"
                        + "    for (const ad of ads) {\n"
                        + "        if (!result || ad.metadata.result > result.metadata.result) {\n"
                        + "            result = ad;\n"
                        + "        }\n"
                        + "    }\n"
                        + "    return { 'status': 0, 'ad': result, 'bid': result.metadata.result, "
                        + "'render': result.render_uri };\n"
                        + "}\n"
                        + "function reportWin(ad_selection_signals, per_buyer_signals,"
                        + " signals_for_buyer ,contextual_signals, custom_audience_signals) {\n"
                        + "const beacons = {'click': '"
                        + mMockWebServerRule.uriForPath(CLICK_BUYER_PATH)
                        + "', 'hover': '"
                        + mMockWebServerRule.uriForPath(HOVER_BUYER_PATH)
                        + "'};\n"
                        + "registerAdBeacon(beacons);"
                        + " return {'status': 0, 'results': {'reporting_uri': '"
                        + mMockWebServerRule.uriForPath(BUYER_REPORTING_PATH)
                        + "' } };\n"
                        + "}";

        MockWebServer server =
                mMockWebServerRule.startMockWebServer(
                        request -> {
                            // With overrides the server should not be called
                            return new MockResponse().setResponseCode(404);
                        });

        when(mDevContextFilterMock.createDevContext())
                .thenReturn(
                        DevContext.builder()
                                .setDevOptionsEnabled(true)
                                .setCallingAppPackageName(CommonFixture.TEST_PACKAGE_NAME)
                                .build());

        doNothing()
                .when(() -> BackgroundFetchJobService.scheduleIfNeeded(any(), any(), anyBoolean()));

        CustomAudience customAudience1 =
                createCustomAudience(
                        mLocalhostBuyerDomain, CUSTOM_AUDIENCE_SEQ_1, BIDS_FOR_BUYER_1);

        CustomAudience customAudience2 =
                createCustomAudience(mLocalhostBuyerDomain, CUSTOM_AUDIENCE_SEQ_2, INVALID_BIDS);
        joinCustomAudienceAndAssertSuccess(customAudience1);
        joinCustomAudienceAndAssertSuccess(customAudience2);

        verify(() -> BackgroundFetchJobService.scheduleIfNeeded(any(), any(), eq(false)), times(2));

        // Add AdSelection Override
        AdSelectionOverrideTestCallback adSelectionOverrideTestCallback =
                callAddAdSelectionOverride(
                        mAdSelectionService,
                        mAdSelectionConfig,
                        decisionLogicJs,
                        TRUSTED_SCORING_SIGNALS,
                        BUYERS_DECISION_LOGIC);

        assertTrue(adSelectionOverrideTestCallback.mIsSuccess);

        // Add Custom Audience Overrides
        CustomAudienceOverrideTestCallback customAudienceOverrideTestCallback1 =
                callAddCustomAudienceOverride(
                        CommonFixture.TEST_PACKAGE_NAME,
                        customAudience1.getBuyer(),
                        customAudience1.getName(),
                        biddingLogicJs,
                        JsVersionRegister.BUYER_BIDDING_LOGIC_VERSION_VERSION_3,
                        TRUSTED_BIDDING_SIGNALS,
                        mCustomAudienceService);

        assertTrue(customAudienceOverrideTestCallback1.mIsSuccess);

        CustomAudienceOverrideTestCallback customAudienceOverrideTestCallback2 =
                callAddCustomAudienceOverride(
                        CommonFixture.TEST_PACKAGE_NAME,
                        customAudience2.getBuyer(),
                        customAudience2.getName(),
                        biddingLogicJs,
                        JsVersionRegister.BUYER_BIDDING_LOGIC_VERSION_VERSION_3,
                        TRUSTED_BIDDING_SIGNALS,
                        mCustomAudienceService);

        assertTrue(customAudienceOverrideTestCallback2.mIsSuccess);

        // Run Ad Selection
        AdSelectionTestCallback resultsCallback =
                invokeRunAdSelection(
                        mAdSelectionService, mAdSelectionConfig, CommonFixture.TEST_PACKAGE_NAME);

        assertTrue(resultsCallback.mIsSuccess);
        long resultSelectionId = resultsCallback.mAdSelectionResponse.getAdSelectionId();
        assertTrue(mAdSelectionEntryDao.doesAdSelectionIdExist(resultSelectionId));
        // Expect that ad from buyer 1 won since buyer 2 had negative bids
        assertEquals(
                CommonFixture.getUri(
                        mLocalhostBuyerDomain.getAuthority(),
                        AD_URI_PREFIX + CUSTOM_AUDIENCE_SEQ_1 + "/ad2"),
                resultsCallback.mAdSelectionResponse.getRenderUri());

        reportImpressionAndAssertSuccess(resultsCallback.mAdSelectionResponse.getAdSelectionId());

        reportInteractionAndAssertSuccess(resultsCallback);

        mMockWebServerRule.verifyMockServerRequests(
                server, 0, ImmutableList.of(), mRequestMatcherPrefixMatch);
    }

    @Test
    public void testFledgeFlowFailsWithBothCANegativeBidsWithDevOverrides() throws Exception {
        setupConsentGivenStubs();

        mAdSelectionConfig =
                AdSelectionConfigFixture.anAdSelectionConfigBuilder()
                        .setCustomAudienceBuyers(
                                ImmutableList.of(
                                        AdTechIdentifier.fromString(BUYER_DOMAIN_1.getHost()),
                                        AdTechIdentifier.fromString(BUYER_DOMAIN_2.getHost())))
                        .setSeller(
                                AdTechIdentifier.fromString(
                                        mMockWebServerRule
                                                .uriForPath(SELLER_DECISION_LOGIC_URI_PATH)
                                                .getHost()))
                        .setDecisionLogicUri(
                                mMockWebServerRule.uriForPath(SELLER_DECISION_LOGIC_URI_PATH))
                        .setTrustedScoringSignalsUri(
                                mMockWebServerRule.uriForPath(SELLER_TRUSTED_SIGNAL_URI_PATH))
                        .build();

        String decisionLogicJs =
                "function scoreAd(ad, bid, auction_config, seller_signals,"
                        + " trusted_scoring_signals, contextual_signal, user_signal,"
                        + " custom_audience_signal) { \n"
                        + "  return {'status': 0, 'score': bid };\n"
                        + "}\n"
                        + "function reportResult(ad_selection_config, render_uri, bid,"
                        + " contextual_signals) { \n"
                        + " return {'status': 0, 'results': {'signals_for_buyer':"
                        + " '{\"signals_for_buyer\":1}', 'reporting_uri': '"
                        + SELLER_REPORTING_PATH
                        + "' } };\n"
                        + "}";
        String biddingLogicJs =
                "function generateBid(ad, auction_signals, per_buyer_signals,"
                    + " trusted_bidding_signals, contextual_signals, custom_audience_signals) { \n"
                    + "  return {'status': 0, 'ad': ad, 'bid': ad.metadata.result };\n"
                    + "}\n"
                    + "function reportWin(ad_selection_signals, per_buyer_signals,"
                    + " signals_for_buyer, contextual_signals, custom_audience_signals) { \n"
                    + " return {'status': 0, 'results': {'reporting_uri': '"
                        + BUYER_REPORTING_PATH
                        + "' } };\n"
                        + "}";

        MockWebServer server =
                mMockWebServerRule.startMockWebServer(
                        request -> {
                            // with overrides the server should not be invoked
                            return new MockResponse().setResponseCode(404);
                        });

        when(mDevContextFilterMock.createDevContext())
                .thenReturn(
                        DevContext.builder()
                                .setDevOptionsEnabled(true)
                                .setCallingAppPackageName(CommonFixture.TEST_PACKAGE_NAME)
                                .build());

        CustomAudience customAudience1 = createCustomAudience(BUYER_DOMAIN_1, INVALID_BIDS);

        CustomAudience customAudience2 = createCustomAudience(BUYER_DOMAIN_2, INVALID_BIDS);

        joinCustomAudienceAndAssertSuccess(customAudience1);
        joinCustomAudienceAndAssertSuccess(customAudience2);

        // Add AdSelection Override
        AdSelectionOverrideTestCallback adSelectionOverrideTestCallback =
                callAddAdSelectionOverride(
                        mAdSelectionService,
                        mAdSelectionConfig,
                        decisionLogicJs,
                        TRUSTED_SCORING_SIGNALS,
                        BUYERS_DECISION_LOGIC);

        assertTrue(adSelectionOverrideTestCallback.mIsSuccess);

        // Add Custom Audience Overrides
        CustomAudienceOverrideTestCallback customAudienceOverrideTestCallback1 =
                callAddCustomAudienceOverride(
                        CommonFixture.TEST_PACKAGE_NAME,
                        customAudience1.getBuyer(),
                        customAudience1.getName(),
                        biddingLogicJs,
                        null,
                        AdSelectionSignals.EMPTY,
                        mCustomAudienceService);

        assertTrue(customAudienceOverrideTestCallback1.mIsSuccess);

        CustomAudienceOverrideTestCallback customAudienceOverrideTestCallback2 =
                callAddCustomAudienceOverride(
                        CommonFixture.TEST_PACKAGE_NAME,
                        customAudience2.getBuyer(),
                        customAudience2.getName(),
                        biddingLogicJs,
                        null,
                        AdSelectionSignals.EMPTY,
                        mCustomAudienceService);

        assertTrue(customAudienceOverrideTestCallback2.mIsSuccess);

        // Run Ad Selection
        AdSelectionTestCallback resultsCallback =
                invokeRunAdSelection(
                        mAdSelectionService, mAdSelectionConfig, CommonFixture.TEST_PACKAGE_NAME);

        // Assert that ad selection fails since both Custom Audiences have invalid bids
        assertFalse(resultsCallback.mIsSuccess);
        assertNull(resultsCallback.mAdSelectionResponse);

        // Run Report Impression with random ad selection id
        ReportImpressionInput input =
                new ReportImpressionInput.Builder()
                        .setAdSelectionConfig(mAdSelectionConfig)
                        .setAdSelectionId(1)
                        .setCallerPackageName(CommonFixture.TEST_PACKAGE_NAME)
                        .build();

        ReportImpressionTestCallback reportImpressionTestCallback =
                callReportImpression(mAdSelectionService, input);

        assertFalse(reportImpressionTestCallback.mIsSuccess);

        // Run Report Interaction with random ad selection id
        ReportInteractionInput reportInteractionInput =
                new ReportInteractionInput.Builder()
                        .setAdSelectionId(1)
                        .setInteractionKey(CLICK_INTERACTION)
                        .setInteractionData(INTERACTION_DATA)
                        .setCallerPackageName(CommonFixture.TEST_PACKAGE_NAME)
                        .setReportingDestinations(BUYER_DESTINATION | SELLER_DESTINATION)
                        .build();

        ReportInteractionTestCallback reportInteractionTestCallback =
                callReportInteraction(mAdSelectionService, reportInteractionInput);
        assertFalse(reportInteractionTestCallback.mIsSuccess);

        mMockWebServerRule.verifyMockServerRequests(
                server, 0, Collections.emptyList(), mRequestMatcherPrefixMatch);
    }

    @Test
    public void testFledgeFlowSuccessWithMockServer_preV3BiddingLogic() throws Exception {
        doReturn(AdServicesApiConsent.GIVEN).when(mConsentManagerMock).getConsent();
        doReturn(false)
                .when(mConsentManagerMock)
                .isFledgeConsentRevokedForAppAfterSettingFledgeUse(any());

        setupAdSelectionConfig();
        String decisionLogicJs = getDecisionLogicWithBeacons();
        String biddingLogicJs = getBiddingLogicWithBeacons();

        CustomAudience customAudience1 =
                createCustomAudience(
                        mLocalhostBuyerDomain, CUSTOM_AUDIENCE_SEQ_1, BIDS_FOR_BUYER_1);

        CustomAudience customAudience2 =
                createCustomAudience(
                        mLocalhostBuyerDomain, CUSTOM_AUDIENCE_SEQ_2, BIDS_FOR_BUYER_2);

        // We add permits to the semaphores when the MWS is called and remove them in the asserts
        Semaphore impressionReportingSemaphore = new Semaphore(0);
        Semaphore interactionReportingSemaphore = new Semaphore(0);

        MockWebServer server =
                getMockWebServer(
                        decisionLogicJs,
                        biddingLogicJs,
                        impressionReportingSemaphore,
                        interactionReportingSemaphore,
                        false);

        doNothing()
                .when(() -> BackgroundFetchJobService.scheduleIfNeeded(any(), any(), anyBoolean()));

        joinCustomAudienceAndAssertSuccess(customAudience1);
        joinCustomAudienceAndAssertSuccess(customAudience2);

        verify(() -> BackgroundFetchJobService.scheduleIfNeeded(any(), any(), eq(false)), times(2));

        selectAdsAndReport(
                CommonFixture.getUri(
                        mLocalhostBuyerDomain.getAuthority(),
                        AD_URI_PREFIX + CUSTOM_AUDIENCE_SEQ_2 + "/ad3"),
                impressionReportingSemaphore,
                interactionReportingSemaphore);
        verifyStandardServerRequests(server);
    }

    @Test
    public void testFledgeFlowSuccessWithMockServer_v3BiddingLogic() throws Exception {
        doReturn(AdServicesApiConsent.GIVEN).when(mConsentManagerMock).getConsent();
        doReturn(false)
                .when(mConsentManagerMock)
                .isFledgeConsentRevokedForAppAfterSettingFledgeUse(any());

        setupAdSelectionConfig();

        CustomAudience customAudience1 =
                createCustomAudience(
                        mLocalhostBuyerDomain, CUSTOM_AUDIENCE_SEQ_1, BIDS_FOR_BUYER_1);

        CustomAudience customAudience2 =
                createCustomAudience(
                        mLocalhostBuyerDomain, CUSTOM_AUDIENCE_SEQ_2, BIDS_FOR_BUYER_2);

        // We add permits to the semaphores when the MWS is called and remove them in the asserts
        Semaphore impressionReportingSemaphore = new Semaphore(0);
        Semaphore interactionReportingSemaphore = new Semaphore(0);

        MockWebServer server =
                getMockWebServer(
                        getDecisionLogicWithBeacons(),
                        getV3BiddingLogicJs(),
                        impressionReportingSemaphore,
                        interactionReportingSemaphore,
                        true);

        doNothing()
                .when(() -> BackgroundFetchJobService.scheduleIfNeeded(any(), any(), anyBoolean()));

        joinCustomAudienceAndAssertSuccess(customAudience1);
        joinCustomAudienceAndAssertSuccess(customAudience2);

        verify(() -> BackgroundFetchJobService.scheduleIfNeeded(any(), any(), eq(false)), times(2));

        // Run Ad Selection
        selectAdsAndReport(
                CommonFixture.getUri(
                        mLocalhostBuyerDomain.getAuthority(),
                        AD_URI_PREFIX + CUSTOM_AUDIENCE_SEQ_2 + "/ad3"),
                impressionReportingSemaphore,
                interactionReportingSemaphore);
        verifyStandardServerRequests(server);
    }

    @Test
    public void testFledgeFlowSuccessWithDebugReportingSentImmediately() throws Exception {
        initClients(false, false, true, false, false, true, false, true, false);
        doReturn(AdServicesApiConsent.GIVEN).when(mConsentManagerMock).getConsent();
        setupAdSelectionConfig();
        joinCustomAudienceAndAssertSuccess(
                createCustomAudience(
                        mLocalhostBuyerDomain, CUSTOM_AUDIENCE_SEQ_1, BIDS_FOR_BUYER_1));
        joinCustomAudienceAndAssertSuccess(
                createCustomAudience(
                        mLocalhostBuyerDomain, CUSTOM_AUDIENCE_SEQ_2, BIDS_FOR_BUYER_2));
        CountDownLatch debugReportingLatch = new CountDownLatch(4);
        MockWebServer server =
                getMockWebServer(
                        getDecisionLogicJsWithDebugReporting(
                                mLocalhostBuyerDomain.buildUpon().path(
                                        SELLER_DEBUG_REPORT_WIN_PATH).build()
                                        + DEBUG_REPORT_WINNING_BID_PARAM,
                                mLocalhostBuyerDomain.buildUpon().path(
                                        SELLER_DEBUG_REPORT_LOSS_PATH).build()
                                        + DEBUG_REPORT_WINNING_BID_PARAM),
                        getBiddingLogicWithDebugReporting(
                                mLocalhostBuyerDomain.buildUpon().path(
                                        BUYER_DEBUG_REPORT_WIN_PATH).build()
                                        + DEBUG_REPORT_WINNING_BID_PARAM,
                                mLocalhostBuyerDomain.buildUpon().path(
                                        BUYER_DEBUG_REPORT_LOSS_PATH).build()
                                        + DEBUG_REPORT_WINNING_BID_PARAM),
                        /* debugReportingLatch= */ debugReportingLatch);
        doNothing()
                .when(() -> BackgroundFetchJobService.scheduleIfNeeded(any(), any(), anyBoolean()));
        mMockAdIdWorker.setResult(MockAdIdWorker.MOCK_AD_ID, false);

        AdSelectionTestCallback resultsCallback =
                invokeRunAdSelection(
                        mAdSelectionService, mAdSelectionConfig, CommonFixture.TEST_PACKAGE_NAME);

        assertTrue(resultsCallback.mIsSuccess);
        debugReportingLatch.await(10, TimeUnit.SECONDS);
        mMockWebServerRule.verifyMockServerRequests(
                server,
                9,
                ImmutableList.of(
                        SELLER_DECISION_LOGIC_URI_PATH,
                        BUYER_BIDDING_LOGIC_URI_PATH + CUSTOM_AUDIENCE_SEQ_1,
                        BUYER_BIDDING_LOGIC_URI_PATH + CUSTOM_AUDIENCE_SEQ_2,
                        BUYER_TRUSTED_SIGNAL_URI_PATH,
                        SELLER_TRUSTED_SIGNAL_URI_PATH + SELLER_TRUSTED_SIGNAL_PARAMS,
                        BUYER_DEBUG_REPORT_WIN_PATH + DEBUG_REPORT_WINNING_BID_RESPONSE,
                        BUYER_DEBUG_REPORT_LOSS_PATH + DEBUG_REPORT_WINNING_BID_RESPONSE,
                        SELLER_DEBUG_REPORT_WIN_PATH + DEBUG_REPORT_WINNING_BID_RESPONSE,
                        SELLER_DEBUG_REPORT_LOSS_PATH + DEBUG_REPORT_WINNING_BID_RESPONSE),
                mRequestMatcherPrefixMatch);
    }

    @Test
    public void testFledgeFlowSuccessWithDebugReportingSentInBatch() throws Exception {
        initClients(false, false, true, false, false, true, false, false, false);
        doReturn(AdServicesApiConsent.GIVEN).when(mConsentManagerMock).getConsent();
        setupAdSelectionConfig();
        joinCustomAudienceAndAssertSuccess(
                createCustomAudience(
                        mLocalhostBuyerDomain, CUSTOM_AUDIENCE_SEQ_1, BIDS_FOR_BUYER_1));
        joinCustomAudienceAndAssertSuccess(
                createCustomAudience(
                        mLocalhostBuyerDomain, CUSTOM_AUDIENCE_SEQ_2, BIDS_FOR_BUYER_2));
        MockWebServer server =
                getMockWebServer(
                        getDecisionLogicJsWithDebugReporting(
                                mLocalhostBuyerDomain
                                                .buildUpon()
                                                .path(SELLER_DEBUG_REPORT_WIN_PATH)
                                                .build()
                                        + DEBUG_REPORT_WINNING_BID_PARAM,
                                mLocalhostBuyerDomain
                                                .buildUpon()
                                                .path(SELLER_DEBUG_REPORT_LOSS_PATH)
                                                .build()
                                        + DEBUG_REPORT_WINNING_BID_PARAM),
                        getBiddingLogicWithDebugReporting(
                                mLocalhostBuyerDomain
                                                .buildUpon()
                                                .path(BUYER_DEBUG_REPORT_WIN_PATH)
                                                .build()
                                        + DEBUG_REPORT_WINNING_BID_PARAM,
                                mLocalhostBuyerDomain
                                                .buildUpon()
                                                .path(BUYER_DEBUG_REPORT_LOSS_PATH)
                                                .build()
                                        + DEBUG_REPORT_WINNING_BID_PARAM),
                        /* debugReportingLatch= */ null);
        doNothing()
                .when(() -> BackgroundFetchJobService.scheduleIfNeeded(any(), any(), anyBoolean()));
        doNothing().when(() -> DebugReportSenderJobService.scheduleIfNeeded(any(), anyBoolean()));
        mMockAdIdWorker.setResult(MockAdIdWorker.MOCK_AD_ID, false);

        AdSelectionTestCallback resultsCallback =
                invokeRunAdSelectionAndWaitForFullCallback(
                        mAdSelectionService, mAdSelectionConfig, CommonFixture.TEST_PACKAGE_NAME);

        assertTrue(resultsCallback.mIsSuccess);
        mMockWebServerRule.verifyMockServerRequests(
                server,
                5,
                ImmutableList.of(
                        SELLER_DECISION_LOGIC_URI_PATH,
                        BUYER_BIDDING_LOGIC_URI_PATH + CUSTOM_AUDIENCE_SEQ_1,
                        BUYER_BIDDING_LOGIC_URI_PATH + CUSTOM_AUDIENCE_SEQ_2,
                        BUYER_TRUSTED_SIGNAL_URI_PATH,
                        SELLER_TRUSTED_SIGNAL_URI_PATH + SELLER_TRUSTED_SIGNAL_PARAMS),
                mRequestMatcherPrefixMatch);
        List<DBAdSelectionDebugReport> debugReports =
                mAdSelectionDebugReportDao.getDebugReportsBeforeTime(
                        CommonFixture.FIXED_NEXT_ONE_DAY, 1000);
        assertNotNull(debugReports);
        assertFalse(debugReports.isEmpty());
        assertEquals(4, debugReports.size());
        String buyerReportWinUrl =
                mLocalhostBuyerDomain.buildUpon().path(BUYER_DEBUG_REPORT_WIN_PATH).build()
                        + DEBUG_REPORT_WINNING_BID_RESPONSE;
        String buyerReportLossUrl =
                mLocalhostBuyerDomain.buildUpon().path(BUYER_DEBUG_REPORT_LOSS_PATH).build()
                        + DEBUG_REPORT_WINNING_BID_RESPONSE;
        String sellerReportWinUrl =
                mLocalhostBuyerDomain.buildUpon().path(SELLER_DEBUG_REPORT_WIN_PATH).build()
                        + DEBUG_REPORT_WINNING_BID_RESPONSE;
        String sellerReportLossUrl =
                mLocalhostBuyerDomain.buildUpon().path(SELLER_DEBUG_REPORT_LOSS_PATH).build()
                        + DEBUG_REPORT_WINNING_BID_RESPONSE;
        Set<String> expectedDebugUris =
                ImmutableSet.of(
                        buyerReportWinUrl,
                        buyerReportLossUrl,
                        sellerReportWinUrl,
                        sellerReportLossUrl);
        Set<String> actualDebugUris =
                debugReports.stream()
                        .map(
                                debugReport -> {
                                    return debugReport.getDebugReportUri().toString();
                                })
                        .collect(Collectors.toSet());
        assertEquals(expectedDebugUris, actualDebugUris);
        verify(
                () -> DebugReportSenderJobService.scheduleIfNeeded(any(Context.class), eq(false)),
                times(1));
    }

    @Test
    public void testFledgeFlowSuccessWithDebugReportingDisabledWhenLatEnabled() throws Exception {
        initClients(false, false, true, false, false, true, false, false, false);
        doReturn(AdServicesApiConsent.GIVEN).when(mConsentManagerMock).getConsent();
        setupAdSelectionConfig();
        joinCustomAudienceAndAssertSuccess(
                createCustomAudience(
                        mLocalhostBuyerDomain, CUSTOM_AUDIENCE_SEQ_1, BIDS_FOR_BUYER_1));
        joinCustomAudienceAndAssertSuccess(
                createCustomAudience(
                        mLocalhostBuyerDomain, CUSTOM_AUDIENCE_SEQ_2, BIDS_FOR_BUYER_2));
        MockWebServer server =
                getMockWebServer(
                        getDecisionLogicJsWithDebugReporting(
                                mLocalhostBuyerDomain
                                                .buildUpon()
                                                .path(SELLER_DEBUG_REPORT_WIN_PATH)
                                                .build()
                                        + DEBUG_REPORT_WINNING_BID_PARAM,
                                mLocalhostBuyerDomain
                                                .buildUpon()
                                                .path(SELLER_DEBUG_REPORT_LOSS_PATH)
                                                .build()
                                        + DEBUG_REPORT_WINNING_BID_PARAM),
                        getBiddingLogicWithDebugReporting(
                                mLocalhostBuyerDomain
                                                .buildUpon()
                                                .path(BUYER_DEBUG_REPORT_WIN_PATH)
                                                .build()
                                        + DEBUG_REPORT_WINNING_BID_PARAM,
                                mLocalhostBuyerDomain
                                                .buildUpon()
                                                .path(BUYER_DEBUG_REPORT_LOSS_PATH)
                                                .build()
                                        + DEBUG_REPORT_WINNING_BID_PARAM),
                        /* debugReportingLatch= */ null);
        doNothing()
                .when(() -> BackgroundFetchJobService.scheduleIfNeeded(any(), any(), anyBoolean()));
        doNothing().when(() -> DebugReportSenderJobService.scheduleIfNeeded(any(), anyBoolean()));
        mMockAdIdWorker.setResult(MockAdIdWorker.MOCK_AD_ID, true);

        AdSelectionTestCallback resultsCallback =
                invokeRunAdSelectionAndWaitForFullCallback(
                        mAdSelectionService, mAdSelectionConfig, CommonFixture.TEST_PACKAGE_NAME);

        assertTrue(resultsCallback.mIsSuccess);
        mMockWebServerRule.verifyMockServerRequests(
                server,
                5,
                ImmutableList.of(
                        SELLER_DECISION_LOGIC_URI_PATH,
                        BUYER_BIDDING_LOGIC_URI_PATH + CUSTOM_AUDIENCE_SEQ_1,
                        BUYER_BIDDING_LOGIC_URI_PATH + CUSTOM_AUDIENCE_SEQ_2,
                        BUYER_TRUSTED_SIGNAL_URI_PATH,
                        SELLER_TRUSTED_SIGNAL_URI_PATH + SELLER_TRUSTED_SIGNAL_PARAMS),
                mRequestMatcherPrefixMatch);
        List<DBAdSelectionDebugReport> debugReports =
                mAdSelectionDebugReportDao.getDebugReportsBeforeTime(
                        CommonFixture.FIXED_NEXT_ONE_DAY, 1000);
        assertNotNull(debugReports);
        assertTrue(debugReports.isEmpty());
        verify(
                () -> DebugReportSenderJobService.scheduleIfNeeded(any(Context.class), eq(false)),
                never());
    }

    @Test
    public void testFledgeFlowSuccessWithDebugReportingDisabledWhenAdIdServiceDisabled()
            throws Exception {
        initClients(false, false, true, false, false, true, false, false, true);
        doReturn(AdServicesApiConsent.GIVEN).when(mConsentManagerMock).getConsent();
        setupAdSelectionConfig();
        joinCustomAudienceAndAssertSuccess(
                createCustomAudience(
                        mLocalhostBuyerDomain, CUSTOM_AUDIENCE_SEQ_1, BIDS_FOR_BUYER_1));
        joinCustomAudienceAndAssertSuccess(
                createCustomAudience(
                        mLocalhostBuyerDomain, CUSTOM_AUDIENCE_SEQ_2, BIDS_FOR_BUYER_2));
        MockWebServer server =
                getMockWebServer(
                        getDecisionLogicJsWithDebugReporting(
                                mLocalhostBuyerDomain
                                                .buildUpon()
                                                .path(SELLER_DEBUG_REPORT_WIN_PATH)
                                                .build()
                                        + DEBUG_REPORT_WINNING_BID_PARAM,
                                mLocalhostBuyerDomain
                                                .buildUpon()
                                                .path(SELLER_DEBUG_REPORT_LOSS_PATH)
                                                .build()
                                        + DEBUG_REPORT_WINNING_BID_PARAM),
                        getBiddingLogicWithDebugReporting(
                                mLocalhostBuyerDomain
                                                .buildUpon()
                                                .path(BUYER_DEBUG_REPORT_WIN_PATH)
                                                .build()
                                        + DEBUG_REPORT_WINNING_BID_PARAM,
                                mLocalhostBuyerDomain
                                                .buildUpon()
                                                .path(BUYER_DEBUG_REPORT_LOSS_PATH)
                                                .build()
                                        + DEBUG_REPORT_WINNING_BID_PARAM),
                        /* debugReportingLatch= */ null);
        doNothing()
                .when(() -> BackgroundFetchJobService.scheduleIfNeeded(any(), any(), anyBoolean()));
        doNothing().when(() -> DebugReportSenderJobService.scheduleIfNeeded(any(), anyBoolean()));
        mMockAdIdWorker.setResult(MockAdIdWorker.MOCK_AD_ID, false);

        AdSelectionTestCallback resultsCallback =
                invokeRunAdSelectionAndWaitForFullCallback(
                        mAdSelectionService, mAdSelectionConfig, CommonFixture.TEST_PACKAGE_NAME);

        assertTrue(resultsCallback.mIsSuccess);
        mMockWebServerRule.verifyMockServerRequests(
                server,
                5,
                ImmutableList.of(
                        SELLER_DECISION_LOGIC_URI_PATH,
                        BUYER_BIDDING_LOGIC_URI_PATH + CUSTOM_AUDIENCE_SEQ_1,
                        BUYER_BIDDING_LOGIC_URI_PATH + CUSTOM_AUDIENCE_SEQ_2,
                        BUYER_TRUSTED_SIGNAL_URI_PATH,
                        SELLER_TRUSTED_SIGNAL_URI_PATH + SELLER_TRUSTED_SIGNAL_PARAMS),
                mRequestMatcherPrefixMatch);
        List<DBAdSelectionDebugReport> debugReports =
                mAdSelectionDebugReportDao.getDebugReportsBeforeTime(
                        CommonFixture.FIXED_NEXT_ONE_DAY, 1000);
        assertNotNull(debugReports);
        assertTrue(debugReports.isEmpty());
        verify(
                () -> DebugReportSenderJobService.scheduleIfNeeded(any(Context.class), eq(false)),
                never());
    }

    @Test
    public void testFledgeFlowSuccessWithMockServer_DoesNotReportToBuyerWhenEnrollmentFails()
            throws Exception {
        initClients(false, true, true, false, false, false, false, false, false);
        doReturn(AdServicesApiConsent.GIVEN).when(mConsentManagerMock).getConsent();
        doReturn(false)
                .when(mConsentManagerMock)
                .isFledgeConsentRevokedForAppAfterSettingFledgeUse(any());

        setupAdSelectionConfig();

        CustomAudience customAudience1 =
                createCustomAudience(
                        mLocalhostBuyerDomain, CUSTOM_AUDIENCE_SEQ_1, BIDS_FOR_BUYER_1);

        CustomAudience customAudience2 =
                createCustomAudience(
                        mLocalhostBuyerDomain, CUSTOM_AUDIENCE_SEQ_2, BIDS_FOR_BUYER_2);

        // We add permits to the semaphores when the MWS is called and remove them in the asserts
        Semaphore impressionReportingSemaphore = new Semaphore(0);
        Semaphore interactionReportingSemaphore = new Semaphore(0);

        MockWebServer server =
                getMockWebServer(
                        getDecisionLogicWithBeacons(),
                        getV3BiddingLogicJs(),
                        impressionReportingSemaphore,
                        interactionReportingSemaphore,
                        true);

        // Make buyer impression reporting fail enrollment check
        doThrow(new FledgeAuthorizationFilter.AdTechNotAllowedException())
                .when(mFledgeAuthorizationFilterMock)
                .assertAdTechEnrolled(
                        AdTechIdentifier.fromString(
                                mMockWebServerRule.uriForPath(BUYER_REPORTING_PATH).getHost()),
                        AD_SERVICES_API_CALLED__API_NAME__REPORT_IMPRESSION);

        doThrow(new FledgeAuthorizationFilter.AdTechNotAllowedException())
                .when(mFledgeAuthorizationFilterMock)
                .assertAdTechEnrolled(
                        AdTechIdentifier.fromString(
                                mMockWebServerRule.uriForPath(BUYER_REPORTING_PATH).getHost()),
                        AD_SERVICES_API_CALLED__API_NAME__REPORT_INTERACTION);

        doNothing()
                .when(() -> BackgroundFetchJobService.scheduleIfNeeded(any(), any(), anyBoolean()));

        joinCustomAudienceAndAssertSuccess(customAudience1);
        joinCustomAudienceAndAssertSuccess(customAudience2);

        verify(() -> BackgroundFetchJobService.scheduleIfNeeded(any(), any(), eq(false)), times(2));

        // Run Ad Selection
        AdSelectionTestCallback resultsCallback =
                invokeRunAdSelection(
                        mAdSelectionService, mAdSelectionConfig, CommonFixture.TEST_PACKAGE_NAME);

        assertTrue(resultsCallback.mIsSuccess);
        long resultSelectionId = resultsCallback.mAdSelectionResponse.getAdSelectionId();
        assertTrue(mAdSelectionEntryDao.doesAdSelectionIdExist(resultSelectionId));
        assertEquals(
                CommonFixture.getUri(
                        mLocalhostBuyerDomain.getAuthority(),
                        AD_URI_PREFIX + CUSTOM_AUDIENCE_SEQ_2 + "/ad3"),
                resultsCallback.mAdSelectionResponse.getRenderUri());

        reportImpressionAndAssertSuccess(resultSelectionId);
        reportOnlyBuyerInteractionAndAssertSuccess(resultsCallback);

        // Assert only seller impression reporting happened since buyer enrollment check fails
        assertTrue(impressionReportingSemaphore.tryAcquire(1, 10, TimeUnit.SECONDS));

        // Assert buyer interaction reporting did not happen
        assertTrue(interactionReportingSemaphore.tryAcquire(0, 10, TimeUnit.SECONDS));

        assertEquals(
                "Extra calls made to MockWebServer",
                0,
                impressionReportingSemaphore.availablePermits());
        assertEquals(
                "Extra calls made to MockWebServer",
                0,
                interactionReportingSemaphore.availablePermits());

        // Verify 3 less requests than normal since only seller impression reporting happens
        mMockWebServerRule.verifyMockServerRequests(
                server,
                7,
                ImmutableList.of(
                        SELLER_DECISION_LOGIC_URI_PATH,
                        BUYER_BIDDING_LOGIC_URI_PATH + CUSTOM_AUDIENCE_SEQ_1,
                        BUYER_BIDDING_LOGIC_URI_PATH + CUSTOM_AUDIENCE_SEQ_2,
                        BUYER_TRUSTED_SIGNAL_URI_PATH,
                        SELLER_TRUSTED_SIGNAL_URI_PATH + SELLER_TRUSTED_SIGNAL_PARAMS),
                mRequestMatcherPrefixMatch);
    }

    @Test
    public void testFledgeFlowSuccessWithMockServer_allFilters() throws Exception {
        initClients(true, true, false, false);
        doReturn(AdServicesApiConsent.GIVEN).when(mConsentManagerMock).getConsent();
        doReturn(false)
                .when(mConsentManagerMock)
                .isFledgeConsentRevokedForAppAfterSettingFledgeUse(any());

        setupAdSelectionConfig();
        CustomAudience customAudience1 =
                createCustomAudience(
                        mLocalhostBuyerDomain, CUSTOM_AUDIENCE_SEQ_1, BIDS_FOR_BUYER_1);

        // Using the same generic key across all ads in the CA
        List<Set<Integer>> adCounterKeysForCa2 =
                Arrays.asList(
                        Collections.singleton(KeyedFrequencyCapFixture.KEY1),
                        Collections.singleton(KeyedFrequencyCapFixture.KEY1),
                        Collections.singleton(KeyedFrequencyCapFixture.KEY1));
        /* The final ad with the highest bid has both fcap and app install filters, the second ad
         * with the middle bid has only an app install filter and the first ad with the lowest bid
         * in this ca has only a fcap filter.
         */
        List<AdFilters> adFiltersForCa2 =
                Arrays.asList(
                        new AdFilters.Builder()
                                .setFrequencyCapFilters(CLICK_ONCE_PER_DAY_KEY1)
                                .build(),
                        new AdFilters.Builder().setAppInstallFilters(CURRENT_APP_FILTER).build(),
                        new AdFilters.Builder()
                                .setAppInstallFilters(CURRENT_APP_FILTER)
                                .setFrequencyCapFilters(CLICK_ONCE_PER_DAY_KEY1)
                                .build());
        CustomAudience customAudience2 =
                createCustomAudience(
                        mLocalhostBuyerDomain,
                        CUSTOM_AUDIENCE_SEQ_2,
                        BIDS_FOR_BUYER_2,
                        adCounterKeysForCa2,
                        adFiltersForCa2,
                        false);

        // We add permits to the semaphores when the MWS is called and remove them in the asserts
        Semaphore impressionReportingSemaphore = new Semaphore(0);
        Semaphore interactionReportingSemaphore = new Semaphore(0);

        MockWebServer server =
                getMockWebServer(
                        getDecisionLogicWithBeacons(),
                        getV3BiddingLogicJs(),
                        impressionReportingSemaphore,
                        interactionReportingSemaphore,
                        true);

        doNothing()
                .when(() -> BackgroundFetchJobService.scheduleIfNeeded(any(), any(), anyBoolean()));

        joinCustomAudienceAndAssertSuccess(customAudience1);
        joinCustomAudienceAndAssertSuccess(customAudience2);

        verify(() -> BackgroundFetchJobService.scheduleIfNeeded(any(), any(), eq(false)), times(2));

        // Run Ad Selection no filters active
        selectAdsAndReport(
                CommonFixture.getUri(
                        mLocalhostBuyerDomain.getAuthority(),
                        AD_URI_PREFIX + CUSTOM_AUDIENCE_SEQ_2 + "/ad3"),
                impressionReportingSemaphore,
                interactionReportingSemaphore);

        // Run Ad Selection with app install filtering
        registerForAppInstallFiltering();
        long adSelectionId =
                selectAdsAndReport(
                        CommonFixture.getUri(
                                mLocalhostBuyerDomain.getAuthority(),
                                AD_URI_PREFIX + CUSTOM_AUDIENCE_SEQ_2 + "/ad1"),
                        impressionReportingSemaphore,
                        interactionReportingSemaphore);

        // Run Ad Selection with both filters
        updateHistogramAndAssertSuccess(adSelectionId, FrequencyCapFilters.AD_EVENT_TYPE_CLICK);
        selectAdsAndReport(
                CommonFixture.getUri(
                        mLocalhostBuyerDomain.getAuthority(),
                        AD_URI_PREFIX + CUSTOM_AUDIENCE_SEQ_1 + "/ad2"),
                impressionReportingSemaphore,
                interactionReportingSemaphore);

        // Run Ad Selection with just fcap filtering
        deregisterForAppInstallFiltering();
        selectAdsAndReport(
                CommonFixture.getUri(
                        mLocalhostBuyerDomain.getAuthority(),
                        AD_URI_PREFIX + CUSTOM_AUDIENCE_SEQ_2 + "/ad2"),
                impressionReportingSemaphore,
                interactionReportingSemaphore);

        // 30 requests for the 3 auctions with both CAs and 9 requests for the auctions with one CA
        mMockWebServerRule.verifyMockServerRequests(
                server,
                39,
                ImmutableList.of(
                        SELLER_DECISION_LOGIC_URI_PATH,
                        BUYER_BIDDING_LOGIC_URI_PATH + CUSTOM_AUDIENCE_SEQ_1,
                        BUYER_BIDDING_LOGIC_URI_PATH + CUSTOM_AUDIENCE_SEQ_2,
                        BUYER_TRUSTED_SIGNAL_URI_PATH,
                        SELLER_TRUSTED_SIGNAL_URI_PATH + SELLER_TRUSTED_SIGNAL_PARAMS),
                mRequestMatcherPrefixMatch);
    }

    @Test
    public void testFledgeFlowSuccessWithMockServer_fetchAndJoinCustomAudienceFlow_noFilters()
            throws Exception {
        initClients(true, true, false, false);
        doReturn(LOCALHOST_BUYER)
                .when(mFledgeAuthorizationFilterMock)
                .getAndAssertAdTechFromUriAllowed(any(), any(), any(), anyInt());
        doReturn(AdServicesApiConsent.GIVEN).when(mConsentManagerMock).getConsent();
        doReturn(false)
                .when(mConsentManagerMock)
                .isFledgeConsentRevokedForAppAfterSettingFledgeUse(any());

        setupAdSelectionConfig();
        CustomAudience customAudience1 =
                createCustomAudience(
                        mLocalhostBuyerDomain, CUSTOM_AUDIENCE_SEQ_1, BIDS_FOR_BUYER_1);

        // Using the same generic key across all ads in the CA
        List<Set<Integer>> adCounterKeysForCa2 =
                Arrays.asList(
                        Collections.singleton(KeyedFrequencyCapFixture.KEY1),
                        Collections.singleton(KeyedFrequencyCapFixture.KEY1),
                        Collections.singleton(KeyedFrequencyCapFixture.KEY1));
        /* The final ad with the highest bid has both fcap and app install filters, the second ad
         * with the middle bid has only an app install filter and the first ad with the lowest bid
         * in this ca has only a fcap filter.
         */
        List<AdFilters> adFiltersForCa2 =
                Arrays.asList(
                        new AdFilters.Builder()
                                .setFrequencyCapFilters(CLICK_ONCE_PER_DAY_KEY1)
                                .build(),
                        new AdFilters.Builder().setAppInstallFilters(CURRENT_APP_FILTER).build(),
                        new AdFilters.Builder()
                                .setAppInstallFilters(CURRENT_APP_FILTER)
                                .setFrequencyCapFilters(CLICK_ONCE_PER_DAY_KEY1)
                                .build());
        CustomAudience customAudience2 =
                createCustomAudience(
                        mLocalhostBuyerDomain,
                        CUSTOM_AUDIENCE_SEQ_2,
                        BIDS_FOR_BUYER_2,
                        adCounterKeysForCa2,
                        adFiltersForCa2,
                        false);

        // We add permits to the semaphores when the MWS is called and remove them in the asserts
        Semaphore impressionReportingSemaphore = new Semaphore(0);
        Semaphore interactionReportingSemaphore = new Semaphore(0);

        // Prepare the custom audiences as json responses we expect from the server.
        AdDataConversionStrategy adDataConversionStrategy =
                AdDataConversionStrategyFactory.getAdDataConversionStrategy(false, true);
        List<DBAdData> ads1 = new ArrayList<>();
        for (AdData ad : customAudience1.getAds()) {
            ads1.add(
                    new DBAdData.Builder()
                            .setRenderUri(ad.getRenderUri())
                            .setMetadata(ad.getMetadata())
                            .setAdCounterKeys(ad.getAdCounterKeys())
                            .setAdFilters(ad.getAdFilters())
                            .build());
        }
        String customAudience1JsonString =
                CustomAudienceBlobFixture.asJSONObjectString(
                        null,
                        null,
                        customAudience1.getName(),
                        customAudience1.getActivationTime(),
                        customAudience1.getExpirationTime(),
                        customAudience1.getDailyUpdateUri(),
                        customAudience1.getBiddingLogicUri(),
                        customAudience1.getUserBiddingSignals().toString(),
                        DBTrustedBiddingData.fromServiceObject(
                                customAudience1.getTrustedBiddingData()),
                        ads1);
        List<DBAdData> ads2 = new ArrayList<>();
        for (AdData ad : customAudience2.getAds()) {
            ads2.add(
                    new DBAdData.Builder()
                            .setRenderUri(ad.getRenderUri())
                            .setMetadata(ad.getMetadata())
                            .setAdCounterKeys(ad.getAdCounterKeys())
                            .setAdFilters(ad.getAdFilters())
                            .build());
        }
        String customAudience2JsonString =
                CustomAudienceBlobFixture.asJSONObjectString(
                        null,
                        null,
                        customAudience2.getName(),
                        customAudience2.getActivationTime(),
                        customAudience2.getExpirationTime(),
                        customAudience2.getDailyUpdateUri(),
                        customAudience2.getBiddingLogicUri(),
                        customAudience2.getUserBiddingSignals().toString(),
                        DBTrustedBiddingData.fromServiceObject(
                                customAudience2.getTrustedBiddingData()),
                        ads2);
        HashMap<String, String> remoteCustomAudiencesMap = new HashMap<>();
        String customAudience1Id = String.valueOf(customAudience1.hashCode());
        String customAudience2Id = String.valueOf(customAudience2.hashCode());
        remoteCustomAudiencesMap.put(customAudience1Id, customAudience1JsonString);
        remoteCustomAudiencesMap.put(customAudience2Id, customAudience2JsonString);

        MockWebServer server =
                getMockWebServer(
                        remoteCustomAudiencesMap,
                        getDecisionLogicWithBeacons(),
                        getV3BiddingLogicJs(),
                        impressionReportingSemaphore,
                        interactionReportingSemaphore,
                        /*debugReportingLatch=*/ null,
                        true);

        // TODO(b/289276159): Schedule background fetch if needed once added to fetchCA.
        // doNothing()
        //      .when(() -> BackgroundFetchJobService.scheduleIfNeeded(any(), any(), anyBoolean()));

        fetchAndJoinCustomAudienceAndAssertSuccess(
                new FetchAndJoinCustomAudienceInput.Builder(
                                CommonFixture.getUri(
                                        mLocalhostBuyerDomain.getAuthority(),
                                        FETCH_CA_PATH + "/" + customAudience1Id),
                                VALID_OWNER)
                        .build());
        fetchAndJoinCustomAudienceAndAssertSuccess(
                new FetchAndJoinCustomAudienceInput.Builder(
                                CommonFixture.getUri(
                                        mLocalhostBuyerDomain.getAuthority(),
                                        FETCH_CA_PATH + "/" + customAudience2Id),
                                VALID_OWNER)
                        .build());

        // TODO(b/289276159): Verify background fetch is scheduled if needed once added to fetchCA.
        // verify(() -> BackgroundFetchJobService.scheduleIfNeeded(any(), any(), eq(false)))

        // Run Ad Selection no filters active
        selectAdsAndReport(
                CommonFixture.getUri(
                        mLocalhostBuyerDomain.getAuthority(),
                        AD_URI_PREFIX + CUSTOM_AUDIENCE_SEQ_2 + "/ad3"),
                impressionReportingSemaphore,
                interactionReportingSemaphore);

        // 2 fetch CA requests and 10 requests for the auction with both CAs
        mMockWebServerRule.verifyMockServerRequests(
                server,
                12,
                ImmutableList.of(
                        FETCH_CA_PATH + "/" + customAudience1Id,
                        FETCH_CA_PATH + "/" + customAudience2Id,
                        SELLER_DECISION_LOGIC_URI_PATH,
                        BUYER_BIDDING_LOGIC_URI_PATH + CUSTOM_AUDIENCE_SEQ_1,
                        BUYER_BIDDING_LOGIC_URI_PATH + CUSTOM_AUDIENCE_SEQ_2,
                        BUYER_TRUSTED_SIGNAL_URI_PATH,
                        SELLER_TRUSTED_SIGNAL_URI_PATH + SELLER_TRUSTED_SIGNAL_PARAMS),
                mRequestMatcherPrefixMatch);
    }

    @Test
    public void testFledgeFlowSuccessWithMockServer_fetchAndJoinCustomAudience_appInstallFilters()
            throws Exception {
        initClients(true, true, false, false);
        doReturn(LOCALHOST_BUYER)
                .when(mFledgeAuthorizationFilterMock)
                .getAndAssertAdTechFromUriAllowed(any(), any(), any(), anyInt());
        doReturn(AdServicesApiConsent.GIVEN).when(mConsentManagerMock).getConsent();
        doReturn(false)
                .when(mConsentManagerMock)
                .isFledgeConsentRevokedForAppAfterSettingFledgeUse(any());

        setupAdSelectionConfig();
        CustomAudience customAudience1 =
                createCustomAudience(
                        mLocalhostBuyerDomain, CUSTOM_AUDIENCE_SEQ_1, BIDS_FOR_BUYER_1);

        // Using the same generic key across all ads in the CA
        List<Set<Integer>> adCounterKeysForCa2 =
                Arrays.asList(
                        Collections.singleton(KeyedFrequencyCapFixture.KEY1),
                        Collections.singleton(KeyedFrequencyCapFixture.KEY1),
                        Collections.singleton(KeyedFrequencyCapFixture.KEY1));
        /* The final ad with the highest bid has both fcap and app install filters, the second ad
         * with the middle bid has only an app install filter and the first ad with the lowest bid
         * in this ca has only a fcap filter.
         */
        List<AdFilters> adFiltersForCa2 =
                Arrays.asList(
                        new AdFilters.Builder()
                                .setFrequencyCapFilters(CLICK_ONCE_PER_DAY_KEY1)
                                .build(),
                        new AdFilters.Builder().setAppInstallFilters(CURRENT_APP_FILTER).build(),
                        new AdFilters.Builder()
                                .setAppInstallFilters(CURRENT_APP_FILTER)
                                .setFrequencyCapFilters(CLICK_ONCE_PER_DAY_KEY1)
                                .build());
        CustomAudience customAudience2 =
                createCustomAudience(
                        mLocalhostBuyerDomain,
                        CUSTOM_AUDIENCE_SEQ_2,
                        BIDS_FOR_BUYER_2,
                        adCounterKeysForCa2,
                        adFiltersForCa2,
                        false);

        // We add permits to the semaphores when the MWS is called and remove them in the asserts
        Semaphore impressionReportingSemaphore = new Semaphore(0);
        Semaphore interactionReportingSemaphore = new Semaphore(0);

        // Prepare the custom audiences as json responses we expect from the server.
        AdDataConversionStrategy adDataConversionStrategy =
                AdDataConversionStrategyFactory.getAdDataConversionStrategy(true, true);
        List<DBAdData> ads1 = new ArrayList<>();
        for (AdData ad : customAudience1.getAds()) {
            ads1.add(
                    new DBAdData.Builder()
                            .setRenderUri(ad.getRenderUri())
                            .setMetadata(ad.getMetadata())
                            .setAdCounterKeys(ad.getAdCounterKeys())
                            .setAdFilters(ad.getAdFilters())
                            .build());
        }
        String customAudience1JsonString =
                CustomAudienceBlobFixture.asJSONObjectString(
                        null,
                        null,
                        customAudience1.getName(),
                        customAudience1.getActivationTime(),
                        customAudience1.getExpirationTime(),
                        customAudience1.getDailyUpdateUri(),
                        customAudience1.getBiddingLogicUri(),
                        customAudience1.getUserBiddingSignals().toString(),
                        DBTrustedBiddingData.fromServiceObject(
                                customAudience1.getTrustedBiddingData()),
                        ads1);
        List<DBAdData> ads2 = new ArrayList<>();
        for (AdData ad : customAudience2.getAds()) {
            ads2.add(
                    new DBAdData.Builder()
                            .setRenderUri(ad.getRenderUri())
                            .setMetadata(ad.getMetadata())
                            .setAdCounterKeys(ad.getAdCounterKeys())
                            .setAdFilters(ad.getAdFilters())
                            .build());
        }
        String customAudience2JsonString =
                CustomAudienceBlobFixture.asJSONObjectString(
                        null,
                        null,
                        customAudience2.getName(),
                        customAudience2.getActivationTime(),
                        customAudience2.getExpirationTime(),
                        customAudience2.getDailyUpdateUri(),
                        customAudience2.getBiddingLogicUri(),
                        customAudience2.getUserBiddingSignals().toString(),
                        DBTrustedBiddingData.fromServiceObject(
                                customAudience2.getTrustedBiddingData()),
                        ads2);
        HashMap<String, String> remoteCustomAudiencesMap = new HashMap<>();
        String customAudience1Id = String.valueOf(customAudience1.hashCode());
        String customAudience2Id = String.valueOf(customAudience2.hashCode());
        remoteCustomAudiencesMap.put(customAudience1Id, customAudience1JsonString);
        remoteCustomAudiencesMap.put(customAudience2Id, customAudience2JsonString);

        MockWebServer server =
                getMockWebServer(
                        remoteCustomAudiencesMap,
                        getDecisionLogicWithBeacons(),
                        getV3BiddingLogicJs(),
                        impressionReportingSemaphore,
                        interactionReportingSemaphore,
                        /*debugReportingLatch=*/ null,
                        true);

        // TODO(b/289276159): Schedule background fetch if needed once added to fetchCA.
        // doNothing()
        //      .when(() -> BackgroundFetchJobService.scheduleIfNeeded(any(), any(), anyBoolean()));

        fetchAndJoinCustomAudienceAndAssertSuccess(
                new FetchAndJoinCustomAudienceInput.Builder(
                                CommonFixture.getUri(
                                        mLocalhostBuyerDomain.getAuthority(),
                                        FETCH_CA_PATH + "/" + customAudience1Id),
                                VALID_OWNER)
                        .build());
        fetchAndJoinCustomAudienceAndAssertSuccess(
                new FetchAndJoinCustomAudienceInput.Builder(
                                CommonFixture.getUri(
                                        mLocalhostBuyerDomain.getAuthority(),
                                        FETCH_CA_PATH + "/" + customAudience2Id),
                                VALID_OWNER)
                        .build());

        // TODO(b/289276159): Verify background fetch is scheduled if needed once added to fetchCA.
        // verify(() -> BackgroundFetchJobService.scheduleIfNeeded(any(), any(), eq(false)))

        // Run Ad Selection with app install filtering
        registerForAppInstallFiltering();
        long adSelectionId =
                selectAdsAndReport(
                        CommonFixture.getUri(
                                mLocalhostBuyerDomain.getAuthority(),
                                AD_URI_PREFIX + CUSTOM_AUDIENCE_SEQ_2 + "/ad1"),
                        impressionReportingSemaphore,
                        interactionReportingSemaphore);

        // 2 fetch CA requests and 10 requests for the auctions with both CAs.
        mMockWebServerRule.verifyMockServerRequests(
                server,
                12,
                ImmutableList.of(
                        FETCH_CA_PATH + "/" + customAudience1Id,
                        FETCH_CA_PATH + "/" + customAudience2Id,
                        SELLER_DECISION_LOGIC_URI_PATH,
                        BUYER_BIDDING_LOGIC_URI_PATH + CUSTOM_AUDIENCE_SEQ_1,
                        BUYER_BIDDING_LOGIC_URI_PATH + CUSTOM_AUDIENCE_SEQ_2,
                        BUYER_TRUSTED_SIGNAL_URI_PATH,
                        SELLER_TRUSTED_SIGNAL_URI_PATH + SELLER_TRUSTED_SIGNAL_PARAMS),
                mRequestMatcherPrefixMatch);
    }

    @Test
    public void testFledgeFlowSuccessWithMockServer_fetchAndJoinCustomAudienceFlow_bothFilters()
            throws Exception {
        initClients(true, true, false, false);
        doReturn(LOCALHOST_BUYER)
                .when(mFledgeAuthorizationFilterMock)
                .getAndAssertAdTechFromUriAllowed(any(), any(), any(), anyInt());
        doReturn(AdServicesApiConsent.GIVEN).when(mConsentManagerMock).getConsent();
        doReturn(false)
                .when(mConsentManagerMock)
                .isFledgeConsentRevokedForAppAfterSettingFledgeUse(any());

        setupAdSelectionConfig();
        CustomAudience customAudience1 =
                createCustomAudience(
                        mLocalhostBuyerDomain, CUSTOM_AUDIENCE_SEQ_1, BIDS_FOR_BUYER_1);

        // Using the same generic key across all ads in the CA
        List<Set<Integer>> adCounterKeysForCa2 =
                Arrays.asList(
                        Collections.singleton(KeyedFrequencyCapFixture.KEY1),
                        Collections.singleton(KeyedFrequencyCapFixture.KEY1),
                        Collections.singleton(KeyedFrequencyCapFixture.KEY1));
        /* The final ad with the highest bid has both fcap and app install filters, the second ad
         * with the middle bid has only an app install filter and the first ad with the lowest bid
         * in this ca has only a fcap filter.
         */
        List<AdFilters> adFiltersForCa2 =
                Arrays.asList(
                        new AdFilters.Builder()
                                .setFrequencyCapFilters(CLICK_ONCE_PER_DAY_KEY1)
                                .build(),
                        new AdFilters.Builder().setAppInstallFilters(CURRENT_APP_FILTER).build(),
                        new AdFilters.Builder()
                                .setAppInstallFilters(CURRENT_APP_FILTER)
                                .setFrequencyCapFilters(CLICK_ONCE_PER_DAY_KEY1)
                                .build());
        CustomAudience customAudience2 =
                createCustomAudience(
                        mLocalhostBuyerDomain,
                        CUSTOM_AUDIENCE_SEQ_2,
                        BIDS_FOR_BUYER_2,
                        adCounterKeysForCa2,
                        adFiltersForCa2,
                        false);

        // We add permits to the semaphores when the MWS is called and remove them in the asserts
        Semaphore impressionReportingSemaphore = new Semaphore(0);
        Semaphore interactionReportingSemaphore = new Semaphore(0);

        // Prepare the custom audiences as json responses we expect from the server.
        AdDataConversionStrategy adDataConversionStrategy =
                AdDataConversionStrategyFactory.getAdDataConversionStrategy(true, true);
        List<DBAdData> ads1 = new ArrayList<>();
        for (AdData ad : customAudience1.getAds()) {
            ads1.add(
                    new DBAdData.Builder()
                            .setRenderUri(ad.getRenderUri())
                            .setMetadata(ad.getMetadata())
                            .setAdCounterKeys(ad.getAdCounterKeys())
                            .setAdFilters(ad.getAdFilters())
                            .build());
        }
        String customAudience1JsonString =
                CustomAudienceBlobFixture.asJSONObjectString(
                        null,
                        null,
                        customAudience1.getName(),
                        customAudience1.getActivationTime(),
                        customAudience1.getExpirationTime(),
                        customAudience1.getDailyUpdateUri(),
                        customAudience1.getBiddingLogicUri(),
                        customAudience1.getUserBiddingSignals().toString(),
                        DBTrustedBiddingData.fromServiceObject(
                                customAudience1.getTrustedBiddingData()),
                        ads1);
        List<DBAdData> ads2 = new ArrayList<>();
        for (AdData ad : customAudience2.getAds()) {
            ads2.add(
                    new DBAdData.Builder()
                            .setRenderUri(ad.getRenderUri())
                            .setMetadata(ad.getMetadata())
                            .setAdCounterKeys(ad.getAdCounterKeys())
                            .setAdFilters(ad.getAdFilters())
                            .build());
        }
        String customAudience2JsonString =
                CustomAudienceBlobFixture.asJSONObjectString(
                        null,
                        null,
                        customAudience2.getName(),
                        customAudience2.getActivationTime(),
                        customAudience2.getExpirationTime(),
                        customAudience2.getDailyUpdateUri(),
                        customAudience2.getBiddingLogicUri(),
                        customAudience2.getUserBiddingSignals().toString(),
                        DBTrustedBiddingData.fromServiceObject(
                                customAudience2.getTrustedBiddingData()),
                        ads2);
        HashMap<String, String> remoteCustomAudiencesMap = new HashMap<>();
        String customAudience1Id = String.valueOf(customAudience1.hashCode());
        String customAudience2Id = String.valueOf(customAudience2.hashCode());
        remoteCustomAudiencesMap.put(customAudience1Id, customAudience1JsonString);
        remoteCustomAudiencesMap.put(customAudience2Id, customAudience2JsonString);

        MockWebServer server =
                getMockWebServer(
                        remoteCustomAudiencesMap,
                        getDecisionLogicWithBeacons(),
                        getV3BiddingLogicJs(),
                        impressionReportingSemaphore,
                        interactionReportingSemaphore,
                        /*debugReportingLatch=*/ null,
                        true);

        // TODO(b/289276159): Schedule background fetch if needed once added to fetchCA.
        // doNothing()
        //      .when(() -> BackgroundFetchJobService.scheduleIfNeeded(any(), any(), anyBoolean()));

        fetchAndJoinCustomAudienceAndAssertSuccess(
                new FetchAndJoinCustomAudienceInput.Builder(
                                CommonFixture.getUri(
                                        mLocalhostBuyerDomain.getAuthority(),
                                        FETCH_CA_PATH + "/" + customAudience1Id),
                                VALID_OWNER)
                        .build());
        fetchAndJoinCustomAudienceAndAssertSuccess(
                new FetchAndJoinCustomAudienceInput.Builder(
                                CommonFixture.getUri(
                                        mLocalhostBuyerDomain.getAuthority(),
                                        FETCH_CA_PATH + "/" + customAudience2Id),
                                VALID_OWNER)
                        .build());

        // TODO(b/289276159): Verify background fetch is scheduled if needed once added to fetchCA.
        // verify(() -> BackgroundFetchJobService.scheduleIfNeeded(any(), any(), eq(false)))

        // Run Ad Selection with app install filtering
        registerForAppInstallFiltering();
        long adSelectionId =
                selectAdsAndReport(
                        CommonFixture.getUri(
                                mLocalhostBuyerDomain.getAuthority(),
                                AD_URI_PREFIX + CUSTOM_AUDIENCE_SEQ_2 + "/ad1"),
                        impressionReportingSemaphore,
                        interactionReportingSemaphore);

        // Run Ad Selection with both filters
        updateHistogramAndAssertSuccess(adSelectionId, FrequencyCapFilters.AD_EVENT_TYPE_CLICK);
        selectAdsAndReport(
                CommonFixture.getUri(
                        mLocalhostBuyerDomain.getAuthority(),
                        AD_URI_PREFIX + CUSTOM_AUDIENCE_SEQ_1 + "/ad2"),
                impressionReportingSemaphore,
                interactionReportingSemaphore);

        // 2 fetch CA requests, 10 requests for the auction with both CAs and 9 requests for the
        // auctions with one CA.
        mMockWebServerRule.verifyMockServerRequests(
                server,
                21,
                ImmutableList.of(
                        FETCH_CA_PATH + "/" + customAudience1Id,
                        FETCH_CA_PATH + "/" + customAudience2Id,
                        SELLER_DECISION_LOGIC_URI_PATH,
                        BUYER_BIDDING_LOGIC_URI_PATH + CUSTOM_AUDIENCE_SEQ_1,
                        BUYER_BIDDING_LOGIC_URI_PATH + CUSTOM_AUDIENCE_SEQ_2,
                        BUYER_TRUSTED_SIGNAL_URI_PATH,
                        SELLER_TRUSTED_SIGNAL_URI_PATH + SELLER_TRUSTED_SIGNAL_PARAMS),
                mRequestMatcherPrefixMatch);
    }

    @Test
    public void testFledgeFlowSuccessWithMockServer_fetchAndJoinCustomAudienceFlow_fcapFilters()
            throws Exception {
        initClients(true, true, false, false);
        doReturn(LOCALHOST_BUYER)
                .when(mFledgeAuthorizationFilterMock)
                .getAndAssertAdTechFromUriAllowed(any(), any(), any(), anyInt());
        doReturn(AdServicesApiConsent.GIVEN).when(mConsentManagerMock).getConsent();
        doReturn(false)
                .when(mConsentManagerMock)
                .isFledgeConsentRevokedForAppAfterSettingFledgeUse(any());

        setupAdSelectionConfig();
        CustomAudience customAudience1 =
                createCustomAudience(
                        mLocalhostBuyerDomain, CUSTOM_AUDIENCE_SEQ_1, BIDS_FOR_BUYER_1);

        // Using the same generic key across all ads in the CA
        List<Set<Integer>> adCounterKeysForCa2 =
                Arrays.asList(
                        Collections.singleton(KeyedFrequencyCapFixture.KEY1),
                        Collections.singleton(KeyedFrequencyCapFixture.KEY1),
                        Collections.singleton(KeyedFrequencyCapFixture.KEY1));
        /* The final ad with the highest bid has both fcap and app install filters, the second ad
         * with the middle bid has only an app install filter and the first ad with the lowest bid
         * in this ca has only a fcap filter.
         */
        List<AdFilters> adFiltersForCa2 =
                Arrays.asList(
                        new AdFilters.Builder()
                                .setFrequencyCapFilters(CLICK_ONCE_PER_DAY_KEY1)
                                .build(),
                        new AdFilters.Builder().setAppInstallFilters(CURRENT_APP_FILTER).build(),
                        new AdFilters.Builder()
                                .setAppInstallFilters(CURRENT_APP_FILTER)
                                .setFrequencyCapFilters(CLICK_ONCE_PER_DAY_KEY1)
                                .build());
        CustomAudience customAudience2 =
                createCustomAudience(
                        mLocalhostBuyerDomain,
                        CUSTOM_AUDIENCE_SEQ_2,
                        BIDS_FOR_BUYER_2,
                        adCounterKeysForCa2,
                        adFiltersForCa2,
                        false);

        // We add permits to the semaphores when the MWS is called and remove them in the asserts
        Semaphore impressionReportingSemaphore = new Semaphore(0);
        Semaphore interactionReportingSemaphore = new Semaphore(0);

        // Prepare the custom audiences as json responses we expect from the server.
        AdDataConversionStrategy adDataConversionStrategy =
                AdDataConversionStrategyFactory.getAdDataConversionStrategy(true, true);
        List<DBAdData> ads1 = new ArrayList<>();
        for (AdData ad : customAudience1.getAds()) {
            ads1.add(
                    new DBAdData.Builder()
                            .setRenderUri(ad.getRenderUri())
                            .setMetadata(ad.getMetadata())
                            .setAdCounterKeys(ad.getAdCounterKeys())
                            .setAdFilters(ad.getAdFilters())
                            .build());
        }
        String customAudience1JsonString =
                CustomAudienceBlobFixture.asJSONObjectString(
                        null,
                        null,
                        customAudience1.getName(),
                        customAudience1.getActivationTime(),
                        customAudience1.getExpirationTime(),
                        customAudience1.getDailyUpdateUri(),
                        customAudience1.getBiddingLogicUri(),
                        customAudience1.getUserBiddingSignals().toString(),
                        DBTrustedBiddingData.fromServiceObject(
                                customAudience1.getTrustedBiddingData()),
                        ads1);
        List<DBAdData> ads2 = new ArrayList<>();
        for (AdData ad : customAudience2.getAds()) {
            ads2.add(
                    new DBAdData.Builder()
                            .setRenderUri(ad.getRenderUri())
                            .setMetadata(ad.getMetadata())
                            .setAdCounterKeys(ad.getAdCounterKeys())
                            .setAdFilters(ad.getAdFilters())
                            .build());
        }
        String customAudience2JsonString =
                CustomAudienceBlobFixture.asJSONObjectString(
                        null,
                        null,
                        customAudience2.getName(),
                        customAudience2.getActivationTime(),
                        customAudience2.getExpirationTime(),
                        customAudience2.getDailyUpdateUri(),
                        customAudience2.getBiddingLogicUri(),
                        customAudience2.getUserBiddingSignals().toString(),
                        DBTrustedBiddingData.fromServiceObject(
                                customAudience2.getTrustedBiddingData()),
                        ads2);
        HashMap<String, String> remoteCustomAudiencesMap = new HashMap<>();
        String customAudience1Id = String.valueOf(customAudience1.hashCode());
        String customAudience2Id = String.valueOf(customAudience2.hashCode());
        remoteCustomAudiencesMap.put(customAudience1Id, customAudience1JsonString);
        remoteCustomAudiencesMap.put(customAudience2Id, customAudience2JsonString);

        MockWebServer server =
                getMockWebServer(
                        remoteCustomAudiencesMap,
                        getDecisionLogicWithBeacons(),
                        getV3BiddingLogicJs(),
                        impressionReportingSemaphore,
                        interactionReportingSemaphore,
                        /*debugReportingLatch=*/ null,
                        true);

        // TODO(b/289276159): Schedule background fetch if needed once added to fetchCA.
        // doNothing()
        //      .when(() -> BackgroundFetchJobService.scheduleIfNeeded(any(), any(), anyBoolean()));

        fetchAndJoinCustomAudienceAndAssertSuccess(
                new FetchAndJoinCustomAudienceInput.Builder(
                                CommonFixture.getUri(
                                        mLocalhostBuyerDomain.getAuthority(),
                                        FETCH_CA_PATH + "/" + customAudience1Id),
                                VALID_OWNER)
                        .build());
        fetchAndJoinCustomAudienceAndAssertSuccess(
                new FetchAndJoinCustomAudienceInput.Builder(
                                CommonFixture.getUri(
                                        mLocalhostBuyerDomain.getAuthority(),
                                        FETCH_CA_PATH + "/" + customAudience2Id),
                                VALID_OWNER)
                        .build());

        // TODO(b/289276159): Verify background fetch is scheduled if needed once added to fetchCA.
        // verify(() -> BackgroundFetchJobService.scheduleIfNeeded(any(), any(), eq(false)))

        // Run Ad Selection no filters active
        long adSelectionId =
                selectAdsAndReport(
                        CommonFixture.getUri(
                                mLocalhostBuyerDomain.getAuthority(),
                                AD_URI_PREFIX + CUSTOM_AUDIENCE_SEQ_2 + "/ad3"),
                        impressionReportingSemaphore,
                        interactionReportingSemaphore);

        // Run Ad Selection with just fcap filtering
        updateHistogramAndAssertSuccess(adSelectionId, FrequencyCapFilters.AD_EVENT_TYPE_CLICK);
        selectAdsAndReport(
                CommonFixture.getUri(
                        mLocalhostBuyerDomain.getAuthority(),
                        AD_URI_PREFIX + CUSTOM_AUDIENCE_SEQ_2 + "/ad2"),
                impressionReportingSemaphore,
                interactionReportingSemaphore);

        // 2 fetch CA requests and 20 requests for the 2 auctions with both CAs.
        mMockWebServerRule.verifyMockServerRequests(
                server,
                22,
                ImmutableList.of(
                        FETCH_CA_PATH + "/" + customAudience1Id,
                        FETCH_CA_PATH + "/" + customAudience2Id,
                        SELLER_DECISION_LOGIC_URI_PATH,
                        BUYER_BIDDING_LOGIC_URI_PATH + CUSTOM_AUDIENCE_SEQ_1,
                        BUYER_BIDDING_LOGIC_URI_PATH + CUSTOM_AUDIENCE_SEQ_2,
                        BUYER_TRUSTED_SIGNAL_URI_PATH,
                        SELLER_TRUSTED_SIGNAL_URI_PATH + SELLER_TRUSTED_SIGNAL_PARAMS),
                mRequestMatcherPrefixMatch);
    }

    @Test
    public void testFledgeFlowSuccessWithMockServer_ContextualAdsFlow() throws Exception {
        doReturn(AdServicesApiConsent.GIVEN).when(mConsentManagerMock).getConsent();
        doReturn(false)
                .when(mConsentManagerMock)
                .isFledgeConsentRevokedForAppAfterSettingFledgeUse(any());

        Uri sellerReportingUri = mMockWebServerRule.uriForPath(SELLER_REPORTING_PATH);
        Uri buyerReportingUri = mMockWebServerRule.uriForPath(BUYER_REPORTING_PATH);

        mAdSelectionConfig =
                AdSelectionConfigFixture.anAdSelectionConfigBuilder()
                        // Setting empty buyers
                        .setCustomAudienceBuyers(ImmutableList.of())
                        .setSeller(
                                AdTechIdentifier.fromString(
                                        mMockWebServerRule
                                                .uriForPath(SELLER_DECISION_LOGIC_URI_PATH)
                                                .getHost()))
                        .setDecisionLogicUri(
                                mMockWebServerRule.uriForPath(SELLER_DECISION_LOGIC_URI_PATH))
                        .setTrustedScoringSignalsUri(
                                mMockWebServerRule.uriForPath(SELLER_TRUSTED_SIGNAL_URI_PATH))
                        .setPerBuyerSignals(
                                ImmutableMap.of(
                                        AdTechIdentifier.fromString(
                                                mLocalhostBuyerDomain.getHost()),
                                        AdSelectionSignals.fromString("{\"buyer_signals\":0}")))
                        .setBuyerContextualAds(createContextualAds())
                        .build();

        String decisionLogicJs =
                "function scoreAd(ad, bid, auction_config, seller_signals,"
                        + " trusted_scoring_signals, contextual_signal, user_signal,"
                        + " custom_audience_signal) { \n"
                        + "  return {'status': 0, 'score': bid };\n"
                        + "}\n"
                        + "function reportResult(ad_selection_config, render_uri, bid,"
                        + " contextual_signals) { \n"
                        + " return {'status': 0, 'results': {'signals_for_buyer':"
                        + " '{\"signals_for_buyer\":1}', 'reporting_uri': '"
                        + sellerReportingUri
                        + "' } };\n"
                        + "}";

        String buyerDecisionLogic =
                "function reportWin(ad_selection_signals, per_buyer_signals,"
                        + " signals_for_buyer, contextual_signals, custom_audience_signals) { \n"
                        + " return {'status': 0, 'results': {'reporting_uri': '"
                        + buyerReportingUri
                        + "' } };\n"
                        + "}";

        CountDownLatch reportingResponseLatch = new CountDownLatch(2);

        MockWebServer server =
                mMockWebServerRule.startMockWebServer(
                        request -> {
                            String versionHeaderName =
                                    JsVersionHelper.getVersionHeaderName(
                                            JsVersionHelper.JS_PAYLOAD_TYPE_BUYER_BIDDING_LOGIC_JS);
                            long jsVersion =
                                    JsVersionRegister.BUYER_BIDDING_LOGIC_VERSION_VERSION_3;
                            switch (request.getPath()) {
                                case SELLER_DECISION_LOGIC_URI_PATH:
                                    return new MockResponse().setBody(decisionLogicJs);
                                case BUYER_BIDDING_LOGIC_URI_PATH:
                                    return new MockResponse().setBody(buyerDecisionLogic);
                                case SELLER_REPORTING_PATH: // Intentional fallthrough
                                case BUYER_REPORTING_PATH:
                                    reportingResponseLatch.countDown();
                                    return new MockResponse().setResponseCode(200);
                            }

                            // The seller params vary based on runtime, so we are returning trusted
                            // signals based on correct path prefix
                            if (request.getPath()
                                    .startsWith(
                                            SELLER_TRUSTED_SIGNAL_URI_PATH
                                                    + SELLER_TRUSTED_SIGNAL_PARAMS)) {
                                return new MockResponse()
                                        .setBody(TRUSTED_SCORING_SIGNALS.toString());
                            }
                            if (request.getPath().startsWith(BUYER_TRUSTED_SIGNAL_URI_PATH)) {
                                return new MockResponse()
                                        .setBody(TRUSTED_BIDDING_SIGNALS.toString());
                            }
                            return new MockResponse().setResponseCode(404);
                        });

        doNothing()
                .when(() -> BackgroundFetchJobService.scheduleIfNeeded(any(), any(), anyBoolean()));

        // Run Ad Selection
        AdSelectionTestCallback resultsCallback =
                invokeRunAdSelection(
                        mAdSelectionService, mAdSelectionConfig, CommonFixture.TEST_PACKAGE_NAME);

        assertTrue(resultsCallback.mIsSuccess);
        long resultSelectionId = resultsCallback.mAdSelectionResponse.getAdSelectionId();
        assertTrue(mAdSelectionEntryDao.doesAdSelectionIdExist(resultSelectionId));
        assertEquals(
                AdDataFixture.getValidRenderUriByBuyer(
                        AdTechIdentifier.fromString(
                                mMockWebServerRule
                                        .uriForPath(
                                                BUYER_BIDDING_LOGIC_URI_PATH
                                                        + CommonFixture.VALID_BUYER_1)
                                        .getHost()),
                        500),
                resultsCallback.mAdSelectionResponse.getRenderUri());

        // Run Report Impression
        ReportImpressionInput reportImpressioninput =
                new ReportImpressionInput.Builder()
                        .setAdSelectionConfig(mAdSelectionConfig)
                        .setAdSelectionId(resultSelectionId)
                        .setCallerPackageName(CommonFixture.TEST_PACKAGE_NAME)
                        .build();

        ReportImpressionTestCallback reportImpressionTestCallback =
                callReportImpression(mAdSelectionService, reportImpressioninput);

        assertTrue(reportImpressionTestCallback.mIsSuccess);
        reportingResponseLatch.await();
        mMockWebServerRule.verifyMockServerRequests(
                server,
                6,
                ImmutableList.of(
                        SELLER_DECISION_LOGIC_URI_PATH,
                        BUYER_BIDDING_LOGIC_URI_PATH,
                        BUYER_REPORTING_PATH,
                        SELLER_REPORTING_PATH,
                        SELLER_TRUSTED_SIGNAL_URI_PATH + SELLER_TRUSTED_SIGNAL_PARAMS),
                mRequestMatcherPrefixMatch);
    }

    @Test
    public void testFledgeFlowSuccessWithAppInstallWithMockServer() throws Exception {
        initClients(true, true, false, false);
        doReturn(AdServicesApiConsent.GIVEN).when(mConsentManagerMock).getConsent();
        doReturn(false)
                .when(mConsentManagerMock)
                .isFledgeConsentRevokedForAppAfterSettingFledgeUse(any());

        setupAdSelectionConfig();
        String decisionLogicJs = getDecisionLogicWithBeacons();
        String biddingLogicJs =
                "function generateBid(ad, auction_signals, per_buyer_signals,"
                        + " trusted_bidding_signals, contextual_signals, custom_audience_signals) "
                        + "{ \n"
                        + "  return {'status': 0, 'ad': ad, 'bid': ad.metadata.result };\n"
                        + "}\n"
                        + "function reportWin(ad_selection_signals, per_buyer_signals,"
                        + " signals_for_buyer ,contextual_signals, custom_audience_signals) {\n"
                        + "const beacons = {'click': '"
                        + mMockWebServerRule.uriForPath(CLICK_BUYER_PATH)
                        + "', 'hover': '"
                        + mMockWebServerRule.uriForPath(HOVER_BUYER_PATH)
                        + "'};\n"
                        + "registerAdBeacon(beacons);"
                        + " return {'status': 0, 'results': {'reporting_uri': '"
                        + mMockWebServerRule.uriForPath(BUYER_REPORTING_PATH)
                        + "' } };\n"
                        + "}";

        CustomAudience customAudience1 =
                createCustomAudience(
                        mLocalhostBuyerDomain, CUSTOM_AUDIENCE_SEQ_1, BIDS_FOR_BUYER_1);

        List<AdFilters> adFiltersForCa2 =
                Arrays.asList(
                        null,
                        null,
                        new AdFilters.Builder().setAppInstallFilters(CURRENT_APP_FILTER).build());
        CustomAudience customAudience2 =
                createCustomAudience(
                        mLocalhostBuyerDomain,
                        CUSTOM_AUDIENCE_SEQ_2,
                        BIDS_FOR_BUYER_2,
                        EMPTY_AD_COUNTER_KEYS_FOR_BUYER_2,
                        adFiltersForCa2,
                        false);

        // We add permits to the semaphores when the MWS is called and remove them in the asserts
        Semaphore impressionReportingSemaphore = new Semaphore(0);
        Semaphore interactionReportingSemaphore = new Semaphore(0);

        MockWebServer server =
                getMockWebServer(
                        decisionLogicJs,
                        biddingLogicJs,
                        impressionReportingSemaphore,
                        interactionReportingSemaphore,
                        false);

        doNothing()
                .when(() -> BackgroundFetchJobService.scheduleIfNeeded(any(), any(), anyBoolean()));

        registerForAppInstallFiltering();

        joinCustomAudienceAndAssertSuccess(customAudience1);
        joinCustomAudienceAndAssertSuccess(customAudience2);

        verify(() -> BackgroundFetchJobService.scheduleIfNeeded(any(), any(), eq(false)), times(2));

        // Run Ad Selection
        selectAdsAndReport(
                CommonFixture.getUri(
                        mLocalhostBuyerDomain.getAuthority(),
                        AD_URI_PREFIX + CUSTOM_AUDIENCE_SEQ_2 + "/ad2"),
                impressionReportingSemaphore,
                interactionReportingSemaphore);
        verifyStandardServerRequests(server);
    }

    @Test
    public void testFledgeFlowSuccessWithAppInstallFlagOffWithMockServer() throws Exception {
        initClients(false, true, false, true, false, false, false, false, false);
        doReturn(AdServicesApiConsent.GIVEN).when(mConsentManagerMock).getConsent();
        doReturn(false)
                .when(mConsentManagerMock)
                .isFledgeConsentRevokedForAppAfterSettingFledgeUse(any());

        setupAdSelectionConfig();
        String decisionLogicJs = getDecisionLogicWithBeacons();
        String biddingLogicJs =
                "function generateBid(ad, auction_signals, per_buyer_signals,"
                        + " trusted_bidding_signals, contextual_signals, custom_audience_signals) "
                        + "{ \n"
                        + "  return {'status': 0, 'ad': ad, 'bid': ad.metadata.result };\n"
                        + "}\n"
                        + "function reportWin(ad_selection_signals, per_buyer_signals,"
                        + " signals_for_buyer ,contextual_signals, custom_audience_signals) {\n"
                        + "const beacons = {'click': '"
                        + mMockWebServerRule.uriForPath(CLICK_BUYER_PATH)
                        + "', 'hover': '"
                        + mMockWebServerRule.uriForPath(HOVER_BUYER_PATH)
                        + "'};\n"
                        + "registerAdBeacon(beacons);"
                        + " return {'status': 0, 'results': {'reporting_uri': '"
                        + mMockWebServerRule.uriForPath(BUYER_REPORTING_PATH)
                        + "' } };\n"
                        + "}";

        CustomAudience customAudience1 =
                createCustomAudience(
                        mLocalhostBuyerDomain, CUSTOM_AUDIENCE_SEQ_1, BIDS_FOR_BUYER_1);

        List<AdFilters> filtersForCa2 =
                Arrays.asList(
                        null,
                        null,
                        new AdFilters.Builder().setAppInstallFilters(CURRENT_APP_FILTER).build());
        CustomAudience customAudience2 =
                createCustomAudience(
                        mLocalhostBuyerDomain,
                        CUSTOM_AUDIENCE_SEQ_2,
                        BIDS_FOR_BUYER_2,
                        EMPTY_AD_COUNTER_KEYS_FOR_BUYER_2,
                        filtersForCa2,
                        false);

        // We add permits to the semaphores when the MWS is called and remove them in the asserts
        Semaphore impressionReportingSemaphore = new Semaphore(0);
        Semaphore interactionReportingSemaphore = new Semaphore(0);

        MockWebServer server =
                getMockWebServer(
                        decisionLogicJs,
                        biddingLogicJs,
                        impressionReportingSemaphore,
                        interactionReportingSemaphore,
                        false);

        doNothing()
                .when(() -> BackgroundFetchJobService.scheduleIfNeeded(any(), any(), anyBoolean()));

        // Registers the test app for app install filtering
        registerForAppInstallFiltering();

        joinCustomAudienceAndAssertSuccess(customAudience1);
        joinCustomAudienceAndAssertSuccess(customAudience2);

        verify(() -> BackgroundFetchJobService.scheduleIfNeeded(any(), any(), eq(false)), times(2));

        // CA 2's ad3 should win even though it tried to filter itself
        selectAdsAndReport(
                CommonFixture.getUri(
                        mLocalhostBuyerDomain.getAuthority(),
                        AD_URI_PREFIX + CUSTOM_AUDIENCE_SEQ_2 + "/ad3"),
                impressionReportingSemaphore,
                interactionReportingSemaphore);
        verifyStandardServerRequests(server);
    }

    @Test
    public void testFledgeFlowSuccessWithRevokedUserConsentForApp() throws Exception {
        doReturn(AdServicesApiConsent.GIVEN).when(mConsentManagerMock).getConsent();
        // Allow the first join call to succeed so that we can verify the rest of the flow works
        when(mConsentManagerMock.isFledgeConsentRevokedForAppAfterSettingFledgeUse(any()))
                .thenReturn(false)
                .thenReturn(true);

        setupAdSelectionConfig();
        String decisionLogicJs = getDecisionLogicWithBeacons();
        String biddingLogicJs = getBiddingLogicWithBeacons();

        CustomAudience customAudience1 =
                createCustomAudience(
                        mLocalhostBuyerDomain, CUSTOM_AUDIENCE_SEQ_1, BIDS_FOR_BUYER_1);

        CustomAudience customAudience2 =
                createCustomAudience(
                        mLocalhostBuyerDomain, CUSTOM_AUDIENCE_SEQ_2, BIDS_FOR_BUYER_2);

        // We add permits to the semaphores when the MWS is called and remove them in the asserts
        Semaphore impressionReportingSemaphore = new Semaphore(0);
        Semaphore interactionReportingSemaphore = new Semaphore(0);

        MockWebServer server =
                mMockWebServerRule.startMockWebServer(
                        request -> {
                            switch (request.getPath()) {
                                case SELLER_DECISION_LOGIC_URI_PATH:
                                    return new MockResponse().setBody(decisionLogicJs);
                                case BUYER_BIDDING_LOGIC_URI_PATH + CUSTOM_AUDIENCE_SEQ_1:
                                    return new MockResponse().setBody(biddingLogicJs);
                                case BUYER_BIDDING_LOGIC_URI_PATH + CUSTOM_AUDIENCE_SEQ_2:
                                    throw new IllegalStateException(
                                            "This should not be called without user consent");
                                case CLICK_SELLER_PATH: // Intentional fallthrough
                                case CLICK_BUYER_PATH:
                                    interactionReportingSemaphore.release();
                                    return new MockResponse().setResponseCode(200);
                                case SELLER_REPORTING_PATH: // Intentional fallthrough
                                case BUYER_REPORTING_PATH:
                                    impressionReportingSemaphore.release();
                                    return new MockResponse().setResponseCode(200);
                            }

                            // The seller params vary based on runtime, so we are returning trusted
                            // signals based on correct path prefix
                            if (request.getPath()
                                    .startsWith(
                                            SELLER_TRUSTED_SIGNAL_URI_PATH
                                                    + SELLER_TRUSTED_SIGNAL_PARAMS)) {
                                return new MockResponse()
                                        .setBody(TRUSTED_SCORING_SIGNALS.toString());
                            }
                            if (request.getPath().startsWith(BUYER_TRUSTED_SIGNAL_URI_PATH)) {
                                return new MockResponse()
                                        .setBody(TRUSTED_BIDDING_SIGNALS.toString());
                            }
                            return new MockResponse().setResponseCode(404);
                        });

        joinCustomAudienceAndAssertSuccess(customAudience1);
        joinCustomAudienceAndAssertSuccess(customAudience2);

        // Run Ad Selection
        selectAdsAndReport(
                CommonFixture.getUri(
                        mLocalhostBuyerDomain.getAuthority(),
                        AD_URI_PREFIX + CUSTOM_AUDIENCE_SEQ_1 + "/ad2"),
                impressionReportingSemaphore,
                interactionReportingSemaphore);
        mMockWebServerRule.verifyMockServerRequests(
                server,
                9,
                ImmutableList.of(
                        SELLER_DECISION_LOGIC_URI_PATH,
                        BUYER_BIDDING_LOGIC_URI_PATH + CUSTOM_AUDIENCE_SEQ_1,
                        BUYER_TRUSTED_SIGNAL_URI_PATH,
                        SELLER_TRUSTED_SIGNAL_URI_PATH + SELLER_TRUSTED_SIGNAL_PARAMS),
                mRequestMatcherPrefixMatch);
    }

    @Test
    public void testFledgeFlowSuccessWithRevokedUserConsentForFledge() throws Exception {
        doReturn(AdServicesApiConsent.REVOKED).when(mConsentManagerMock).getConsent();
        doReturn(true)
                .when(mConsentManagerMock)
                .isFledgeConsentRevokedForAppAfterSettingFledgeUse(any());
        doThrow(new FilterException(new ConsentManager.RevokedConsentException()))
                .when(mAdSelectionServiceFilterMock)
                .filterRequest(
                        any(),
                        anyString(),
                        anyBoolean(),
                        anyBoolean(),
                        anyInt(),
                        anyInt(),
                        any(),
                        any());

        setupAdSelectionConfig();

        CustomAudience customAudience1 =
                createCustomAudience(
                        mLocalhostBuyerDomain, CUSTOM_AUDIENCE_SEQ_1, BIDS_FOR_BUYER_1);

        CustomAudience customAudience2 =
                createCustomAudience(
                        mLocalhostBuyerDomain, CUSTOM_AUDIENCE_SEQ_2, BIDS_FOR_BUYER_2);

        MockWebServer server =
                mMockWebServerRule.startMockWebServer(
                        request -> {
                            throw new IllegalStateException(
                                    "No calls should be made without user consent");
                        });

        joinCustomAudienceAndAssertSuccess(customAudience1);
        joinCustomAudienceAndAssertSuccess(customAudience2);

        // Run Ad Selection
        AdSelectionTestCallback resultsCallback =
                invokeRunAdSelection(
                        mAdSelectionService, mAdSelectionConfig, CommonFixture.TEST_PACKAGE_NAME);

        assertTrue(resultsCallback.mIsSuccess);
        long resultSelectionId = resultsCallback.mAdSelectionResponse.getAdSelectionId();
        assertFalse(mAdSelectionEntryDao.doesAdSelectionIdExist(resultSelectionId));
        assertEquals(Uri.EMPTY, resultsCallback.mAdSelectionResponse.getRenderUri());

        reportImpressionAndAssertSuccess(resultSelectionId);
        reportInteractionAndAssertSuccess(resultsCallback);

        mMockWebServerRule.verifyMockServerRequests(
                server, 0, ImmutableList.of(), mRequestMatcherPrefixMatch);
    }

    @Test
    public void testFledgeFlowSuccessWithOneCAWithNegativeBidsWithMockServer() throws Exception {
        doReturn(AdServicesApiConsent.GIVEN).when(mConsentManagerMock).getConsent();
        doReturn(false)
                .when(mConsentManagerMock)
                .isFledgeConsentRevokedForAppAfterSettingFledgeUse(any());

        setupAdSelectionConfig();
        String decisionLogicJs = getDecisionLogicWithBeacons();
        String biddingLogicJs = getBiddingLogicWithBeacons();

        CustomAudience customAudience1 =
                createCustomAudience(
                        mLocalhostBuyerDomain, CUSTOM_AUDIENCE_SEQ_1, BIDS_FOR_BUYER_1);

        CustomAudience customAudience2 =
                createCustomAudience(mLocalhostBuyerDomain, CUSTOM_AUDIENCE_SEQ_2, INVALID_BIDS);

        // We add permits to the semaphores when the MWS is called and remove them in the asserts
        Semaphore impressionReportingSemaphore = new Semaphore(0);
        Semaphore interactionReportingSemaphore = new Semaphore(0);

        MockWebServer server =
                getMockWebServer(
                        decisionLogicJs,
                        biddingLogicJs,
                        impressionReportingSemaphore,
                        interactionReportingSemaphore,
                        false);

        doNothing()
                .when(() -> BackgroundFetchJobService.scheduleIfNeeded(any(), any(), anyBoolean()));

        joinCustomAudienceAndAssertSuccess(customAudience1);
        joinCustomAudienceAndAssertSuccess(customAudience2);

        verify(() -> BackgroundFetchJobService.scheduleIfNeeded(any(), any(), eq(false)), times(2));

        // Run Ad Selection
        AdSelectionTestCallback resultsCallback =
                invokeRunAdSelection(
                        mAdSelectionService, mAdSelectionConfig, CommonFixture.TEST_PACKAGE_NAME);

        assertTrue(resultsCallback.mIsSuccess);
        long resultSelectionId = resultsCallback.mAdSelectionResponse.getAdSelectionId();
        assertTrue(mAdSelectionEntryDao.doesAdSelectionIdExist(resultSelectionId));

        // Expect that ad from buyer 1 won since buyer 2 had negative bids
        assertEquals(
                CommonFixture.getUri(
                        mLocalhostBuyerDomain.getAuthority(),
                        AD_URI_PREFIX + CUSTOM_AUDIENCE_SEQ_1 + "/ad2"),
                resultsCallback.mAdSelectionResponse.getRenderUri());

        reportImpressionAndAssertSuccess(resultsCallback.mAdSelectionResponse.getAdSelectionId());

        reportInteractionAndAssertSuccess(resultsCallback);

        /* We add a permit on every call received by the MockWebServer and remove them in the
         * tryAcquires below. If there are any left over it means that there were extra calls to the
         * mockserver.
         */
        assertTrue(impressionReportingSemaphore.tryAcquire(2, 10, TimeUnit.SECONDS));
        assertTrue(interactionReportingSemaphore.tryAcquire(2, 10, TimeUnit.SECONDS));
        assertEquals(
                "Extra calls made to MockWebServer",
                0,
                impressionReportingSemaphore.availablePermits());
        assertEquals(
                "Extra calls made to MockWebServer",
                0,
                interactionReportingSemaphore.availablePermits());

        mMockWebServerRule.verifyMockServerRequests(
                server,
                10,
                ImmutableList.of(
                        SELLER_DECISION_LOGIC_URI_PATH,
                        BUYER_BIDDING_LOGIC_URI_PATH,
                        BUYER_TRUSTED_SIGNAL_URI_PATH,
                        SELLER_TRUSTED_SIGNAL_URI_PATH + SELLER_TRUSTED_SIGNAL_PARAMS),
                mRequestMatcherPrefixMatch);
    }

    @Test
    public void testFledgeFlowFailsWithOnlyCANegativeBidsWithMockServer() throws Exception {
        doReturn(AdServicesApiConsent.GIVEN).when(mConsentManagerMock).getConsent();
        doReturn(false)
                .when(mConsentManagerMock)
                .isFledgeConsentRevokedForAppAfterSettingFledgeUse(any());

        setupAdSelectionConfig();
        String decisionLogicJs = getDecisionLogicWithBeacons();
        String biddingLogicJs = getBiddingLogicWithBeacons();

        CustomAudience customAudience1 = createCustomAudience(mLocalhostBuyerDomain, INVALID_BIDS);

        MockWebServer server =
                mMockWebServerRule.startMockWebServer(
                        request -> {
                            switch (request.getPath()) {
                                case SELLER_DECISION_LOGIC_URI_PATH:
                                    return new MockResponse().setBody(decisionLogicJs);
                                case BUYER_BIDDING_LOGIC_URI_PATH:
                                    return new MockResponse().setBody(biddingLogicJs);
                            }

                            // The seller params vary based on runtime, so we are returning trusted
                            // signals based on correct path prefix
                            if (request.getPath()
                                    .startsWith(
                                            SELLER_TRUSTED_SIGNAL_URI_PATH
                                                    + SELLER_TRUSTED_SIGNAL_PARAMS)) {
                                return new MockResponse()
                                        .setBody(TRUSTED_SCORING_SIGNALS.toString());
                            }
                            if (request.getPath().startsWith(BUYER_TRUSTED_SIGNAL_URI_PATH)) {
                                return new MockResponse()
                                        .setBody(TRUSTED_BIDDING_SIGNALS.toString());
                            }
                            return new MockResponse().setResponseCode(404);
                        });

        // Join custom audience
        joinCustomAudienceAndAssertSuccess(customAudience1);

        // Run Ad Selection
        AdSelectionTestCallback resultsCallback =
                invokeRunAdSelection(
                        mAdSelectionService, mAdSelectionConfig, CommonFixture.TEST_PACKAGE_NAME);

        assertFalse(resultsCallback.mIsSuccess);
        assertNull(resultsCallback.mAdSelectionResponse);

        // Run Report Impression with random ad selection id
        ReportImpressionInput input =
                new ReportImpressionInput.Builder()
                        .setAdSelectionConfig(mAdSelectionConfig)
                        .setAdSelectionId(1)
                        .setCallerPackageName(CommonFixture.TEST_PACKAGE_NAME)
                        .build();

        ReportImpressionTestCallback reportImpressionTestCallback =
                callReportImpression(mAdSelectionService, input);

        assertFalse(reportImpressionTestCallback.mIsSuccess);

        // Run Report Interaction with random ad selection id
        ReportInteractionInput reportInteractionInput =
                new ReportInteractionInput.Builder()
                        .setAdSelectionId(1)
                        .setInteractionKey(CLICK_INTERACTION)
                        .setInteractionData(INTERACTION_DATA)
                        .setCallerPackageName(CommonFixture.TEST_PACKAGE_NAME)
                        .setReportingDestinations(BUYER_DESTINATION | SELLER_DESTINATION)
                        .build();

        ReportInteractionTestCallback reportInteractionTestCallback =
                callReportInteraction(mAdSelectionService, reportInteractionInput);
        assertFalse(reportInteractionTestCallback.mIsSuccess);

        mMockWebServerRule.verifyMockServerRequests(
                server,
                2,
                ImmutableList.of(BUYER_BIDDING_LOGIC_URI_PATH, BUYER_TRUSTED_SIGNAL_URI_PATH),
                mRequestMatcherPrefixMatch);
    }

    @Test
    public void testSelectAdsWithFilterExceptionFromNullPointerExceptionDoesNotCrash()
            throws Exception {
        initClients(false, false, false, false);
        setupConsentGivenStubs();
        setupAdSelectionConfig();

        doThrow(new FilterException(new NullPointerException("Intentional test failure")))
                .when(mAdSelectionServiceFilterMock)
                .filterRequest(
                        any(),
                        anyString(),
                        anyBoolean(),
                        anyBoolean(),
                        anyInt(),
                        anyInt(),
                        any(),
                        any());

        // Run Ad Selection
        AdSelectionTestCallback resultsCallback =
                invokeRunAdSelection(
                        mAdSelectionService, mAdSelectionConfig, CommonFixture.TEST_PACKAGE_NAME);

        assertWithMessage("Callback success").that(resultsCallback.mIsSuccess).isFalse();
        assertWithMessage("Callback AdSelectionResponse")
                .that(resultsCallback.mAdSelectionResponse)
                .isNull();
        assertWithMessage("Callback FledgeErrorResponse")
                .that(resultsCallback.mFledgeErrorResponse)
                .isNotNull();
        assertWithMessage("Callback FledgeErrorResponse")
                .that(resultsCallback.mFledgeErrorResponse.getStatusCode())
                .isEqualTo(AdServicesStatusUtils.STATUS_INTERNAL_ERROR);
    }

    private void updateHistogramAndAssertSuccess(long adSelectionId, int adEventType)
            throws InterruptedException {
        UpdateAdCounterHistogramInput inputParams =
                new UpdateAdCounterHistogramInput.Builder(
                                adSelectionId,
                                adEventType,
                                AdTechIdentifier.fromString(mLocalhostBuyerDomain.getHost()),
                                CommonFixture.TEST_PACKAGE_NAME)
                        .build();
        CountDownLatch callbackLatch = new CountDownLatch(1);
        UpdateAdCounterHistogramWorkerTest.UpdateAdCounterHistogramTestCallback callback =
                new UpdateAdCounterHistogramWorkerTest.UpdateAdCounterHistogramTestCallback(
                        callbackLatch);

        mAdSelectionService.updateAdCounterHistogram(inputParams, callback);

        assertThat(callbackLatch.await(5, TimeUnit.SECONDS)).isTrue();

        assertWithMessage("Callback failed, was: %s", callback).that(callback.isSuccess()).isTrue();
    }

    private long selectAdsAndReport(
            Uri winningRenderUri,
            Semaphore impressionReportingSemaphore,
            Semaphore interactionReportingSemaphore)
            throws Exception {
        AdSelectionTestCallback resultsCallback =
                invokeRunAdSelection(
                        mAdSelectionService, mAdSelectionConfig, CommonFixture.TEST_PACKAGE_NAME);

        assertTrue(resultsCallback.mIsSuccess);
        long resultSelectionId = resultsCallback.mAdSelectionResponse.getAdSelectionId();
        assertTrue(mAdSelectionEntryDao.doesAdSelectionIdExist(resultSelectionId));
        assertEquals(winningRenderUri, resultsCallback.mAdSelectionResponse.getRenderUri());

        reportImpressionAndAssertSuccess(resultSelectionId);
        reportInteractionAndAssertSuccess(resultsCallback);

        /* We add a permit on every call received by the MockWebServer and remove them in the
         * tryAcquires below. If there are any left over it means that there were extra calls to the
         * mockserver.
         */
        assertTrue(impressionReportingSemaphore.tryAcquire(2, 10, TimeUnit.SECONDS));
        assertTrue(interactionReportingSemaphore.tryAcquire(2, 10, TimeUnit.SECONDS));
        assertEquals(
                "Extra calls made to MockWebServer",
                0,
                impressionReportingSemaphore.availablePermits());
        assertEquals(
                "Extra calls made to MockWebServer",
                0,
                interactionReportingSemaphore.availablePermits());
        return resultSelectionId;
    }

    void verifyStandardServerRequests(MockWebServer server) {
        /*
         * We expect ten requests:
         * 2 bidding logic requests (one for each CA)
         * 2 decision logic requests (scoring and reporting)
         * 1 trusted bidding signals requests
         * 1 trusted seller signals request
         * 1 reportWin
         * 1 reportResult
         * 1 buyer click interaction report
         * 1 seller click interaction report
         */
        mMockWebServerRule.verifyMockServerRequests(
                server,
                10,
                ImmutableList.of(
                        SELLER_DECISION_LOGIC_URI_PATH,
                        BUYER_BIDDING_LOGIC_URI_PATH + CUSTOM_AUDIENCE_SEQ_1,
                        BUYER_BIDDING_LOGIC_URI_PATH + CUSTOM_AUDIENCE_SEQ_2,
                        BUYER_TRUSTED_SIGNAL_URI_PATH,
                        SELLER_TRUSTED_SIGNAL_URI_PATH + SELLER_TRUSTED_SIGNAL_PARAMS),
                mRequestMatcherPrefixMatch);
    }

    private void registerForAppInstallFiltering() throws RemoteException, InterruptedException {
        setAppInstallAdvertisers(
                Collections.singleton(
                        AdTechIdentifier.fromString(mLocalhostBuyerDomain.getHost())));
    }

    private void deregisterForAppInstallFiltering() throws RemoteException, InterruptedException {
        setAppInstallAdvertisers(Collections.EMPTY_SET);
    }

    private void setAppInstallAdvertisers(Set<AdTechIdentifier> advertisers)
            throws RemoteException, InterruptedException {
        SetAppInstallAdvertisersInput setAppInstallAdvertisersInput =
                new SetAppInstallAdvertisersInput.Builder()
                        .setAdvertisers(advertisers)
                        .setCallerPackageName(CommonFixture.TEST_PACKAGE_NAME)
                        .build();
        CountDownLatch appInstallDone = new CountDownLatch(1);
        AppInstallResultCapturingCallback appInstallCallback =
                new AppInstallResultCapturingCallback(appInstallDone);
        mAdSelectionService.setAppInstallAdvertisers(
                setAppInstallAdvertisersInput, appInstallCallback);
        assertTrue(appInstallDone.await(5, TimeUnit.SECONDS));
        assertTrue(
                "App Install call failed with: " + appInstallCallback.getException(),
                appInstallCallback.isSuccess());
    }

    private String getV3BiddingLogicJs() {
        return "function generateBid(custom_audience, auction_signals, per_buyer_signals,\n"
                + "    trusted_bidding_signals, contextual_signals) {\n"
                + "    const ads = custom_audience.ads;\n"
                + "    let result = null;\n"
                + "    for (const ad of ads) {\n"
                + "        if (!result || ad.metadata.result > result.metadata.result) {\n"
                + "            result = ad;\n"
                + "        }\n"
                + "    }\n"
                + "    return { 'status': 0, 'ad': result, 'bid': result.metadata.result, "
                + "'render': result.render_uri };\n"
                + "}\n"
                + "function reportWin(ad_selection_signals, per_buyer_signals,"
                + " signals_for_buyer ,contextual_signals, custom_audience_signals) {\n"
                + "const beacons = {'click': '"
                + mMockWebServerRule.uriForPath(CLICK_BUYER_PATH)
                + "', 'hover': '"
                + mMockWebServerRule.uriForPath(HOVER_BUYER_PATH)
                + "'};\n"
                + "registerAdBeacon(beacons);"
                + " return {'status': 0, 'results': {'reporting_uri': '"
                + mMockWebServerRule.uriForPath(BUYER_REPORTING_PATH)
                + "' } };\n"
                + "}";
    }

    private String getBiddingLogicJs() {
        return "function generateBid(ad, auction_signals, per_buyer_signals,"
                + " trusted_bidding_signals, contextual_signals, custom_audience_signals) { \n"
                + "  return {'status': 0, 'ad': ad, 'bid': ad.metadata.result };\n"
                + "}\n"
                + "function reportWin(ad_selection_signals, per_buyer_signals,"
                + " signals_for_buyer, contextual_signals, custom_audience_signals) { \n"
                + " return {'status': 0, 'results': {'reporting_uri': '"
                + mMockWebServerRule.uriForPath(BUYER_REPORTING_PATH)
                + "' } };\n"
                + "}";
    }

    private String getBiddingLogicJsWithAdCost() {
        return "function generateBid(ad, auction_signals, per_buyer_signals,"
                + " trusted_bidding_signals, contextual_signals, custom_audience_signals) { \n"
                + "  return {'status': 0, 'ad': ad, 'bid': ad.metadata.result, 'adCost':"
                + " ad.metadata.adCost };\n"
                + "}\n"
                + "\n"
                + "function reportWin(ad_selection_signals, per_buyer_signals,"
                + " signals_for_buyer,\n"
                + "    contextual_signals, custom_audience_reporting_signals) {\n"
                + "    let reporting_address = '"
                + mMockWebServerRule.uriForPath(BUYER_REPORTING_PATH)
                + "';\n"
                + "    return {'status': 0, 'results': {'reporting_uri':\n"
                + "                reporting_address + '?adCost=' + contextual_signals.adCost} };\n"
                + "}";
    }

    private String getDecisionLogicJs() {
        return "function scoreAd(ad, bid, auction_config, seller_signals,"
                + " trusted_scoring_signals, contextual_signal, user_signal,"
                + " custom_audience_signal) { \n"
                + "  return {'status': 0, 'score': bid };\n"
                + "}\n"
                + "function reportResult(ad_selection_config, render_uri, bid,"
                + " contextual_signals) { \n"
                + " return {'status': 0, 'results': {'signals_for_buyer':"
                + " '{\"signals_for_buyer\":1}', 'reporting_uri': '"
                + mMockWebServerRule.uriForPath(SELLER_REPORTING_PATH)
                + "' } };\n"
                + "}";
    }

    private String getDecisionLogicJsWithDebugReporting(String reportWinUrl, String reportLossUrl) {
        return "function scoreAd(ad, bid, auction_config, seller_signals,"
                + " trusted_scoring_signals, contextual_signal, user_signal,"
                + " custom_audience_signal) { \n"
                + "  forDebuggingOnly.reportAdAuctionWin('" + reportWinUrl + "');"
                + "  forDebuggingOnly.reportAdAuctionLoss('" + reportLossUrl + "');"
                + "  return {'status': 0, 'score': bid };\n"
                + "}";
    }

    private String getBiddingLogicWithBeacons() {
        return "function generateBid(ad, auction_signals, per_buyer_signals,"
                + " trusted_bidding_signals, contextual_signals, custom_audience_signals) { \n"
                + "  return {'status': 0, 'ad': ad, 'bid': ad.metadata.result };\n"
                + "}\n"
                + "function reportWin(ad_selection_signals, per_buyer_signals,"
                + " signals_for_buyer ,contextual_signals, custom_audience_signals) {\n"
                + "const beacons = {'click': '"
                + mMockWebServerRule.uriForPath(CLICK_BUYER_PATH)
                + "', 'hover': '"
                + mMockWebServerRule.uriForPath(HOVER_BUYER_PATH)
                + "'};\n"
                + "registerAdBeacon(beacons);"
                + " return {'status': 0, 'results': {'reporting_uri': '"
                + mMockWebServerRule.uriForPath(BUYER_REPORTING_PATH)
                + "' } };\n"
                + "}";
    }

    private String getBiddingLogicWithDebugReporting(String reportWinUrl, String reportLossUrl) {
        return "function generateBid(custom_audience, auction_signals, per_buyer_signals,\n"
                + "    trusted_bidding_signals, contextual_signals) {\n"
                + "    const ads = custom_audience.ads;\n"
                + "    let result = null;\n"
                + "    for (const ad of ads) {\n"
                + "        if (!result || ad.metadata.result > result.metadata.result) {\n"
                + "            result = ad;\n"
                + "            forDebuggingOnly.reportAdAuctionWin('" + reportWinUrl + "');"
                + "            forDebuggingOnly.reportAdAuctionLoss('" + reportLossUrl + "');"
                + "        }\n"
                + "    }\n"
                + "    return { 'status': 0, 'ad': result, 'bid': result.metadata.result, "
                + "'render': result.render_uri };\n"
                + "}";
    }

    private String getDecisionLogicWithBeacons() {
        return "function scoreAd(ad, bid, auction_config, seller_signals,"
                + " trusted_scoring_signals, contextual_signal, user_signal,"
                + " custom_audience_signal) { \n"
                + "  return {'status': 0, 'score': bid };\n"
                + "}\n"
                + "function reportResult(ad_selection_config, render_uri, bid,"
                + " contextual_signals) {\n"
                + "const beacons = {'click': '"
                + mMockWebServerRule.uriForPath(CLICK_SELLER_PATH)
                + "', 'hover': '"
                + mMockWebServerRule.uriForPath(HOVER_SELLER_PATH)
                + "'};\n"
                + "registerAdBeacon(beacons);"
                + " return {'status': 0, 'results': {'signals_for_buyer':"
                + " '{\"signals_for_buyer\":1}', 'reporting_uri': '"
                + mMockWebServerRule.uriForPath(SELLER_REPORTING_PATH)
                + "' } };\n"
                + "}";
    }

    private String getBiddingLogicWithBeaconsWithAdCost() {
        return "function generateBid(ad, auction_signals, per_buyer_signals,"
                + " trusted_bidding_signals, contextual_signals, custom_audience_signals) { \n"
                + "  return {'status': 0, 'ad': ad, 'bid': ad.metadata.result, 'adCost':"
                + " ad.metadata.adCost };\n"
                + "}\n"
                + "function reportWin(ad_selection_signals, per_buyer_signals,"
                + " signals_for_buyer, contextual_signals, custom_audience_signals) {\n"
                + "const beacons = {'click': '"
                + mMockWebServerRule.uriForPath(CLICK_BUYER_PATH)
                + "', 'hover': '"
                + mMockWebServerRule.uriForPath(HOVER_BUYER_PATH)
                + "'};\n"
                + "registerAdBeacon(beacons);"
                + "    let reporting_address = '"
                + mMockWebServerRule.uriForPath(BUYER_REPORTING_PATH)
                + "';\n"
                + "    return {'status': 0, 'results': {'reporting_uri':\n"
                + "                reporting_address + '?adCost=' + contextual_signals.adCost} };\n"
                + "}";
    }

    private String getBiddingLogicWithDataVersion() {
        return "function generateBid(ad, auction_signals, per_buyer_signals,"
                + " trusted_bidding_signals, contextual_signals, custom_audience_signals) { \n"
                + "  return {'status': 0, 'ad': ad, 'bid': ad.metadata.result, 'adCost':"
                + " ad.metadata.adCost };\n"
                + "}\n"
                + "function reportWin(ad_selection_signals, per_buyer_signals,"
                + " signals_for_buyer, contextual_signals, custom_audience_signals) {\n"
                + "    let reporting_address = '"
                + mMockWebServerRule.uriForPath(BUYER_REPORTING_PATH)
                + "';\n"
                + "    return {'status': 0, 'results': {'reporting_uri':\n"
                + "                reporting_address + '?dataVersion=' +"
                + " contextual_signals.dataVersion} };\n"
                + "}";
    }

    private String getDecisionLogicWithDataVersion() {
        return "function scoreAd(ad, bid, auction_config, seller_signals,"
                + " trusted_scoring_signals, contextual_signal, user_signal,"
                + " custom_audience_signal) { \n"
                + "  return {'status': 0, 'score': bid };\n"
                + "}\n"
                + "function reportResult(ad_selection_config, render_uri, bid,"
                + " contextual_signals) {\n"
                + "    let reporting_address = '"
                + mMockWebServerRule.uriForPath(SELLER_REPORTING_PATH)
                + "';\n"
                + " return {'status': 0, 'results': {'signals_for_buyer':"
                + " '{\"signals_for_buyer\":1}', 'reporting_uri':\n"
                + "                reporting_address + '?dataVersion=' +"
                + " contextual_signals.dataVersion} };\n"
                + "}";
    }

    private MockWebServer getMockWebServer(
            String decisionLogicJs,
            String biddingLogicJs,
            Semaphore impressionReportingSemaphore,
            Semaphore interactionReportingSemaphore,
            boolean jsVersioning)
            throws Exception {
        return getMockWebServer(
                new HashMap<>(),
                decisionLogicJs,
                biddingLogicJs,
                impressionReportingSemaphore,
                interactionReportingSemaphore,
                null,
                jsVersioning);
    }

    private MockWebServer getMockWebServer(
            String decisionLogicJs,
            String biddingLogicJs,
            CountDownLatch debugReportingLatch)
            throws Exception {
        return getMockWebServer(
                new HashMap<>(),
                decisionLogicJs,
                biddingLogicJs,
                null,
                null,
                debugReportingLatch,
                true);
    }

    private MockWebServer getMockWebServer(
            HashMap<String, String> remoteCustomAudiencesMap,
            String decisionLogicJs,
            String biddingLogicJs,
            Semaphore impressionReportingSemaphore,
            Semaphore interactionReportingSemaphore,
            CountDownLatch debugReportingLatch,
            boolean jsVersioning)
            throws Exception {
        String versionHeaderName =
                JsVersionHelper.getVersionHeaderName(
                        JsVersionHelper.JS_PAYLOAD_TYPE_BUYER_BIDDING_LOGIC_JS);
        long jsVersion = JsVersionRegister.BUYER_BIDDING_LOGIC_VERSION_VERSION_3;
        return mMockWebServerRule.startMockWebServer(
                request -> {
                    String requestPath = request.getPath();
                    switch (requestPath) {
                        case SELLER_DECISION_LOGIC_URI_PATH:
                            return new MockResponse().setBody(decisionLogicJs);
                        case BUYER_BIDDING_LOGIC_URI_PATH + CUSTOM_AUDIENCE_SEQ_1:
                        case BUYER_BIDDING_LOGIC_URI_PATH + CUSTOM_AUDIENCE_SEQ_2:
                            if (jsVersioning) {
                                if (Objects.equals(
                                        request.getHeader(versionHeaderName),
                                        Long.toString(jsVersion))) {
                                    return new MockResponse()
                                            .setBody(biddingLogicJs)
                                            .setHeader(versionHeaderName, jsVersion);
                                }
                                break;
                            } else {
                                return new MockResponse().setBody(biddingLogicJs);
                            }
                        case BUYER_DEBUG_REPORT_WIN_PATH + DEBUG_REPORT_WINNING_BID_RESPONSE:
                        case BUYER_DEBUG_REPORT_LOSS_PATH + DEBUG_REPORT_WINNING_BID_RESPONSE:
                        case SELLER_DEBUG_REPORT_WIN_PATH + DEBUG_REPORT_WINNING_BID_RESPONSE:
                        case SELLER_DEBUG_REPORT_LOSS_PATH + DEBUG_REPORT_WINNING_BID_RESPONSE:
                            if (Objects.nonNull(debugReportingLatch)) {
                                debugReportingLatch.countDown();
                            }
                            return new MockResponse().setResponseCode(200);
                        case CLICK_SELLER_PATH: // Intentional fallthrough
                        case CLICK_BUYER_PATH:
                            interactionReportingSemaphore.release();
                            return new MockResponse().setResponseCode(200);
                        case SELLER_REPORTING_PATH: // Intentional fallthrough
                        case BUYER_REPORTING_PATH:
                            impressionReportingSemaphore.release();
                            return new MockResponse().setResponseCode(200);
                    }

                    if (requestPath.contains(FETCH_CA_PATH)) {
                        String[] pathSegments = requestPath.split("/");
                        String customAudienceId = pathSegments[pathSegments.length - 1];
                        if (remoteCustomAudiencesMap.containsKey(customAudienceId)) {
                            return new MockResponse()
                                    .setBody(remoteCustomAudiencesMap.get(customAudienceId));
                        } else {
                            return new MockResponse().setResponseCode(404);
                        }
                    }

                    // Case where adCost / data version is reported in the Uri
                    if (request.getPath().startsWith(BUYER_REPORTING_PATH)) {
                        impressionReportingSemaphore.release();
                        return new MockResponse().setResponseCode(200);
                    }

                    // Case where data version is reported in the Uri
                    if (request.getPath().startsWith(SELLER_REPORTING_PATH)) {
                        impressionReportingSemaphore.release();
                        return new MockResponse().setResponseCode(200);
                    }

                    // The seller params vary based on runtime, so we are returning trusted
                    // signals based on correct path prefix
                    if (request.getPath()
                            .startsWith(
                                    SELLER_TRUSTED_SIGNAL_URI_PATH
                                            + SELLER_TRUSTED_SIGNAL_PARAMS)) {
                        return new MockResponse().setBody(TRUSTED_SCORING_SIGNALS.toString());
                    }

                    // Add seller trusted scoring uri path with data version header
                    if (request.getPath()
                            .startsWith(
                                    SELLER_TRUSTED_SIGNAL_URI_PATH_WITH_DATA_VERSION
                                            + SELLER_TRUSTED_SIGNAL_PARAMS)) {
                        return new MockResponse()
                                .setBody(TRUSTED_SCORING_SIGNALS.toString())
                                .addHeader(DATA_VERSION_HEADER_SCORING_KEY, DATA_VERSION_2);
                    }

                    if (request.getPath().startsWith(BUYER_TRUSTED_SIGNAL_URI_PATH)) {
                        return new MockResponse().setBody(TRUSTED_BIDDING_SIGNALS.toString());
                    }

                    // Add seller trusted scoring uri path with data version header
                    if (request.getPath()
                            .startsWith(BUYER_TRUSTED_SIGNAL_URI_PATH_WITH_DATA_VERSION)) {
                        return new MockResponse()
                                .setBody(TRUSTED_BIDDING_SIGNALS.toString())
                                .addHeader(DATA_VERSION_HEADER_BIDDING_KEY, DATA_VERSION_1);
                    }
                    return new MockResponse().setResponseCode(404);
                });
    }

    private void reportInteractionAndAssertSuccess(AdSelectionTestCallback resultsCallback)
            throws Exception {
        ReportInteractionInput reportInteractionInput =
                new ReportInteractionInput.Builder()
                        .setAdSelectionId(resultsCallback.mAdSelectionResponse.getAdSelectionId())
                        .setInteractionKey(CLICK_INTERACTION)
                        .setInteractionData(INTERACTION_DATA)
                        .setCallerPackageName(CommonFixture.TEST_PACKAGE_NAME)
                        .setReportingDestinations(BUYER_DESTINATION | SELLER_DESTINATION)
                        .build();

        ReportInteractionTestCallback reportInteractionTestCallback =
                callReportInteraction(mAdSelectionService, reportInteractionInput);
        assertTrue(reportInteractionTestCallback.mIsSuccess);
    }

    private void reportOnlyBuyerInteractionAndAssertSuccess(AdSelectionTestCallback resultsCallback)
            throws Exception {
        ReportInteractionInput reportInteractionInput =
                new ReportInteractionInput.Builder()
                        .setAdSelectionId(resultsCallback.mAdSelectionResponse.getAdSelectionId())
                        .setInteractionKey(CLICK_INTERACTION)
                        .setInteractionData(INTERACTION_DATA)
                        .setCallerPackageName(CommonFixture.TEST_PACKAGE_NAME)
                        .setReportingDestinations(BUYER_DESTINATION)
                        .build();

        ReportInteractionTestCallback reportInteractionTestCallback =
                callReportInteraction(mAdSelectionService, reportInteractionInput);
        assertTrue(reportInteractionTestCallback.mIsSuccess);
    }

    private void reportImpressionAndAssertSuccess(long adSelectionId) throws Exception {
        ReportImpressionInput input =
                new ReportImpressionInput.Builder()
                        .setAdSelectionConfig(mAdSelectionConfig)
                        .setAdSelectionId(adSelectionId)
                        .setCallerPackageName(CommonFixture.TEST_PACKAGE_NAME)
                        .build();

        ReportImpressionTestCallback reportImpressionTestCallback =
                callReportImpression(mAdSelectionService, input);

        assertTrue(reportImpressionTestCallback.mIsSuccess);
    }

    private void setupOverridesAndAssertSuccess(
            CustomAudience customAudience1,
            CustomAudience customAudience2,
            String biddingLogicJs,
            String decisionLogicJs)
            throws Exception {
        // Add AdSelection Override
        AdSelectionOverrideTestCallback adSelectionOverrideTestCallback =
                callAddAdSelectionOverride(
                        mAdSelectionService,
                        mAdSelectionConfig,
                        decisionLogicJs,
                        TRUSTED_SCORING_SIGNALS,
                        BUYERS_DECISION_LOGIC);

        assertTrue(adSelectionOverrideTestCallback.mIsSuccess);

        // Add Custom Audience Overrides
        CustomAudienceOverrideTestCallback customAudienceOverrideTestCallback1 =
                callAddCustomAudienceOverride(
                        CommonFixture.TEST_PACKAGE_NAME,
                        customAudience1.getBuyer(),
                        customAudience1.getName(),
                        biddingLogicJs,
                        null,
                        TRUSTED_BIDDING_SIGNALS,
                        mCustomAudienceService);

        assertTrue(customAudienceOverrideTestCallback1.mIsSuccess);

        CustomAudienceOverrideTestCallback customAudienceOverrideTestCallback2 =
                callAddCustomAudienceOverride(
                        CommonFixture.TEST_PACKAGE_NAME,
                        customAudience2.getBuyer(),
                        customAudience2.getName(),
                        biddingLogicJs,
                        null,
                        TRUSTED_BIDDING_SIGNALS,
                        mCustomAudienceService);

        assertTrue(customAudienceOverrideTestCallback2.mIsSuccess);
    }

    private void setupAdSelectionConfig() {
        mAdSelectionConfig =
                AdSelectionConfigFixture.anAdSelectionConfigBuilder()
                        .setCustomAudienceBuyers(
                                ImmutableList.of(
                                        AdTechIdentifier.fromString(
                                                mLocalhostBuyerDomain.getHost())))
                        .setSeller(
                                AdTechIdentifier.fromString(
                                        mMockWebServerRule
                                                .uriForPath(SELLER_DECISION_LOGIC_URI_PATH)
                                                .getHost()))
                        .setDecisionLogicUri(
                                mMockWebServerRule.uriForPath(SELLER_DECISION_LOGIC_URI_PATH))
                        .setTrustedScoringSignalsUri(
                                mMockWebServerRule.uriForPath(SELLER_TRUSTED_SIGNAL_URI_PATH))
                        .setPerBuyerSignals(
                                ImmutableMap.of(
                                        AdTechIdentifier.fromString(
                                                mLocalhostBuyerDomain.getHost()),
                                        AdSelectionSignals.fromString("{\"buyer_signals\":0}")))
                        .build();
    }

    private void setupAdSelectionConfigWithDataVersionHeader() {
        mAdSelectionConfig =
                AdSelectionConfigFixture.anAdSelectionConfigBuilder()
                        .setCustomAudienceBuyers(
                                ImmutableList.of(
                                        AdTechIdentifier.fromString(
                                                mLocalhostBuyerDomain.getHost())))
                        .setSeller(
                                AdTechIdentifier.fromString(
                                        mMockWebServerRule
                                                .uriForPath(SELLER_DECISION_LOGIC_URI_PATH)
                                                .getHost()))
                        .setDecisionLogicUri(
                                mMockWebServerRule.uriForPath(SELLER_DECISION_LOGIC_URI_PATH))
                        .setTrustedScoringSignalsUri(
                                mMockWebServerRule.uriForPath(
                                        SELLER_TRUSTED_SIGNAL_URI_PATH_WITH_DATA_VERSION))
                        .setPerBuyerSignals(
                                ImmutableMap.of(
                                        AdTechIdentifier.fromString(
                                                mLocalhostBuyerDomain.getHost()),
                                        AdSelectionSignals.fromString("{\"buyer_signals\":0}")))
                        .build();
    }

    private void setupConsentGivenStubs() {
        doReturn(AdServicesApiConsent.GIVEN).when(mConsentManagerMock).getConsent();
        doReturn(false).when(mConsentManagerMock).isFledgeConsentRevokedForApp(any());
        doReturn(false)
                .when(mConsentManagerMock)
                .isFledgeConsentRevokedForAppAfterSettingFledgeUse(any());
    }

    private void joinCustomAudienceAndAssertSuccess(CustomAudience ca) {
        ResultCapturingCallback joinCallback = new ResultCapturingCallback();
        mCustomAudienceService.joinCustomAudience(
                ca, CommonFixture.TEST_PACKAGE_NAME, joinCallback);
        assertTrue(joinCallback.isSuccess());
    }

    private void fetchAndJoinCustomAudienceAndAssertSuccess(FetchAndJoinCustomAudienceInput request)
            throws InterruptedException {
        CountDownLatch resultLatch = new CountDownLatch(1);
        FetchCustomAudienceTestCallback callback = new FetchCustomAudienceTestCallback(resultLatch);
        mCustomAudienceService.fetchAndJoinCustomAudience(request, callback);
        resultLatch.await();
        assertTrue(callback.isSuccess());
    }

    private void initClients(
            boolean gaUXEnabled,
            boolean registerAdBeaconEnabled,
            boolean cpcBillingEnabled,
            boolean dataVersionHeaderEnabled) {
        initClients(
                gaUXEnabled,
                registerAdBeaconEnabled,
                true,
                true,
                cpcBillingEnabled,
                false,
                dataVersionHeaderEnabled,
                false,
                false);
    }

    private void initClients(
            boolean gaUXEnabled,
            boolean registerAdBeaconEnabled,
            boolean filtersEnabled,
            boolean enrollmentCheckDisabled,
            boolean cpcBillingEnabled,
            boolean debugReportingEnabled,
            boolean dataVersionHeaderEnabled,
            boolean debugReportSendImmediately,
            boolean adIdKillSwitch) {
        Flags flags =
                new FledgeE2ETestFlags(
                        gaUXEnabled,
                        registerAdBeaconEnabled,
                        filtersEnabled,
                        enrollmentCheckDisabled,
                        cpcBillingEnabled,
                        debugReportingEnabled,
                        dataVersionHeaderEnabled,
                        debugReportSendImmediately,
                        adIdKillSwitch);

        mCustomAudienceService =
                new CustomAudienceServiceImpl(
                        CONTEXT_SPY,
                        new CustomAudienceImpl(
                                mCustomAudienceDao,
                                new CustomAudienceQuantityChecker(mCustomAudienceDao, flags),
                                new CustomAudienceValidator(
                                        CommonFixture.FIXED_CLOCK_TRUNCATED_TO_MILLI,
                                        flags,
                                        flags.getFledgeAdSelectionFilteringEnabled()
                                                ? new FrequencyCapAdDataValidatorImpl()
                                                : new FrequencyCapAdDataValidatorNoOpImpl(),
                                        AdRenderIdValidator.createInstance(flags)),
                                CommonFixture.FIXED_CLOCK_TRUNCATED_TO_MILLI,
                                flags),
                        mFledgeAuthorizationFilterMock,
                        mConsentManagerMock,
                        mDevContextFilterMock,
                        MoreExecutors.newDirectExecutorService(),
                        mAdServicesLogger,
                        mAppImportanceFilterMock,
                        flags,
                        CallingAppUidSupplierProcessImpl.create(),
                        new CustomAudienceServiceFilter(
                                CONTEXT_SPY,
                                mConsentManagerMock,
                                flags,
                                mAppImportanceFilterMock,
                                mFledgeAuthorizationFilterMock,
                                mFledgeAllowListsFilterSpy,
                                mMockThrottler),
                        new AdFilteringFeatureFactory(mAppInstallDao, mFrequencyCapDao, flags));

        when(mDevContextFilterMock.createDevContext())
                .thenReturn(DevContext.createForDevOptionsDisabled());
        mAdFilteringFeatureFactory =
                new AdFilteringFeatureFactory(mAppInstallDao, mFrequencyCapDao, flags);
        mAdIdFetcher =
                new AdIdFetcher(
                        mMockAdIdWorker, mLightweightExecutorService, mScheduledExecutor, flags);
        // Create an instance of AdSelection Service with real dependencies
        mAdSelectionService =
                new AdSelectionServiceImpl(
                        mAdSelectionEntryDao,
                        mAppInstallDao,
                        mCustomAudienceDao,
                        mEncodedPayloadDao,
                        mFrequencyCapDao,
                        mEncryptionContextDao,
                        mEncryptionKeyDao,
                        mAdServicesHttpsClient,
                        mDevContextFilterMock,
                        mLightweightExecutorService,
                        mBackgroundExecutorService,
                        mScheduledExecutor,
                        CONTEXT_SPY,
                        mAdServicesLogger,
                        flags,
                        CallingAppUidSupplierProcessImpl.create(),
                        mFledgeAuthorizationFilterMock,
                        mAdSelectionServiceFilterMock,
                        mAdFilteringFeatureFactory,
                        mConsentManagerMock,
                        mObliviousHttpEncryptorMock,
                        mAdSelectionDebugReportDao,
                        mAdIdFetcher);
    }

    private AdSelectionTestCallback invokeRunAdSelection(
            AdSelectionServiceImpl adSelectionService,
            AdSelectionConfig adSelectionConfig,
            String callerPackageName)
            throws InterruptedException {

        CountDownLatch countdownLatch = new CountDownLatch(1);
        AdSelectionTestCallback adSelectionTestCallback =
                new AdSelectionTestCallback(countdownLatch);

        AdSelectionInput input =
                new AdSelectionInput.Builder()
                        .setAdSelectionConfig(adSelectionConfig)
                        .setCallerPackageName(callerPackageName)
                        .build();
        CallerMetadata callerMetadata =
                new CallerMetadata.Builder()
                        .setBinderElapsedTimestamp(BINDER_ELAPSED_TIMESTAMP)
                        .build();
        adSelectionService.selectAds(input, callerMetadata, adSelectionTestCallback);
        adSelectionTestCallback.mCountDownLatch.await();
        return adSelectionTestCallback;
    }

    private AdSelectionTestCallback invokeRunAdSelectionAndWaitForFullCallback(
            AdSelectionServiceImpl adSelectionService,
            AdSelectionConfig adSelectionConfig,
            String callerPackageName)
            throws InterruptedException {

        CountDownLatch countdownLatch = new CountDownLatch(1);
        AdSelectionTestCallback adSelectionTestCallback =
                new AdSelectionTestCallback(countdownLatch);
        CountDownLatch countdownLatchForFullCallback = new CountDownLatch(1);
        AdSelectionTestCallback adSelectionTestFullCallback =
                new AdSelectionTestCallback(countdownLatchForFullCallback);

        AdSelectionInput input =
                new AdSelectionInput.Builder()
                        .setAdSelectionConfig(adSelectionConfig)
                        .setCallerPackageName(callerPackageName)
                        .build();
        CallerMetadata callerMetadata =
                new CallerMetadata.Builder()
                        .setBinderElapsedTimestamp(BINDER_ELAPSED_TIMESTAMP)
                        .build();
        adSelectionService.selectAds(
                input, callerMetadata, adSelectionTestCallback, adSelectionTestFullCallback);
        adSelectionTestCallback.mCountDownLatch.await();
        adSelectionTestFullCallback.mCountDownLatch.await();
        return adSelectionTestCallback;
    }

    private AdSelectionOverrideTestCallback callAddAdSelectionOverride(
            AdSelectionServiceImpl adSelectionService,
            AdSelectionConfig adSelectionConfig,
            String decisionLogicJS,
            AdSelectionSignals trustedScoringSignals,
            BuyersDecisionLogic buyerDecisionLogicMap)
            throws Exception {
        // Counted down in 1) callback
        CountDownLatch resultLatch = new CountDownLatch(1);
        AdSelectionOverrideTestCallback callback = new AdSelectionOverrideTestCallback(resultLatch);

        adSelectionService.overrideAdSelectionConfigRemoteInfo(
                adSelectionConfig,
                decisionLogicJS,
                trustedScoringSignals,
                buyerDecisionLogicMap,
                callback);
        resultLatch.await();
        return callback;
    }

    private CustomAudienceOverrideTestCallback callAddCustomAudienceOverride(
            String owner,
            AdTechIdentifier buyer,
            String name,
            String biddingLogicJs,
            Long biddingLogicJsVersion,
            AdSelectionSignals trustedBiddingData,
            CustomAudienceServiceImpl customAudienceService)
            throws Exception {
        CountDownLatch resultLatch = new CountDownLatch(1);
        CustomAudienceOverrideTestCallback callback =
                new CustomAudienceOverrideTestCallback(resultLatch);

        customAudienceService.overrideCustomAudienceRemoteInfo(
                owner,
                buyer,
                name,
                biddingLogicJs,
                Optional.ofNullable(biddingLogicJsVersion).orElse(0L),
                trustedBiddingData,
                callback);
        resultLatch.await();
        return callback;
    }

    private ReportImpressionTestCallback callReportImpression(
            AdSelectionServiceImpl adSelectionService, ReportImpressionInput requestParams)
            throws Exception {
        // Counted down in 1) callback
        CountDownLatch resultLatch = new CountDownLatch(1);
        ReportImpressionTestCallback callback = new ReportImpressionTestCallback(resultLatch);

        adSelectionService.reportImpression(requestParams, callback);
        resultLatch.await();
        return callback;
    }

    private ReportInteractionTestCallback callReportInteraction(
            AdSelectionServiceImpl adSelectionService, ReportInteractionInput inputParams)
            throws Exception {
        // Counted down in 1) callback
        CountDownLatch resultLatch = new CountDownLatch(1);
        ReportInteractionTestCallback callback = new ReportInteractionTestCallback(resultLatch);

        adSelectionService.reportInteraction(inputParams, callback);
        resultLatch.await();
        return callback;
    }

    /** See {@link #createCustomAudience(Uri, String, List)}. */
    private CustomAudience createCustomAudience(final Uri buyerDomain, List<Double> bids) {
        return createCustomAudience(buyerDomain, "", bids);
    }

    private CustomAudience createCustomAudience(
            final Uri buyerDomain, final String customAudienceSeq, List<Double> bids) {
        return createCustomAudience(buyerDomain, customAudienceSeq, bids, null, null, false);
    }

    private CustomAudience createCustomAudienceWithDataVersion(
            final Uri buyerDomain, final String customAudienceSeq, List<Double> bids) {
        return createCustomAudience(buyerDomain, customAudienceSeq, bids, null, null, true);
    }

    private CustomAudience createCustomAudienceWithAdCost(
            final Uri buyerDomain,
            final String customAudienceSeq,
            List<Double> bids,
            double adCost) {
        return createCustomAudienceWithAdCost(
                buyerDomain, customAudienceSeq, bids, null, null, adCost);
    }

    /**
     * @param buyerDomain The name of the buyer for this Custom Audience
     * @param customAudienceSeq optional numbering for ca name. Should start with slash.
     * @param bids these bids, are added to its metadata. Our JS logic then picks this value and
     *     creates ad with the provided value as bid
     * @param filtersForBids A parallel list to bids with the filter that should be added to each
     *     Ad. Can be left null.
     * @param adCounterKeysForBids A parallel list to bids with the adCounterKeys that should be
     *     added to each Ad. Can be left null.
     * @param withDataVersion Whether or not to fetch data version in trusted bidding signals
     * @return a real Custom Audience object that can be persisted and used in bidding and scoring
     */
    private CustomAudience createCustomAudience(
            final Uri buyerDomain,
            final String customAudienceSeq,
            List<Double> bids,
            List<Set<Integer>> adCounterKeysForBids,
            List<AdFilters> filtersForBids,
            boolean withDataVersion) {

        // Generate ads for with bids provided
        List<AdData> ads = new ArrayList<>();

        // Create ads with the buyer name and bid number as the ad URI
        // Add the bid value to the metadata
        for (int i = 0; i < bids.size(); i++) {
            AdData.Builder builder =
                    new AdData.Builder()
                            .setRenderUri(
                                    CommonFixture.getUri(
                                            buyerDomain.getAuthority(),
                                            AD_URI_PREFIX + customAudienceSeq + "/ad" + (i + 1)))
                            .setMetadata("{\"result\":" + bids.get(i) + "}");
            if (adCounterKeysForBids != null && adCounterKeysForBids.get(i) != null) {
                builder.setAdCounterKeys(adCounterKeysForBids.get(i));
            }
            if (filtersForBids != null) {
                builder.setAdFilters(filtersForBids.get(i));
            }
            ads.add(builder.build());
        }

        String trustedBiddingUriPath;
        if (withDataVersion) {
            trustedBiddingUriPath = BUYER_TRUSTED_SIGNAL_URI_PATH_WITH_DATA_VERSION;
        } else {
            trustedBiddingUriPath = BUYER_TRUSTED_SIGNAL_URI_PATH;
        }

        return new CustomAudience.Builder()
                .setBuyer(AdTechIdentifier.fromString(buyerDomain.getHost()))
                .setName(
                        buyerDomain.getHost()
                                + customAudienceSeq
                                + CustomAudienceFixture.VALID_NAME)
                .setActivationTime(CustomAudienceFixture.VALID_ACTIVATION_TIME)
                .setExpirationTime(CustomAudienceFixture.VALID_EXPIRATION_TIME)
                .setDailyUpdateUri(
                        CustomAudienceFixture.getValidDailyUpdateUriByBuyer(
                                AdTechIdentifier.fromString(buyerDomain.getAuthority())))
                .setUserBiddingSignals(CustomAudienceFixture.VALID_USER_BIDDING_SIGNALS)
                .setTrustedBiddingData(
                        new TrustedBiddingData.Builder()
                                .setTrustedBiddingUri(
                                        CommonFixture.getUri(
                                                buyerDomain.getAuthority(), trustedBiddingUriPath))
                                .setTrustedBiddingKeys(
                                        TrustedBiddingDataFixture.getValidTrustedBiddingKeys())
                                .build())
                .setBiddingLogicUri(
                        CommonFixture.getUri(
                                buyerDomain.getAuthority(),
                                BUYER_BIDDING_LOGIC_URI_PATH + customAudienceSeq))
                .setAds(ads)
                .build();
    }

    /**
     * @param buyerDomain The name of the buyer for this Custom Audience
     * @param customAudienceSeq optional numbering for ca name. Should start with slash.
     * @param bids these bids, are added to its metadata. Our JS logic then picks this value and
     *     creates ad with the provided value as bid
     * @param filtersForBids A parallel list to bids with the filter that should be added to each
     *     Ad. Can be left null.
     * @param adCounterKeysForBids A parallel list to bids with the adCounterKeys that should be
     *     added to each Ad. Can be left null.
     * @param adCost The cost to click on an ad
     * @return a real Custom Audience object that can be persisted and used in bidding and scoring
     */
    private CustomAudience createCustomAudienceWithAdCost(
            final Uri buyerDomain,
            final String customAudienceSeq,
            List<Double> bids,
            List<Set<Integer>> adCounterKeysForBids,
            List<AdFilters> filtersForBids,
            double adCost) {

        // Generate ads for with bids provided
        List<AdData> ads = new ArrayList<>();

        // Create ads with the buyer name and bid number as the ad URI
        // Add the bid value to the metadata
        for (int i = 0; i < bids.size(); i++) {
            AdData.Builder builder =
                    new AdData.Builder()
                            .setRenderUri(
                                    CommonFixture.getUri(
                                            buyerDomain.getAuthority(),
                                            AD_URI_PREFIX + customAudienceSeq + "/ad" + (i + 1)))
                            .setMetadata(
                                    "{\"result\":" + bids.get(i) + ",\"adCost\":" + adCost + "}");
            if (adCounterKeysForBids != null && adCounterKeysForBids.get(i) != null) {
                builder.setAdCounterKeys(adCounterKeysForBids.get(i));
            }
            if (filtersForBids != null) {
                builder.setAdFilters(filtersForBids.get(i));
            }
            ads.add(builder.build());
        }

        return new CustomAudience.Builder()
                .setBuyer(AdTechIdentifier.fromString(buyerDomain.getHost()))
                .setName(
                        buyerDomain.getHost()
                                + customAudienceSeq
                                + CustomAudienceFixture.VALID_NAME)
                .setActivationTime(CustomAudienceFixture.VALID_ACTIVATION_TIME)
                .setExpirationTime(CustomAudienceFixture.VALID_EXPIRATION_TIME)
                .setDailyUpdateUri(
                        CustomAudienceFixture.getValidDailyUpdateUriByBuyer(
                                AdTechIdentifier.fromString(buyerDomain.getAuthority())))
                .setUserBiddingSignals(CustomAudienceFixture.VALID_USER_BIDDING_SIGNALS)
                .setTrustedBiddingData(
                        new TrustedBiddingData.Builder()
                                .setTrustedBiddingUri(
                                        CommonFixture.getUri(
                                                buyerDomain.getAuthority(),
                                                BUYER_TRUSTED_SIGNAL_URI_PATH))
                                .setTrustedBiddingKeys(
                                        TrustedBiddingDataFixture.getValidTrustedBiddingKeys())
                                .build())
                .setBiddingLogicUri(
                        CommonFixture.getUri(
                                buyerDomain.getAuthority(),
                                BUYER_BIDDING_LOGIC_URI_PATH + customAudienceSeq))
                .setAds(ads)
                .build();
    }

    private static class ResultCapturingCallback implements ICustomAudienceCallback {
        private boolean mIsSuccess;
        private Exception mException;

        public boolean isSuccess() {
            return mIsSuccess;
        }

        public Exception getException() {
            return mException;
        }

        @Override
        public void onSuccess() throws RemoteException {
            mIsSuccess = true;
        }

        @Override
        public void onFailure(FledgeErrorResponse responseParcel) throws RemoteException {
            mIsSuccess = false;
            mException = AdServicesStatusUtils.asException(responseParcel);
        }

        @Override
        public IBinder asBinder() {
            throw new RuntimeException("Should not be called.");
        }
    }

    private static class AppInstallResultCapturingCallback
            implements SetAppInstallAdvertisersCallback {
        private boolean mIsSuccess;
        private Exception mException;
        private final CountDownLatch mCountDownLatch;

        public boolean isSuccess() {
            return mIsSuccess;
        }

        public Exception getException() {
            return mException;
        }

        AppInstallResultCapturingCallback(CountDownLatch countDownLatch) {
            mCountDownLatch = countDownLatch;
        }

        @Override
        public void onSuccess() throws RemoteException {
            mIsSuccess = true;
            mCountDownLatch.countDown();
        }

        @Override
        public void onFailure(FledgeErrorResponse responseParcel) throws RemoteException {
            mIsSuccess = false;
            mException = AdServicesStatusUtils.asException(responseParcel);
            mCountDownLatch.countDown();
        }

        @Override
        public IBinder asBinder() {
            throw new RuntimeException("Should not be called.");
        }
    }

    static class AdSelectionTestCallback extends AdSelectionCallback.Stub {

        final CountDownLatch mCountDownLatch;
        boolean mIsSuccess = false;
        AdSelectionResponse mAdSelectionResponse;
        FledgeErrorResponse mFledgeErrorResponse;

        AdSelectionTestCallback(CountDownLatch countDownLatch) {
            mCountDownLatch = countDownLatch;
            mAdSelectionResponse = null;
            mFledgeErrorResponse = null;
        }

        @Override
        public void onSuccess(AdSelectionResponse adSelectionResponse) throws RemoteException {
            mIsSuccess = true;
            mAdSelectionResponse = adSelectionResponse;
            mCountDownLatch.countDown();
        }

        @Override
        public void onFailure(FledgeErrorResponse fledgeErrorResponse) throws RemoteException {
            mIsSuccess = false;
            mFledgeErrorResponse = fledgeErrorResponse;
            mCountDownLatch.countDown();
        }
    }

    public static class AdSelectionOverrideTestCallback extends AdSelectionOverrideCallback.Stub {
        private final CountDownLatch mCountDownLatch;
        boolean mIsSuccess = false;
        FledgeErrorResponse mFledgeErrorResponse;

        public AdSelectionOverrideTestCallback(CountDownLatch countDownLatch) {
            mCountDownLatch = countDownLatch;
        }

        @Override
        public void onSuccess() throws RemoteException {
            mIsSuccess = true;
            mCountDownLatch.countDown();
        }

        @Override
        public void onFailure(FledgeErrorResponse fledgeErrorResponse) throws RemoteException {
            mFledgeErrorResponse = fledgeErrorResponse;
            mCountDownLatch.countDown();
        }
    }

    public static class CustomAudienceOverrideTestCallback
            extends CustomAudienceOverrideCallback.Stub {
        private final CountDownLatch mCountDownLatch;
        boolean mIsSuccess = false;
        FledgeErrorResponse mFledgeErrorResponse;

        public CustomAudienceOverrideTestCallback(CountDownLatch countDownLatch) {
            mCountDownLatch = countDownLatch;
        }

        @Override
        public void onSuccess() throws RemoteException {
            mIsSuccess = true;
            mCountDownLatch.countDown();
        }

        @Override
        public void onFailure(FledgeErrorResponse fledgeErrorResponse) throws RemoteException {
            mFledgeErrorResponse = fledgeErrorResponse;
            mCountDownLatch.countDown();
        }
    }

    public static class ReportImpressionTestCallback extends ReportImpressionCallback.Stub {
        private final CountDownLatch mCountDownLatch;
        boolean mIsSuccess = false;
        FledgeErrorResponse mFledgeErrorResponse;

        public ReportImpressionTestCallback(CountDownLatch countDownLatch) {
            mCountDownLatch = countDownLatch;
        }

        @Override
        public void onSuccess() throws RemoteException {
            mIsSuccess = true;
            mCountDownLatch.countDown();
        }

        @Override
        public void onFailure(FledgeErrorResponse fledgeErrorResponse) throws RemoteException {
            mFledgeErrorResponse = fledgeErrorResponse;
            mCountDownLatch.countDown();
        }
    }

    static class ReportInteractionTestCallback extends ReportInteractionCallback.Stub {
        private final CountDownLatch mCountDownLatch;
        boolean mIsSuccess = false;
        FledgeErrorResponse mFledgeErrorResponse;

        ReportInteractionTestCallback(CountDownLatch countDownLatch) {
            mCountDownLatch = countDownLatch;
        }

        @Override
        public void onSuccess() throws RemoteException {
            mIsSuccess = true;
            mCountDownLatch.countDown();
        }

        @Override
        public void onFailure(FledgeErrorResponse fledgeErrorResponse) throws RemoteException {
            mFledgeErrorResponse = fledgeErrorResponse;
            mCountDownLatch.countDown();
        }
    }

    private Map<AdTechIdentifier, ContextualAds> createContextualAds() {
        Map<AdTechIdentifier, ContextualAds> buyerContextualAds = new HashMap<>();

        // In order to meet ETLd+1 requirements creating Contextual ads with MockWebserver's host
        AdTechIdentifier buyer =
                AdTechIdentifier.fromString(
                        mMockWebServerRule.uriForPath(BUYER_BIDDING_LOGIC_URI_PATH).getHost());
        ContextualAds contextualAds =
                ContextualAdsFixture.generateContextualAds(
                                buyer, ImmutableList.of(100.0, 200.0, 300.0, 400.0, 500.0))
                        .setDecisionLogicUri(
                                mMockWebServerRule.uriForPath(BUYER_BIDDING_LOGIC_URI_PATH))
                        .build();
        buyerContextualAds.put(buyer, contextualAds);

        return buyerContextualAds;
    }

    private static class FledgeE2ETestFlags implements Flags {
        private final boolean mIsGaUxEnabled;
        private final boolean mRegisterAdBeaconEnabled;
        private final boolean mFiltersEnabled;
        private final boolean mEnrollmentCheckDisabled;
        private final boolean mCpcBillingEnabled;
        private final boolean mDebugReportingEnabled;
        private final boolean mDataVersionHeaderEnabled;
        private final boolean mDebugReportsSendImmediately;
        private final boolean mAdIdKillSwitch;

        FledgeE2ETestFlags(
                boolean isGaUxEnabled,
                boolean registerAdBeaconEnabled,
                boolean filtersEnabled,
                boolean enrollmentCheckDisabled,
                boolean cpcBillingEnabled,
                boolean debugReportingEnabled,
                boolean dataVersionHeaderEnabled,
                boolean debugReportsSendImmediately,
                boolean adIdKillSwitch) {
            mIsGaUxEnabled = isGaUxEnabled;
            mRegisterAdBeaconEnabled = registerAdBeaconEnabled;
            mFiltersEnabled = filtersEnabled;
            mEnrollmentCheckDisabled = enrollmentCheckDisabled;
            mCpcBillingEnabled = cpcBillingEnabled;
            mDebugReportingEnabled = debugReportingEnabled;
            mDataVersionHeaderEnabled = dataVersionHeaderEnabled;
            mDebugReportsSendImmediately = debugReportsSendImmediately;
            mAdIdKillSwitch = adIdKillSwitch;
        }

        @Override
        public long getAdSelectionBiddingTimeoutPerCaMs() {
            return 10000;
        }

        @Override
        public long getAdSelectionScoringTimeoutMs() {
            return 10000;
        }

        @Override
        public long getAdSelectionOverallTimeoutMs() {
            return 300000;
        }

        @Override
        public boolean getEnforceIsolateMaxHeapSize() {
            return false;
        }

        @Override
        public boolean getGaUxFeatureEnabled() {
            return mIsGaUxEnabled;
        }

        @Override
        public float getSdkRequestPermitsPerSecond() {
            // Unlimited rate for unit tests to avoid flake in tests due to rate limiting
            return -1;
        }

        @Override
        public boolean getDisableFledgeEnrollmentCheck() {
            return mEnrollmentCheckDisabled;
        }

        @Override
        public boolean getFledgeRegisterAdBeaconEnabled() {
            return mRegisterAdBeaconEnabled;
        }

        @Override
        public boolean getFledgeAdSelectionFilteringEnabled() {
            return mFiltersEnabled;
        }

        @Override
        public boolean getFledgeAdSelectionContextualAdsEnabled() {
            return true;
        }

        @Override
        public long getFledgeAdSelectionBiddingLogicJsVersion() {
            return JsVersionRegister.BUYER_BIDDING_LOGIC_VERSION_VERSION_3;
        }

        @Override
        public boolean getFledgeCpcBillingEnabled() {
            return mCpcBillingEnabled;
        }

        @Override
        public boolean getFledgeFetchCustomAudienceEnabled() {
            return true;
        }

        @Override
        public boolean getFledgeEventLevelDebugReportingEnabled() {
            return mDebugReportingEnabled;
        }

        @Override
        public boolean getFledgeDataVersionHeaderEnabled() {
            return mDataVersionHeaderEnabled;
        }

        @Override
        public boolean getFledgeOnDeviceAuctionKillSwitch() {
            return false;
        }

        @Override
        public boolean getFledgeEventLevelDebugReportSendImmediately() {
            return mDebugReportsSendImmediately;
        }

        @Override
        public boolean getAdIdKillSwitch() {
            return mAdIdKillSwitch;
        }
    }
}<|MERGE_RESOLUTION|>--- conflicted
+++ resolved
@@ -394,11 +394,7 @@
                 Room.inMemoryDatabaseBuilder(CONTEXT_SPY, AdSelectionDebugReportingDatabase.class)
                         .build()
                         .getAdSelectionDebugReportDao();
-<<<<<<< HEAD
-        mMockAdIdWorker = new MockAdIdWorker(CONTEXT_SPY, DEFAULT_FLAGS);
-=======
         mMockAdIdWorker = new MockAdIdWorker(new AdIdCacheManager(CONTEXT_SPY));
->>>>>>> 4f19f827
         mAdIdFetcher =
                 new AdIdFetcher(
                         mMockAdIdWorker,
