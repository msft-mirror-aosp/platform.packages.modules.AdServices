--- conflicted
+++ resolved
@@ -16,23 +16,12 @@
 
 package com.android.adservices.service.common;
 
-<<<<<<< HEAD
-import static com.android.adservices.mockito.ExtendedMockitoExpectations.doNothingOnErrorLogUtilError;
-import static com.android.adservices.mockito.ExtendedMockitoExpectations.verifyErrorLogUtilError;
-import static com.android.adservices.mockito.ExtendedMockitoExpectations.verifyErrorLogUtilErrorWithAnyException;
-import static com.android.adservices.service.stats.AdServicesStatsLog.AD_SERVICES_ERROR_REPORTED__ERROR_CODE__BACK_COMPAT_INIT_CANCEL_JOB_FAILURE;
-import static com.android.adservices.service.stats.AdServicesStatsLog.AD_SERVICES_ERROR_REPORTED__ERROR_CODE__BACK_COMPAT_INIT_UPDATE_ACTIVITY_FAILURE;
-import static com.android.adservices.service.stats.AdServicesStatsLog.AD_SERVICES_ERROR_REPORTED__ERROR_CODE__BACK_COMPAT_INIT_UPDATE_SERVICE_FAILURE;
-import static com.android.adservices.service.stats.AdServicesStatsLog.AD_SERVICES_ERROR_REPORTED__ERROR_CODE__BACK_COMPAT_INIT_ENABLE_RECEIVER_FAILURE;
-import static com.android.adservices.service.stats.AdServicesStatsLog.AD_SERVICES_ERROR_REPORTED__ERROR_CODE__BACK_COMPAT_INIT_DISABLE_RECEIVER_FAILURE;
-=======
 import static com.android.adservices.common.logging.annotations.ExpectErrorLogUtilCall.Any;
 import static com.android.adservices.service.stats.AdServicesStatsLog.AD_SERVICES_ERROR_REPORTED__ERROR_CODE__BACK_COMPAT_INIT_CANCEL_JOB_FAILURE;
 import static com.android.adservices.service.stats.AdServicesStatsLog.AD_SERVICES_ERROR_REPORTED__ERROR_CODE__BACK_COMPAT_INIT_DISABLE_RECEIVER_FAILURE;
 import static com.android.adservices.service.stats.AdServicesStatsLog.AD_SERVICES_ERROR_REPORTED__ERROR_CODE__BACK_COMPAT_INIT_ENABLE_RECEIVER_FAILURE;
 import static com.android.adservices.service.stats.AdServicesStatsLog.AD_SERVICES_ERROR_REPORTED__ERROR_CODE__BACK_COMPAT_INIT_UPDATE_ACTIVITY_FAILURE;
 import static com.android.adservices.service.stats.AdServicesStatsLog.AD_SERVICES_ERROR_REPORTED__ERROR_CODE__BACK_COMPAT_INIT_UPDATE_SERVICE_FAILURE;
->>>>>>> 1d679908
 import static com.android.adservices.service.stats.AdServicesStatsLog.AD_SERVICES_ERROR_REPORTED__ERROR_CODE__JOB_SCHEDULER_IS_UNAVAILABLE;
 import static com.android.adservices.service.stats.AdServicesStatsLog.AD_SERVICES_ERROR_REPORTED__PPAPI_NAME__COMMON;
 import static com.android.dx.mockito.inline.extended.ExtendedMockito.doNothing;
@@ -57,11 +46,8 @@
 import android.os.Build;
 
 import com.android.adservices.common.AdServicesExtendedMockitoTestCase;
-<<<<<<< HEAD
-=======
 import com.android.adservices.common.logging.AdServicesLoggingUsageRule;
 import com.android.adservices.common.logging.annotations.ExpectErrorLogUtilCall;
->>>>>>> 1d679908
 import com.android.adservices.errorlogging.ErrorLogUtil;
 import com.android.adservices.service.Flags;
 import com.android.adservices.service.FlagsFactory;
@@ -214,14 +200,6 @@
     }
 
     @Test
-<<<<<<< HEAD
-    public void testInitializeComponents_disableScheduledBackgroundJobsException_celLogged()
-            throws Exception {
-        // Mock NullPointerException when getSystemService is called before the system is ready
-        when(mMockContext.getSystemService(JobScheduler.class))
-                .thenThrow(NullPointerException.class);
-        doNothingOnErrorLogUtilError();
-=======
     @ExpectErrorLogUtilCall(
             throwable = Any.class,
             errorCode = AD_SERVICES_ERROR_REPORTED__ERROR_CODE__BACK_COMPAT_INIT_CANCEL_JOB_FAILURE,
@@ -230,25 +208,12 @@
         // Mock NullPointerException when getSystemService is called before the system is ready
         when(mMockContext.getSystemService(JobScheduler.class))
                 .thenThrow(NullPointerException.class);
->>>>>>> 1d679908
-        mockAdServicesFlags(true);
-        mocker.mockIsAtLeastT(true);
-        mockPackageName(TEST_PACKAGE_NAME);
-
-        // No exception expected, so no need to explicitly handle any exceptions here
-        mSpyCompatInit.initializeComponents();
-<<<<<<< HEAD
-
-        verifyErrorLogUtilErrorWithAnyException(
-                AD_SERVICES_ERROR_REPORTED__ERROR_CODE__BACK_COMPAT_INIT_CANCEL_JOB_FAILURE,
-                AD_SERVICES_ERROR_REPORTED__PPAPI_NAME__COMMON);
-    }
-
-    @Test
-    public void testInitializeComponents_jobSchedulerIsNull_celLogged() throws Exception {
-        when(mMockContext.getSystemService(JobScheduler.class)).thenReturn(null);
-        doNothingOnErrorLogUtilError();
-=======
+        mockAdServicesFlags(true);
+        mocker.mockIsAtLeastT(true);
+        mockPackageName(TEST_PACKAGE_NAME);
+
+        // No exception expected, so no need to explicitly handle any exceptions here
+        mSpyCompatInit.initializeComponents();
     }
 
     @Test
@@ -257,28 +222,12 @@
             ppapiName = AD_SERVICES_ERROR_REPORTED__PPAPI_NAME__COMMON)
     public void testInitializeComponents_jobSchedulerIsNull_celLogged() {
         when(mMockContext.getSystemService(JobScheduler.class)).thenReturn(null);
->>>>>>> 1d679908
-        mocker.mockIsAtLeastT(true);
-        mockAdServicesFlags(true);
-        mockPackageName(TEST_PACKAGE_NAME);
-
-        // No exception expected, so no need to explicitly handle any exceptions here
-        mSpyCompatInit.initializeComponents();
-<<<<<<< HEAD
-
-        verifyErrorLogUtilError(
-                AD_SERVICES_ERROR_REPORTED__ERROR_CODE__JOB_SCHEDULER_IS_UNAVAILABLE,
-                AD_SERVICES_ERROR_REPORTED__PPAPI_NAME__COMMON);
-    }
-
-    @Test
-    public void testInitializeComponents_updateCompomemtsThrowsException_celLogged()
-            throws Exception {
-        doThrow(IllegalArgumentException.class)
-                .when(mSpyCompatInit)
-                .updateComponents(anyListOf(String.class), anyBoolean());
-        doNothingOnErrorLogUtilError();
-=======
+        mocker.mockIsAtLeastT(true);
+        mockAdServicesFlags(true);
+        mockPackageName(TEST_PACKAGE_NAME);
+
+        // No exception expected, so no need to explicitly handle any exceptions here
+        mSpyCompatInit.initializeComponents();
     }
 
     @Test
@@ -296,45 +245,12 @@
         doThrow(IllegalArgumentException.class)
                 .when(mSpyCompatInit)
                 .updateComponents(anyListOf(String.class), anyBoolean());
->>>>>>> 1d679908
-        mocker.mockIsAtLeastT(false);
-        mockAdServicesFlags(true);
-        mockPackageName(TEST_PACKAGE_NAME);
-
-        // No exception expected, so no need to explicitly handle any exceptions here
-        mSpyCompatInit.initializeComponents();
-<<<<<<< HEAD
-
-        verifyErrorLogUtilErrorWithAnyException(
-                AD_SERVICES_ERROR_REPORTED__ERROR_CODE__BACK_COMPAT_INIT_UPDATE_SERVICE_FAILURE,
-                AD_SERVICES_ERROR_REPORTED__PPAPI_NAME__COMMON);
-
-        verifyErrorLogUtilErrorWithAnyException(
-                AD_SERVICES_ERROR_REPORTED__ERROR_CODE__BACK_COMPAT_INIT_UPDATE_ACTIVITY_FAILURE,
-                AD_SERVICES_ERROR_REPORTED__PPAPI_NAME__COMMON);
-    }
-
-    @Test
-    public void testInitializeComponents_disableReceiverFailure_celLogged() throws Exception {
-        doReturn(false).when(() -> PackageChangedReceiver.disableReceiver(any(), any()));
-        mocker.mockIsAtLeastT(true);
-        doNothingOnErrorLogUtilError();
-        mockAdServicesFlags(true);
-        mockPackageName(TEST_PACKAGE_NAME);
-
-        // No exception expected, so no need to explicitly handle any exceptions here
-        mSpyCompatInit.initializeComponents();
-
-        verifyErrorLogUtilError(
-                AD_SERVICES_ERROR_REPORTED__ERROR_CODE__BACK_COMPAT_INIT_DISABLE_RECEIVER_FAILURE,
-                AD_SERVICES_ERROR_REPORTED__PPAPI_NAME__COMMON);
-    }
-
-    @Test
-    public void testInitializeComponents_enableReceiverFailure_celLogged() throws Exception {
-        doReturn(false).when(() -> PackageChangedReceiver.enableReceiver(any(), any()));
-        doNothingOnErrorLogUtilError();
-=======
+        mocker.mockIsAtLeastT(false);
+        mockAdServicesFlags(true);
+        mockPackageName(TEST_PACKAGE_NAME);
+
+        // No exception expected, so no need to explicitly handle any exceptions here
+        mSpyCompatInit.initializeComponents();
     }
 
     @Test
@@ -361,20 +277,12 @@
             ppapiName = AD_SERVICES_ERROR_REPORTED__PPAPI_NAME__COMMON)
     public void testInitializeComponents_enableReceiverFailure_celLogged() {
         doReturn(false).when(() -> PackageChangedReceiver.enableReceiver(any(), any()));
->>>>>>> 1d679908
-        mocker.mockIsAtLeastT(false);
-        mockAdServicesFlags(true);
-        mockPackageName(TEST_PACKAGE_NAME);
-
-        // No exception expected, so no need to explicitly handle any exceptions here
-        mSpyCompatInit.initializeComponents();
-<<<<<<< HEAD
-
-        verifyErrorLogUtilError(
-                AD_SERVICES_ERROR_REPORTED__ERROR_CODE__BACK_COMPAT_INIT_ENABLE_RECEIVER_FAILURE,
-                AD_SERVICES_ERROR_REPORTED__PPAPI_NAME__COMMON);
-=======
->>>>>>> 1d679908
+        mocker.mockIsAtLeastT(false);
+        mockAdServicesFlags(true);
+        mockPackageName(TEST_PACKAGE_NAME);
+
+        // No exception expected, so no need to explicitly handle any exceptions here
+        mSpyCompatInit.initializeComponents();
     }
 
     private void verifyDisablingComponents() {
