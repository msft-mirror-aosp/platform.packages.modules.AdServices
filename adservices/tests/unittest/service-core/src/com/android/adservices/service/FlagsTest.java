--- conflicted
+++ resolved
@@ -36,14 +36,11 @@
 import static com.android.adservices.service.Flags.MDD_LOGGER_KILL_SWITCH;
 import static com.android.adservices.service.Flags.MEASUREMENT_KILL_SWITCH;
 import static com.android.adservices.service.Flags.MEASUREMENT_MAX_REINSTALL_REATTRIBUTION_WINDOW_SECONDS;
-<<<<<<< HEAD
-=======
 import static com.android.adservices.service.Flags.MEASUREMENT_REPORTING_JOB_PERSISTED;
 import static com.android.adservices.service.Flags.MEASUREMENT_REPORTING_JOB_REQUIRED_BATTERY_NOT_LOW;
 import static com.android.adservices.service.Flags.MEASUREMENT_REPORTING_JOB_REQUIRED_NETWORK_TYPE;
 import static com.android.adservices.service.Flags.MEASUREMENT_REPORTING_JOB_SERVICE_BATCH_WINDOW_MILLIS;
 import static com.android.adservices.service.Flags.MEASUREMENT_REPORTING_JOB_SERVICE_MIN_EXECUTION_WINDOW_MILLIS;
->>>>>>> 1d679908
 import static com.android.adservices.service.Flags.MEASUREMENT_ROLLBACK_DELETION_R_ENABLED;
 import static com.android.adservices.service.Flags.PPAPI_AND_ADEXT_SERVICE;
 import static com.android.adservices.service.Flags.PPAPI_AND_SYSTEM_SERVER;
@@ -426,7 +423,6 @@
 
     @Test
     public void testGetMsmtEnableSeparateReportTypes() {
-<<<<<<< HEAD
         testFeatureFlag(
                 "MEASUREMENT_ENABLE_SEPARATE_REPORT_TYPES_FOR_ATTRIBUTION_RATE_LIMIT",
                 Flags::getMeasurementEnableSeparateReportTypesForAttributionRateLimit);
@@ -435,16 +431,6 @@
     @Test
     public void testGetMeasurementEnableReinstallReattribution() {
         testFeatureFlag(
-=======
-        testFeatureFlag(
-                "MEASUREMENT_ENABLE_SEPARATE_REPORT_TYPES_FOR_ATTRIBUTION_RATE_LIMIT",
-                Flags::getMeasurementEnableSeparateReportTypesForAttributionRateLimit);
-    }
-
-    @Test
-    public void testGetMeasurementEnableReinstallReattribution() {
-        testFeatureFlag(
->>>>>>> 1d679908
                 "MEASUREMENT_ENABLE_REINSTALL_REATTRIBUTION",
                 Flags::getMeasurementEnableReinstallReattribution);
     }
@@ -481,8 +467,6 @@
                 Flags::getSpeOnAsyncRegistrationFallbackJobEnabled);
     }
 
-<<<<<<< HEAD
-=======
     @Test
     public void testGetMeasurementReportingJobServiceEnabled() {
         testFeatureFlag(
@@ -501,7 +485,6 @@
                 "DEFAULT_ENROLLMENT_PROTO_FILE_ENABLED", Flags::getEnrollmentProtoFileEnabled);
     }
 
->>>>>>> 1d679908
     ////////////////////////////////////////////////////////////////////////////////////////////////
     // Tests for (legacy) kill-switch flags that will be refactored as feature flag - they should //
     // move to the block above once refactored.                                                   //
@@ -666,8 +649,6 @@
                 Flags::getMeasurementMaxReinstallReattributionWindowSeconds);
     }
 
-<<<<<<< HEAD
-=======
     @Test
     public void testGetMeasurementReportingJobRequiredBatteryNotLow() {
         testFlag(
@@ -708,7 +689,6 @@
                 Flags::getMeasurementReportingJobServiceMinExecutionWindowMillis);
     }
 
->>>>>>> 1d679908
     ////////////////////////////////////////////////////////////////////////////////////////////////
     // Internal helpers - do not add new tests following this point.                              //
     ////////////////////////////////////////////////////////////////////////////////////////////////
