/*
 * Copyright (C) 2022 The Android Open Source Project
 *
 * Licensed under the Apache License, Version 2.0 (the "License");
 * you may not use this file except in compliance with the License.
 * You may obtain a copy of the License at
 *
 *      http://www.apache.org/licenses/LICENSE-2.0
 *
 * Unless required by applicable law or agreed to in writing, software
 * distributed under the License is distributed on an "AS IS" BASIS,
 * WITHOUT WARRANTIES OR CONDITIONS OF ANY KIND, either express or implied.
 * See the License for the specific language governing permissions and
 * limitations under the License.
 */

package com.android.adservices.service.adselection;

import static android.adservices.adselection.CustomAudienceBiddingInfoFixture.BUYER_CONTEXTUAL_SIGNALS;
import static android.adservices.common.AdServicesStatusUtils.STATUS_INTERNAL_ERROR;
import static android.adservices.common.AdServicesStatusUtils.STATUS_SUCCESS;
import static android.adservices.common.AdServicesStatusUtils.STATUS_UNSET;

import static com.android.adservices.service.PhFlagsFixture.EXTENDED_FLEDGE_AD_SELECTION_BIDDING_TIMEOUT_PER_CA_MS;
import static com.android.adservices.service.adselection.AdBidGeneratorImpl.BIDDING_TIMED_OUT;
import static com.android.adservices.service.adselection.AdBidGeneratorImpl.MISSING_TRUSTED_BIDDING_SIGNALS;
import static com.android.adservices.service.adselection.DataVersionFetcher.DATA_VERSION_HEADER_BIDDING_KEY;
import static com.android.adservices.service.stats.AdSelectionExecutionLogger.SCRIPT_JAVASCRIPT;
import static com.android.adservices.service.stats.AdSelectionExecutionLoggerTest.START_ELAPSED_TIMESTAMP;
import static com.android.adservices.service.stats.AdSelectionExecutionLoggerTest.STOP_ELAPSED_TIMESTAMP;
import static com.android.adservices.service.stats.RunAdBiddingPerCAExecutionLogger.SCRIPT_UNSET;
import static com.android.adservices.service.stats.RunAdBiddingPerCAExecutionLoggerTest.GENERATE_BIDS_END_TIMESTAMP;
import static com.android.adservices.service.stats.RunAdBiddingPerCAExecutionLoggerTest.GENERATE_BIDS_LATENCY_IN_MS;
import static com.android.adservices.service.stats.RunAdBiddingPerCAExecutionLoggerTest.GENERATE_BIDS_START_TIMESTAMP;
import static com.android.adservices.service.stats.RunAdBiddingPerCAExecutionLoggerTest.GET_BUYER_DECISION_LOGIC_END_TIMESTAMP;
import static com.android.adservices.service.stats.RunAdBiddingPerCAExecutionLoggerTest.GET_BUYER_DECISION_LOGIC_LATENCY_IN_MS;
import static com.android.adservices.service.stats.RunAdBiddingPerCAExecutionLoggerTest.GET_BUYER_DECISION_LOGIC_START_TIMESTAMP;
import static com.android.adservices.service.stats.RunAdBiddingPerCAExecutionLoggerTest.GET_TRUSTED_BIDDING_SIGNALS_END_TIMESTAMP;
import static com.android.adservices.service.stats.RunAdBiddingPerCAExecutionLoggerTest.GET_TRUSTED_BIDDING_SIGNALS_IN_MS;
import static com.android.adservices.service.stats.RunAdBiddingPerCAExecutionLoggerTest.GET_TRUSTED_BIDDING_SIGNALS_START_TIMESTAMP;
import static com.android.adservices.service.stats.RunAdBiddingPerCAExecutionLoggerTest.RUN_AD_BIDDING_PER_CA_LATENCY_IN_MS;
import static com.android.adservices.service.stats.RunAdBiddingPerCAExecutionLoggerTest.RUN_AD_BIDDING_PER_CA_START_TIMESTAMP;
import static com.android.adservices.service.stats.RunAdBiddingPerCAExecutionLoggerTest.RUN_BIDDING_END_TIMESTAMP;
import static com.android.adservices.service.stats.RunAdBiddingPerCAExecutionLoggerTest.RUN_BIDDING_LATENCY_IN_MS;
import static com.android.adservices.service.stats.RunAdBiddingPerCAExecutionLoggerTest.RUN_BIDDING_START_TIMESTAMP;

import static com.google.common.truth.Truth.assertThat;

import static org.junit.Assert.assertEquals;
import static org.junit.Assert.assertNull;
import static org.junit.Assert.assertThrows;
import static org.junit.Assert.assertTrue;
import static org.mockito.ArgumentMatchers.argThat;
import static org.mockito.ArgumentMatchers.eq;
import static org.mockito.Mockito.any;
import static org.mockito.Mockito.doAnswer;
import static org.mockito.Mockito.isA;
import static org.mockito.Mockito.times;
import static org.mockito.Mockito.verify;
import static org.mockito.Mockito.when;

import android.adservices.adselection.AdWithBid;
import android.adservices.common.AdData;
import android.adservices.common.AdDataFixture;
import android.adservices.common.AdSelectionSignals;
import android.adservices.common.CommonFixture;
import android.adservices.http.MockWebServerRule;
import android.annotation.NonNull;
import android.content.Context;
import android.net.Uri;

import androidx.room.Room;
import androidx.test.core.app.ApplicationProvider;

import com.android.adservices.MockWebServerRuleFactory;
import com.android.adservices.concurrency.AdServicesExecutors;
import com.android.adservices.customaudience.DBCustomAudienceFixture;
import com.android.adservices.data.adselection.CustomAudienceSignals;
import com.android.adservices.data.common.DBAdData;
import com.android.adservices.data.customaudience.CustomAudienceDao;
import com.android.adservices.data.customaudience.CustomAudienceDatabase;
import com.android.adservices.data.customaudience.DBCustomAudience;
import com.android.adservices.data.customaudience.DBCustomAudienceOverride;
import com.android.adservices.data.customaudience.DBTrustedBiddingData;
import com.android.adservices.service.Flags;
import com.android.adservices.service.common.cache.CacheProviderFactory;
import com.android.adservices.service.common.httpclient.AdServicesHttpsClient;
import com.android.adservices.service.devapi.CustomAudienceDevOverridesHelper;
import com.android.adservices.service.devapi.DevContext;
import com.android.adservices.service.js.IsolateSettings;
import com.android.adservices.service.stats.AdServicesLogger;
import com.android.adservices.service.stats.AdServicesLoggerUtil;
import com.android.adservices.service.stats.Clock;
import com.android.adservices.service.stats.RunAdBiddingPerCAExecutionLogger;
import com.android.adservices.service.stats.RunAdBiddingPerCAProcessReportedStats;

import com.google.common.collect.ImmutableList;
import com.google.common.collect.ImmutableMap;
import com.google.common.util.concurrent.FluentFuture;
import com.google.common.util.concurrent.Futures;
import com.google.common.util.concurrent.ListenableFuture;
import com.google.common.util.concurrent.ListeningExecutorService;
import com.google.mockwebserver.Dispatcher;
import com.google.mockwebserver.MockResponse;
import com.google.mockwebserver.MockWebServer;
import com.google.mockwebserver.RecordedRequest;

import org.json.JSONException;
import org.json.JSONObject;
import org.junit.Before;
import org.junit.Ignore;
import org.junit.Rule;
import org.junit.Test;
import org.mockito.ArgumentCaptor;
import org.mockito.ArgumentMatcher;
import org.mockito.Captor;
import org.mockito.Mock;
import org.mockito.MockitoAnnotations;
import org.mockito.junit.MockitoJUnit;
import org.mockito.junit.MockitoRule;

import java.util.ArrayList;
import java.util.Collections;
import java.util.List;
import java.util.Map;
import java.util.concurrent.CountDownLatch;
import java.util.concurrent.ExecutionException;
import java.util.concurrent.ScheduledThreadPoolExecutor;
import java.util.stream.Collectors;

public class AdBidGeneratorImplTest {
    public static final List<Double> BIDS = new ArrayList<>(ImmutableList.of(-10.0, 0.0, 1.0, 5.4));
    public static final List<AdData> ADS =
            AdDataFixture.getValidAdsByBuyer(CommonFixture.VALID_BUYER_1);
    public static final List<AdWithBid> AD_WITH_NON_POSITIVE_BIDS =
            new ArrayList<>(
                    ImmutableList.of(
                            new AdWithBid(ADS.get(0), BIDS.get(1)),
                            new AdWithBid(ADS.get(1), BIDS.get(0)),
                            new AdWithBid(ADS.get(2), BIDS.get(1)),
                            new AdWithBid(ADS.get(3), BIDS.get(0))));
    public static final List<AdWithBid> AD_WITH_BIDS =
            new ArrayList<>(
                    ImmutableList.of(
                            new AdWithBid(ADS.get(0), BIDS.get(1)),
                            new AdWithBid(ADS.get(1), BIDS.get(0)),
                            new AdWithBid(ADS.get(2), BIDS.get(3)),
                            new AdWithBid(ADS.get(3), BIDS.get(2))));
    private static final AdSelectionSignals EMPTY_AD_SELECTION_SIGNALS = AdSelectionSignals.EMPTY;
    private static final AdSelectionSignals EMPTY_BUYER_SIGNALS = AdSelectionSignals.EMPTY;
    private static final AdSelectionSignals EMPTY_CONTEXTUAL_SIGNALS = AdSelectionSignals.EMPTY;
    private static final DBCustomAudience CUSTOM_AUDIENCE_WITH_EMPTY_ADS =
            DBCustomAudienceFixture.getValidBuilderByBuyer(CommonFixture.VALID_BUYER_1)
                    .setAds(Collections.emptyList())
                    .build();
    private static final String JSON_EXCEPTION_MESSAGE = "Badly formatted JSON";
    private static final List<GenerateBidResult> GENERATE_BIDS_RESPONSE =
            AD_WITH_BIDS.stream()
                    .map(
                            adWithBid ->
                                    GenerateBidResult.builder()
                                            .setAdWithBid(adWithBid)
                                            .build())
                    .collect(Collectors.toList());
    private static final List<GenerateBidResult> GENERATE_BIDS_RESPONSE_WITH_AD_COST =
            AD_WITH_BIDS.stream()
                    .map(
                            adWithBid ->
                                    GenerateBidResult.builder()
                                            .setAdWithBid(adWithBid)
                                            .setBuyerContextualSignals(BUYER_CONTEXTUAL_SIGNALS)
                                            .build())
                    .collect(Collectors.toList());
    // Winning ad doesn't have ad cost, but all others do
    private static final List<GenerateBidResult> GENERATE_BIDS_RESPONSE_WINNER_NO_AD_COST =
            AD_WITH_BIDS.stream()
                    .map(
                            adWithBid -> {
                                if (adWithBid.getBid() == BIDS.get(3)) {
                                    return GenerateBidResult.builder()
                                            .setAdWithBid(adWithBid)
                                            .build();
                                } else {
                                    return GenerateBidResult.builder()
                                            .setAdWithBid(adWithBid)
                                            .setBuyerContextualSignals(BUYER_CONTEXTUAL_SIGNALS)
                                            .build();
                                }
                            })
                    .collect(Collectors.toList());

    private static final List<GenerateBidResult> GENERATE_NON_POSITIVE_BIDS_RESPONSE =
            AD_WITH_NON_POSITIVE_BIDS.stream()
                    .map(
                            adWithBid ->
                                    GenerateBidResult.builder()
                                            .setAdWithBid(adWithBid)
                                            .build())
                    .collect(Collectors.toList());
    @Rule public final MockitoRule rule = MockitoJUnit.rule();
    private static final String FETCH_JAVA_SCRIPT_PATH = "/fetchJavascript/";
    private static final Map<String, Object> TRUSTED_BIDDING_SIGNALS_MAP =
            ImmutableMap.of("max_bid_limit", 20, "ad_type", "retail");
    private static final List<String> TRUSTED_BIDDING_KEYS =
            ImmutableList.copyOf(TRUSTED_BIDDING_SIGNALS_MAP.keySet());
    private static final String TRUSTED_BIDDING_PATH = "/fetchBiddingSignals/";
    private static final ArgumentMatcher<AdSelectionSignals> TRUSTED_BIDDING_SIGNALS_MATCHER =
            new JsonObjectStringSimpleMatcher(new JSONObject(TRUSTED_BIDDING_SIGNALS_MAP));
    private static final AdSelectionSignals TRUSTED_BIDDING_SIGNALS =
            AdSelectionSignals.fromString(new JSONObject(TRUSTED_BIDDING_SIGNALS_MAP).toString());
    private static final String BUYER_DECISION_LOGIC_JS =
            "function reportWin(ad_selection_signals, per_buyer_signals, signals_for_buyer,"
                    + " contextual_signals, custom_audience_signals) { \n"
                    + " return {'status': 0, 'results': {'reporting_uri': '"
                    + " buyerReportingUri "
                    + "' } };\n"
                    + "}";
    private static final Dispatcher DEFAULT_DISPATCHER_PRE_V3 =
            new Dispatcher() {
                @Override
                public MockResponse dispatch(RecordedRequest request) {
                    String headerName =
                            JsVersionHelper.getVersionHeaderName(
                                    JsVersionHelper.JS_PAYLOAD_TYPE_BUYER_BIDDING_LOGIC_JS);
                    switch (request.getPath()) {
                        case FETCH_JAVA_SCRIPT_PATH:
                            if (Long.parseLong(request.getHeader(headerName))
                                    == JsVersionRegister.BUYER_BIDDING_LOGIC_VERSION_VERSION_3) {
                                return new MockResponse().setBody(BUYER_DECISION_LOGIC_JS);
                            }
                            return new MockResponse().setResponseCode(404);
                        default:
                            return new MockResponse().setResponseCode(404);
                    }
                }
            };

    private static final Dispatcher DISPATCHER_EMPTY =
            new Dispatcher() {
                @Override
                public MockResponse dispatch(RecordedRequest request) throws InterruptedException {
                    return new MockResponse().setResponseCode(404);
                }
            };

    private static final Dispatcher DEFAULT_DISPATCHER_V3 =
            new Dispatcher() {
                @Override
                public MockResponse dispatch(RecordedRequest request) {
                    String headerName =
                            JsVersionHelper.getVersionHeaderName(
                                    JsVersionHelper.JS_PAYLOAD_TYPE_BUYER_BIDDING_LOGIC_JS);
                    String jsVersion =
                            Long.toString(JsVersionRegister.BUYER_BIDDING_LOGIC_VERSION_VERSION_3);
                    switch (request.getPath()) {
                        case FETCH_JAVA_SCRIPT_PATH:
                            if (Long.parseLong(request.getHeader(headerName))
                                    == JsVersionRegister.BUYER_BIDDING_LOGIC_VERSION_VERSION_3) {
                                return new MockResponse()
                                        .setBody(BUYER_DECISION_LOGIC_JS)
                                        .setHeader(headerName, jsVersion);
                            }
                            return new MockResponse().setResponseCode(404);
                        default:
                            return new MockResponse().setResponseCode(404);
                    }
                }
            };

    private static final Dispatcher DISPATCHER_V3_RETURN_TOO_HIGH_VERSION =
            new Dispatcher() {
                @Override
                public MockResponse dispatch(RecordedRequest request) {
                    String headerName =
                            JsVersionHelper.getVersionHeaderName(
                                    JsVersionHelper.JS_PAYLOAD_TYPE_BUYER_BIDDING_LOGIC_JS);
                    String jsVersion =
                            Long.toString(
                                    JsVersionRegister.BUYER_BIDDING_LOGIC_VERSION_VERSION_3 + 1);
                    switch (request.getPath()) {
                        case FETCH_JAVA_SCRIPT_PATH:
                            if (Long.parseLong(request.getHeader(headerName))
                                    == JsVersionRegister.BUYER_BIDDING_LOGIC_VERSION_VERSION_3) {
                                return new MockResponse()
                                        .setBody(BUYER_DECISION_LOGIC_JS)
                                        .setHeader(headerName, jsVersion);
                            }
                            return new MockResponse().setResponseCode(404);
                        default:
                            return new MockResponse().setResponseCode(404);
                    }
                }
            };

    private static final AdCounterKeyCopier AD_COUNTER_KEY_COPIER_NO_OP =
            new AdCounterKeyCopierNoOpImpl();
    private static final AdCounterKeyCopier AD_COUNTER_KEY_COPIER = new AdCounterKeyCopierImpl();

    private ListeningExecutorService mLightweightExecutorService;
    private ListeningExecutorService mBackgroundExecutorService;
    private ListeningExecutorService mBlockingExecutorService;
    private ScheduledThreadPoolExecutor mScheduledExecutor;
    private final Context mContext = ApplicationProvider.getApplicationContext();
    @Rule public MockWebServerRule mMockWebServerRule = MockWebServerRuleFactory.createForHttps();
    @Mock AdSelectionScriptEngine mAdSelectionScriptEngine;
    private JsFetcher mJsFetcher;
    private Uri mDecisionLogicUri;
    private AdBidGeneratorImpl mAdBidGenerator;
    private AdServicesHttpsClient mAdServicesHttpsClient;
    private MockWebServer mServer;
    private DBCustomAudience mCustomAudienceWithAds;
    private DBTrustedBiddingData mTrustedBiddingData;
    private Map<Uri, JSONObject> mTrustedBiddingDataByBaseUri;
    private Uri mTrustedBiddingUri;
    private CustomAudienceSignals mCustomAudienceSignals;
    private CustomAudienceBiddingInfo mCustomAudienceBiddingInfo;
    private DevContext mDevContext;
    private CustomAudienceDao mCustomAudienceDao;
    private Flags mFlags;
    private MockWebServerRule.RequestMatcher<String> mRequestMatcherExactMatch;
    private IsolateSettings mIsolateSettings;
    @Mock private Clock mRunAdBiddingPerCAClockMock;
    @Mock private AdServicesLogger mAdServicesLoggerMock;
    private RunAdBiddingPerCAExecutionLogger mRunAdBiddingPerCAExecutionLogger;

    @Mock private DebugReporting mDebugReporting;

    @Captor
    ArgumentCaptor<RunAdBiddingPerCAProcessReportedStats>
            mRunAdBiddingPerCAProcessReportedStatsArgumentCaptor;

    @Before
    public void setUp() throws Exception {
        MockitoAnnotations.initMocks(this);

        mFlags = new AdBidGeneratorImplTestFlags();
        mDevContext = DevContext.createForDevOptionsDisabled();
        mLightweightExecutorService = AdServicesExecutors.getLightWeightExecutor();
        mBackgroundExecutorService = AdServicesExecutors.getBackgroundExecutor();
        mBlockingExecutorService = AdServicesExecutors.getBlockingExecutor();
        mScheduledExecutor = AdServicesExecutors.getScheduler();
        mAdServicesHttpsClient =
                new AdServicesHttpsClient(
                        AdServicesExecutors.getBlockingExecutor(),
                        CacheProviderFactory.createNoOpCache());
        mJsFetcher =
                new JsFetcher(
                        mBackgroundExecutorService,
                        mLightweightExecutorService,
                        mAdServicesHttpsClient,
                        mFlags,
                        mDevContext);

        mDecisionLogicUri = mMockWebServerRule.uriForPath(FETCH_JAVA_SCRIPT_PATH);

        mTrustedBiddingUri = mMockWebServerRule.uriForPath(TRUSTED_BIDDING_PATH);
        mTrustedBiddingData =
                new DBTrustedBiddingData.Builder()
                        .setKeys(TRUSTED_BIDDING_KEYS)
                        .setUri(mTrustedBiddingUri)
                        .build();

        mTrustedBiddingDataByBaseUri =
                ImmutableMap.of(mTrustedBiddingUri, new JSONObject(TRUSTED_BIDDING_SIGNALS_MAP));

        mCustomAudienceWithAds =
                DBCustomAudienceFixture.getValidBuilderByBuyerNoFilters(CommonFixture.VALID_BUYER_1)
                        .setBiddingLogicUri(mDecisionLogicUri)
                        .setTrustedBiddingData(mTrustedBiddingData)
                        .build();

        mCustomAudienceSignals =
                CustomAudienceSignals.buildFromCustomAudience(mCustomAudienceWithAds);

        mCustomAudienceBiddingInfo =
                CustomAudienceBiddingInfo.create(
                        mDecisionLogicUri, BUYER_DECISION_LOGIC_JS, mCustomAudienceSignals, null);

        mIsolateSettings = IsolateSettings.forMaxHeapSizeEnforcementDisabled();

        mRequestMatcherExactMatch =
                (actualRequest, expectedRequest) -> actualRequest.equals(expectedRequest);

        when(mRunAdBiddingPerCAClockMock.elapsedRealtime()).thenReturn(START_ELAPSED_TIMESTAMP);
        mRunAdBiddingPerCAExecutionLogger =
                new RunAdBiddingPerCAExecutionLogger(
                        mRunAdBiddingPerCAClockMock, mAdServicesLoggerMock);
        mCustomAudienceDao =
                Room.inMemoryDatabaseBuilder(
                                ApplicationProvider.getApplicationContext(),
                                CustomAudienceDatabase.class)
                        .addTypeConverter(new DBCustomAudience.Converters(true, true))
                        .build()
                        .customAudienceDao();
        when(mDebugReporting.isEnabled()).thenReturn(false);
        when(mDebugReporting.getScriptStrategy())
                .thenReturn(new DebugReportingScriptDisabledStrategy());
    }

    @Test
    public void testRunAdBiddingPerCASuccess_preV3BiddingLogic() throws Exception {
        // Given we are using a direct executor and mock the returned result from the
        // AdSelectionScriptEngine.generateBids for preparing the test,
        mServer = mMockWebServerRule.startMockWebServer(DEFAULT_DISPATCHER_PRE_V3);

        CustomAudienceDevOverridesHelper customAudienceDevOverridesHelper =
                new CustomAudienceDevOverridesHelper(mDevContext, mCustomAudienceDao);
        mAdBidGenerator =
                new AdBidGeneratorImpl(
                        mContext,
                        mLightweightExecutorService,
                        mBackgroundExecutorService,
                        mScheduledExecutor,
                        mAdSelectionScriptEngine,
                        customAudienceDevOverridesHelper,
                        AD_COUNTER_KEY_COPIER_NO_OP,
                        mFlags,
                        mIsolateSettings,
                        mJsFetcher,
                        mDebugReporting,
                        mDevContext,
                        false);
        when(mAdSelectionScriptEngine.generateBids(
                        eq(BUYER_DECISION_LOGIC_JS),
                        eq(ADS),
                        eq(EMPTY_AD_SELECTION_SIGNALS),
                        eq(EMPTY_BUYER_SIGNALS),
                        argThat(TRUSTED_BIDDING_SIGNALS_MATCHER),
                        eq(EMPTY_CONTEXTUAL_SIGNALS),
                        eq(mCustomAudienceSignals),
                        isA(RunAdBiddingPerCAExecutionLogger.class)))
                .thenAnswer(
                        unUsedInvocation -> {
                            mRunAdBiddingPerCAExecutionLogger.startGenerateBids();
                            mRunAdBiddingPerCAExecutionLogger.endGenerateBids();
                            return FluentFuture.from(
                                    Futures.immediateFuture(GENERATE_BIDS_RESPONSE));
                        });
        when(mRunAdBiddingPerCAClockMock.elapsedRealtime())
                .thenReturn(
                        RUN_AD_BIDDING_PER_CA_START_TIMESTAMP,
                        GET_BUYER_DECISION_LOGIC_START_TIMESTAMP,
                        GET_BUYER_DECISION_LOGIC_END_TIMESTAMP,
                        RUN_BIDDING_START_TIMESTAMP,
                        GET_TRUSTED_BIDDING_SIGNALS_START_TIMESTAMP,
                        GET_TRUSTED_BIDDING_SIGNALS_END_TIMESTAMP,
                        GENERATE_BIDS_START_TIMESTAMP,
                        GENERATE_BIDS_END_TIMESTAMP,
                        RUN_BIDDING_END_TIMESTAMP,
                        STOP_ELAPSED_TIMESTAMP);
        // Logger calls come after the callback is returned
        CountDownLatch runAdBiddingPerCAProcessLoggerLatch = new CountDownLatch(1);
        doAnswer(
                        unusedInvocation -> {
                            runAdBiddingPerCAProcessLoggerLatch.countDown();
                            return null;
                        })
                .when(mAdServicesLoggerMock)
                .logRunAdBiddingPerCAProcessReportedStats(any());

        // When the call to runAdBiddingPerCA, and the computation of future is complete,
        FluentFuture<AdBiddingOutcome> result =
                mAdBidGenerator.runAdBiddingPerCA(
                        mCustomAudienceWithAds,
                        mTrustedBiddingDataByBaseUri,
                        EMPTY_AD_SELECTION_SIGNALS,
                        EMPTY_BUYER_SIGNALS,
                        EMPTY_CONTEXTUAL_SIGNALS,
                        mRunAdBiddingPerCAExecutionLogger);
        AdBiddingOutcome expectedAdBiddingOutcome =
                AdBiddingOutcome.builder()
                        .setAdWithBid(AD_WITH_BIDS.get(2))
                        .setCustomAudienceBiddingInfo(mCustomAudienceBiddingInfo)
                        .build();
        runAdBiddingPerCAProcessLoggerLatch.await();
        // Then we can test the result by assertion,
        assertEquals(expectedAdBiddingOutcome, result.get());
        verify(mAdSelectionScriptEngine)
                .generateBids(
                        eq(BUYER_DECISION_LOGIC_JS),
                        eq(ADS),
                        eq(EMPTY_AD_SELECTION_SIGNALS),
                        eq(EMPTY_BUYER_SIGNALS),
                        argThat(TRUSTED_BIDDING_SIGNALS_MATCHER),
                        eq(EMPTY_CONTEXTUAL_SIGNALS),
                        eq(mCustomAudienceSignals),
                        eq(mRunAdBiddingPerCAExecutionLogger));
        mMockWebServerRule.verifyMockServerRequests(
                mServer, 1, ImmutableList.of(FETCH_JAVA_SCRIPT_PATH), mRequestMatcherExactMatch);
        verifySuccessAdBiddingPerCALogging(
                mCustomAudienceWithAds.getAds().size(),
                BUYER_DECISION_LOGIC_JS.getBytes().length,
                TRUSTED_BIDDING_KEYS.size(),
                TRUSTED_BIDDING_SIGNALS.toString().getBytes().length);
    }

    @Test
<<<<<<< HEAD
=======
    public void testRunAdBiddingPerCASuccess_preV3BiddingLogicWithDataVersionHeaderEnabled()
            throws Exception {
        // Given we are using a direct executor and mock the returned result from the
        // AdSelectionScriptEngine.generateBids for preparing the test,
        mServer = mMockWebServerRule.startMockWebServer(DEFAULT_DISPATCHER_PRE_V3);

        CustomAudienceDevOverridesHelper customAudienceDevOverridesHelper =
                new CustomAudienceDevOverridesHelper(mDevContext, mCustomAudienceDao);

        Map<Uri, TrustedBiddingResponse> trustedBiddingResponseAndHeadersMapWithDataVersionHeader =
                ImmutableMap.of(
                        mTrustedBiddingUri,
                        TrustedBiddingResponse.builder()
                                .setBody(new JSONObject(TRUSTED_BIDDING_SIGNALS_MAP))
                                .setHeaders(
                                        new JSONObject(
                                                ImmutableMap.of(
                                                        DATA_VERSION_HEADER_BIDDING_KEY,
                                                        List.of(DATA_VERSION_1))))
                                .build());

        mAdBidGenerator =
                new AdBidGeneratorImpl(
                        mContext,
                        mLightweightExecutorService,
                        mBackgroundExecutorService,
                        mScheduledExecutor,
                        mAdSelectionScriptEngine,
                        customAudienceDevOverridesHelper,
                        AD_COUNTER_KEY_COPIER_NO_OP,
                        mFlags,
                        mIsolateSettings,
                        mJsFetcher,
                        mDebugReporting,
                        mDevContext,
                        true);
        when(mAdSelectionScriptEngine.generateBids(
                        eq(BUYER_DECISION_LOGIC_JS),
                        eq(ADS),
                        eq(EMPTY_AD_SELECTION_SIGNALS),
                        eq(EMPTY_BUYER_SIGNALS),
                        argThat(TRUSTED_BIDDING_SIGNALS_MATCHER),
                        eq(BUYER_CONTEXTUAL_SIGNALS_WITH_DATA_VERSION.toAdSelectionSignals()),
                        eq(mCustomAudienceSignals),
                        isA(RunAdBiddingPerCAExecutionLogger.class)))
                .thenAnswer(
                        unUsedInvocation -> {
                            mRunAdBiddingPerCAExecutionLogger.startGenerateBids();
                            mRunAdBiddingPerCAExecutionLogger.endGenerateBids();
                            return FluentFuture.from(
                                    Futures.immediateFuture(GENERATE_BIDS_RESPONSE));
                        });
        when(mRunAdBiddingPerCAClockMock.elapsedRealtime())
                .thenReturn(
                        RUN_AD_BIDDING_PER_CA_START_TIMESTAMP,
                        GET_BUYER_DECISION_LOGIC_START_TIMESTAMP,
                        GET_BUYER_DECISION_LOGIC_END_TIMESTAMP,
                        RUN_BIDDING_START_TIMESTAMP,
                        GET_TRUSTED_BIDDING_SIGNALS_START_TIMESTAMP,
                        GET_TRUSTED_BIDDING_SIGNALS_END_TIMESTAMP,
                        GENERATE_BIDS_START_TIMESTAMP,
                        GENERATE_BIDS_END_TIMESTAMP,
                        RUN_BIDDING_END_TIMESTAMP,
                        STOP_ELAPSED_TIMESTAMP);
        // Logger calls come after the callback is returned
        CountDownLatch runAdBiddingPerCAProcessLoggerLatch = new CountDownLatch(1);
        doAnswer(
                        unusedInvocation -> {
                            runAdBiddingPerCAProcessLoggerLatch.countDown();
                            return null;
                        })
                .when(mAdServicesLoggerMock)
                .logRunAdBiddingPerCAProcessReportedStats(any());

        // When the call to runAdBiddingPerCA, and the computation of future is complete,
        FluentFuture<AdBiddingOutcome> result =
                mAdBidGenerator.runAdBiddingPerCA(
                        mCustomAudienceWithAds,
                        trustedBiddingResponseAndHeadersMapWithDataVersionHeader,
                        EMPTY_AD_SELECTION_SIGNALS,
                        EMPTY_AD_SELECTION_SIGNALS,
                        mRunAdBiddingPerCAExecutionLogger);
        // Create another CustomAudienceBiddingInfo with buyer contextual signals
        CustomAudienceBiddingInfo customAudienceBiddingInfo =
                CustomAudienceBiddingInfo.create(
                        mDecisionLogicUri,
                        BUYER_DECISION_LOGIC_JS,
                        mCustomAudienceSignals,
                        BUYER_CONTEXTUAL_SIGNALS_WITH_DATA_VERSION);
        AdBiddingOutcome expectedAdBiddingOutcome =
                AdBiddingOutcome.builder()
                        .setAdWithBid(AD_WITH_BIDS.get(2))
                        .setCustomAudienceBiddingInfo(customAudienceBiddingInfo)
                        .build();
        runAdBiddingPerCAProcessLoggerLatch.await();
        // Then we can test the result by assertion,
        assertEquals(expectedAdBiddingOutcome, result.get());
        verify(mAdSelectionScriptEngine)
                .generateBids(
                        eq(BUYER_DECISION_LOGIC_JS),
                        eq(ADS),
                        eq(EMPTY_AD_SELECTION_SIGNALS),
                        eq(EMPTY_BUYER_SIGNALS),
                        argThat(TRUSTED_BIDDING_SIGNALS_MATCHER),
                        eq(BUYER_CONTEXTUAL_SIGNALS_WITH_DATA_VERSION.toAdSelectionSignals()),
                        eq(mCustomAudienceSignals),
                        eq(mRunAdBiddingPerCAExecutionLogger));
        mMockWebServerRule.verifyMockServerRequests(
                mServer, 1, ImmutableList.of(FETCH_JAVA_SCRIPT_PATH), mRequestMatcherExactMatch);
        verifySuccessAdBiddingPerCALogging(
                mCustomAudienceWithAds.getAds().size(),
                BUYER_DECISION_LOGIC_JS.getBytes().length,
                TRUSTED_BIDDING_KEYS.size(),
                TRUSTED_BIDDING_SIGNALS.toString().getBytes().length);
    }

    @Test
    public void testRunAdBiddingPerCASuccess_preV3BiddingLogicWithDataVersionHeaderDisabled()
            throws Exception {
        // Given we are using a direct executor and mock the returned result from the
        // AdSelectionScriptEngine.generateBids for preparing the test,
        mServer = mMockWebServerRule.startMockWebServer(DEFAULT_DISPATCHER_PRE_V3);

        CustomAudienceDevOverridesHelper customAudienceDevOverridesHelper =
                new CustomAudienceDevOverridesHelper(mDevContext, mCustomAudienceDao);

        Map<Uri, TrustedBiddingResponse> trustedBiddingResponseAndHeadersMapWithDataVersionHeader =
                ImmutableMap.of(
                        mTrustedBiddingUri,
                        TrustedBiddingResponse.builder()
                                .setBody(new JSONObject(TRUSTED_BIDDING_SIGNALS_MAP))
                                .setHeaders(
                                        new JSONObject(
                                                ImmutableMap.of(
                                                        DATA_VERSION_HEADER_BIDDING_KEY,
                                                        List.of(DATA_VERSION_1))))
                                .build());

        mAdBidGenerator =
                new AdBidGeneratorImpl(
                        mContext,
                        mLightweightExecutorService,
                        mBackgroundExecutorService,
                        mScheduledExecutor,
                        mAdSelectionScriptEngine,
                        customAudienceDevOverridesHelper,
                        AD_COUNTER_KEY_COPIER_NO_OP,
                        mFlags,
                        mIsolateSettings,
                        mJsFetcher,
                        mDebugReporting,
                        mDevContext,
                        false);
        when(mAdSelectionScriptEngine.generateBids(
                        eq(BUYER_DECISION_LOGIC_JS),
                        eq(ADS),
                        eq(EMPTY_AD_SELECTION_SIGNALS),
                        eq(EMPTY_BUYER_SIGNALS),
                        argThat(TRUSTED_BIDDING_SIGNALS_MATCHER),
                        eq(EMPTY_AD_SELECTION_SIGNALS),
                        eq(mCustomAudienceSignals),
                        isA(RunAdBiddingPerCAExecutionLogger.class)))
                .thenAnswer(
                        unUsedInvocation -> {
                            mRunAdBiddingPerCAExecutionLogger.startGenerateBids();
                            mRunAdBiddingPerCAExecutionLogger.endGenerateBids();
                            return FluentFuture.from(
                                    Futures.immediateFuture(GENERATE_BIDS_RESPONSE));
                        });
        when(mRunAdBiddingPerCAClockMock.elapsedRealtime())
                .thenReturn(
                        RUN_AD_BIDDING_PER_CA_START_TIMESTAMP,
                        GET_BUYER_DECISION_LOGIC_START_TIMESTAMP,
                        GET_BUYER_DECISION_LOGIC_END_TIMESTAMP,
                        RUN_BIDDING_START_TIMESTAMP,
                        GET_TRUSTED_BIDDING_SIGNALS_START_TIMESTAMP,
                        GET_TRUSTED_BIDDING_SIGNALS_END_TIMESTAMP,
                        GENERATE_BIDS_START_TIMESTAMP,
                        GENERATE_BIDS_END_TIMESTAMP,
                        RUN_BIDDING_END_TIMESTAMP,
                        STOP_ELAPSED_TIMESTAMP);
        // Logger calls come after the callback is returned
        CountDownLatch runAdBiddingPerCAProcessLoggerLatch = new CountDownLatch(1);
        doAnswer(
                        unusedInvocation -> {
                            runAdBiddingPerCAProcessLoggerLatch.countDown();
                            return null;
                        })
                .when(mAdServicesLoggerMock)
                .logRunAdBiddingPerCAProcessReportedStats(any());

        // When the call to runAdBiddingPerCA, and the computation of future is complete,
        FluentFuture<AdBiddingOutcome> result =
                mAdBidGenerator.runAdBiddingPerCA(
                        mCustomAudienceWithAds,
                        trustedBiddingResponseAndHeadersMapWithDataVersionHeader,
                        EMPTY_AD_SELECTION_SIGNALS,
                        EMPTY_AD_SELECTION_SIGNALS,
                        mRunAdBiddingPerCAExecutionLogger);
        // Create another CustomAudienceBiddingInfo without buyer contextual signals
        CustomAudienceBiddingInfo customAudienceBiddingInfo =
                CustomAudienceBiddingInfo.create(
                        mDecisionLogicUri, BUYER_DECISION_LOGIC_JS, mCustomAudienceSignals, null);
        AdBiddingOutcome expectedAdBiddingOutcome =
                AdBiddingOutcome.builder()
                        .setAdWithBid(AD_WITH_BIDS.get(2))
                        .setCustomAudienceBiddingInfo(customAudienceBiddingInfo)
                        .build();
        runAdBiddingPerCAProcessLoggerLatch.await();
        // Then we can test the result by assertion,
        assertEquals(expectedAdBiddingOutcome, result.get());
        verify(mAdSelectionScriptEngine)
                .generateBids(
                        eq(BUYER_DECISION_LOGIC_JS),
                        eq(ADS),
                        eq(EMPTY_AD_SELECTION_SIGNALS),
                        eq(EMPTY_BUYER_SIGNALS),
                        argThat(TRUSTED_BIDDING_SIGNALS_MATCHER),
                        eq(EMPTY_AD_SELECTION_SIGNALS),
                        eq(mCustomAudienceSignals),
                        eq(mRunAdBiddingPerCAExecutionLogger));
        mMockWebServerRule.verifyMockServerRequests(
                mServer, 1, ImmutableList.of(FETCH_JAVA_SCRIPT_PATH), mRequestMatcherExactMatch);
        verifySuccessAdBiddingPerCALogging(
                mCustomAudienceWithAds.getAds().size(),
                BUYER_DECISION_LOGIC_JS.getBytes().length,
                TRUSTED_BIDDING_KEYS.size(),
                TRUSTED_BIDDING_SIGNALS.toString().getBytes().length);
    }

    @Test
    public void
            testRunAdBiddingPerCASuccess_preV3BiddingLogicWithDataVersionHeaderTakesFirstOfMultipleValues()
                    throws Exception {
        // Given we are using a direct executor and mock the returned result from the
        // AdSelectionScriptEngine.generateBids for preparing the test,
        mServer = mMockWebServerRule.startMockWebServer(DEFAULT_DISPATCHER_PRE_V3);

        CustomAudienceDevOverridesHelper customAudienceDevOverridesHelper =
                new CustomAudienceDevOverridesHelper(mDevContext, mCustomAudienceDao);

        Map<Uri, TrustedBiddingResponse> trustedBiddingResponseAndHeadersMapWithDataVersionHeader =
                ImmutableMap.of(
                        mTrustedBiddingUri,
                        TrustedBiddingResponse.builder()
                                .setBody(new JSONObject(TRUSTED_BIDDING_SIGNALS_MAP))
                                .setHeaders(
                                        new JSONObject(
                                                ImmutableMap.of(
                                                        DATA_VERSION_HEADER_BIDDING_KEY,
                                                        List.of(DATA_VERSION_1, DATA_VERSION_2))))
                                .build());

        mAdBidGenerator =
                new AdBidGeneratorImpl(
                        mContext,
                        mLightweightExecutorService,
                        mBackgroundExecutorService,
                        mScheduledExecutor,
                        mAdSelectionScriptEngine,
                        customAudienceDevOverridesHelper,
                        AD_COUNTER_KEY_COPIER_NO_OP,
                        mFlags,
                        mIsolateSettings,
                        mJsFetcher,
                        mDebugReporting,
                        mDevContext,
                        true);
        when(mAdSelectionScriptEngine.generateBids(
                        eq(BUYER_DECISION_LOGIC_JS),
                        eq(ADS),
                        eq(EMPTY_AD_SELECTION_SIGNALS),
                        eq(EMPTY_BUYER_SIGNALS),
                        argThat(TRUSTED_BIDDING_SIGNALS_MATCHER),
                        eq(BUYER_CONTEXTUAL_SIGNALS_WITH_DATA_VERSION.toAdSelectionSignals()),
                        eq(mCustomAudienceSignals),
                        isA(RunAdBiddingPerCAExecutionLogger.class)))
                .thenAnswer(
                        unUsedInvocation -> {
                            mRunAdBiddingPerCAExecutionLogger.startGenerateBids();
                            mRunAdBiddingPerCAExecutionLogger.endGenerateBids();
                            return FluentFuture.from(
                                    Futures.immediateFuture(GENERATE_BIDS_RESPONSE));
                        });
        when(mRunAdBiddingPerCAClockMock.elapsedRealtime())
                .thenReturn(
                        RUN_AD_BIDDING_PER_CA_START_TIMESTAMP,
                        GET_BUYER_DECISION_LOGIC_START_TIMESTAMP,
                        GET_BUYER_DECISION_LOGIC_END_TIMESTAMP,
                        RUN_BIDDING_START_TIMESTAMP,
                        GET_TRUSTED_BIDDING_SIGNALS_START_TIMESTAMP,
                        GET_TRUSTED_BIDDING_SIGNALS_END_TIMESTAMP,
                        GENERATE_BIDS_START_TIMESTAMP,
                        GENERATE_BIDS_END_TIMESTAMP,
                        RUN_BIDDING_END_TIMESTAMP,
                        STOP_ELAPSED_TIMESTAMP);
        // Logger calls come after the callback is returned
        CountDownLatch runAdBiddingPerCAProcessLoggerLatch = new CountDownLatch(1);
        doAnswer(
                        unusedInvocation -> {
                            runAdBiddingPerCAProcessLoggerLatch.countDown();
                            return null;
                        })
                .when(mAdServicesLoggerMock)
                .logRunAdBiddingPerCAProcessReportedStats(any());

        // When the call to runAdBiddingPerCA, and the computation of future is complete,
        FluentFuture<AdBiddingOutcome> result =
                mAdBidGenerator.runAdBiddingPerCA(
                        mCustomAudienceWithAds,
                        trustedBiddingResponseAndHeadersMapWithDataVersionHeader,
                        EMPTY_AD_SELECTION_SIGNALS,
                        EMPTY_AD_SELECTION_SIGNALS,
                        mRunAdBiddingPerCAExecutionLogger);
        // Create another CustomAudienceBiddingInfo with buyer contextual signals
        CustomAudienceBiddingInfo customAudienceBiddingInfo =
                CustomAudienceBiddingInfo.create(
                        mDecisionLogicUri,
                        BUYER_DECISION_LOGIC_JS,
                        mCustomAudienceSignals,
                        BUYER_CONTEXTUAL_SIGNALS_WITH_DATA_VERSION);
        AdBiddingOutcome expectedAdBiddingOutcome =
                AdBiddingOutcome.builder()
                        .setAdWithBid(AD_WITH_BIDS.get(2))
                        .setCustomAudienceBiddingInfo(customAudienceBiddingInfo)
                        .build();
        runAdBiddingPerCAProcessLoggerLatch.await();
        // Then we can test the result by assertion,
        assertEquals(expectedAdBiddingOutcome, result.get());
        verify(mAdSelectionScriptEngine)
                .generateBids(
                        eq(BUYER_DECISION_LOGIC_JS),
                        eq(ADS),
                        eq(EMPTY_AD_SELECTION_SIGNALS),
                        eq(EMPTY_BUYER_SIGNALS),
                        argThat(TRUSTED_BIDDING_SIGNALS_MATCHER),
                        eq(BUYER_CONTEXTUAL_SIGNALS_WITH_DATA_VERSION.toAdSelectionSignals()),
                        eq(mCustomAudienceSignals),
                        eq(mRunAdBiddingPerCAExecutionLogger));
        mMockWebServerRule.verifyMockServerRequests(
                mServer, 1, ImmutableList.of(FETCH_JAVA_SCRIPT_PATH), mRequestMatcherExactMatch);
        verifySuccessAdBiddingPerCALogging(
                mCustomAudienceWithAds.getAds().size(),
                BUYER_DECISION_LOGIC_JS.getBytes().length,
                TRUSTED_BIDDING_KEYS.size(),
                TRUSTED_BIDDING_SIGNALS.toString().getBytes().length);
    }

    @Test
>>>>>>> 98cbd62a
    public void testRunAdBiddingPerCASuccess_preV3BiddingLogicWithAdCost() throws Exception {
        // Given we are using a direct executor and mock the returned result from the
        // AdSelectionScriptEngine.generateBids for preparing the test,
        mServer = mMockWebServerRule.startMockWebServer(DEFAULT_DISPATCHER_PRE_V3);

        CustomAudienceDevOverridesHelper customAudienceDevOverridesHelper =
                new CustomAudienceDevOverridesHelper(mDevContext, mCustomAudienceDao);
        mAdBidGenerator =
                new AdBidGeneratorImpl(
                        mContext,
                        mLightweightExecutorService,
                        mBackgroundExecutorService,
                        mScheduledExecutor,
                        mAdSelectionScriptEngine,
                        customAudienceDevOverridesHelper,
                        AD_COUNTER_KEY_COPIER_NO_OP,
                        mFlags,
                        mIsolateSettings,
                        mJsFetcher,
                        mDebugReporting,
                        mDevContext,
                        false);
        when(mAdSelectionScriptEngine.generateBids(
                        eq(BUYER_DECISION_LOGIC_JS),
                        eq(ADS),
                        eq(EMPTY_AD_SELECTION_SIGNALS),
                        eq(EMPTY_BUYER_SIGNALS),
                        argThat(TRUSTED_BIDDING_SIGNALS_MATCHER),
                        eq(EMPTY_CONTEXTUAL_SIGNALS),
                        eq(mCustomAudienceSignals),
                        isA(RunAdBiddingPerCAExecutionLogger.class)))
                .thenAnswer(
                        unUsedInvocation -> {
                            mRunAdBiddingPerCAExecutionLogger.startGenerateBids();
                            mRunAdBiddingPerCAExecutionLogger.endGenerateBids();
                            return FluentFuture.from(
                                    Futures.immediateFuture(GENERATE_BIDS_RESPONSE_WITH_AD_COST));
                        });
        when(mRunAdBiddingPerCAClockMock.elapsedRealtime())
                .thenReturn(
                        RUN_AD_BIDDING_PER_CA_START_TIMESTAMP,
                        GET_BUYER_DECISION_LOGIC_START_TIMESTAMP,
                        GET_BUYER_DECISION_LOGIC_END_TIMESTAMP,
                        RUN_BIDDING_START_TIMESTAMP,
                        GET_TRUSTED_BIDDING_SIGNALS_START_TIMESTAMP,
                        GET_TRUSTED_BIDDING_SIGNALS_END_TIMESTAMP,
                        GENERATE_BIDS_START_TIMESTAMP,
                        GENERATE_BIDS_END_TIMESTAMP,
                        RUN_BIDDING_END_TIMESTAMP,
                        STOP_ELAPSED_TIMESTAMP);
        // Logger calls come after the callback is returned
        CountDownLatch runAdBiddingPerCAProcessLoggerLatch = new CountDownLatch(1);
        doAnswer(
                        unusedInvocation -> {
                            runAdBiddingPerCAProcessLoggerLatch.countDown();
                            return null;
                        })
                .when(mAdServicesLoggerMock)
                .logRunAdBiddingPerCAProcessReportedStats(any());

        // When the call to runAdBiddingPerCA, and the computation of future is complete,
        FluentFuture<AdBiddingOutcome> result =
                mAdBidGenerator.runAdBiddingPerCA(
                        mCustomAudienceWithAds,
                        mTrustedBiddingDataByBaseUri,
                        EMPTY_AD_SELECTION_SIGNALS,
                        EMPTY_BUYER_SIGNALS,
                        EMPTY_CONTEXTUAL_SIGNALS,
                        mRunAdBiddingPerCAExecutionLogger);
        // Create another CustomAudienceBiddingInfo with buyer contextual signals
        CustomAudienceBiddingInfo customAudienceBiddingInfo =
                CustomAudienceBiddingInfo.create(
                        mDecisionLogicUri,
                        BUYER_DECISION_LOGIC_JS,
                        mCustomAudienceSignals,
                        BUYER_CONTEXTUAL_SIGNALS);
        AdBiddingOutcome expectedAdBiddingOutcome =
                AdBiddingOutcome.builder()
                        .setAdWithBid(AD_WITH_BIDS.get(2))
                        .setCustomAudienceBiddingInfo(customAudienceBiddingInfo)
                        .build();
        runAdBiddingPerCAProcessLoggerLatch.await();
        // Then we can test the result by assertion,
        assertEquals(expectedAdBiddingOutcome, result.get());
        verify(mAdSelectionScriptEngine)
                .generateBids(
                        eq(BUYER_DECISION_LOGIC_JS),
                        eq(ADS),
                        eq(EMPTY_AD_SELECTION_SIGNALS),
                        eq(EMPTY_BUYER_SIGNALS),
                        argThat(TRUSTED_BIDDING_SIGNALS_MATCHER),
                        eq(EMPTY_CONTEXTUAL_SIGNALS),
                        eq(mCustomAudienceSignals),
                        eq(mRunAdBiddingPerCAExecutionLogger));
        mMockWebServerRule.verifyMockServerRequests(
                mServer, 1, ImmutableList.of(FETCH_JAVA_SCRIPT_PATH), mRequestMatcherExactMatch);
        verifySuccessAdBiddingPerCALogging(
                mCustomAudienceWithAds.getAds().size(),
                BUYER_DECISION_LOGIC_JS.getBytes().length,
                TRUSTED_BIDDING_KEYS.size(),
                TRUSTED_BIDDING_SIGNALS.toString().getBytes().length);
    }

    @Test
    public void testRunAdBiddingPerCASuccess_preV3BiddingLogicAllAdsButWinnerHaveAdCost()
            throws Exception {
        // Given we are using a direct executor and mock the returned result from the
        // AdSelectionScriptEngine.generateBids for preparing the test,
        mServer = mMockWebServerRule.startMockWebServer(DEFAULT_DISPATCHER_PRE_V3);

        CustomAudienceDevOverridesHelper customAudienceDevOverridesHelper =
                new CustomAudienceDevOverridesHelper(mDevContext, mCustomAudienceDao);
        mAdBidGenerator =
                new AdBidGeneratorImpl(
                        mContext,
                        mLightweightExecutorService,
                        mBackgroundExecutorService,
                        mScheduledExecutor,
                        mAdSelectionScriptEngine,
                        customAudienceDevOverridesHelper,
                        AD_COUNTER_KEY_COPIER_NO_OP,
                        mFlags,
                        mIsolateSettings,
                        mJsFetcher,
                        mDebugReporting,
                        mDevContext,
                        false);
        when(mAdSelectionScriptEngine.generateBids(
                        eq(BUYER_DECISION_LOGIC_JS),
                        eq(ADS),
                        eq(EMPTY_AD_SELECTION_SIGNALS),
                        eq(EMPTY_BUYER_SIGNALS),
                        argThat(TRUSTED_BIDDING_SIGNALS_MATCHER),
                        eq(EMPTY_CONTEXTUAL_SIGNALS),
                        eq(mCustomAudienceSignals),
                        isA(RunAdBiddingPerCAExecutionLogger.class)))
                .thenAnswer(
                        unUsedInvocation -> {
                            mRunAdBiddingPerCAExecutionLogger.startGenerateBids();
                            mRunAdBiddingPerCAExecutionLogger.endGenerateBids();
                            return FluentFuture.from(
                                    Futures.immediateFuture(
                                            GENERATE_BIDS_RESPONSE_WINNER_NO_AD_COST));
                        });
        when(mRunAdBiddingPerCAClockMock.elapsedRealtime())
                .thenReturn(
                        RUN_AD_BIDDING_PER_CA_START_TIMESTAMP,
                        GET_BUYER_DECISION_LOGIC_START_TIMESTAMP,
                        GET_BUYER_DECISION_LOGIC_END_TIMESTAMP,
                        RUN_BIDDING_START_TIMESTAMP,
                        GET_TRUSTED_BIDDING_SIGNALS_START_TIMESTAMP,
                        GET_TRUSTED_BIDDING_SIGNALS_END_TIMESTAMP,
                        GENERATE_BIDS_START_TIMESTAMP,
                        GENERATE_BIDS_END_TIMESTAMP,
                        RUN_BIDDING_END_TIMESTAMP,
                        STOP_ELAPSED_TIMESTAMP);
        // Logger calls come after the callback is returned
        CountDownLatch runAdBiddingPerCAProcessLoggerLatch = new CountDownLatch(1);
        doAnswer(
                        unusedInvocation -> {
                            runAdBiddingPerCAProcessLoggerLatch.countDown();
                            return null;
                        })
                .when(mAdServicesLoggerMock)
                .logRunAdBiddingPerCAProcessReportedStats(any());

        // When the call to runAdBiddingPerCA, and the computation of future is complete,
        FluentFuture<AdBiddingOutcome> result =
                mAdBidGenerator.runAdBiddingPerCA(
                        mCustomAudienceWithAds,
                        mTrustedBiddingDataByBaseUri,
                        EMPTY_AD_SELECTION_SIGNALS,
                        EMPTY_BUYER_SIGNALS,
                        EMPTY_CONTEXTUAL_SIGNALS,
                        mRunAdBiddingPerCAExecutionLogger);
        // Assume default custom audience bidding info since winning ad does not have adcost
        AdBiddingOutcome expectedAdBiddingOutcome =
                AdBiddingOutcome.builder()
                        .setAdWithBid(AD_WITH_BIDS.get(2))
                        .setCustomAudienceBiddingInfo(mCustomAudienceBiddingInfo)
                        .build();
        runAdBiddingPerCAProcessLoggerLatch.await();
        // Then we can test the result by assertion,
        assertEquals(expectedAdBiddingOutcome, result.get());
        verify(mAdSelectionScriptEngine)
                .generateBids(
                        eq(BUYER_DECISION_LOGIC_JS),
                        eq(ADS),
                        eq(EMPTY_AD_SELECTION_SIGNALS),
                        eq(EMPTY_BUYER_SIGNALS),
                        argThat(TRUSTED_BIDDING_SIGNALS_MATCHER),
                        eq(EMPTY_CONTEXTUAL_SIGNALS),
                        eq(mCustomAudienceSignals),
                        eq(mRunAdBiddingPerCAExecutionLogger));
        mMockWebServerRule.verifyMockServerRequests(
                mServer, 1, ImmutableList.of(FETCH_JAVA_SCRIPT_PATH), mRequestMatcherExactMatch);
        verifySuccessAdBiddingPerCALogging(
                mCustomAudienceWithAds.getAds().size(),
                BUYER_DECISION_LOGIC_JS.getBytes().length,
                TRUSTED_BIDDING_KEYS.size(),
                TRUSTED_BIDDING_SIGNALS.toString().getBytes().length);
    }

    @Test
<<<<<<< HEAD
=======
    public void testRunAdBiddingPerCASuccess_preV3BiddingLogicWithAdCostAndDataVersionHeader()
            throws Exception {
        // Given we are using a direct executor and mock the returned result from the
        // AdSelectionScriptEngine.generateBids for preparing the test,
        mServer = mMockWebServerRule.startMockWebServer(DEFAULT_DISPATCHER_PRE_V3);

        CustomAudienceDevOverridesHelper customAudienceDevOverridesHelper =
                new CustomAudienceDevOverridesHelper(mDevContext, mCustomAudienceDao);

        Map<Uri, TrustedBiddingResponse> trustedBiddingResponseAndHeadersMapWithDataVersionHeader =
                ImmutableMap.of(
                        mTrustedBiddingUri,
                        TrustedBiddingResponse.builder()
                                .setBody(new JSONObject(TRUSTED_BIDDING_SIGNALS_MAP))
                                .setHeaders(
                                        new JSONObject(
                                                ImmutableMap.of(
                                                        DATA_VERSION_HEADER_BIDDING_KEY,
                                                        List.of(DATA_VERSION_1))))
                                .build());

        mAdBidGenerator =
                new AdBidGeneratorImpl(
                        mContext,
                        mLightweightExecutorService,
                        mBackgroundExecutorService,
                        mScheduledExecutor,
                        mAdSelectionScriptEngine,
                        customAudienceDevOverridesHelper,
                        AD_COUNTER_KEY_COPIER_NO_OP,
                        mFlags,
                        mIsolateSettings,
                        mJsFetcher,
                        mDebugReporting,
                        mDevContext,
                        true);
        when(mAdSelectionScriptEngine.generateBids(
                        eq(BUYER_DECISION_LOGIC_JS),
                        eq(ADS),
                        eq(EMPTY_AD_SELECTION_SIGNALS),
                        eq(EMPTY_BUYER_SIGNALS),
                        argThat(TRUSTED_BIDDING_SIGNALS_MATCHER),
                        eq(BUYER_CONTEXTUAL_SIGNALS_WITH_DATA_VERSION.toAdSelectionSignals()),
                        eq(mCustomAudienceSignals),
                        isA(RunAdBiddingPerCAExecutionLogger.class)))
                .thenAnswer(
                        unUsedInvocation -> {
                            mRunAdBiddingPerCAExecutionLogger.startGenerateBids();
                            mRunAdBiddingPerCAExecutionLogger.endGenerateBids();
                            return FluentFuture.from(
                                    Futures.immediateFuture(GENERATE_BIDS_RESPONSE_WITH_AD_COST));
                        });
        when(mRunAdBiddingPerCAClockMock.elapsedRealtime())
                .thenReturn(
                        RUN_AD_BIDDING_PER_CA_START_TIMESTAMP,
                        GET_BUYER_DECISION_LOGIC_START_TIMESTAMP,
                        GET_BUYER_DECISION_LOGIC_END_TIMESTAMP,
                        RUN_BIDDING_START_TIMESTAMP,
                        GET_TRUSTED_BIDDING_SIGNALS_START_TIMESTAMP,
                        GET_TRUSTED_BIDDING_SIGNALS_END_TIMESTAMP,
                        GENERATE_BIDS_START_TIMESTAMP,
                        GENERATE_BIDS_END_TIMESTAMP,
                        RUN_BIDDING_END_TIMESTAMP,
                        STOP_ELAPSED_TIMESTAMP);
        // Logger calls come after the callback is returned
        CountDownLatch runAdBiddingPerCAProcessLoggerLatch = new CountDownLatch(1);
        doAnswer(
                        unusedInvocation -> {
                            runAdBiddingPerCAProcessLoggerLatch.countDown();
                            return null;
                        })
                .when(mAdServicesLoggerMock)
                .logRunAdBiddingPerCAProcessReportedStats(any());

        // When the call to runAdBiddingPerCA, and the computation of future is complete,
        FluentFuture<AdBiddingOutcome> result =
                mAdBidGenerator.runAdBiddingPerCA(
                        mCustomAudienceWithAds,
                        trustedBiddingResponseAndHeadersMapWithDataVersionHeader,
                        EMPTY_AD_SELECTION_SIGNALS,
                        EMPTY_AD_SELECTION_SIGNALS,
                        mRunAdBiddingPerCAExecutionLogger);
        // Create another CustomAudienceBiddingInfo with buyer contextual signals
        CustomAudienceBiddingInfo customAudienceBiddingInfo =
                CustomAudienceBiddingInfo.create(
                        mDecisionLogicUri,
                        BUYER_DECISION_LOGIC_JS,
                        mCustomAudienceSignals,
                        BUYER_CONTEXTUAL_SIGNALS_All);
        AdBiddingOutcome expectedAdBiddingOutcome =
                AdBiddingOutcome.builder()
                        .setAdWithBid(AD_WITH_BIDS.get(2))
                        .setCustomAudienceBiddingInfo(customAudienceBiddingInfo)
                        .build();
        runAdBiddingPerCAProcessLoggerLatch.await();
        // Then we can test the result by assertion,
        assertEquals(expectedAdBiddingOutcome, result.get());
        verify(mAdSelectionScriptEngine)
                .generateBids(
                        eq(BUYER_DECISION_LOGIC_JS),
                        eq(ADS),
                        eq(EMPTY_AD_SELECTION_SIGNALS),
                        eq(EMPTY_BUYER_SIGNALS),
                        argThat(TRUSTED_BIDDING_SIGNALS_MATCHER),
                        eq(BUYER_CONTEXTUAL_SIGNALS_WITH_DATA_VERSION.toAdSelectionSignals()),
                        eq(mCustomAudienceSignals),
                        eq(mRunAdBiddingPerCAExecutionLogger));
        mMockWebServerRule.verifyMockServerRequests(
                mServer, 1, ImmutableList.of(FETCH_JAVA_SCRIPT_PATH), mRequestMatcherExactMatch);
        verifySuccessAdBiddingPerCALogging(
                mCustomAudienceWithAds.getAds().size(),
                BUYER_DECISION_LOGIC_JS.getBytes().length,
                TRUSTED_BIDDING_KEYS.size(),
                TRUSTED_BIDDING_SIGNALS.toString().getBytes().length);
    }

    @Test
>>>>>>> 98cbd62a
    public void testRunAdBiddingPerCASuccess_preV3BiddingLogicWithCopier() throws Exception {
        // Given we are using a direct executor and mock the returned result from the
        // AdSelectionScriptEngine.generateBids for preparing the test,
        mServer = mMockWebServerRule.startMockWebServer(DEFAULT_DISPATCHER_PRE_V3);

        CustomAudienceDevOverridesHelper customAudienceDevOverridesHelper =
                new CustomAudienceDevOverridesHelper(mDevContext, mCustomAudienceDao);
        mAdBidGenerator =
                new AdBidGeneratorImpl(
                        mContext,
                        mLightweightExecutorService,
                        mBackgroundExecutorService,
                        mScheduledExecutor,
                        mAdSelectionScriptEngine,
                        customAudienceDevOverridesHelper,
                        AD_COUNTER_KEY_COPIER,
                        mFlags,
                        mIsolateSettings,
                        mJsFetcher,
                        mDebugReporting,
                        mDevContext,
                        false);
        when(mAdSelectionScriptEngine.generateBids(
                        eq(BUYER_DECISION_LOGIC_JS),
                        eq(ADS),
                        eq(EMPTY_AD_SELECTION_SIGNALS),
                        eq(EMPTY_BUYER_SIGNALS),
                        argThat(TRUSTED_BIDDING_SIGNALS_MATCHER),
                        eq(EMPTY_CONTEXTUAL_SIGNALS),
                        eq(mCustomAudienceSignals),
                        isA(RunAdBiddingPerCAExecutionLogger.class)))
                .thenAnswer(
                        unUsedInvocation -> {
                            mRunAdBiddingPerCAExecutionLogger.startGenerateBids();
                            mRunAdBiddingPerCAExecutionLogger.endGenerateBids();
                            return FluentFuture.from(
                                    Futures.immediateFuture(GENERATE_BIDS_RESPONSE));
                        });
        when(mRunAdBiddingPerCAClockMock.elapsedRealtime())
                .thenReturn(
                        RUN_AD_BIDDING_PER_CA_START_TIMESTAMP,
                        GET_BUYER_DECISION_LOGIC_START_TIMESTAMP,
                        GET_BUYER_DECISION_LOGIC_END_TIMESTAMP,
                        RUN_BIDDING_START_TIMESTAMP,
                        GET_TRUSTED_BIDDING_SIGNALS_START_TIMESTAMP,
                        GET_TRUSTED_BIDDING_SIGNALS_END_TIMESTAMP,
                        GENERATE_BIDS_START_TIMESTAMP,
                        GENERATE_BIDS_END_TIMESTAMP,
                        RUN_BIDDING_END_TIMESTAMP,
                        STOP_ELAPSED_TIMESTAMP);
        // Logger calls come after the callback is returned
        CountDownLatch runAdBiddingPerCAProcessLoggerLatch = new CountDownLatch(1);
        doAnswer(
                        unusedInvocation -> {
                            runAdBiddingPerCAProcessLoggerLatch.countDown();
                            return null;
                        })
                .when(mAdServicesLoggerMock)
                .logRunAdBiddingPerCAProcessReportedStats(any());

        // When the call to runAdBiddingPerCA, and the computation of future is complete,
        FluentFuture<AdBiddingOutcome> result =
                mAdBidGenerator.runAdBiddingPerCA(
                        mCustomAudienceWithAds,
                        mTrustedBiddingDataByBaseUri,
                        EMPTY_AD_SELECTION_SIGNALS,
                        EMPTY_BUYER_SIGNALS,
                        EMPTY_CONTEXTUAL_SIGNALS,
                        mRunAdBiddingPerCAExecutionLogger);
        AdBiddingOutcome expectedAdBiddingOutcome =
                AdBiddingOutcome.builder()
                        .setAdWithBid(AD_WITH_BIDS.get(2))
                        .setCustomAudienceBiddingInfo(mCustomAudienceBiddingInfo)
                        .build();
        runAdBiddingPerCAProcessLoggerLatch.await();
        // Then we can test the result by assertion,
        assertEquals(expectedAdBiddingOutcome, result.get());
        verify(mAdSelectionScriptEngine)
                .generateBids(
                        eq(BUYER_DECISION_LOGIC_JS),
                        eq(ADS),
                        eq(EMPTY_AD_SELECTION_SIGNALS),
                        eq(EMPTY_BUYER_SIGNALS),
                        argThat(TRUSTED_BIDDING_SIGNALS_MATCHER),
                        eq(EMPTY_CONTEXTUAL_SIGNALS),
                        eq(mCustomAudienceSignals),
                        eq(mRunAdBiddingPerCAExecutionLogger));
        mMockWebServerRule.verifyMockServerRequests(
                mServer, 1, ImmutableList.of(FETCH_JAVA_SCRIPT_PATH), mRequestMatcherExactMatch);
        verifySuccessAdBiddingPerCALogging(
                mCustomAudienceWithAds.getAds().size(),
                BUYER_DECISION_LOGIC_JS.getBytes().length,
                TRUSTED_BIDDING_KEYS.size(),
                TRUSTED_BIDDING_SIGNALS.toString().getBytes().length);
    }

    @Test
    public void testRunAdBiddingPerCASuccess_preV3BiddingLogicWithCopierWithAdCounterKeys()
            throws Exception {
        // Given we are using a direct executor and mock the returned result from the
        // AdSelectionScriptEngine.generateBids for preparing the test,
        mServer = mMockWebServerRule.startMockWebServer(DEFAULT_DISPATCHER_PRE_V3);

        DBCustomAudience customAudienceWithFiltersAndAdCounterKeys =
                DBCustomAudienceFixture.getValidBuilderByBuyer(CommonFixture.VALID_BUYER_1)
                        .setBiddingLogicUri(mDecisionLogicUri)
                        .setTrustedBiddingData(mTrustedBiddingData)
                        .build();
        List<AdData> expectedAdsWithCounterKeys = new ArrayList<>();
        for (DBAdData dbAdData : customAudienceWithFiltersAndAdCounterKeys.getAds()) {
            // We expect the filters to be stripped out and the keys to be copied over
            expectedAdsWithCounterKeys.add(
                    new AdData.Builder()
                            .setRenderUri(dbAdData.getRenderUri())
                            .setMetadata(dbAdData.getMetadata())
                            .setAdCounterKeys(dbAdData.getAdCounterKeys())
                            .build());
        }
        List<AdWithBid> expectedAdsWithBids =
                ImmutableList.of(
                        new AdWithBid(expectedAdsWithCounterKeys.get(0), BIDS.get(1)),
                        new AdWithBid(expectedAdsWithCounterKeys.get(1), BIDS.get(0)),
                        new AdWithBid(expectedAdsWithCounterKeys.get(2), BIDS.get(3)),
                        new AdWithBid(expectedAdsWithCounterKeys.get(3), BIDS.get(2)));

        CustomAudienceDevOverridesHelper customAudienceDevOverridesHelper =
                new CustomAudienceDevOverridesHelper(mDevContext, mCustomAudienceDao);
        mAdBidGenerator =
                new AdBidGeneratorImpl(
                        mContext,
                        mLightweightExecutorService,
                        mBackgroundExecutorService,
                        mScheduledExecutor,
                        mAdSelectionScriptEngine,
                        customAudienceDevOverridesHelper,
                        AD_COUNTER_KEY_COPIER,
                        mFlags,
                        mIsolateSettings,
                        mJsFetcher,
                        mDebugReporting,
                        mDevContext,
                        false);
        when(mAdSelectionScriptEngine.generateBids(
                        eq(BUYER_DECISION_LOGIC_JS),
                        eq(expectedAdsWithCounterKeys),
                        eq(EMPTY_AD_SELECTION_SIGNALS),
                        eq(EMPTY_BUYER_SIGNALS),
                        argThat(TRUSTED_BIDDING_SIGNALS_MATCHER),
                        eq(EMPTY_CONTEXTUAL_SIGNALS),
                        eq(mCustomAudienceSignals),
                        isA(RunAdBiddingPerCAExecutionLogger.class)))
                .thenAnswer(
                        unUsedInvocation -> {
                            mRunAdBiddingPerCAExecutionLogger.startGenerateBids();
                            mRunAdBiddingPerCAExecutionLogger.endGenerateBids();
                            return FluentFuture.from(
                                    Futures.immediateFuture(GENERATE_BIDS_RESPONSE));
                        });
        when(mRunAdBiddingPerCAClockMock.elapsedRealtime())
                .thenReturn(
                        RUN_AD_BIDDING_PER_CA_START_TIMESTAMP,
                        GET_BUYER_DECISION_LOGIC_START_TIMESTAMP,
                        GET_BUYER_DECISION_LOGIC_END_TIMESTAMP,
                        RUN_BIDDING_START_TIMESTAMP,
                        GET_TRUSTED_BIDDING_SIGNALS_START_TIMESTAMP,
                        GET_TRUSTED_BIDDING_SIGNALS_END_TIMESTAMP,
                        GENERATE_BIDS_START_TIMESTAMP,
                        GENERATE_BIDS_END_TIMESTAMP,
                        RUN_BIDDING_END_TIMESTAMP,
                        STOP_ELAPSED_TIMESTAMP);
        // Logger calls come after the callback is returned
        CountDownLatch runAdBiddingPerCAProcessLoggerLatch = new CountDownLatch(1);
        doAnswer(
                        unusedInvocation -> {
                            runAdBiddingPerCAProcessLoggerLatch.countDown();
                            return null;
                        })
                .when(mAdServicesLoggerMock)
                .logRunAdBiddingPerCAProcessReportedStats(any());

        // When the call to runAdBiddingPerCA, and the computation of future is complete,
        FluentFuture<AdBiddingOutcome> result =
                mAdBidGenerator.runAdBiddingPerCA(
                        customAudienceWithFiltersAndAdCounterKeys,
                        mTrustedBiddingDataByBaseUri,
                        EMPTY_AD_SELECTION_SIGNALS,
                        EMPTY_BUYER_SIGNALS,
                        EMPTY_CONTEXTUAL_SIGNALS,
                        mRunAdBiddingPerCAExecutionLogger);
        AdBiddingOutcome expectedAdBiddingOutcome =
                AdBiddingOutcome.builder()
                        .setAdWithBid(expectedAdsWithBids.get(2))
                        .setCustomAudienceBiddingInfo(mCustomAudienceBiddingInfo)
                        .build();
        runAdBiddingPerCAProcessLoggerLatch.await();
        // Then we can test the result by assertion,
        assertEquals(expectedAdBiddingOutcome, result.get());
        verify(mAdSelectionScriptEngine)
                .generateBids(
                        eq(BUYER_DECISION_LOGIC_JS),
                        eq(expectedAdsWithCounterKeys),
                        eq(EMPTY_AD_SELECTION_SIGNALS),
                        eq(EMPTY_BUYER_SIGNALS),
                        argThat(TRUSTED_BIDDING_SIGNALS_MATCHER),
                        eq(EMPTY_CONTEXTUAL_SIGNALS),
                        eq(mCustomAudienceSignals),
                        eq(mRunAdBiddingPerCAExecutionLogger));
        mMockWebServerRule.verifyMockServerRequests(
                mServer, 1, ImmutableList.of(FETCH_JAVA_SCRIPT_PATH), mRequestMatcherExactMatch);
        verifySuccessAdBiddingPerCALogging(
                customAudienceWithFiltersAndAdCounterKeys.getAds().size(),
                BUYER_DECISION_LOGIC_JS.getBytes().length,
                TRUSTED_BIDDING_KEYS.size(),
                TRUSTED_BIDDING_SIGNALS.toString().getBytes().length);
    }

    @Test
    public void testRunAdBiddingPerCASuccess_v3BiddingLogic() throws Exception {
        // Given we are using a direct executor and mock the returned result from the
        // AdSelectionScriptEngine.generateBids for preparing the test,
        mServer = mMockWebServerRule.startMockWebServer(DEFAULT_DISPATCHER_V3);

        CustomAudienceDevOverridesHelper customAudienceDevOverridesHelper =
                new CustomAudienceDevOverridesHelper(mDevContext, mCustomAudienceDao);
        mAdBidGenerator =
                new AdBidGeneratorImpl(
                        mContext,
                        mLightweightExecutorService,
                        mBackgroundExecutorService,
                        mScheduledExecutor,
                        mAdSelectionScriptEngine,
                        customAudienceDevOverridesHelper,
                        AD_COUNTER_KEY_COPIER_NO_OP,
                        mFlags,
                        mIsolateSettings,
                        mJsFetcher,
                        mDebugReporting,
                        mDevContext,
                        false);
        when(mAdSelectionScriptEngine.generateBidsV3(
                eq(BUYER_DECISION_LOGIC_JS),
                eq(mCustomAudienceWithAds),
                eq(EMPTY_AD_SELECTION_SIGNALS),
                eq(EMPTY_BUYER_SIGNALS),
                argThat(TRUSTED_BIDDING_SIGNALS_MATCHER),
                eq(EMPTY_CONTEXTUAL_SIGNALS),
                isA(RunAdBiddingPerCAExecutionLogger.class)))
                .thenAnswer(
                        unUsedInvocation -> {
                            mRunAdBiddingPerCAExecutionLogger.startGenerateBids();
                            mRunAdBiddingPerCAExecutionLogger.endGenerateBids();
                            return FluentFuture.from(
                                    Futures.immediateFuture(GENERATE_BIDS_RESPONSE));
                        });
        when(mRunAdBiddingPerCAClockMock.elapsedRealtime())
                .thenReturn(
                        RUN_AD_BIDDING_PER_CA_START_TIMESTAMP,
                        GET_BUYER_DECISION_LOGIC_START_TIMESTAMP,
                        GET_BUYER_DECISION_LOGIC_END_TIMESTAMP,
                        RUN_BIDDING_START_TIMESTAMP,
                        GET_TRUSTED_BIDDING_SIGNALS_START_TIMESTAMP,
                        GET_TRUSTED_BIDDING_SIGNALS_END_TIMESTAMP,
                        GENERATE_BIDS_START_TIMESTAMP,
                        GENERATE_BIDS_END_TIMESTAMP,
                        RUN_BIDDING_END_TIMESTAMP,
                        STOP_ELAPSED_TIMESTAMP);
        // Logger calls come after the callback is returned
        CountDownLatch runAdBiddingPerCAProcessLoggerLatch = new CountDownLatch(1);
        doAnswer(
                unusedInvocation -> {
                    runAdBiddingPerCAProcessLoggerLatch.countDown();
                    return null;
                })
                .when(mAdServicesLoggerMock)
                .logRunAdBiddingPerCAProcessReportedStats(any());

        // When the call to runAdBiddingPerCA, and the computation of future is complete,
        FluentFuture<AdBiddingOutcome> result =
                mAdBidGenerator.runAdBiddingPerCA(
                        mCustomAudienceWithAds,
                        mTrustedBiddingDataByBaseUri,
                        EMPTY_AD_SELECTION_SIGNALS,
                        EMPTY_BUYER_SIGNALS,
                        EMPTY_CONTEXTUAL_SIGNALS,
                        mRunAdBiddingPerCAExecutionLogger);
        AdBiddingOutcome expectedAdBiddingOutcome =
                AdBiddingOutcome.builder()
                        .setAdWithBid(AD_WITH_BIDS.get(2))
                        .setCustomAudienceBiddingInfo(mCustomAudienceBiddingInfo)
                        .build();
        runAdBiddingPerCAProcessLoggerLatch.await();
        // Then we can test the result by assertion,
        assertEquals(expectedAdBiddingOutcome, result.get());
        verify(mAdSelectionScriptEngine)
                .generateBidsV3(
                        eq(BUYER_DECISION_LOGIC_JS),
                        eq(mCustomAudienceWithAds),
                        eq(EMPTY_AD_SELECTION_SIGNALS),
                        eq(EMPTY_BUYER_SIGNALS),
                        argThat(TRUSTED_BIDDING_SIGNALS_MATCHER),
                        eq(EMPTY_CONTEXTUAL_SIGNALS),
                        eq(mRunAdBiddingPerCAExecutionLogger));
        mMockWebServerRule.verifyMockServerRequests(
                mServer, 1, ImmutableList.of(FETCH_JAVA_SCRIPT_PATH), mRequestMatcherExactMatch);
        verifySuccessAdBiddingPerCALogging(
                mCustomAudienceWithAds.getAds().size(),
                BUYER_DECISION_LOGIC_JS.getBytes().length,
                TRUSTED_BIDDING_KEYS.size(),
                TRUSTED_BIDDING_SIGNALS.toString().getBytes().length);
    }

    @Test
    public void testRunAdBiddingPerCASuccess_v3BiddingLogic_debugReportingEnabled()
            throws Exception {
        Uri winUri = Uri.parse("http://example.com/reportWin");
        Uri lossUri = Uri.parse("http://example.com/reportLoss");
        // Given we are using a direct executor and mock the returned result from the
        // AdSelectionScriptEngine.generateBids for preparing the test,
        mServer = mMockWebServerRule.startMockWebServer(DEFAULT_DISPATCHER_V3);

        CustomAudienceDevOverridesHelper customAudienceDevOverridesHelper =
                new CustomAudienceDevOverridesHelper(mDevContext, mCustomAudienceDao);
        when(mDebugReporting.isEnabled()).thenReturn(true);
        AdBidGeneratorImpl adBidGenerator =
                new AdBidGeneratorImpl(
                        mContext,
                        mLightweightExecutorService,
                        mBackgroundExecutorService,
                        mScheduledExecutor,
                        mAdSelectionScriptEngine,
                        customAudienceDevOverridesHelper,
                        AD_COUNTER_KEY_COPIER_NO_OP,
                        mFlags,
                        mIsolateSettings,
                        mJsFetcher,
                        mDebugReporting,
                        mDevContext,
                        false);
        when(mAdSelectionScriptEngine.generateBidsV3(
                eq(BUYER_DECISION_LOGIC_JS),
                eq(mCustomAudienceWithAds),
                eq(EMPTY_AD_SELECTION_SIGNALS),
                eq(EMPTY_BUYER_SIGNALS),
                argThat(TRUSTED_BIDDING_SIGNALS_MATCHER),
                eq(EMPTY_CONTEXTUAL_SIGNALS),
                isA(RunAdBiddingPerCAExecutionLogger.class)))
                .thenAnswer(
                        unUsedInvocation -> {
                            mRunAdBiddingPerCAExecutionLogger.startGenerateBids();
                            mRunAdBiddingPerCAExecutionLogger.endGenerateBids();
                            GenerateBidResult.Builder builder =
                                    GenerateBidResult.builder()
                                            .setWinDebugReportUri(winUri)
                                            .setLossDebugReportUri(lossUri);
                            return FluentFuture.from(
                                    Futures.immediateFuture(
                                            AD_WITH_BIDS.stream()
                                                    .map(
                                                            adWithBid -> builder.setAdWithBid(
                                                                    adWithBid).build())
                                                    .collect(Collectors.toList())));
                        });
        when(mRunAdBiddingPerCAClockMock.elapsedRealtime())
                .thenReturn(
                        RUN_AD_BIDDING_PER_CA_START_TIMESTAMP,
                        GET_BUYER_DECISION_LOGIC_START_TIMESTAMP,
                        GET_BUYER_DECISION_LOGIC_END_TIMESTAMP,
                        RUN_BIDDING_START_TIMESTAMP,
                        GET_TRUSTED_BIDDING_SIGNALS_START_TIMESTAMP,
                        GET_TRUSTED_BIDDING_SIGNALS_END_TIMESTAMP,
                        GENERATE_BIDS_START_TIMESTAMP,
                        GENERATE_BIDS_END_TIMESTAMP,
                        RUN_BIDDING_END_TIMESTAMP,
                        STOP_ELAPSED_TIMESTAMP);
        // Logger calls come after the callback is returned
        CountDownLatch runAdBiddingPerCAProcessLoggerLatch = new CountDownLatch(1);
        doAnswer(
                unusedInvocation -> {
                    runAdBiddingPerCAProcessLoggerLatch.countDown();
                    return null;
                })
                .when(mAdServicesLoggerMock)
                .logRunAdBiddingPerCAProcessReportedStats(any());

        // When the call to runAdBiddingPerCA, and the computation of future is complete,
        FluentFuture<AdBiddingOutcome> result =
                adBidGenerator.runAdBiddingPerCA(
                        mCustomAudienceWithAds,
                        mTrustedBiddingDataByBaseUri,
                        EMPTY_AD_SELECTION_SIGNALS,
                        EMPTY_BUYER_SIGNALS,
                        EMPTY_CONTEXTUAL_SIGNALS,
                        mRunAdBiddingPerCAExecutionLogger);
        AdBiddingOutcome expectedAdBiddingOutcome =
                AdBiddingOutcome.builder()
                        .setAdWithBid(AD_WITH_BIDS.get(2))
                        .setCustomAudienceBiddingInfo(mCustomAudienceBiddingInfo)
                        .setDebugReport(
                                DebugReport.builder()
                                        .setCustomAudienceSignals(mCustomAudienceSignals)
                                        .setWinDebugReportUri(winUri)
                                        .setLossDebugReportUri(lossUri)
                                        .build())
                        .build();
        runAdBiddingPerCAProcessLoggerLatch.await();
        // Then we can test the result by assertion,
        assertEquals(expectedAdBiddingOutcome, result.get());
        verify(mAdSelectionScriptEngine)
                .generateBidsV3(
                        eq(BUYER_DECISION_LOGIC_JS),
                        eq(mCustomAudienceWithAds),
                        eq(EMPTY_AD_SELECTION_SIGNALS),
                        eq(EMPTY_BUYER_SIGNALS),
                        argThat(TRUSTED_BIDDING_SIGNALS_MATCHER),
                        eq(EMPTY_CONTEXTUAL_SIGNALS),
                        eq(mRunAdBiddingPerCAExecutionLogger));
        mMockWebServerRule.verifyMockServerRequests(
                mServer, 1, ImmutableList.of(FETCH_JAVA_SCRIPT_PATH), mRequestMatcherExactMatch);
        verifySuccessAdBiddingPerCALogging(
                mCustomAudienceWithAds.getAds().size(),
                BUYER_DECISION_LOGIC_JS.getBytes().length,
                TRUSTED_BIDDING_KEYS.size(),
                TRUSTED_BIDDING_SIGNALS.toString().getBytes().length);
    }

    @Test
    public void testV2BiddingLogicDoesNotAddHeaders_Success() throws Exception {
        Flags jsVersionV2Flags =
                new AdBidGeneratorImplTestFlags() {
                    @Override
                    public long getFledgeAdSelectionBiddingLogicJsVersion() {
                        return 2;
                    }
                };
        final Dispatcher versionHeaderFailsDispatcher =
                new Dispatcher() {
                    @Override
                    public MockResponse dispatch(RecordedRequest request) {
                        String headerName =
                                JsVersionHelper.getVersionHeaderName(
                                        JsVersionHelper.JS_PAYLOAD_TYPE_BUYER_BIDDING_LOGIC_JS);
                        if (request.getHeaders().stream()
                                .noneMatch(h -> h.startsWith(headerName))) {
                            return new MockResponse().setBody(BUYER_DECISION_LOGIC_JS);
                        }
                        return new MockResponse().setResponseCode(404);
                    }
                };

        mServer = mMockWebServerRule.startMockWebServer(versionHeaderFailsDispatcher);

        CustomAudienceDevOverridesHelper customAudienceDevOverridesHelper =
                new CustomAudienceDevOverridesHelper(mDevContext, mCustomAudienceDao);
        mAdBidGenerator =
                new AdBidGeneratorImpl(
                        mContext,
                        mLightweightExecutorService,
                        mBackgroundExecutorService,
                        mScheduledExecutor,
                        mAdSelectionScriptEngine,
                        customAudienceDevOverridesHelper,
                        AD_COUNTER_KEY_COPIER_NO_OP,
                        jsVersionV2Flags,
                        mIsolateSettings,
                        mJsFetcher,
                        mDebugReporting,
                        mDevContext,
                        false);
        when(mAdSelectionScriptEngine.generateBids(
                        eq(BUYER_DECISION_LOGIC_JS),
                        eq(ADS),
                        eq(EMPTY_AD_SELECTION_SIGNALS),
                        eq(EMPTY_BUYER_SIGNALS),
                        argThat(TRUSTED_BIDDING_SIGNALS_MATCHER),
                        eq(EMPTY_CONTEXTUAL_SIGNALS),
                        eq(mCustomAudienceSignals),
                        isA(RunAdBiddingPerCAExecutionLogger.class)))
                .thenAnswer(
                        unUsedInvocation -> {
                            mRunAdBiddingPerCAExecutionLogger.startGenerateBids();
                            mRunAdBiddingPerCAExecutionLogger.endGenerateBids();
                            return FluentFuture.from(
                                    Futures.immediateFuture(GENERATE_BIDS_RESPONSE));
                        });
        when(mRunAdBiddingPerCAClockMock.elapsedRealtime())
                .thenReturn(
                        RUN_AD_BIDDING_PER_CA_START_TIMESTAMP,
                        GET_BUYER_DECISION_LOGIC_START_TIMESTAMP,
                        GET_BUYER_DECISION_LOGIC_END_TIMESTAMP,
                        RUN_BIDDING_START_TIMESTAMP,
                        GET_TRUSTED_BIDDING_SIGNALS_START_TIMESTAMP,
                        GET_TRUSTED_BIDDING_SIGNALS_END_TIMESTAMP,
                        GENERATE_BIDS_START_TIMESTAMP,
                        GENERATE_BIDS_END_TIMESTAMP,
                        RUN_BIDDING_END_TIMESTAMP,
                        STOP_ELAPSED_TIMESTAMP);
        // Logger calls come after the callback is returned
        CountDownLatch runAdBiddingPerCAProcessLoggerLatch = new CountDownLatch(1);
        doAnswer(
                        unusedInvocation -> {
                            runAdBiddingPerCAProcessLoggerLatch.countDown();
                            return null;
                        })
                .when(mAdServicesLoggerMock)
                .logRunAdBiddingPerCAProcessReportedStats(any());

        // When the call to runAdBiddingPerCA, and the computation of future is complete,
        FluentFuture<AdBiddingOutcome> result =
                mAdBidGenerator.runAdBiddingPerCA(
                        mCustomAudienceWithAds,
                        mTrustedBiddingDataByBaseUri,
                        EMPTY_AD_SELECTION_SIGNALS,
                        EMPTY_BUYER_SIGNALS,
                        EMPTY_CONTEXTUAL_SIGNALS,
                        mRunAdBiddingPerCAExecutionLogger);

        AdBiddingOutcome expectedAdBiddingOutcome =
                AdBiddingOutcome.builder()
                        .setAdWithBid(AD_WITH_BIDS.get(2))
                        .setCustomAudienceBiddingInfo(mCustomAudienceBiddingInfo)
                        .build();
        runAdBiddingPerCAProcessLoggerLatch.await();
        // Then we can test the result by assertion,
        assertEquals(expectedAdBiddingOutcome, result.get());
        verify(mAdSelectionScriptEngine)
                .generateBids(
                        eq(BUYER_DECISION_LOGIC_JS),
                        eq(ADS),
                        eq(EMPTY_AD_SELECTION_SIGNALS),
                        eq(EMPTY_BUYER_SIGNALS),
                        argThat(TRUSTED_BIDDING_SIGNALS_MATCHER),
                        eq(EMPTY_CONTEXTUAL_SIGNALS),
                        eq(mCustomAudienceSignals),
                        eq(mRunAdBiddingPerCAExecutionLogger));
        verify(mAdSelectionScriptEngine, times(0))
                .generateBidsV3(any(), any(), any(), any(), any(), any(), any());
        mMockWebServerRule.verifyMockServerRequests(
                mServer, 1, ImmutableList.of(FETCH_JAVA_SCRIPT_PATH), mRequestMatcherExactMatch);
        verifySuccessAdBiddingPerCALogging(
                mCustomAudienceWithAds.getAds().size(),
                BUYER_DECISION_LOGIC_JS.getBytes().length,
                TRUSTED_BIDDING_KEYS.size(),
                TRUSTED_BIDDING_SIGNALS.toString().getBytes().length);
    }

    @Test
    public void testRunAdBiddingPerCASuccess_v3BiddingLogicWithCopier() throws Exception {
        // Given we are using a direct executor and mock the returned result from the
        // AdSelectionScriptEngine.generateBids for preparing the test,
        mServer = mMockWebServerRule.startMockWebServer(DEFAULT_DISPATCHER_V3);

        CustomAudienceDevOverridesHelper customAudienceDevOverridesHelper =
                new CustomAudienceDevOverridesHelper(mDevContext, mCustomAudienceDao);
        mAdBidGenerator =
                new AdBidGeneratorImpl(
                        mContext,
                        mLightweightExecutorService,
                        mBackgroundExecutorService,
                        mScheduledExecutor,
                        mAdSelectionScriptEngine,
                        customAudienceDevOverridesHelper,
                        AD_COUNTER_KEY_COPIER,
                        mFlags,
                        mIsolateSettings,
                        mJsFetcher,
                        mDebugReporting,
                        mDevContext,
                        false);
        when(mAdSelectionScriptEngine.generateBidsV3(
                        eq(BUYER_DECISION_LOGIC_JS),
                        eq(mCustomAudienceWithAds),
                        eq(EMPTY_AD_SELECTION_SIGNALS),
                        eq(EMPTY_BUYER_SIGNALS),
                        argThat(TRUSTED_BIDDING_SIGNALS_MATCHER),
                        eq(EMPTY_CONTEXTUAL_SIGNALS),
                        isA(RunAdBiddingPerCAExecutionLogger.class)))
                .thenAnswer(
                        unUsedInvocation -> {
                            mRunAdBiddingPerCAExecutionLogger.startGenerateBids();
                            mRunAdBiddingPerCAExecutionLogger.endGenerateBids();
                            return FluentFuture.from(
                                    Futures.immediateFuture(GENERATE_BIDS_RESPONSE));
                        });
        when(mRunAdBiddingPerCAClockMock.elapsedRealtime())
                .thenReturn(
                        RUN_AD_BIDDING_PER_CA_START_TIMESTAMP,
                        GET_BUYER_DECISION_LOGIC_START_TIMESTAMP,
                        GET_BUYER_DECISION_LOGIC_END_TIMESTAMP,
                        RUN_BIDDING_START_TIMESTAMP,
                        GET_TRUSTED_BIDDING_SIGNALS_START_TIMESTAMP,
                        GET_TRUSTED_BIDDING_SIGNALS_END_TIMESTAMP,
                        GENERATE_BIDS_START_TIMESTAMP,
                        GENERATE_BIDS_END_TIMESTAMP,
                        RUN_BIDDING_END_TIMESTAMP,
                        STOP_ELAPSED_TIMESTAMP);
        // Logger calls come after the callback is returned
        CountDownLatch runAdBiddingPerCAProcessLoggerLatch = new CountDownLatch(1);
        doAnswer(
                        unusedInvocation -> {
                            runAdBiddingPerCAProcessLoggerLatch.countDown();
                            return null;
                        })
                .when(mAdServicesLoggerMock)
                .logRunAdBiddingPerCAProcessReportedStats(any());

        // When the call to runAdBiddingPerCA, and the computation of future is complete,
        FluentFuture<AdBiddingOutcome> result =
                mAdBidGenerator.runAdBiddingPerCA(
                        mCustomAudienceWithAds,
                        mTrustedBiddingDataByBaseUri,
                        EMPTY_AD_SELECTION_SIGNALS,
                        EMPTY_BUYER_SIGNALS,
                        EMPTY_CONTEXTUAL_SIGNALS,
                        mRunAdBiddingPerCAExecutionLogger);
        AdBiddingOutcome expectedAdBiddingOutcome =
                AdBiddingOutcome.builder()
                        .setAdWithBid(AD_WITH_BIDS.get(2))
                        .setCustomAudienceBiddingInfo(mCustomAudienceBiddingInfo)
                        .build();
        runAdBiddingPerCAProcessLoggerLatch.await();
        // Then we can test the result by assertion,
        assertEquals(expectedAdBiddingOutcome, result.get());
        verify(mAdSelectionScriptEngine)
                .generateBidsV3(
                        eq(BUYER_DECISION_LOGIC_JS),
                        eq(mCustomAudienceWithAds),
                        eq(EMPTY_AD_SELECTION_SIGNALS),
                        eq(EMPTY_BUYER_SIGNALS),
                        argThat(TRUSTED_BIDDING_SIGNALS_MATCHER),
                        eq(EMPTY_CONTEXTUAL_SIGNALS),
                        eq(mRunAdBiddingPerCAExecutionLogger));
        mMockWebServerRule.verifyMockServerRequests(
                mServer, 1, ImmutableList.of(FETCH_JAVA_SCRIPT_PATH), mRequestMatcherExactMatch);
        verifySuccessAdBiddingPerCALogging(
                mCustomAudienceWithAds.getAds().size(),
                BUYER_DECISION_LOGIC_JS.getBytes().length,
                TRUSTED_BIDDING_KEYS.size(),
                TRUSTED_BIDDING_SIGNALS.toString().getBytes().length);
    }

    @Test
    public void testRunAdBiddingPerCASuccess_v3BiddingLogicWithCopierWithAdCounterKeys()
            throws Exception {
        // Given we are using a direct executor and mock the returned result from the
        // AdSelectionScriptEngine.generateBids for preparing the test,
        mServer = mMockWebServerRule.startMockWebServer(DEFAULT_DISPATCHER_V3);

        DBCustomAudience customAudienceWithAdCounterKeys =
                DBCustomAudienceFixture.getValidBuilderByBuyer(CommonFixture.VALID_BUYER_1)
                        .setBiddingLogicUri(mDecisionLogicUri)
                        .setTrustedBiddingData(mTrustedBiddingData)
                        .build();

        CustomAudienceDevOverridesHelper customAudienceDevOverridesHelper =
                new CustomAudienceDevOverridesHelper(mDevContext, mCustomAudienceDao);
        mAdBidGenerator =
                new AdBidGeneratorImpl(
                        mContext,
                        mLightweightExecutorService,
                        mBackgroundExecutorService,
                        mScheduledExecutor,
                        mAdSelectionScriptEngine,
                        customAudienceDevOverridesHelper,
                        AD_COUNTER_KEY_COPIER,
                        mFlags,
                        mIsolateSettings,
                        mJsFetcher,
                        mDebugReporting,
                        mDevContext,
                        false);
        when(mAdSelectionScriptEngine.generateBidsV3(
                        eq(BUYER_DECISION_LOGIC_JS),
                        eq(customAudienceWithAdCounterKeys),
                        eq(EMPTY_AD_SELECTION_SIGNALS),
                        eq(EMPTY_BUYER_SIGNALS),
                        argThat(TRUSTED_BIDDING_SIGNALS_MATCHER),
                        eq(EMPTY_CONTEXTUAL_SIGNALS),
                        isA(RunAdBiddingPerCAExecutionLogger.class)))
                .thenAnswer(
                        unUsedInvocation -> {
                            mRunAdBiddingPerCAExecutionLogger.startGenerateBids();
                            mRunAdBiddingPerCAExecutionLogger.endGenerateBids();
                            return FluentFuture.from(
                                    Futures.immediateFuture(GENERATE_BIDS_RESPONSE));
                        });
        when(mRunAdBiddingPerCAClockMock.elapsedRealtime())
                .thenReturn(
                        RUN_AD_BIDDING_PER_CA_START_TIMESTAMP,
                        GET_BUYER_DECISION_LOGIC_START_TIMESTAMP,
                        GET_BUYER_DECISION_LOGIC_END_TIMESTAMP,
                        RUN_BIDDING_START_TIMESTAMP,
                        GET_TRUSTED_BIDDING_SIGNALS_START_TIMESTAMP,
                        GET_TRUSTED_BIDDING_SIGNALS_END_TIMESTAMP,
                        GENERATE_BIDS_START_TIMESTAMP,
                        GENERATE_BIDS_END_TIMESTAMP,
                        RUN_BIDDING_END_TIMESTAMP,
                        STOP_ELAPSED_TIMESTAMP);
        // Logger calls come after the callback is returned
        CountDownLatch runAdBiddingPerCAProcessLoggerLatch = new CountDownLatch(1);
        doAnswer(
                        unusedInvocation -> {
                            runAdBiddingPerCAProcessLoggerLatch.countDown();
                            return null;
                        })
                .when(mAdServicesLoggerMock)
                .logRunAdBiddingPerCAProcessReportedStats(any());

        // When the call to runAdBiddingPerCA, and the computation of future is complete,
        FluentFuture<AdBiddingOutcome> result =
                mAdBidGenerator.runAdBiddingPerCA(
                        customAudienceWithAdCounterKeys,
                        mTrustedBiddingDataByBaseUri,
                        EMPTY_AD_SELECTION_SIGNALS,
                        EMPTY_BUYER_SIGNALS,
                        EMPTY_CONTEXTUAL_SIGNALS,
                        mRunAdBiddingPerCAExecutionLogger);
        AdBiddingOutcome expectedAdBiddingOutcome =
                AdBiddingOutcome.builder()
                        .setAdWithBid(AD_WITH_BIDS.get(2))
                        .setCustomAudienceBiddingInfo(mCustomAudienceBiddingInfo)
                        .build();
        runAdBiddingPerCAProcessLoggerLatch.await();
        // Then we can test the result by assertion,
        assertEquals(expectedAdBiddingOutcome, result.get());
        verify(mAdSelectionScriptEngine)
                .generateBidsV3(
                        eq(BUYER_DECISION_LOGIC_JS),
                        eq(customAudienceWithAdCounterKeys),
                        eq(EMPTY_AD_SELECTION_SIGNALS),
                        eq(EMPTY_BUYER_SIGNALS),
                        argThat(TRUSTED_BIDDING_SIGNALS_MATCHER),
                        eq(EMPTY_CONTEXTUAL_SIGNALS),
                        eq(mRunAdBiddingPerCAExecutionLogger));
        mMockWebServerRule.verifyMockServerRequests(
                mServer, 1, ImmutableList.of(FETCH_JAVA_SCRIPT_PATH), mRequestMatcherExactMatch);
        verifySuccessAdBiddingPerCALogging(
                customAudienceWithAdCounterKeys.getAds().size(),
                BUYER_DECISION_LOGIC_JS.getBytes().length,
                TRUSTED_BIDDING_KEYS.size(),
                TRUSTED_BIDDING_SIGNALS.toString().getBytes().length);
    }

    @Test
    public void testRunAdBiddingPerCAServerReturnTooHighVersionBiddingLogic() throws Exception {
        // Set server to return too high version.
        mServer = mMockWebServerRule.startMockWebServer(DISPATCHER_V3_RETURN_TOO_HIGH_VERSION);

        CustomAudienceDevOverridesHelper customAudienceDevOverridesHelper =
                new CustomAudienceDevOverridesHelper(mDevContext, mCustomAudienceDao);
        mAdBidGenerator =
                new AdBidGeneratorImpl(
                        mContext,
                        mLightweightExecutorService,
                        mBackgroundExecutorService,
                        mScheduledExecutor,
                        mAdSelectionScriptEngine,
                        customAudienceDevOverridesHelper,
                        AD_COUNTER_KEY_COPIER_NO_OP,
                        mFlags,
                        mIsolateSettings,
                        mJsFetcher,
                        mDebugReporting,
                        mDevContext,
                        false);
        when(mRunAdBiddingPerCAClockMock.elapsedRealtime())
                .thenReturn(
                        RUN_AD_BIDDING_PER_CA_START_TIMESTAMP,
                        GET_BUYER_DECISION_LOGIC_START_TIMESTAMP,
                        GET_BUYER_DECISION_LOGIC_END_TIMESTAMP,
                        RUN_BIDDING_START_TIMESTAMP,
                        GET_TRUSTED_BIDDING_SIGNALS_START_TIMESTAMP,
                        GET_TRUSTED_BIDDING_SIGNALS_END_TIMESTAMP,
                        GENERATE_BIDS_START_TIMESTAMP,
                        GENERATE_BIDS_END_TIMESTAMP,
                        RUN_BIDDING_END_TIMESTAMP,
                        STOP_ELAPSED_TIMESTAMP);
        // Logger calls come after the callback is returned
        CountDownLatch runAdBiddingPerCAProcessLoggerLatch = new CountDownLatch(1);
        doAnswer(
                        unusedInvocation -> {
                            runAdBiddingPerCAProcessLoggerLatch.countDown();
                            return null;
                        })
                .when(mAdServicesLoggerMock)
                .logRunAdBiddingPerCAProcessReportedStats(any());

        // When the call to runAdBiddingPerCA, and the computation of future is complete,
        FluentFuture<AdBiddingOutcome> result =
                mAdBidGenerator.runAdBiddingPerCA(
                        mCustomAudienceWithAds,
                        mTrustedBiddingDataByBaseUri,
                        EMPTY_AD_SELECTION_SIGNALS,
                        EMPTY_BUYER_SIGNALS,
                        EMPTY_CONTEXTUAL_SIGNALS,
                        mRunAdBiddingPerCAExecutionLogger);
        runAdBiddingPerCAProcessLoggerLatch.await();
        ExecutionException e = assertThrows(ExecutionException.class, result::get);
        assertTrue(e.getCause() instanceof IllegalStateException);
        assertEquals(
                String.format(
                        AdBidGeneratorImpl.TOO_HIGH_JS_VERSION,
                        JsVersionRegister.BUYER_BIDDING_LOGIC_VERSION_VERSION_3,
                        JsVersionRegister.BUYER_BIDDING_LOGIC_VERSION_VERSION_3 + 1),
                e.getCause().getMessage());
        // Then we can test the result by assertion,
        mMockWebServerRule.verifyMockServerRequests(
                mServer, 1, ImmutableList.of(FETCH_JAVA_SCRIPT_PATH), mRequestMatcherExactMatch);
        // TODO: missing telemetry verification.
    }

    @Test
    public void testRunAdBiddingPerCAWithOverrideSuccess() throws Exception {
        // Resetting the server with a missing response body, we do not expect any server calls
        mServer = mMockWebServerRule.startMockWebServer(DISPATCHER_EMPTY);

        // Set dev override
        String myAppPackageName = "com.google.ppapi.test";

        DBCustomAudienceOverride dbCustomAudienceOverride =
                DBCustomAudienceOverride.builder()
                        .setOwner(mCustomAudienceWithAds.getOwner())
                        .setBuyer(mCustomAudienceWithAds.getBuyer())
                        .setName(mCustomAudienceWithAds.getName())
                        .setAppPackageName(myAppPackageName)
                        .setBiddingLogicJS(BUYER_DECISION_LOGIC_JS)
                        .setTrustedBiddingData(
                                new JSONObject(TRUSTED_BIDDING_SIGNALS_MAP).toString())
                        .build();
        mCustomAudienceDao.persistCustomAudienceOverride(dbCustomAudienceOverride);

        // Setting dev context to allow overrides
        mDevContext =
                DevContext.builder()
                        .setDevOptionsEnabled(true)
                        .setCallingAppPackageName(myAppPackageName)
                        .build();

        // Resetting adBidGenerator to use the new dev context
        CustomAudienceDevOverridesHelper customAudienceDevOverridesHelper =
                new CustomAudienceDevOverridesHelper(mDevContext, mCustomAudienceDao);
        mAdBidGenerator =
                new AdBidGeneratorImpl(
                        mContext,
                        mLightweightExecutorService,
                        mBackgroundExecutorService,
                        mScheduledExecutor,
                        mAdSelectionScriptEngine,
                        customAudienceDevOverridesHelper,
                        AD_COUNTER_KEY_COPIER_NO_OP,
                        mFlags,
                        mIsolateSettings,
                        mJsFetcher,
                        mDebugReporting,
                        mDevContext,
                        false);
        // Given we are using a direct executor and mock the returned result from the
        // AdSelectionScriptEngine.generateBids for preparing the test,
        when(mAdSelectionScriptEngine.generateBids(
                        eq(BUYER_DECISION_LOGIC_JS),
                        eq(ADS),
                        eq(EMPTY_AD_SELECTION_SIGNALS),
                        eq(EMPTY_BUYER_SIGNALS),
                        argThat(TRUSTED_BIDDING_SIGNALS_MATCHER),
                        eq(EMPTY_CONTEXTUAL_SIGNALS),
                        eq(mCustomAudienceSignals),
                isA(RunAdBiddingPerCAExecutionLogger.class)))
                .thenAnswer(
                        unUsedInvocation -> {
                            mRunAdBiddingPerCAExecutionLogger.startGenerateBids();
                            mRunAdBiddingPerCAExecutionLogger.endGenerateBids();
                            return FluentFuture.from(
                                    Futures.immediateFuture(GENERATE_BIDS_RESPONSE));
                        });
        when(mRunAdBiddingPerCAClockMock.elapsedRealtime())
                .thenReturn(
                        RUN_AD_BIDDING_PER_CA_START_TIMESTAMP,
                        GET_BUYER_DECISION_LOGIC_START_TIMESTAMP,
                        GET_BUYER_DECISION_LOGIC_END_TIMESTAMP,
                        RUN_BIDDING_START_TIMESTAMP,
                        GET_TRUSTED_BIDDING_SIGNALS_START_TIMESTAMP,
                        GET_TRUSTED_BIDDING_SIGNALS_END_TIMESTAMP,
                        GENERATE_BIDS_START_TIMESTAMP,
                        GENERATE_BIDS_END_TIMESTAMP,
                        RUN_BIDDING_END_TIMESTAMP,
                        STOP_ELAPSED_TIMESTAMP);
        // Logger calls come after the callback is returned
        CountDownLatch runAdBiddingPerCAProcessLoggerLatch = new CountDownLatch(1);
        doAnswer(
                        unusedInvocation -> {
                            runAdBiddingPerCAProcessLoggerLatch.countDown();
                            return null;
                        })
                .when(mAdServicesLoggerMock)
                .logRunAdBiddingPerCAProcessReportedStats(any());
        // When the call to runAdBiddingPerCA, and the computation of future is complete,
        FluentFuture<AdBiddingOutcome> result =
                mAdBidGenerator.runAdBiddingPerCA(
                        mCustomAudienceWithAds,
                        mTrustedBiddingDataByBaseUri,
                        EMPTY_AD_SELECTION_SIGNALS,
                        EMPTY_BUYER_SIGNALS,
                        EMPTY_CONTEXTUAL_SIGNALS,
                        mRunAdBiddingPerCAExecutionLogger);

        AdBiddingOutcome expectedAdBiddingOutcome =
                AdBiddingOutcome.builder()
                        .setAdWithBid(AD_WITH_BIDS.get(2))
                        .setCustomAudienceBiddingInfo(mCustomAudienceBiddingInfo)
                        .build();
        runAdBiddingPerCAProcessLoggerLatch.await();
        // Then we can test the result by assertion,
        assertEquals(expectedAdBiddingOutcome, waitForFuture(() -> result));
        verify(mAdSelectionScriptEngine)
                .generateBids(
                        eq(BUYER_DECISION_LOGIC_JS),
                        eq(ADS),
                        eq(EMPTY_AD_SELECTION_SIGNALS),
                        eq(EMPTY_BUYER_SIGNALS),
                        argThat(TRUSTED_BIDDING_SIGNALS_MATCHER),
                        eq(EMPTY_CONTEXTUAL_SIGNALS),
                        eq(mCustomAudienceSignals),
                        isA(RunAdBiddingPerCAExecutionLogger.class));
        mMockWebServerRule.verifyMockServerRequests(
                mServer, 0, Collections.emptyList(), mRequestMatcherExactMatch);
        verifySuccessAdBiddingPerCALogging(
                mCustomAudienceWithAds.getAds().size(),
                BUYER_DECISION_LOGIC_JS.getBytes().length,
                TRUSTED_BIDDING_KEYS.size(),
                TRUSTED_BIDDING_SIGNALS.toString().getBytes().length);
    }

    @Test
    public void testRunAdBiddingPerCAWithOverrideV3LogicSuccess() throws Exception {
        // Resetting the server with a missing response body, we do not expect any server calls
        mServer = mMockWebServerRule.startMockWebServer(DISPATCHER_EMPTY);

        // Set dev override
        String myAppPackageName = "com.google.ppapi.test";

        DBCustomAudienceOverride dbCustomAudienceOverride =
                DBCustomAudienceOverride.builder()
                        .setOwner(mCustomAudienceWithAds.getOwner())
                        .setBuyer(mCustomAudienceWithAds.getBuyer())
                        .setName(mCustomAudienceWithAds.getName())
                        .setAppPackageName(myAppPackageName)
                        .setBiddingLogicJS(BUYER_DECISION_LOGIC_JS)
                        .setBiddingLogicJsVersion(
                                JsVersionRegister.BUYER_BIDDING_LOGIC_VERSION_VERSION_3)
                        .setTrustedBiddingData(
                                new JSONObject(TRUSTED_BIDDING_SIGNALS_MAP).toString())
                        .build();
        mCustomAudienceDao.persistCustomAudienceOverride(dbCustomAudienceOverride);

        // Setting dev context to allow overrides
        mDevContext =
                DevContext.builder()
                        .setDevOptionsEnabled(true)
                        .setCallingAppPackageName(myAppPackageName)
                        .build();

        // Resetting adBidGenerator to use the new dev context
        CustomAudienceDevOverridesHelper customAudienceDevOverridesHelper =
                new CustomAudienceDevOverridesHelper(mDevContext, mCustomAudienceDao);
        mJsFetcher =
                new JsFetcher(
                        mBackgroundExecutorService,
                        mLightweightExecutorService,
                        mAdServicesHttpsClient,
                        mFlags,
                        mDevContext);
        mAdBidGenerator =
                new AdBidGeneratorImpl(
                        mContext,
                        mLightweightExecutorService,
                        mBackgroundExecutorService,
                        mScheduledExecutor,
                        mAdSelectionScriptEngine,
                        customAudienceDevOverridesHelper,
                        AD_COUNTER_KEY_COPIER_NO_OP,
                        mFlags,
                        mIsolateSettings,
                        mJsFetcher,
                        mDebugReporting,
                        mDevContext,
                        false);
        // Given we are using a direct executor and mock the returned result from the
        // AdSelectionScriptEngine.generateBids for preparing the test,
        when(mAdSelectionScriptEngine.generateBidsV3(
                eq(BUYER_DECISION_LOGIC_JS),
                eq(mCustomAudienceWithAds),
                eq(EMPTY_AD_SELECTION_SIGNALS),
                eq(EMPTY_BUYER_SIGNALS),
                argThat(TRUSTED_BIDDING_SIGNALS_MATCHER),
                eq(EMPTY_CONTEXTUAL_SIGNALS),
                isA(RunAdBiddingPerCAExecutionLogger.class)))
                .thenAnswer(
                        unUsedInvocation -> {
                            mRunAdBiddingPerCAExecutionLogger.startGenerateBids();
                            mRunAdBiddingPerCAExecutionLogger.endGenerateBids();
                            return FluentFuture.from(
                                    Futures.immediateFuture(GENERATE_BIDS_RESPONSE));
                        });
        when(mRunAdBiddingPerCAClockMock.elapsedRealtime())
                .thenReturn(
                        RUN_AD_BIDDING_PER_CA_START_TIMESTAMP,
                        GET_BUYER_DECISION_LOGIC_START_TIMESTAMP,
                        GET_BUYER_DECISION_LOGIC_END_TIMESTAMP,
                        RUN_BIDDING_START_TIMESTAMP,
                        GET_TRUSTED_BIDDING_SIGNALS_START_TIMESTAMP,
                        GET_TRUSTED_BIDDING_SIGNALS_END_TIMESTAMP,
                        GENERATE_BIDS_START_TIMESTAMP,
                        GENERATE_BIDS_END_TIMESTAMP,
                        RUN_BIDDING_END_TIMESTAMP,
                        STOP_ELAPSED_TIMESTAMP);
        // Logger calls come after the callback is returned
        CountDownLatch runAdBiddingPerCAProcessLoggerLatch = new CountDownLatch(1);
        doAnswer(
                unusedInvocation -> {
                    runAdBiddingPerCAProcessLoggerLatch.countDown();
                    return null;
                })
                .when(mAdServicesLoggerMock)
                .logRunAdBiddingPerCAProcessReportedStats(any());
        // When the call to runAdBiddingPerCA, and the computation of future is complete,
        FluentFuture<AdBiddingOutcome> result =
                mAdBidGenerator.runAdBiddingPerCA(
                        mCustomAudienceWithAds,
                        mTrustedBiddingDataByBaseUri,
                        EMPTY_AD_SELECTION_SIGNALS,
                        EMPTY_BUYER_SIGNALS,
                        EMPTY_CONTEXTUAL_SIGNALS,
                        mRunAdBiddingPerCAExecutionLogger);

        AdBiddingOutcome expectedAdBiddingOutcome =
                AdBiddingOutcome.builder()
                        .setAdWithBid(AD_WITH_BIDS.get(2))
                        .setCustomAudienceBiddingInfo(mCustomAudienceBiddingInfo)
                        .build();
        runAdBiddingPerCAProcessLoggerLatch.await();
        // Then we can test the result by assertion,
        assertEquals(expectedAdBiddingOutcome, waitForFuture(() -> result));
        verify(mAdSelectionScriptEngine)
                .generateBidsV3(
                        eq(BUYER_DECISION_LOGIC_JS),
                        eq(mCustomAudienceWithAds),
                        eq(EMPTY_AD_SELECTION_SIGNALS),
                        eq(EMPTY_BUYER_SIGNALS),
                        argThat(TRUSTED_BIDDING_SIGNALS_MATCHER),
                        eq(EMPTY_CONTEXTUAL_SIGNALS),
                        isA(RunAdBiddingPerCAExecutionLogger.class));
        mMockWebServerRule.verifyMockServerRequests(
                mServer, 0, Collections.emptyList(), mRequestMatcherExactMatch);
        verifySuccessAdBiddingPerCALogging(
                mCustomAudienceWithAds.getAds().size(),
                BUYER_DECISION_LOGIC_JS.getBytes().length,
                TRUSTED_BIDDING_KEYS.size(),
                TRUSTED_BIDDING_SIGNALS.toString().getBytes().length);
    }

    @Test
    public void testRunAdBiddingPerCANonPositiveBidResult_preV3BiddingLogic() throws Exception {
        // Given we are using a direct executor and mock the returned result from the
        // AdSelectionScriptEngine.generateBids for preparing the test,
        mServer = mMockWebServerRule.startMockWebServer(DEFAULT_DISPATCHER_PRE_V3);

        CustomAudienceDevOverridesHelper customAudienceDevOverridesHelper =
                new CustomAudienceDevOverridesHelper(mDevContext, mCustomAudienceDao);
        mAdBidGenerator =
                new AdBidGeneratorImpl(
                        mContext,
                        mLightweightExecutorService,
                        mBackgroundExecutorService,
                        mScheduledExecutor,
                        mAdSelectionScriptEngine,
                        customAudienceDevOverridesHelper,
                        AD_COUNTER_KEY_COPIER_NO_OP,
                        mFlags,
                        mIsolateSettings,
                        mJsFetcher,
                        mDebugReporting,
                        mDevContext,
                        false);
        when(mRunAdBiddingPerCAClockMock.elapsedRealtime())
                .thenReturn(
                        RUN_AD_BIDDING_PER_CA_START_TIMESTAMP,
                        GET_BUYER_DECISION_LOGIC_START_TIMESTAMP,
                        GET_BUYER_DECISION_LOGIC_END_TIMESTAMP,
                        RUN_BIDDING_START_TIMESTAMP,
                        GET_TRUSTED_BIDDING_SIGNALS_START_TIMESTAMP,
                        GET_TRUSTED_BIDDING_SIGNALS_END_TIMESTAMP,
                        GENERATE_BIDS_START_TIMESTAMP,
                        GENERATE_BIDS_END_TIMESTAMP,
                        RUN_BIDDING_END_TIMESTAMP,
                        STOP_ELAPSED_TIMESTAMP);
        // Logger calls come after the callback is returned
        CountDownLatch runAdBiddingPerCAProcessLoggerLatch = new CountDownLatch(1);
        doAnswer(
                unusedInvocation -> {
                    runAdBiddingPerCAProcessLoggerLatch.countDown();
                    return null;
                })
                .when(mAdServicesLoggerMock)
                .logRunAdBiddingPerCAProcessReportedStats(any());
        when(mAdSelectionScriptEngine.generateBids(
                        eq(BUYER_DECISION_LOGIC_JS),
                        eq(ADS),
                        eq(EMPTY_AD_SELECTION_SIGNALS),
                        eq(EMPTY_BUYER_SIGNALS),
                        argThat(TRUSTED_BIDDING_SIGNALS_MATCHER),
                        eq(EMPTY_CONTEXTUAL_SIGNALS),
                        eq(mCustomAudienceSignals),
                        isA(RunAdBiddingPerCAExecutionLogger.class)))
                .thenAnswer(
                        unUsedInvocation -> {
                            mRunAdBiddingPerCAExecutionLogger.startGenerateBids();
                            mRunAdBiddingPerCAExecutionLogger.endGenerateBids();
                            return FluentFuture.from(
                                    Futures.immediateFuture(GENERATE_NON_POSITIVE_BIDS_RESPONSE));
                        });
        // When the call to runAdBiddingPerCA, and the computation of future is complete,
        FluentFuture<AdBiddingOutcome> result =
                mAdBidGenerator.runAdBiddingPerCA(
                        mCustomAudienceWithAds,
                        mTrustedBiddingDataByBaseUri,
                        EMPTY_AD_SELECTION_SIGNALS,
                        EMPTY_BUYER_SIGNALS,
                        EMPTY_CONTEXTUAL_SIGNALS,
                        mRunAdBiddingPerCAExecutionLogger);
        runAdBiddingPerCAProcessLoggerLatch.await();
        // Then we can test the result by assertion,
        assertNull(result.get());
        verify(mAdSelectionScriptEngine)
                .generateBids(
                        eq(BUYER_DECISION_LOGIC_JS),
                        eq(ADS),
                        eq(EMPTY_AD_SELECTION_SIGNALS),
                        eq(EMPTY_BUYER_SIGNALS),
                        argThat(TRUSTED_BIDDING_SIGNALS_MATCHER),
                        eq(EMPTY_CONTEXTUAL_SIGNALS),
                        eq(mCustomAudienceSignals),
                        isA(RunAdBiddingPerCAExecutionLogger.class));
        mMockWebServerRule.verifyMockServerRequests(
                mServer, 1, ImmutableList.of(FETCH_JAVA_SCRIPT_PATH), mRequestMatcherExactMatch);
        verifySuccessAdBiddingPerCALogging(
                mCustomAudienceWithAds.getAds().size(),
                BUYER_DECISION_LOGIC_JS.getBytes().length,
                TRUSTED_BIDDING_KEYS.size(),
                TRUSTED_BIDDING_SIGNALS.toString().getBytes().length);
    }

    @Test
    public void testRunAdBiddingPerCANonPositiveBidResult_v3BiddingLogic() throws Exception {
        // Given we are using a direct executor and mock the returned result from the
        // AdSelectionScriptEngine.generateBids for preparing the test,
        mServer = mMockWebServerRule.startMockWebServer(DEFAULT_DISPATCHER_V3);

        CustomAudienceDevOverridesHelper customAudienceDevOverridesHelper =
                new CustomAudienceDevOverridesHelper(mDevContext, mCustomAudienceDao);
        mAdBidGenerator =
                new AdBidGeneratorImpl(
                        mContext,
                        mLightweightExecutorService,
                        mBackgroundExecutorService,
                        mScheduledExecutor,
                        mAdSelectionScriptEngine,
                        customAudienceDevOverridesHelper,
                        AD_COUNTER_KEY_COPIER_NO_OP,
                        mFlags,
                        mIsolateSettings,
                        mJsFetcher,
                        mDebugReporting,
                        mDevContext,
                        false);
        when(mRunAdBiddingPerCAClockMock.elapsedRealtime())
                .thenReturn(
                        RUN_AD_BIDDING_PER_CA_START_TIMESTAMP,
                        GET_BUYER_DECISION_LOGIC_START_TIMESTAMP,
                        GET_BUYER_DECISION_LOGIC_END_TIMESTAMP,
                        RUN_BIDDING_START_TIMESTAMP,
                        GET_TRUSTED_BIDDING_SIGNALS_START_TIMESTAMP,
                        GET_TRUSTED_BIDDING_SIGNALS_END_TIMESTAMP,
                        GENERATE_BIDS_START_TIMESTAMP,
                        GENERATE_BIDS_END_TIMESTAMP,
                        RUN_BIDDING_END_TIMESTAMP,
                        STOP_ELAPSED_TIMESTAMP);
        // Logger calls come after the callback is returned
        CountDownLatch runAdBiddingPerCAProcessLoggerLatch = new CountDownLatch(1);
        doAnswer(
                unusedInvocation -> {
                    runAdBiddingPerCAProcessLoggerLatch.countDown();
                    return null;
                })
                .when(mAdServicesLoggerMock)
                .logRunAdBiddingPerCAProcessReportedStats(any());
        when(mAdSelectionScriptEngine.generateBidsV3(
                        eq(BUYER_DECISION_LOGIC_JS),
                        eq(mCustomAudienceWithAds),
                        eq(EMPTY_AD_SELECTION_SIGNALS),
                        eq(EMPTY_BUYER_SIGNALS),
                        argThat(TRUSTED_BIDDING_SIGNALS_MATCHER),
                        eq(EMPTY_CONTEXTUAL_SIGNALS),
                        isA(RunAdBiddingPerCAExecutionLogger.class)))
                .thenAnswer(
                        unUsedInvocation -> {
                            mRunAdBiddingPerCAExecutionLogger.startGenerateBids();
                            mRunAdBiddingPerCAExecutionLogger.endGenerateBids();
                            return FluentFuture.from(
                                    Futures.immediateFuture(GENERATE_NON_POSITIVE_BIDS_RESPONSE));
                        });
        // When the call to runAdBiddingPerCA, and the computation of future is complete,
        FluentFuture<AdBiddingOutcome> result =
                mAdBidGenerator.runAdBiddingPerCA(
                        mCustomAudienceWithAds,
                        mTrustedBiddingDataByBaseUri,
                        EMPTY_AD_SELECTION_SIGNALS,
                        EMPTY_BUYER_SIGNALS,
                        EMPTY_CONTEXTUAL_SIGNALS,
                        mRunAdBiddingPerCAExecutionLogger);
        runAdBiddingPerCAProcessLoggerLatch.await();
        // Then we can test the result by assertion,
        assertNull(result.get());
        verify(mAdSelectionScriptEngine)
                .generateBidsV3(
                        eq(BUYER_DECISION_LOGIC_JS),
                        eq(mCustomAudienceWithAds),
                        eq(EMPTY_AD_SELECTION_SIGNALS),
                        eq(EMPTY_BUYER_SIGNALS),
                        argThat(TRUSTED_BIDDING_SIGNALS_MATCHER),
                        eq(EMPTY_CONTEXTUAL_SIGNALS),
                        isA(RunAdBiddingPerCAExecutionLogger.class));
        mMockWebServerRule.verifyMockServerRequests(
                mServer, 1, ImmutableList.of(FETCH_JAVA_SCRIPT_PATH), mRequestMatcherExactMatch);
        verifySuccessAdBiddingPerCALogging(
                mCustomAudienceWithAds.getAds().size(),
                BUYER_DECISION_LOGIC_JS.getBytes().length,
                TRUSTED_BIDDING_KEYS.size(),
                TRUSTED_BIDDING_SIGNALS.toString().getBytes().length);
    }

    @Test
    // TODO(b/290846406): Remove ignore annotation once test is fixed and verified
    @Ignore("b/290846406")
    public void testRunAdBiddingPerCABiddingTimesOut() throws Exception {
        // Given we are using a direct executor and mock the returned result from the
        // AdSelectionScriptEngine.generateBids for preparing the test,
        mServer = mMockWebServerRule.startMockWebServer(DEFAULT_DISPATCHER_PRE_V3);

        CustomAudienceDevOverridesHelper customAudienceDevOverridesHelper =
                new CustomAudienceDevOverridesHelper(mDevContext, mCustomAudienceDao);
        Flags flagsWithSmallerLimits =
                new Flags() {
                    @Override
                    public long getAdSelectionBiddingTimeoutPerCaMs() {
                        return 100;
                    }
                };
        mAdBidGenerator =
                new AdBidGeneratorImpl(
                        mContext,
                        mLightweightExecutorService,
                        mBackgroundExecutorService,
                        mScheduledExecutor,
                        mAdSelectionScriptEngine,
                        customAudienceDevOverridesHelper,
                        AD_COUNTER_KEY_COPIER_NO_OP,
                        flagsWithSmallerLimits,
                        mIsolateSettings,
                        mJsFetcher,
                        mDebugReporting,
                        mDevContext,
                        false);
        when(mRunAdBiddingPerCAClockMock.elapsedRealtime())
                .thenReturn(
                        RUN_AD_BIDDING_PER_CA_START_TIMESTAMP,
                        GET_BUYER_DECISION_LOGIC_START_TIMESTAMP,
                        GET_BUYER_DECISION_LOGIC_END_TIMESTAMP,
                        RUN_BIDDING_START_TIMESTAMP,
                        GET_TRUSTED_BIDDING_SIGNALS_START_TIMESTAMP,
                        GET_TRUSTED_BIDDING_SIGNALS_END_TIMESTAMP,
                        GENERATE_BIDS_START_TIMESTAMP,
                        GENERATE_BIDS_END_TIMESTAMP,
                        RUN_BIDDING_END_TIMESTAMP,
                        STOP_ELAPSED_TIMESTAMP);
        // Logger calls come after the callback is returned
        CountDownLatch runAdBiddingPerCAProcessLoggerLatch = new CountDownLatch(1);
        doAnswer(
                unusedInvocation -> {
                    runAdBiddingPerCAProcessLoggerLatch.countDown();
                    return null;
                })
                .when(mAdServicesLoggerMock)
                .logRunAdBiddingPerCAProcessReportedStats(any());
        when(mAdSelectionScriptEngine.generateBids(
                eq(BUYER_DECISION_LOGIC_JS),
                eq(ADS),
                eq(EMPTY_AD_SELECTION_SIGNALS),
                eq(EMPTY_BUYER_SIGNALS),
                argThat(TRUSTED_BIDDING_SIGNALS_MATCHER),
                eq(EMPTY_CONTEXTUAL_SIGNALS),
                eq(mCustomAudienceSignals),
                isA(RunAdBiddingPerCAExecutionLogger.class)))
                .thenAnswer((invocation) -> generateBidsWithDelay(flagsWithSmallerLimits));
        // When the call to runAdBiddingPerCA, and the computation of future is complete,
        FluentFuture<AdBiddingOutcome> result =
                mAdBidGenerator.runAdBiddingPerCA(
                        mCustomAudienceWithAds,
                        mTrustedBiddingDataByBaseUri,
                        EMPTY_AD_SELECTION_SIGNALS,
                        EMPTY_BUYER_SIGNALS,
                        EMPTY_CONTEXTUAL_SIGNALS,
                        mRunAdBiddingPerCAExecutionLogger);
        runAdBiddingPerCAProcessLoggerLatch.await();
        // Then we can test the result by assertion
        ExecutionException thrown = assertThrows(ExecutionException.class, result::get);
        assertTrue(thrown.getMessage().contains(BIDDING_TIMED_OUT));
        verify(mAdSelectionScriptEngine)
                .generateBids(
                        eq(BUYER_DECISION_LOGIC_JS),
                        eq(ADS),
                        eq(EMPTY_AD_SELECTION_SIGNALS),
                        eq(EMPTY_BUYER_SIGNALS),
                        argThat(TRUSTED_BIDDING_SIGNALS_MATCHER),
                        eq(EMPTY_CONTEXTUAL_SIGNALS),
                        eq(mCustomAudienceSignals),
                        isA(RunAdBiddingPerCAExecutionLogger.class));
        mMockWebServerRule.verifyMockServerRequests(
                mServer, 1, ImmutableList.of(FETCH_JAVA_SCRIPT_PATH), mRequestMatcherExactMatch);
        verifyFailedRunAdBiddingPerCALoggingTimeoutException(
                mCustomAudienceWithAds.getAds().size(),
                AdServicesLoggerUtil.getResultCodeFromException(thrown.getCause()));
    }

    @Test
    public void testRunAdBiddingPerCAThrowsException_preV3BiddingLogic() throws Exception {
        // Given we are using a direct executor and mock the returned result from the
        // AdSelectionScriptEngine.generateBids for preparing the test,
        mServer = mMockWebServerRule.startMockWebServer(DEFAULT_DISPATCHER_PRE_V3);

        CustomAudienceDevOverridesHelper customAudienceDevOverridesHelper =
                new CustomAudienceDevOverridesHelper(mDevContext, mCustomAudienceDao);
        mAdBidGenerator =
                new AdBidGeneratorImpl(
                        mContext,
                        mLightweightExecutorService,
                        mBackgroundExecutorService,
                        mScheduledExecutor,
                        mAdSelectionScriptEngine,
                        customAudienceDevOverridesHelper,
                        AD_COUNTER_KEY_COPIER_NO_OP,
                        mFlags,
                        mIsolateSettings,
                        mJsFetcher,
                        mDebugReporting,
                        mDevContext,
                        false);
        when(mRunAdBiddingPerCAClockMock.elapsedRealtime())
                .thenReturn(
                        RUN_AD_BIDDING_PER_CA_START_TIMESTAMP,
                        GET_BUYER_DECISION_LOGIC_START_TIMESTAMP,
                        GET_BUYER_DECISION_LOGIC_END_TIMESTAMP,
                        RUN_BIDDING_START_TIMESTAMP,
                        GET_TRUSTED_BIDDING_SIGNALS_START_TIMESTAMP,
                        GET_TRUSTED_BIDDING_SIGNALS_END_TIMESTAMP,
                        STOP_ELAPSED_TIMESTAMP);
        // Logger calls come after the callback is returned
        CountDownLatch runAdBiddingPerCAProcessLoggerLatch = new CountDownLatch(1);
        doAnswer(
                unusedInvocation -> {
                    runAdBiddingPerCAProcessLoggerLatch.countDown();
                    return null;
                })
                .when(mAdServicesLoggerMock)
                .logRunAdBiddingPerCAProcessReportedStats(any());
        JSONException jsonException = new JSONException(JSON_EXCEPTION_MESSAGE);
        when(mAdSelectionScriptEngine.generateBids(
                eq(BUYER_DECISION_LOGIC_JS),
                eq(ADS),
                eq(EMPTY_AD_SELECTION_SIGNALS),
                eq(EMPTY_BUYER_SIGNALS),
                argThat(TRUSTED_BIDDING_SIGNALS_MATCHER),
                eq(EMPTY_CONTEXTUAL_SIGNALS),
                eq(mCustomAudienceSignals),
                isA(RunAdBiddingPerCAExecutionLogger.class)))
                .thenThrow(jsonException);
        // When the call to runBidding, and the computation of future is complete.
        FluentFuture<AdBiddingOutcome> result =
                mAdBidGenerator.runAdBiddingPerCA(
                        mCustomAudienceWithAds,
                        mTrustedBiddingDataByBaseUri,
                        EMPTY_AD_SELECTION_SIGNALS,
                        EMPTY_BUYER_SIGNALS,
                        EMPTY_CONTEXTUAL_SIGNALS,
                        mRunAdBiddingPerCAExecutionLogger);
        runAdBiddingPerCAProcessLoggerLatch.await();
        ExecutionException outException = assertThrows(ExecutionException.class, result::get);
        assertThat(outException.getMessage()).contains(JSON_EXCEPTION_MESSAGE);
        verifyFailedRunAdBiddingPerCALoggingByGenerateBids(
                mCustomAudienceWithAds.getAds().size(),
                BUYER_DECISION_LOGIC_JS.getBytes().length,
                TRUSTED_BIDDING_KEYS.size(),
                TRUSTED_BIDDING_SIGNALS.toString().getBytes().length,
                AdServicesLoggerUtil.getResultCodeFromException(outException.getCause()));
    }

    @Test
    public void testRunAdBiddingPerCAThrowsException_v3BiddingLogic() throws Exception {
        // Given we are using a direct executor and mock the returned result from the
        // AdSelectionScriptEngine.generateBids for preparing the test,
        mServer = mMockWebServerRule.startMockWebServer(DEFAULT_DISPATCHER_V3);

        CustomAudienceDevOverridesHelper customAudienceDevOverridesHelper =
                new CustomAudienceDevOverridesHelper(mDevContext, mCustomAudienceDao);
        mAdBidGenerator =
                new AdBidGeneratorImpl(
                        mContext,
                        mLightweightExecutorService,
                        mBackgroundExecutorService,
                        mScheduledExecutor,
                        mAdSelectionScriptEngine,
                        customAudienceDevOverridesHelper,
                        AD_COUNTER_KEY_COPIER_NO_OP,
                        mFlags,
                        mIsolateSettings,
                        mJsFetcher,
                        mDebugReporting,
                        mDevContext,
                        false);
        when(mRunAdBiddingPerCAClockMock.elapsedRealtime())
                .thenReturn(
                        RUN_AD_BIDDING_PER_CA_START_TIMESTAMP,
                        GET_BUYER_DECISION_LOGIC_START_TIMESTAMP,
                        GET_BUYER_DECISION_LOGIC_END_TIMESTAMP,
                        RUN_BIDDING_START_TIMESTAMP,
                        GET_TRUSTED_BIDDING_SIGNALS_START_TIMESTAMP,
                        GET_TRUSTED_BIDDING_SIGNALS_END_TIMESTAMP,
                        STOP_ELAPSED_TIMESTAMP);
        // Logger calls come after the callback is returned
        CountDownLatch runAdBiddingPerCAProcessLoggerLatch = new CountDownLatch(1);
        doAnswer(
                unusedInvocation -> {
                    runAdBiddingPerCAProcessLoggerLatch.countDown();
                    return null;
                })
                .when(mAdServicesLoggerMock)
                .logRunAdBiddingPerCAProcessReportedStats(any());
        JSONException jsonException = new JSONException(JSON_EXCEPTION_MESSAGE);
        when(mAdSelectionScriptEngine.generateBidsV3(
                        eq(BUYER_DECISION_LOGIC_JS),
                        eq(mCustomAudienceWithAds),
                        eq(EMPTY_AD_SELECTION_SIGNALS),
                        eq(EMPTY_BUYER_SIGNALS),
                        argThat(TRUSTED_BIDDING_SIGNALS_MATCHER),
                        eq(EMPTY_CONTEXTUAL_SIGNALS),
                        isA(RunAdBiddingPerCAExecutionLogger.class)))
                .thenThrow(jsonException);
        // When the call to runBidding, and the computation of future is complete.
        FluentFuture<AdBiddingOutcome> result =
                mAdBidGenerator.runAdBiddingPerCA(
                        mCustomAudienceWithAds,
                        mTrustedBiddingDataByBaseUri,
                        EMPTY_AD_SELECTION_SIGNALS,
                        EMPTY_BUYER_SIGNALS,
                        EMPTY_CONTEXTUAL_SIGNALS,
                        mRunAdBiddingPerCAExecutionLogger);
        runAdBiddingPerCAProcessLoggerLatch.await();
        ExecutionException outException = assertThrows(ExecutionException.class, result::get);
        assertThat(outException.getMessage()).contains(JSON_EXCEPTION_MESSAGE);
        verifyFailedRunAdBiddingPerCALoggingByGenerateBids(
                mCustomAudienceWithAds.getAds().size(),
                BUYER_DECISION_LOGIC_JS.getBytes().length,
                TRUSTED_BIDDING_KEYS.size(),
                TRUSTED_BIDDING_SIGNALS.toString().getBytes().length,
                AdServicesLoggerUtil.getResultCodeFromException(outException.getCause()));
    }

    @Test
    public void testTrustedSignalsEmptyKeysSuccess() throws Exception {
        // Given we are using a direct executor and mock the returned result from the
        // AdSelectionScriptEngine.generateBids for preparing the test,

        // In case there are no keys, the server will send empty json
        // Given this transaction is opaque to our logic this is a valid response
        // Missing server connection for trusted signals
        Dispatcher dispatcher =
                new Dispatcher() {
                    @Override
                    public MockResponse dispatch(RecordedRequest request) {
                        switch (request.getPath()) {
                            case FETCH_JAVA_SCRIPT_PATH:
                                return new MockResponse().setBody(BUYER_DECISION_LOGIC_JS);
                            default:
                                return new MockResponse().setResponseCode(404);
                        }
                    }
                };
        mServer = mMockWebServerRule.startMockWebServer(dispatcher);
        CustomAudienceDevOverridesHelper customAudienceDevOverridesHelper =
                new CustomAudienceDevOverridesHelper(mDevContext, mCustomAudienceDao);
        List<String> emptyTrustedBiddingKeys = Collections.EMPTY_LIST;
        DBTrustedBiddingData trustedBiddingData =
                new DBTrustedBiddingData.Builder()
                        .setKeys(emptyTrustedBiddingKeys)
                        .setUri(mTrustedBiddingUri)
                        .build();

        DBCustomAudience customAudienceWithAds =
                DBCustomAudienceFixture.getValidBuilderByBuyerNoFilters(CommonFixture.VALID_BUYER_1)
                        .setBiddingLogicUri(mDecisionLogicUri)
                        .setTrustedBiddingData(trustedBiddingData)
                        .build();

        CustomAudienceSignals customAudienceSignals =
                CustomAudienceSignals.buildFromCustomAudience(customAudienceWithAds);

        CustomAudienceBiddingInfo customAudienceBiddingInfo =
                CustomAudienceBiddingInfo.create(
                        mDecisionLogicUri, BUYER_DECISION_LOGIC_JS, customAudienceSignals, null);

        mAdBidGenerator =
                new AdBidGeneratorImpl(
                        mContext,
                        mLightweightExecutorService,
                        mBackgroundExecutorService,
                        mScheduledExecutor,
                        mAdSelectionScriptEngine,
                        customAudienceDevOverridesHelper,
                        AD_COUNTER_KEY_COPIER_NO_OP,
                        mFlags,
                        mIsolateSettings,
                        mJsFetcher,
                        mDebugReporting,
                        mDevContext,
                        false);
        when(mRunAdBiddingPerCAClockMock.elapsedRealtime())
                .thenReturn(
                        RUN_AD_BIDDING_PER_CA_START_TIMESTAMP,
                        GET_BUYER_DECISION_LOGIC_START_TIMESTAMP,
                        GET_BUYER_DECISION_LOGIC_END_TIMESTAMP,
                        RUN_BIDDING_START_TIMESTAMP,
                        GET_TRUSTED_BIDDING_SIGNALS_START_TIMESTAMP,
                        GET_TRUSTED_BIDDING_SIGNALS_END_TIMESTAMP,
                        GENERATE_BIDS_START_TIMESTAMP,
                        GENERATE_BIDS_END_TIMESTAMP,
                        RUN_BIDDING_END_TIMESTAMP,
                        STOP_ELAPSED_TIMESTAMP);
        // Logger calls come after the callback is returned
        CountDownLatch runAdBiddingPerCAProcessLoggerLatch = new CountDownLatch(1);
        doAnswer(
                unusedInvocation -> {
                    runAdBiddingPerCAProcessLoggerLatch.countDown();
                    return null;
                })
                .when(mAdServicesLoggerMock)
                .logRunAdBiddingPerCAProcessReportedStats(any());
        when(mAdSelectionScriptEngine.generateBids(
                BUYER_DECISION_LOGIC_JS,
                ADS,
                EMPTY_AD_SELECTION_SIGNALS,
                EMPTY_BUYER_SIGNALS,
                AdSelectionSignals.EMPTY,
                EMPTY_CONTEXTUAL_SIGNALS,
                customAudienceSignals,
                mRunAdBiddingPerCAExecutionLogger))
                .thenAnswer(
                        unusedInvocation -> {
                            mRunAdBiddingPerCAExecutionLogger.startGenerateBids();
                            mRunAdBiddingPerCAExecutionLogger.endGenerateBids();
                            return FluentFuture.from(
                                    Futures.immediateFuture(GENERATE_BIDS_RESPONSE));
                        });
        // When the call to runAdBiddingPerCA, and the computation of future is complete,
        FluentFuture<AdBiddingOutcome> result =
                mAdBidGenerator.runAdBiddingPerCA(
                        customAudienceWithAds,
                        mTrustedBiddingDataByBaseUri,
                        EMPTY_AD_SELECTION_SIGNALS,
                        EMPTY_BUYER_SIGNALS,
                        EMPTY_CONTEXTUAL_SIGNALS,
                        mRunAdBiddingPerCAExecutionLogger);
        runAdBiddingPerCAProcessLoggerLatch.await();
        AdBiddingOutcome expectedAdBiddingOutcome =
                AdBiddingOutcome.builder()
                        .setAdWithBid(AD_WITH_BIDS.get(2))
                        .setCustomAudienceBiddingInfo(customAudienceBiddingInfo)
                        .build();
        // Then we can test the result by assertion,
        assertEquals(expectedAdBiddingOutcome, result.get());
        verify(mAdSelectionScriptEngine)
                .generateBids(
                        BUYER_DECISION_LOGIC_JS,
                        ADS,
                        EMPTY_AD_SELECTION_SIGNALS,
                        EMPTY_BUYER_SIGNALS,
                        AdSelectionSignals.EMPTY,
                        EMPTY_CONTEXTUAL_SIGNALS,
                        customAudienceSignals,
                        mRunAdBiddingPerCAExecutionLogger);
        mMockWebServerRule.verifyMockServerRequests(
                mServer, 1, ImmutableList.of(FETCH_JAVA_SCRIPT_PATH), mRequestMatcherExactMatch);
        verifySuccessAdBiddingPerCALogging(
                mCustomAudienceWithAds.getAds().size(),
                BUYER_DECISION_LOGIC_JS.getBytes().length,
                emptyTrustedBiddingKeys.size(),
                AdSelectionSignals.EMPTY.toString().getBytes().length);
    }

    @Test
    public void testMissingBiddingLogicException() throws Exception {
        // Given we are using a direct executor and mock the returned result from the
        // AdSelectionScriptEngine.generateBids for preparing the test,

        // Send error response for JS logic fetch
        mServer = mMockWebServerRule.startMockWebServer(DISPATCHER_EMPTY);
        IllegalStateException missingJSLogicException =
                new IllegalStateException(JsFetcher.MISSING_BIDDING_LOGIC);

        CustomAudienceDevOverridesHelper customAudienceDevOverridesHelper =
                new CustomAudienceDevOverridesHelper(mDevContext, mCustomAudienceDao);
        mAdBidGenerator =
                new AdBidGeneratorImpl(
                        mContext,
                        mLightweightExecutorService,
                        mBackgroundExecutorService,
                        mScheduledExecutor,
                        mAdSelectionScriptEngine,
                        customAudienceDevOverridesHelper,
                        AD_COUNTER_KEY_COPIER_NO_OP,
                        mFlags,
                        mIsolateSettings,
                        mJsFetcher,
                        mDebugReporting,
                        mDevContext,
                        false);
        when(mRunAdBiddingPerCAClockMock.elapsedRealtime())
                .thenReturn(
                        RUN_AD_BIDDING_PER_CA_START_TIMESTAMP,
                        GET_BUYER_DECISION_LOGIC_START_TIMESTAMP,
                        STOP_ELAPSED_TIMESTAMP);
        // Logger calls come after the callback is returned
        CountDownLatch runAdBiddingPerCAProcessLoggerLatch = new CountDownLatch(1);
        doAnswer(
                unusedInvocation -> {
                    runAdBiddingPerCAProcessLoggerLatch.countDown();
                    return null;
                })
                .when(mAdServicesLoggerMock)
                .logRunAdBiddingPerCAProcessReportedStats(any());
        // When the call to runAdBiddingPerCA, and the computation of future is complete,
        FluentFuture<AdBiddingOutcome> result =
                mAdBidGenerator.runAdBiddingPerCA(
                        mCustomAudienceWithAds,
                        mTrustedBiddingDataByBaseUri,
                        EMPTY_AD_SELECTION_SIGNALS,
                        EMPTY_BUYER_SIGNALS,
                        EMPTY_CONTEXTUAL_SIGNALS,
                        mRunAdBiddingPerCAExecutionLogger);
        runAdBiddingPerCAProcessLoggerLatch.await();
        ExecutionException outException = assertThrows(ExecutionException.class, result::get);
        assertEquals(outException.getCause().getMessage(), missingJSLogicException.getMessage());
        mMockWebServerRule.verifyMockServerRequests(
                mServer, 1, ImmutableList.of(FETCH_JAVA_SCRIPT_PATH), mRequestMatcherExactMatch);
        verifyFailedRunAdBiddingPerCALoggingGetBuyerBiddingJs(
                mCustomAudienceWithAds.getAds().size(),
                AdServicesLoggerUtil.getResultCodeFromException(outException.getCause()));
    }

    @Test
    public void testMissingTrustedSignalsException() throws Exception {
        // Given we are using a direct executor and mock the returned result from the
        // AdSelectionScriptEngine.generateBids for preparing the test,

        // Missing server connection for trusted signals
        mServer = mMockWebServerRule.startMockWebServer(DEFAULT_DISPATCHER_V3);
        IllegalStateException missingSignalsException =
                new IllegalStateException(MISSING_TRUSTED_BIDDING_SIGNALS);

        CustomAudienceDevOverridesHelper customAudienceDevOverridesHelper =
                new CustomAudienceDevOverridesHelper(mDevContext, mCustomAudienceDao);
        mAdBidGenerator =
                new AdBidGeneratorImpl(
                        mContext,
                        mLightweightExecutorService,
                        mBackgroundExecutorService,
                        mScheduledExecutor,
                        mAdSelectionScriptEngine,
                        customAudienceDevOverridesHelper,
                        AD_COUNTER_KEY_COPIER_NO_OP,
                        mFlags,
                        mIsolateSettings,
                        mJsFetcher,
                        mDebugReporting,
                        mDevContext,
                        false);
        when(mRunAdBiddingPerCAClockMock.elapsedRealtime())
                .thenReturn(
                        RUN_AD_BIDDING_PER_CA_START_TIMESTAMP,
                        GET_BUYER_DECISION_LOGIC_START_TIMESTAMP,
                        GET_BUYER_DECISION_LOGIC_END_TIMESTAMP,
                        RUN_BIDDING_START_TIMESTAMP,
                        GET_TRUSTED_BIDDING_SIGNALS_START_TIMESTAMP,
                        STOP_ELAPSED_TIMESTAMP);
        // Logger calls come after the callback is returned
        CountDownLatch runAdBiddingPerCAProcessLoggerLatch = new CountDownLatch(1);
        doAnswer(
                unusedInvocation -> {
                    runAdBiddingPerCAProcessLoggerLatch.countDown();
                    return null;
                })
                .when(mAdServicesLoggerMock)
                .logRunAdBiddingPerCAProcessReportedStats(any());
        // When the call to runAdBiddingPerCA, and the computation of future is complete,
        FluentFuture<AdBiddingOutcome> result =
                mAdBidGenerator.runAdBiddingPerCA(
                        mCustomAudienceWithAds,
                        ImmutableMap.of(),
                        EMPTY_AD_SELECTION_SIGNALS,
                        EMPTY_BUYER_SIGNALS,
                        EMPTY_CONTEXTUAL_SIGNALS,
                        mRunAdBiddingPerCAExecutionLogger);
        runAdBiddingPerCAProcessLoggerLatch.await();
        ExecutionException outException = assertThrows(ExecutionException.class, result::get);
        assertEquals(outException.getCause().getMessage(), missingSignalsException.getMessage());
        mMockWebServerRule.verifyMockServerRequests(
                mServer, 1, ImmutableList.of(FETCH_JAVA_SCRIPT_PATH), mRequestMatcherExactMatch);
        verifyFailedRunAdBiddingPerCALoggingTrustedBiddingSignals(
                mCustomAudienceWithAds.getAds().size(),
                BUYER_DECISION_LOGIC_JS.getBytes().length,
                mCustomAudienceWithAds.getTrustedBiddingData().getKeys().size(),
                AdServicesLoggerUtil.getResultCodeFromException(outException.getCause()));
    }

    @Test
    public void testRunAdBiddingPerCAEmptyAds() throws Exception {
        mServer = mMockWebServerRule.startMockWebServer(DISPATCHER_EMPTY);

        CustomAudienceDevOverridesHelper customAudienceDevOverridesHelper =
                new CustomAudienceDevOverridesHelper(mDevContext, mCustomAudienceDao);
        mAdBidGenerator =
                new AdBidGeneratorImpl(
                        mContext,
                        mLightweightExecutorService,
                        mBackgroundExecutorService,
                        mScheduledExecutor,
                        mAdSelectionScriptEngine,
                        customAudienceDevOverridesHelper,
                        AD_COUNTER_KEY_COPIER_NO_OP,
                        mFlags,
                        mIsolateSettings,
                        mJsFetcher,
                        mDebugReporting,
                        mDevContext,
                        false);
        when(mRunAdBiddingPerCAClockMock.elapsedRealtime())
                .thenReturn(RUN_AD_BIDDING_PER_CA_START_TIMESTAMP, STOP_ELAPSED_TIMESTAMP);
        // Logger calls come after the callback is returned
        CountDownLatch runAdBiddingPerCAProcessLoggerLatch = new CountDownLatch(1);
        doAnswer(
                unusedInvocation -> {
                    runAdBiddingPerCAProcessLoggerLatch.countDown();
                    return null;
                })
                .when(mAdServicesLoggerMock)
                .logRunAdBiddingPerCAProcessReportedStats(any());
        FluentFuture<AdBiddingOutcome> result =
                mAdBidGenerator.runAdBiddingPerCA(
                        CUSTOM_AUDIENCE_WITH_EMPTY_ADS,
                        mTrustedBiddingDataByBaseUri,
                        EMPTY_AD_SELECTION_SIGNALS,
                        EMPTY_BUYER_SIGNALS,
                        EMPTY_CONTEXTUAL_SIGNALS,
                        mRunAdBiddingPerCAExecutionLogger);
        runAdBiddingPerCAProcessLoggerLatch.await();
        // The result is an early return with a FluentFuture of Null, after checking the Ads list is
        // empty.
        assertNull(result.get());
        verifyFailedRunAdBiddingEmptyAds(STATUS_INTERNAL_ERROR);
    }

    private void verifyFailedRunAdBiddingEmptyAds(int resultCode) {
        verify(mAdServicesLoggerMock)
                .logRunAdBiddingPerCAProcessReportedStats(
                        mRunAdBiddingPerCAProcessReportedStatsArgumentCaptor.capture());
        RunAdBiddingPerCAProcessReportedStats runAdBiddingPerCAProcessReportedStats =
                mRunAdBiddingPerCAProcessReportedStatsArgumentCaptor.getValue();
        assertThat(runAdBiddingPerCAProcessReportedStats.getNumOfAdsForBidding()).isEqualTo(0);
        assertThat(runAdBiddingPerCAProcessReportedStats.getRunAdBiddingPerCaLatencyInMillis())
                .isEqualTo(RUN_AD_BIDDING_PER_CA_LATENCY_IN_MS);
        assertThat(runAdBiddingPerCAProcessReportedStats.getRunAdBiddingPerCaResultCode())
                .isEqualTo(resultCode);
        assertThat(runAdBiddingPerCAProcessReportedStats.getGetBuyerDecisionLogicLatencyInMillis())
                .isEqualTo(STATUS_UNSET);
        assertThat(runAdBiddingPerCAProcessReportedStats.getGetBuyerDecisionLogicResultCode())
                .isEqualTo(STATUS_UNSET);
        assertThat(runAdBiddingPerCAProcessReportedStats.getBuyerDecisionLogicScriptType())
                .isEqualTo(SCRIPT_UNSET);
        assertThat(
                runAdBiddingPerCAProcessReportedStats
                        .getFetchedBuyerDecisionLogicScriptSizeInBytes())
                .isEqualTo(STATUS_UNSET);
        assertThat(runAdBiddingPerCAProcessReportedStats.getNumOfKeysOfTrustedBiddingSignals())
                .isEqualTo(STATUS_UNSET);
        assertThat(
                runAdBiddingPerCAProcessReportedStats
                        .getFetchedTrustedBiddingSignalsDataSizeInBytes())
                .isEqualTo(STATUS_UNSET);
        assertThat(
                runAdBiddingPerCAProcessReportedStats
                        .getGetTrustedBiddingSignalsLatencyInMillis())
                .isEqualTo(STATUS_UNSET);
        assertThat(runAdBiddingPerCAProcessReportedStats.getGetTrustedBiddingSignalsResultCode())
                .isEqualTo(STATUS_UNSET);
        assertThat(runAdBiddingPerCAProcessReportedStats.getGenerateBidsLatencyInMillis())
                .isEqualTo(STATUS_UNSET);
        assertThat(runAdBiddingPerCAProcessReportedStats.getRunBiddingLatencyInMillis())
                .isEqualTo(STATUS_UNSET);
        assertThat(runAdBiddingPerCAProcessReportedStats.getRunBiddingResultCode())
                .isEqualTo(STATUS_UNSET);
    }

    private void verifyFailedRunAdBiddingPerCALoggingTrustedBiddingSignals(
            int numOfAdsForBidding,
            int buyerDecisionLogicScriptSizeInBytes,
            int numOfKeysOfTrustedBiddingSignals,
            int resultCode) {
        verify(mAdServicesLoggerMock)
                .logRunAdBiddingPerCAProcessReportedStats(
                        mRunAdBiddingPerCAProcessReportedStatsArgumentCaptor.capture());
        RunAdBiddingPerCAProcessReportedStats runAdBiddingPerCAProcessReportedStats =
                mRunAdBiddingPerCAProcessReportedStatsArgumentCaptor.getValue();
        assertThat(runAdBiddingPerCAProcessReportedStats.getNumOfAdsForBidding())
                .isEqualTo(numOfAdsForBidding);
        assertThat(runAdBiddingPerCAProcessReportedStats.getRunAdBiddingPerCaLatencyInMillis())
                .isEqualTo(RUN_AD_BIDDING_PER_CA_LATENCY_IN_MS);
        assertThat(runAdBiddingPerCAProcessReportedStats.getRunAdBiddingPerCaResultCode())
                .isEqualTo(resultCode);
        assertThat(runAdBiddingPerCAProcessReportedStats.getGetBuyerDecisionLogicLatencyInMillis())
                .isEqualTo(GET_BUYER_DECISION_LOGIC_LATENCY_IN_MS);
        assertThat(runAdBiddingPerCAProcessReportedStats.getGetBuyerDecisionLogicResultCode())
                .isEqualTo(STATUS_SUCCESS);
        assertThat(runAdBiddingPerCAProcessReportedStats.getBuyerDecisionLogicScriptType())
                .isEqualTo(SCRIPT_JAVASCRIPT);
        assertThat(
                runAdBiddingPerCAProcessReportedStats
                        .getFetchedBuyerDecisionLogicScriptSizeInBytes())
                .isEqualTo(buyerDecisionLogicScriptSizeInBytes);
        assertThat(runAdBiddingPerCAProcessReportedStats.getNumOfKeysOfTrustedBiddingSignals())
                .isEqualTo(numOfKeysOfTrustedBiddingSignals);
        assertThat(
                runAdBiddingPerCAProcessReportedStats
                        .getFetchedTrustedBiddingSignalsDataSizeInBytes())
                .isEqualTo(STATUS_UNSET);
        assertThat(
                runAdBiddingPerCAProcessReportedStats
                        .getGetTrustedBiddingSignalsLatencyInMillis())
                .isEqualTo(
                        (int)
                                (STOP_ELAPSED_TIMESTAMP
                                        - GET_TRUSTED_BIDDING_SIGNALS_START_TIMESTAMP));
        assertThat(runAdBiddingPerCAProcessReportedStats.getGetTrustedBiddingSignalsResultCode())
                .isEqualTo(resultCode);
        assertThat(runAdBiddingPerCAProcessReportedStats.getGenerateBidsLatencyInMillis())
                .isEqualTo(STATUS_UNSET);
        assertThat(runAdBiddingPerCAProcessReportedStats.getRunBiddingLatencyInMillis())
                .isEqualTo((int) (STOP_ELAPSED_TIMESTAMP - RUN_BIDDING_START_TIMESTAMP));
        assertThat(runAdBiddingPerCAProcessReportedStats.getRunBiddingResultCode())
                .isEqualTo(resultCode);
    }

    private void verifyFailedRunAdBiddingPerCALoggingGetBuyerBiddingJs(
            int numOfAdsForBidding, int resultCode) {
        verify(mAdServicesLoggerMock)
                .logRunAdBiddingPerCAProcessReportedStats(
                        mRunAdBiddingPerCAProcessReportedStatsArgumentCaptor.capture());
        RunAdBiddingPerCAProcessReportedStats runAdBiddingPerCAProcessReportedStats =
                mRunAdBiddingPerCAProcessReportedStatsArgumentCaptor.getValue();
        assertThat(runAdBiddingPerCAProcessReportedStats.getNumOfAdsForBidding())
                .isEqualTo(numOfAdsForBidding);
        assertThat(runAdBiddingPerCAProcessReportedStats.getRunAdBiddingPerCaLatencyInMillis())
                .isEqualTo(RUN_AD_BIDDING_PER_CA_LATENCY_IN_MS);
        assertThat(runAdBiddingPerCAProcessReportedStats.getRunAdBiddingPerCaResultCode())
                .isEqualTo(resultCode);
        assertThat(runAdBiddingPerCAProcessReportedStats.getGetBuyerDecisionLogicLatencyInMillis())
                .isEqualTo(
                        (int) (STOP_ELAPSED_TIMESTAMP - GET_BUYER_DECISION_LOGIC_START_TIMESTAMP));
        assertThat(runAdBiddingPerCAProcessReportedStats.getGetBuyerDecisionLogicResultCode())
                .isEqualTo(resultCode);
        assertThat(runAdBiddingPerCAProcessReportedStats.getBuyerDecisionLogicScriptType())
                .isEqualTo(SCRIPT_UNSET);
        assertThat(
                runAdBiddingPerCAProcessReportedStats
                        .getFetchedBuyerDecisionLogicScriptSizeInBytes())
                .isEqualTo(STATUS_UNSET);
        assertThat(runAdBiddingPerCAProcessReportedStats.getNumOfKeysOfTrustedBiddingSignals())
                .isEqualTo(STATUS_UNSET);
        assertThat(
                runAdBiddingPerCAProcessReportedStats
                        .getFetchedTrustedBiddingSignalsDataSizeInBytes())
                .isEqualTo(STATUS_UNSET);
        assertThat(
                runAdBiddingPerCAProcessReportedStats
                        .getGetTrustedBiddingSignalsLatencyInMillis())
                .isEqualTo(STATUS_UNSET);
        assertThat(runAdBiddingPerCAProcessReportedStats.getGetTrustedBiddingSignalsResultCode())
                .isEqualTo(STATUS_UNSET);
        assertThat(runAdBiddingPerCAProcessReportedStats.getGenerateBidsLatencyInMillis())
                .isEqualTo(STATUS_UNSET);
        assertThat(runAdBiddingPerCAProcessReportedStats.getRunBiddingLatencyInMillis())
                .isEqualTo(STATUS_UNSET);
        assertThat(runAdBiddingPerCAProcessReportedStats.getRunBiddingResultCode())
                .isEqualTo(STATUS_UNSET);
    }

    private void verifyFailedRunAdBiddingPerCALoggingByGenerateBids(
            int numOfAdsForBidding,
            int buyerDecisionLogicScriptSizeInBytes,
            int numOfKeysOfTrustedBiddingSignals,
            int trustedBiddingSignalsDataSizeInBytes,
            int resultCode) {
        verify(mAdServicesLoggerMock)
                .logRunAdBiddingPerCAProcessReportedStats(
                        mRunAdBiddingPerCAProcessReportedStatsArgumentCaptor.capture());
        RunAdBiddingPerCAProcessReportedStats runAdBiddingPerCAProcessReportedStats =
                mRunAdBiddingPerCAProcessReportedStatsArgumentCaptor.getValue();
        assertThat(runAdBiddingPerCAProcessReportedStats.getNumOfAdsForBidding())
                .isEqualTo(numOfAdsForBidding);
        assertThat(runAdBiddingPerCAProcessReportedStats.getRunAdBiddingPerCaLatencyInMillis())
                .isEqualTo(RUN_AD_BIDDING_PER_CA_LATENCY_IN_MS);
        assertThat(runAdBiddingPerCAProcessReportedStats.getRunAdBiddingPerCaResultCode())
                .isEqualTo(resultCode);
        assertThat(runAdBiddingPerCAProcessReportedStats.getGetBuyerDecisionLogicLatencyInMillis())
                .isEqualTo(GET_BUYER_DECISION_LOGIC_LATENCY_IN_MS);
        assertThat(runAdBiddingPerCAProcessReportedStats.getGetBuyerDecisionLogicResultCode())
                .isEqualTo(STATUS_SUCCESS);
        assertThat(runAdBiddingPerCAProcessReportedStats.getBuyerDecisionLogicScriptType())
                .isEqualTo(SCRIPT_JAVASCRIPT);
        assertThat(
                runAdBiddingPerCAProcessReportedStats
                        .getFetchedBuyerDecisionLogicScriptSizeInBytes())
                .isEqualTo(buyerDecisionLogicScriptSizeInBytes);
        assertThat(runAdBiddingPerCAProcessReportedStats.getNumOfKeysOfTrustedBiddingSignals())
                .isEqualTo(numOfKeysOfTrustedBiddingSignals);
        assertThat(
                runAdBiddingPerCAProcessReportedStats
                        .getFetchedTrustedBiddingSignalsDataSizeInBytes())
                .isEqualTo(trustedBiddingSignalsDataSizeInBytes);
        assertThat(
                runAdBiddingPerCAProcessReportedStats
                        .getGetTrustedBiddingSignalsLatencyInMillis())
                .isEqualTo(GET_TRUSTED_BIDDING_SIGNALS_IN_MS);
        assertThat(runAdBiddingPerCAProcessReportedStats.getGetTrustedBiddingSignalsResultCode())
                .isEqualTo(STATUS_SUCCESS);
        assertThat(runAdBiddingPerCAProcessReportedStats.getGenerateBidsLatencyInMillis())
                .isEqualTo(STATUS_UNSET);
        assertThat(runAdBiddingPerCAProcessReportedStats.getRunBiddingLatencyInMillis())
                .isEqualTo((int) (STOP_ELAPSED_TIMESTAMP - RUN_BIDDING_START_TIMESTAMP));
        assertThat(runAdBiddingPerCAProcessReportedStats.getRunBiddingResultCode())
                .isEqualTo(resultCode);
    }

    private void verifyFailedRunAdBiddingPerCALoggingTimeoutException(
            int numOfAdsForBidding, int resultCode) {
        // Timeout exception could be thrown at any stage of the RunAdBiddingPerCA process, so we
        // only verify partial logging of the start and the end stage of RunAdScoring.
        verify(mAdServicesLoggerMock)
                .logRunAdBiddingPerCAProcessReportedStats(
                        mRunAdBiddingPerCAProcessReportedStatsArgumentCaptor.capture());
        RunAdBiddingPerCAProcessReportedStats runAdBiddingPerCAProcessReportedStats =
                mRunAdBiddingPerCAProcessReportedStatsArgumentCaptor.getValue();
        assertThat(runAdBiddingPerCAProcessReportedStats.getNumOfAdsForBidding())
                .isEqualTo(numOfAdsForBidding);
        assertThat(runAdBiddingPerCAProcessReportedStats.getRunAdBiddingPerCaResultCode())
                .isEqualTo(resultCode);
    }

    private void verifySuccessAdBiddingPerCALogging(
            int numOfAdsForBidding,
            int buyerDecisionLogicScriptSizeInBytes,
            int numOfKeysOfTrustedBiddingSignals,
            int trustedBiddingSignalsDataSizeInBytes) {
        verify(mAdServicesLoggerMock)
                .logRunAdBiddingPerCAProcessReportedStats(
                        mRunAdBiddingPerCAProcessReportedStatsArgumentCaptor.capture());
        RunAdBiddingPerCAProcessReportedStats runAdBiddingPerCAProcessReportedStats =
                mRunAdBiddingPerCAProcessReportedStatsArgumentCaptor.getValue();
        assertThat(runAdBiddingPerCAProcessReportedStats.getNumOfAdsForBidding())
                .isEqualTo(numOfAdsForBidding);
        assertThat(runAdBiddingPerCAProcessReportedStats.getRunAdBiddingPerCaLatencyInMillis())
                .isEqualTo(RUN_AD_BIDDING_PER_CA_LATENCY_IN_MS);
        assertThat(runAdBiddingPerCAProcessReportedStats.getRunAdBiddingPerCaResultCode())
                .isEqualTo(STATUS_SUCCESS);
        assertThat(runAdBiddingPerCAProcessReportedStats.getGetBuyerDecisionLogicLatencyInMillis())
                .isEqualTo(GET_BUYER_DECISION_LOGIC_LATENCY_IN_MS);
        assertThat(runAdBiddingPerCAProcessReportedStats.getGetBuyerDecisionLogicResultCode())
                .isEqualTo(STATUS_SUCCESS);
        assertThat(runAdBiddingPerCAProcessReportedStats.getBuyerDecisionLogicScriptType())
                .isEqualTo(SCRIPT_JAVASCRIPT);
        assertThat(
                runAdBiddingPerCAProcessReportedStats
                        .getFetchedBuyerDecisionLogicScriptSizeInBytes())
                .isEqualTo(buyerDecisionLogicScriptSizeInBytes);
        assertThat(runAdBiddingPerCAProcessReportedStats.getNumOfKeysOfTrustedBiddingSignals())
                .isEqualTo(numOfKeysOfTrustedBiddingSignals);
        assertThat(
                runAdBiddingPerCAProcessReportedStats
                        .getFetchedTrustedBiddingSignalsDataSizeInBytes())
                .isEqualTo(trustedBiddingSignalsDataSizeInBytes);
        assertThat(
                runAdBiddingPerCAProcessReportedStats
                        .getGetTrustedBiddingSignalsLatencyInMillis())
                .isEqualTo(GET_TRUSTED_BIDDING_SIGNALS_IN_MS);
        assertThat(runAdBiddingPerCAProcessReportedStats.getGetTrustedBiddingSignalsResultCode())
                .isEqualTo(STATUS_SUCCESS);
        assertThat(runAdBiddingPerCAProcessReportedStats.getGenerateBidsLatencyInMillis())
                .isEqualTo(GENERATE_BIDS_LATENCY_IN_MS);
        assertThat(runAdBiddingPerCAProcessReportedStats.getRunBiddingLatencyInMillis())
                .isEqualTo(RUN_BIDDING_LATENCY_IN_MS);
        assertThat(runAdBiddingPerCAProcessReportedStats.getRunBiddingResultCode())
                .isEqualTo(STATUS_SUCCESS);
    }

    private ListenableFuture<List<GenerateBidResult>> generateBidsWithDelay(@NonNull Flags flags) {
        return mBlockingExecutorService.submit(
                () -> {
                    Thread.sleep(2 * flags.getAdSelectionBiddingTimeoutPerCaMs());
                    return GENERATE_BIDS_RESPONSE;
                });
    }

    private <T> T waitForFuture(
            AdsScoreGeneratorImplTest.ThrowingSupplier<ListenableFuture<T>> function)
            throws Exception {
        CountDownLatch resultLatch = new CountDownLatch(1);
        ListenableFuture<T> futureResult = function.get();
        futureResult.addListener(resultLatch::countDown, mLightweightExecutorService);
        resultLatch.await();
        return futureResult.get();
    }

    static class JsonObjectStringSimpleMatcher implements ArgumentMatcher<AdSelectionSignals> {

        private final JSONObject mJsonObject;

        JsonObjectStringSimpleMatcher(JSONObject jsonObject) {
            mJsonObject = jsonObject;
        }

        @Override
        public boolean matches(AdSelectionSignals argument) {
            try {
                JSONObject fromArgument = new JSONObject(argument.toString());
                if (!fromArgument.keySet().containsAll(mJsonObject.keySet())) {
                    return false;
                }
                if (!mJsonObject.keySet().containsAll(fromArgument.keySet())) {
                    return false;
                }
                for (String key : mJsonObject.keySet()) {
                    if (!mJsonObject.get(key).equals(fromArgument.opt(key))) {
                        return false;
                    }
                }
            } catch (JSONException e) {
                return false;
            }
            return true;
        }
    }

    private static class AdBidGeneratorImplTestFlags implements Flags {

        @Override
        public long getAdSelectionBiddingTimeoutPerCaMs() {
            return EXTENDED_FLEDGE_AD_SELECTION_BIDDING_TIMEOUT_PER_CA_MS;
        }

        @Override
        public boolean getFledgeEventLevelDebugReportingEnabled() {
            return false;
        }

        @Override
        public long getFledgeAdSelectionBiddingLogicJsVersion() {
            return JsVersionRegister.BUYER_BIDDING_LOGIC_VERSION_VERSION_3;
        }
    }
}<|MERGE_RESOLUTION|>--- conflicted
+++ resolved
@@ -16,7 +16,11 @@
 
 package com.android.adservices.service.adselection;
 
-import static android.adservices.adselection.CustomAudienceBiddingInfoFixture.BUYER_CONTEXTUAL_SIGNALS;
+import static android.adservices.adselection.CustomAudienceBiddingInfoFixture.BUYER_CONTEXTUAL_SIGNALS_All;
+import static android.adservices.adselection.CustomAudienceBiddingInfoFixture.BUYER_CONTEXTUAL_SIGNALS_WITH_AD_COST;
+import static android.adservices.adselection.CustomAudienceBiddingInfoFixture.BUYER_CONTEXTUAL_SIGNALS_WITH_DATA_VERSION;
+import static android.adservices.adselection.CustomAudienceBiddingInfoFixture.DATA_VERSION_1;
+import static android.adservices.adselection.CustomAudienceBiddingInfoFixture.DATA_VERSION_2;
 import static android.adservices.common.AdServicesStatusUtils.STATUS_INTERNAL_ERROR;
 import static android.adservices.common.AdServicesStatusUtils.STATUS_SUCCESS;
 import static android.adservices.common.AdServicesStatusUtils.STATUS_UNSET;
@@ -168,7 +172,9 @@
                             adWithBid ->
                                     GenerateBidResult.builder()
                                             .setAdWithBid(adWithBid)
-                                            .setBuyerContextualSignals(BUYER_CONTEXTUAL_SIGNALS)
+                                            .setAdCost(
+                                                    BUYER_CONTEXTUAL_SIGNALS_WITH_AD_COST
+                                                            .getAdCost())
                                             .build())
                     .collect(Collectors.toList());
     // Winning ad doesn't have ad cost, but all others do
@@ -183,7 +189,9 @@
                                 } else {
                                     return GenerateBidResult.builder()
                                             .setAdWithBid(adWithBid)
-                                            .setBuyerContextualSignals(BUYER_CONTEXTUAL_SIGNALS)
+                                            .setAdCost(
+                                                    BUYER_CONTEXTUAL_SIGNALS_WITH_AD_COST
+                                                            .getAdCost())
                                             .build();
                                 }
                             })
@@ -310,7 +318,7 @@
     private MockWebServer mServer;
     private DBCustomAudience mCustomAudienceWithAds;
     private DBTrustedBiddingData mTrustedBiddingData;
-    private Map<Uri, JSONObject> mTrustedBiddingDataByBaseUri;
+    private Map<Uri, TrustedBiddingResponse> mTrustedBiddingDataByBaseUri;
     private Uri mTrustedBiddingUri;
     private CustomAudienceSignals mCustomAudienceSignals;
     private CustomAudienceBiddingInfo mCustomAudienceBiddingInfo;
@@ -361,7 +369,12 @@
                         .build();
 
         mTrustedBiddingDataByBaseUri =
-                ImmutableMap.of(mTrustedBiddingUri, new JSONObject(TRUSTED_BIDDING_SIGNALS_MAP));
+                ImmutableMap.of(
+                        mTrustedBiddingUri,
+                        TrustedBiddingResponse.builder()
+                                .setBody(new JSONObject(TRUSTED_BIDDING_SIGNALS_MAP))
+                                .setHeaders(new JSONObject())
+                                .build());
 
         mCustomAudienceWithAds =
                 DBCustomAudienceFixture.getValidBuilderByBuyerNoFilters(CommonFixture.VALID_BUYER_1)
@@ -465,7 +478,6 @@
                         mTrustedBiddingDataByBaseUri,
                         EMPTY_AD_SELECTION_SIGNALS,
                         EMPTY_BUYER_SIGNALS,
-                        EMPTY_CONTEXTUAL_SIGNALS,
                         mRunAdBiddingPerCAExecutionLogger);
         AdBiddingOutcome expectedAdBiddingOutcome =
                 AdBiddingOutcome.builder()
@@ -495,8 +507,6 @@
     }
 
     @Test
-<<<<<<< HEAD
-=======
     public void testRunAdBiddingPerCASuccess_preV3BiddingLogicWithDataVersionHeaderEnabled()
             throws Exception {
         // Given we are using a direct executor and mock the returned result from the
@@ -846,7 +856,6 @@
     }
 
     @Test
->>>>>>> 98cbd62a
     public void testRunAdBiddingPerCASuccess_preV3BiddingLogicWithAdCost() throws Exception {
         // Given we are using a direct executor and mock the returned result from the
         // AdSelectionScriptEngine.generateBids for preparing the test,
@@ -914,7 +923,6 @@
                         mTrustedBiddingDataByBaseUri,
                         EMPTY_AD_SELECTION_SIGNALS,
                         EMPTY_BUYER_SIGNALS,
-                        EMPTY_CONTEXTUAL_SIGNALS,
                         mRunAdBiddingPerCAExecutionLogger);
         // Create another CustomAudienceBiddingInfo with buyer contextual signals
         CustomAudienceBiddingInfo customAudienceBiddingInfo =
@@ -922,7 +930,7 @@
                         mDecisionLogicUri,
                         BUYER_DECISION_LOGIC_JS,
                         mCustomAudienceSignals,
-                        BUYER_CONTEXTUAL_SIGNALS);
+                        BUYER_CONTEXTUAL_SIGNALS_WITH_AD_COST);
         AdBiddingOutcome expectedAdBiddingOutcome =
                 AdBiddingOutcome.builder()
                         .setAdWithBid(AD_WITH_BIDS.get(2))
@@ -1020,7 +1028,6 @@
                         mTrustedBiddingDataByBaseUri,
                         EMPTY_AD_SELECTION_SIGNALS,
                         EMPTY_BUYER_SIGNALS,
-                        EMPTY_CONTEXTUAL_SIGNALS,
                         mRunAdBiddingPerCAExecutionLogger);
         // Assume default custom audience bidding info since winning ad does not have adcost
         AdBiddingOutcome expectedAdBiddingOutcome =
@@ -1051,8 +1058,6 @@
     }
 
     @Test
-<<<<<<< HEAD
-=======
     public void testRunAdBiddingPerCASuccess_preV3BiddingLogicWithAdCostAndDataVersionHeader()
             throws Exception {
         // Given we are using a direct executor and mock the returned result from the
@@ -1170,7 +1175,6 @@
     }
 
     @Test
->>>>>>> 98cbd62a
     public void testRunAdBiddingPerCASuccess_preV3BiddingLogicWithCopier() throws Exception {
         // Given we are using a direct executor and mock the returned result from the
         // AdSelectionScriptEngine.generateBids for preparing the test,
@@ -1238,7 +1242,6 @@
                         mTrustedBiddingDataByBaseUri,
                         EMPTY_AD_SELECTION_SIGNALS,
                         EMPTY_BUYER_SIGNALS,
-                        EMPTY_CONTEXTUAL_SIGNALS,
                         mRunAdBiddingPerCAExecutionLogger);
         AdBiddingOutcome expectedAdBiddingOutcome =
                 AdBiddingOutcome.builder()
@@ -1358,7 +1361,6 @@
                         mTrustedBiddingDataByBaseUri,
                         EMPTY_AD_SELECTION_SIGNALS,
                         EMPTY_BUYER_SIGNALS,
-                        EMPTY_CONTEXTUAL_SIGNALS,
                         mRunAdBiddingPerCAExecutionLogger);
         AdBiddingOutcome expectedAdBiddingOutcome =
                 AdBiddingOutcome.builder()
@@ -1454,7 +1456,6 @@
                         mTrustedBiddingDataByBaseUri,
                         EMPTY_AD_SELECTION_SIGNALS,
                         EMPTY_BUYER_SIGNALS,
-                        EMPTY_CONTEXTUAL_SIGNALS,
                         mRunAdBiddingPerCAExecutionLogger);
         AdBiddingOutcome expectedAdBiddingOutcome =
                 AdBiddingOutcome.builder()
@@ -1562,7 +1563,6 @@
                         mTrustedBiddingDataByBaseUri,
                         EMPTY_AD_SELECTION_SIGNALS,
                         EMPTY_BUYER_SIGNALS,
-                        EMPTY_CONTEXTUAL_SIGNALS,
                         mRunAdBiddingPerCAExecutionLogger);
         AdBiddingOutcome expectedAdBiddingOutcome =
                 AdBiddingOutcome.builder()
@@ -1684,7 +1684,6 @@
                         mTrustedBiddingDataByBaseUri,
                         EMPTY_AD_SELECTION_SIGNALS,
                         EMPTY_BUYER_SIGNALS,
-                        EMPTY_CONTEXTUAL_SIGNALS,
                         mRunAdBiddingPerCAExecutionLogger);
 
         AdBiddingOutcome expectedAdBiddingOutcome =
@@ -1783,7 +1782,6 @@
                         mTrustedBiddingDataByBaseUri,
                         EMPTY_AD_SELECTION_SIGNALS,
                         EMPTY_BUYER_SIGNALS,
-                        EMPTY_CONTEXTUAL_SIGNALS,
                         mRunAdBiddingPerCAExecutionLogger);
         AdBiddingOutcome expectedAdBiddingOutcome =
                 AdBiddingOutcome.builder()
@@ -1885,7 +1883,6 @@
                         mTrustedBiddingDataByBaseUri,
                         EMPTY_AD_SELECTION_SIGNALS,
                         EMPTY_BUYER_SIGNALS,
-                        EMPTY_CONTEXTUAL_SIGNALS,
                         mRunAdBiddingPerCAExecutionLogger);
         AdBiddingOutcome expectedAdBiddingOutcome =
                 AdBiddingOutcome.builder()
@@ -1964,7 +1961,6 @@
                         mTrustedBiddingDataByBaseUri,
                         EMPTY_AD_SELECTION_SIGNALS,
                         EMPTY_BUYER_SIGNALS,
-                        EMPTY_CONTEXTUAL_SIGNALS,
                         mRunAdBiddingPerCAExecutionLogger);
         runAdBiddingPerCAProcessLoggerLatch.await();
         ExecutionException e = assertThrows(ExecutionException.class, result::get);
@@ -2072,7 +2068,6 @@
                         mTrustedBiddingDataByBaseUri,
                         EMPTY_AD_SELECTION_SIGNALS,
                         EMPTY_BUYER_SIGNALS,
-                        EMPTY_CONTEXTUAL_SIGNALS,
                         mRunAdBiddingPerCAExecutionLogger);
 
         AdBiddingOutcome expectedAdBiddingOutcome =
@@ -2201,7 +2196,6 @@
                         mTrustedBiddingDataByBaseUri,
                         EMPTY_AD_SELECTION_SIGNALS,
                         EMPTY_BUYER_SIGNALS,
-                        EMPTY_CONTEXTUAL_SIGNALS,
                         mRunAdBiddingPerCAExecutionLogger);
 
         AdBiddingOutcome expectedAdBiddingOutcome =
@@ -2297,7 +2291,6 @@
                         mTrustedBiddingDataByBaseUri,
                         EMPTY_AD_SELECTION_SIGNALS,
                         EMPTY_BUYER_SIGNALS,
-                        EMPTY_CONTEXTUAL_SIGNALS,
                         mRunAdBiddingPerCAExecutionLogger);
         runAdBiddingPerCAProcessLoggerLatch.await();
         // Then we can test the result by assertion,
@@ -2387,7 +2380,6 @@
                         mTrustedBiddingDataByBaseUri,
                         EMPTY_AD_SELECTION_SIGNALS,
                         EMPTY_BUYER_SIGNALS,
-                        EMPTY_CONTEXTUAL_SIGNALS,
                         mRunAdBiddingPerCAExecutionLogger);
         runAdBiddingPerCAProcessLoggerLatch.await();
         // Then we can test the result by assertion,
@@ -2480,7 +2472,6 @@
                         mTrustedBiddingDataByBaseUri,
                         EMPTY_AD_SELECTION_SIGNALS,
                         EMPTY_BUYER_SIGNALS,
-                        EMPTY_CONTEXTUAL_SIGNALS,
                         mRunAdBiddingPerCAExecutionLogger);
         runAdBiddingPerCAProcessLoggerLatch.await();
         // Then we can test the result by assertion
@@ -2562,7 +2553,6 @@
                         mTrustedBiddingDataByBaseUri,
                         EMPTY_AD_SELECTION_SIGNALS,
                         EMPTY_BUYER_SIGNALS,
-                        EMPTY_CONTEXTUAL_SIGNALS,
                         mRunAdBiddingPerCAExecutionLogger);
         runAdBiddingPerCAProcessLoggerLatch.await();
         ExecutionException outException = assertThrows(ExecutionException.class, result::get);
@@ -2633,7 +2623,6 @@
                         mTrustedBiddingDataByBaseUri,
                         EMPTY_AD_SELECTION_SIGNALS,
                         EMPTY_BUYER_SIGNALS,
-                        EMPTY_CONTEXTUAL_SIGNALS,
                         mRunAdBiddingPerCAExecutionLogger);
         runAdBiddingPerCAProcessLoggerLatch.await();
         ExecutionException outException = assertThrows(ExecutionException.class, result::get);
@@ -2748,7 +2737,6 @@
                         mTrustedBiddingDataByBaseUri,
                         EMPTY_AD_SELECTION_SIGNALS,
                         EMPTY_BUYER_SIGNALS,
-                        EMPTY_CONTEXTUAL_SIGNALS,
                         mRunAdBiddingPerCAExecutionLogger);
         runAdBiddingPerCAProcessLoggerLatch.await();
         AdBiddingOutcome expectedAdBiddingOutcome =
@@ -2825,7 +2813,6 @@
                         mTrustedBiddingDataByBaseUri,
                         EMPTY_AD_SELECTION_SIGNALS,
                         EMPTY_BUYER_SIGNALS,
-                        EMPTY_CONTEXTUAL_SIGNALS,
                         mRunAdBiddingPerCAExecutionLogger);
         runAdBiddingPerCAProcessLoggerLatch.await();
         ExecutionException outException = assertThrows(ExecutionException.class, result::get);
@@ -2888,7 +2875,6 @@
                         ImmutableMap.of(),
                         EMPTY_AD_SELECTION_SIGNALS,
                         EMPTY_BUYER_SIGNALS,
-                        EMPTY_CONTEXTUAL_SIGNALS,
                         mRunAdBiddingPerCAExecutionLogger);
         runAdBiddingPerCAProcessLoggerLatch.await();
         ExecutionException outException = assertThrows(ExecutionException.class, result::get);
@@ -2940,7 +2926,6 @@
                         mTrustedBiddingDataByBaseUri,
                         EMPTY_AD_SELECTION_SIGNALS,
                         EMPTY_BUYER_SIGNALS,
-                        EMPTY_CONTEXTUAL_SIGNALS,
                         mRunAdBiddingPerCAExecutionLogger);
         runAdBiddingPerCAProcessLoggerLatch.await();
         // The result is an early return with a FluentFuture of Null, after checking the Ads list is
