--- conflicted
+++ resolved
@@ -64,16 +64,6 @@
     private static final List<AsyncFetchStatus.EntityStatus> sParsingErrors = List.of(
             AsyncFetchStatus.EntityStatus.PARSING_ERROR,
             AsyncFetchStatus.EntityStatus.VALIDATION_ERROR);
-<<<<<<< HEAD
-    private static final Map<String, String> sApiConfigPhFlags =
-            Map.of(
-                    // measurement_flex_api_max_information_gain_event
-                    "max_event_info_gain",
-                    "measurement_flex_api_max_information_gain_event",
-                    // measurement_max_distinct_destinations_in_active_source
-                    "max_destinations_per_source_site_reporting_site",
-                    "measurement_max_distinct_destinations_in_active_source");
-=======
     private static final Map<String, String> sApiConfigPhFlags = Map.ofEntries(
             entry(
                     "rate_limit_max_attributions",
@@ -108,7 +98,6 @@
             entry(
                     "max_aggregatable_reports_per_destination",
                     "measurement_max_aggregate_reports_per_destination"));
->>>>>>> 018eaadd
 
     private static String preprocessor(String json) {
         // TODO(b/290098169): Cleanup anchorTime when this bug is addressed. Handling cases where
