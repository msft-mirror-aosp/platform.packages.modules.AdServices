/*
 * Copyright (C) 2023 The Android Open Source Project
 *
 * Licensed under the Apache License, Version 2.0 (the "License");
 * you may not use this file except in compliance with the License.
 * You may obtain a copy of the License at
 *
 *      http://www.apache.org/licenses/LICENSE-2.0
 *
 * Unless required by applicable law or agreed to in writing, software
 * distributed under the License is distributed on an "AS IS" BASIS,
 * WITHOUT WARRANTIES OR CONDITIONS OF ANY KIND, either express or implied.
 * See the License for the specific language governing permissions and
 * limitations under the License.
 */

package com.android.adservices.cobalt;

import static android.adservices.cobalt.EncryptedCobaltEnvelopeParams.ENVIRONMENT_DEV;
import static android.adservices.cobalt.EncryptedCobaltEnvelopeParams.ENVIRONMENT_PROD;

import static com.android.adservices.mockito.ExtendedMockitoExpectations.doNothingOnErrorLogUtilError;
import static com.android.adservices.service.stats.AdServicesStatsLog.AD_SERVICES_ERROR_REPORTED__ERROR_CODE__COBALT_UPLOAD_API_REMOTE_EXCEPTION;
import static com.android.adservices.service.stats.AdServicesStatsLog.AD_SERVICES_ERROR_REPORTED__PPAPI_NAME__PPAPI_NAME_UNSPECIFIED;

import static com.google.common.truth.Truth.assertThat;

import static org.mockito.Mockito.doReturn;
import static org.mockito.Mockito.spy;
import static org.mockito.Mockito.when;

import android.adservices.cobalt.EncryptedCobaltEnvelopeParams;
import android.adservices.cobalt.IAdServicesCobaltUploadService;
import android.os.RemoteException;

import androidx.test.core.app.ApplicationProvider;

import com.android.adservices.errorlogging.ErrorLogUtil;
import com.android.adservices.mockito.AdServicesExtendedMockitoRule;
import com.android.adservices.mockito.ExtendedMockitoExpectations;
import com.android.cobalt.CobaltPipelineType;

import com.google.cobalt.EncryptedMessage;
import com.google.common.truth.Expect;
import com.google.protobuf.ByteString;

import org.junit.Rule;
import org.junit.Test;
import org.junit.runner.RunWith;
import org.junit.runners.JUnit4;

import java.util.ArrayList;
import java.util.List;

@RunWith(JUnit4.class)
public final class CobaltUploaderTest {
    private static final int KEY_INDEX = 5;
    private static final byte[] BYTES = {0x0a, 0x0b, 0x0c};

    public @Rule final Expect expect = Expect.create();

    @Rule
    public final AdServicesExtendedMockitoRule adServicesExtendedMockitoRule =
            new AdServicesExtendedMockitoRule.Builder(this).spyStatic(ErrorLogUtil.class).build();

    static class AdServicesCobaltUploadServiceStub extends IAdServicesCobaltUploadService.Stub {
        private final List<EncryptedCobaltEnvelopeParams> mParams;

        AdServicesCobaltUploadServiceStub() {
            mParams = new ArrayList<EncryptedCobaltEnvelopeParams>();
        }

        @Override
        public void uploadEncryptedCobaltEnvelope(EncryptedCobaltEnvelopeParams params) {
            mParams.add(params);
            return;
        }

        List<EncryptedCobaltEnvelopeParams> getParams() {
            return mParams;
        }
    }

    @Test
    public void environmentSet_devEnvironment() throws Exception {
        AdServicesCobaltUploadServiceStub interfaceStub = new AdServicesCobaltUploadServiceStub();
        CobaltUploader uploader =
                new CobaltUploader(
                        ApplicationProvider.getApplicationContext(), CobaltPipelineType.DEV);
        CobaltUploader spyUploader = spy(uploader);
        doReturn(interfaceStub).when(spyUploader).getService();

        spyUploader.upload(
                EncryptedMessage.newBuilder()
                        .setKeyIndex(KEY_INDEX)
                        .setCiphertext(ByteString.copyFrom(BYTES))
                        .build());

        List<EncryptedCobaltEnvelopeParams> allParams = interfaceStub.getParams();
        assertThat(allParams).hasSize(1);
        EncryptedCobaltEnvelopeParams params = allParams.get(0);
        expect.that(params.getEnvironment()).isEqualTo(ENVIRONMENT_DEV);
        expect.that(params.getKeyIndex()).isEqualTo(KEY_INDEX);
        expect.that(params.getCipherText()).isEqualTo(BYTES);
    }

    @Test
    public void environmentSet_prodEnvironment() throws Exception {
        AdServicesCobaltUploadServiceStub interfaceStub = new AdServicesCobaltUploadServiceStub();
        CobaltUploader uploader =
                new CobaltUploader(
                        ApplicationProvider.getApplicationContext(), CobaltPipelineType.PROD);
        CobaltUploader spyUploader = spy(uploader);
        doReturn(interfaceStub).when(spyUploader).getService();

        spyUploader.upload(
                EncryptedMessage.newBuilder()
                        .setKeyIndex(KEY_INDEX)
                        .setCiphertext(ByteString.copyFrom(BYTES))
                        .build());

        List<EncryptedCobaltEnvelopeParams> allParams = interfaceStub.getParams();
        assertThat(allParams).hasSize(1);
        EncryptedCobaltEnvelopeParams params = allParams.get(0);
        expect.that(params.getEnvironment()).isEqualTo(ENVIRONMENT_PROD);
        expect.that(params.getKeyIndex()).isEqualTo(KEY_INDEX);
        expect.that(params.getCipherText()).isEqualTo(BYTES);
    }

    @Test
    public void nullService_doesThrow() throws Exception {
        CobaltUploader uploader =
                new CobaltUploader(
                        ApplicationProvider.getApplicationContext(), CobaltPipelineType.PROD);
        CobaltUploader spyUploader = spy(uploader);
        when(spyUploader.getService()).thenReturn(null);

        spyUploader.upload(
                EncryptedMessage.newBuilder()
                        .setKeyIndex(KEY_INDEX)
                        .setCiphertext(ByteString.copyFrom(BYTES))
                        .build());
    }

    @Test
    public void uploadThrowsRemoteException_logsError() throws Exception {
        RemoteException exception = new RemoteException("D'OH!");
        CobaltUploader uploader =
                new CobaltUploader(
                        ApplicationProvider.getApplicationContext(), CobaltPipelineType.PROD);
        CobaltUploader spyUploader = spy(uploader);
        IAdServicesCobaltUploadService interfaceStub =
                new IAdServicesCobaltUploadService.Stub() {
                    @Override
                    public void uploadEncryptedCobaltEnvelope(EncryptedCobaltEnvelopeParams params)
                            throws RemoteException {
                        throw exception;
                    }
                };
        doReturn(interfaceStub).when(spyUploader).getService();
        doNothingOnErrorLogUtilError();

        spyUploader.upload(
                EncryptedMessage.newBuilder()
                        .setKeyIndex(KEY_INDEX)
                        .setCiphertext(ByteString.copyFrom(BYTES))
                        .build());
<<<<<<< HEAD
        ExtendedMockitoExpectations.verifyErrorLogUtilErrorWithException(
=======
        verifyErrorLogUtilError(
                exception,
>>>>>>> 4f19f827
                AD_SERVICES_ERROR_REPORTED__ERROR_CODE__COBALT_UPLOAD_API_REMOTE_EXCEPTION,
                AD_SERVICES_ERROR_REPORTED__PPAPI_NAME__PPAPI_NAME_UNSPECIFIED);
    }
}<|MERGE_RESOLUTION|>--- conflicted
+++ resolved
@@ -20,6 +20,7 @@
 import static android.adservices.cobalt.EncryptedCobaltEnvelopeParams.ENVIRONMENT_PROD;
 
 import static com.android.adservices.mockito.ExtendedMockitoExpectations.doNothingOnErrorLogUtilError;
+import static com.android.adservices.mockito.ExtendedMockitoExpectations.verifyErrorLogUtilError;
 import static com.android.adservices.service.stats.AdServicesStatsLog.AD_SERVICES_ERROR_REPORTED__ERROR_CODE__COBALT_UPLOAD_API_REMOTE_EXCEPTION;
 import static com.android.adservices.service.stats.AdServicesStatsLog.AD_SERVICES_ERROR_REPORTED__PPAPI_NAME__PPAPI_NAME_UNSPECIFIED;
 
@@ -37,7 +38,6 @@
 
 import com.android.adservices.errorlogging.ErrorLogUtil;
 import com.android.adservices.mockito.AdServicesExtendedMockitoRule;
-import com.android.adservices.mockito.ExtendedMockitoExpectations;
 import com.android.cobalt.CobaltPipelineType;
 
 import com.google.cobalt.EncryptedMessage;
@@ -165,12 +165,8 @@
                         .setKeyIndex(KEY_INDEX)
                         .setCiphertext(ByteString.copyFrom(BYTES))
                         .build());
-<<<<<<< HEAD
-        ExtendedMockitoExpectations.verifyErrorLogUtilErrorWithException(
-=======
         verifyErrorLogUtilError(
                 exception,
->>>>>>> 4f19f827
                 AD_SERVICES_ERROR_REPORTED__ERROR_CODE__COBALT_UPLOAD_API_REMOTE_EXCEPTION,
                 AD_SERVICES_ERROR_REPORTED__PPAPI_NAME__PPAPI_NAME_UNSPECIFIED);
     }
