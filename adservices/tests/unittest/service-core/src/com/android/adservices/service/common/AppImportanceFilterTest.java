--- conflicted
+++ resolved
@@ -282,8 +282,6 @@
                 () -> mAppImportanceFilter.assertCallerIsInForeground(APP_UID, API_NAME, SDK_NAME));
     }
 
-<<<<<<< HEAD
-=======
     @Test
     public void
             testSecurityExceptionTryingToRetrievePackageImportanceFromUid_throwsWrongCallingApplicationStateException() {
@@ -317,7 +315,6 @@
                 .hasAppPackageName(AppImportanceFilter.UNKNOWN_APP_PACKAGE_NAME);
     }
 
->>>>>>> 98cbd62a
     private void mockGetUidImportance(int uid, int result) {
         Log.v(TAG, "mocking pm.getUidImportance(" + uid + ") returning " + result);
         when(mActivityManager.getUidImportance(uid)).thenReturn(result);
