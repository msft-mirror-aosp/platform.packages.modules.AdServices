--- conflicted
+++ resolved
@@ -109,6 +109,7 @@
 import static com.android.adservices.service.stats.RunAdSelectionProcessReportedStatsTest.RUN_AD_SELECTION_RESULT_CODE;
 import static com.android.adservices.service.stats.UpdateCustomAudienceProcessReportedStatsTest.DATA_SIZE_OF_ADS_IN_BYTES;
 import static com.android.adservices.service.stats.UpdateCustomAudienceProcessReportedStatsTest.NUM_OF_ADS;
+import static com.android.dx.mockito.inline.extended.ExtendedMockito.doAnswer;
 import static com.android.dx.mockito.inline.extended.ExtendedMockito.doReturn;
 import static com.android.dx.mockito.inline.extended.ExtendedMockito.verify;
 import static com.android.modules.utils.testing.ExtendedMockitoRule.SpyStatic;
@@ -137,6 +138,7 @@
 import com.android.adservices.service.stats.pas.EncodingJsExecutionStats;
 import com.android.adservices.service.stats.pas.PersistAdSelectionResultCalledStats;
 import com.android.adservices.service.stats.pas.UpdateSignalsApiCalledStats;
+import com.android.adservices.shared.testing.AnswerSyncCallback;
 
 import org.junit.Before;
 import org.junit.Test;
@@ -174,20 +176,12 @@
     }
 
     @Test
-<<<<<<< HEAD
-    public void testLogFledgeApiCallStatsWithAppPackageNameLogging() {
-=======
     public void testLogFledgeApiCallStatsWithAppPackageNameLogging() throws Exception {
->>>>>>> e97eba84
         mockAppNameApiErrorLogger();
         int apiName = AD_SERVICES_API_CALLED__API_NAME__SELECT_ADS;
         String appPackageName = TEST_PACKAGE_NAME;
         int resultCode = STATUS_SUCCESS;
         int latencyMs = 10;
-<<<<<<< HEAD
-
-        adServicesLogger.logFledgeApiCallStats(apiName, appPackageName, resultCode, latencyMs);
-=======
         AnswerSyncCallback<Void> callback = AnswerSyncCallback.forSingleVoidAnswer();
         doAnswer(callback)
                 .when(mMockAppNameApiErrorLogger)
@@ -197,17 +191,12 @@
                         STATUS_SUCCESS);
 
         mAdservicesLogger.logFledgeApiCallStats(apiName, appPackageName, resultCode, latencyMs);
->>>>>>> e97eba84
 
         // Verify method logging app package name is called.
         verify(mStatsdLoggerMock)
                 .logFledgeApiCallStats(apiName, appPackageName, resultCode, latencyMs);
 
-        verify(mMockAppNameApiErrorLogger)
-                .logErrorOccurrence(
-                        appPackageName,
-                        AD_SERVICES_API_CALLED__API_NAME__SELECT_ADS,
-                        STATUS_SUCCESS);
+        callback.assertCalled();
     }
 
     @Test
@@ -483,17 +472,19 @@
     }
 
     @Test
-<<<<<<< HEAD
-    public void testLogApiCallStats() {
-=======
     public void testLogApiCallStats() throws Exception {
->>>>>>> e97eba84
         String packageName = "com.android.test";
         String sdkName = "com.android.container";
         int latency = 100;
 
         mocker.mockGetFlags(mMockFlags);
         mockAppNameApiErrorLogger();
+
+        AnswerSyncCallback<Void> callback = AnswerSyncCallback.forSingleVoidAnswer();
+        doAnswer(callback)
+                .when(mMockAppNameApiErrorLogger)
+                .logErrorOccurrence(
+                        packageName, AD_SERVICES_API_CALLED__API_NAME__GET_TOPICS, STATUS_SUCCESS);
 
         ApiCallStats stats =
                 new ApiCallStats.Builder()
@@ -520,13 +511,6 @@
         expect.that(loggedStats.getSdkPackageName()).isEqualTo(sdkName);
         expect.that(loggedStats.getLatencyMillisecond()).isEqualTo(latency);
         expect.that(loggedStats.getResultCode()).isEqualTo(STATUS_SUCCESS);
-<<<<<<< HEAD
-
-        verify(mMockAppNameApiErrorLogger)
-                .logErrorOccurrence(
-                        packageName, AD_SERVICES_API_CALLED__API_NAME__GET_TOPICS, STATUS_SUCCESS);
-=======
->>>>>>> e97eba84
     }
 
     @Test
