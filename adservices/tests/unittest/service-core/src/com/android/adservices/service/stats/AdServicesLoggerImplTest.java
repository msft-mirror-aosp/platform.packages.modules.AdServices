--- conflicted
+++ resolved
@@ -103,6 +103,7 @@
 import static com.android.adservices.service.stats.RunAdSelectionProcessReportedStatsTest.RUN_AD_SELECTION_RESULT_CODE;
 import static com.android.adservices.service.stats.UpdateCustomAudienceProcessReportedStatsTest.DATA_SIZE_OF_ADS_IN_BYTES;
 import static com.android.adservices.service.stats.UpdateCustomAudienceProcessReportedStatsTest.NUM_OF_ADS;
+import static com.android.dx.mockito.inline.extended.ExtendedMockito.doAnswer;
 import static com.android.dx.mockito.inline.extended.ExtendedMockito.doReturn;
 import static com.android.dx.mockito.inline.extended.ExtendedMockito.verify;
 import static com.android.modules.utils.testing.ExtendedMockitoRule.SpyStatic;
@@ -130,6 +131,7 @@
 import com.android.adservices.service.stats.pas.EncodingJsExecutionStats;
 import com.android.adservices.service.stats.pas.PersistAdSelectionResultCalledStats;
 import com.android.adservices.service.stats.pas.UpdateSignalsApiCalledStats;
+import com.android.adservices.shared.testing.AnswerSyncCallback;
 
 import org.junit.Test;
 import org.mockito.ArgumentCaptor;
@@ -159,11 +161,7 @@
     }
 
     @Test
-<<<<<<< HEAD
-    public void testLogFledgeApiCallStatsWithAppPackageNameLogging() {
-=======
     public void testLogFledgeApiCallStatsWithAppPackageNameLogging() throws Exception {
->>>>>>> 59632ba5
         mockAppNameApiErrorLogger();
         AdServicesLoggerImpl adServicesLogger = new AdServicesLoggerImpl(mStatsdLoggerMock);
         int apiName = AD_SERVICES_API_CALLED__API_NAME__SELECT_ADS;
@@ -171,22 +169,21 @@
         int resultCode = STATUS_SUCCESS;
         int latencyMs = 10;
 
-        adServicesLogger.logFledgeApiCallStats(apiName, appPackageName, resultCode, latencyMs);
-
-        callback.assertCalled();
-
-        // Verify method logging app package name is called.
-        verify(mStatsdLoggerMock)
-                .logFledgeApiCallStats(apiName, appPackageName, resultCode, latencyMs);
-<<<<<<< HEAD
-
-        verify(mMockAppNameApiErrorLogger)
+        AnswerSyncCallback<Void> callback = AnswerSyncCallback.forSingleVoidAnswer();
+        doAnswer(callback)
+                .when(mMockAppNameApiErrorLogger)
                 .logErrorOccurrence(
                         appPackageName,
                         AD_SERVICES_API_CALLED__API_NAME__SELECT_ADS,
                         STATUS_SUCCESS);
-=======
->>>>>>> 59632ba5
+
+        adServicesLogger.logFledgeApiCallStats(apiName, appPackageName, resultCode, latencyMs);
+
+        callback.assertCalled();
+
+        // Verify method logging app package name is called.
+        verify(mStatsdLoggerMock)
+                .logFledgeApiCallStats(apiName, appPackageName, resultCode, latencyMs);
     }
 
     @Test
@@ -473,17 +470,19 @@
     }
 
     @Test
-<<<<<<< HEAD
-    public void testLogApiCallStats() {
-=======
     public void testLogApiCallStats() throws Exception {
->>>>>>> 59632ba5
         String packageName = "com.android.test";
         String sdkName = "com.android.container";
         int latency = 100;
 
         mocker.mockGetFlags(mMockFlags);
         mockAppNameApiErrorLogger();
+
+        AnswerSyncCallback<Void> callback = AnswerSyncCallback.forSingleVoidAnswer();
+        doAnswer(callback)
+                .when(mMockAppNameApiErrorLogger)
+                .logErrorOccurrence(
+                        packageName, AD_SERVICES_API_CALLED__API_NAME__GET_TOPICS, STATUS_SUCCESS);
 
         ApiCallStats stats =
                 new ApiCallStats.Builder()
@@ -511,13 +510,6 @@
         expect.that(loggedStats.getSdkPackageName()).isEqualTo(sdkName);
         expect.that(loggedStats.getLatencyMillisecond()).isEqualTo(latency);
         expect.that(loggedStats.getResultCode()).isEqualTo(STATUS_SUCCESS);
-<<<<<<< HEAD
-
-        verify(mMockAppNameApiErrorLogger)
-                .logErrorOccurrence(
-                        packageName, AD_SERVICES_API_CALLED__API_NAME__GET_TOPICS, STATUS_SUCCESS);
-=======
->>>>>>> 59632ba5
     }
 
     @Test
