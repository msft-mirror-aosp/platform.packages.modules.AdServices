--- conflicted
+++ resolved
@@ -469,11 +469,8 @@
         expect.that(loggedStats.getSdkPackageName()).isEqualTo(sdkName);
         expect.that(loggedStats.getLatencyMillisecond()).isEqualTo(latency);
         expect.that(loggedStats.getResultCode()).isEqualTo(STATUS_SUCCESS);
-<<<<<<< HEAD
-=======
         expect.that(loggedStats.getFailureReason())
                 .isEqualTo(FAILURE_REASON_FOREGROUND_APP_NOT_IN_FOREGROUND);
->>>>>>> 33e71124
 
         verify(() -> AppNameApiErrorLogger.getInstance(any(), any()));
         verify(mMockAppNameApiErrorLogger)
