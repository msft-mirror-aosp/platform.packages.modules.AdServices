/*
 * Copyright (C) 2022 The Android Open Source Project
 *
 * Licensed under the Apache License, Version 2.0 (the "License");
 * you may not use this file except in compliance with the License.
 * You may obtain a copy of the License at
 *
 *      http://www.apache.org/licenses/LICENSE-2.0
 *
 * Unless required by applicable law or agreed to in writing, software
 * distributed under the License is distributed on an "AS IS" BASIS,
 * WITHOUT WARRANTIES OR CONDITIONS OF ANY KIND, either express or implied.
 * See the License for the specific language governing permissions and
 * limitations under the License.
 */

package com.android.adservices.service.measurement.aggregation;

import static org.junit.Assert.assertEquals;
import static org.junit.Assert.assertNotEquals;
import static org.junit.Assert.assertTrue;
import static org.mockito.Mockito.when;

import androidx.test.filters.SmallTest;

import com.android.adservices.service.Flags;
import com.android.adservices.service.measurement.FilterMap;
import com.android.adservices.service.measurement.util.UnsignedLong;

import org.junit.Test;
import org.junit.runner.RunWith;
import org.mockito.Mock;
import org.mockito.junit.MockitoJUnitRunner;

import java.math.BigInteger;
import java.util.Arrays;
import java.util.Collections;
import java.util.HashMap;
import java.util.HashSet;
import java.util.List;
import java.util.Map;
import java.util.Optional;
import java.util.Set;

/** Unit tests for {@link AggregatableAttributionTrigger} */
@SmallTest
@RunWith(MockitoJUnitRunner.class)
public final class AggregatableAttributionTriggerTest {
    @Mock Flags mFlags;

    private AggregatableAttributionTrigger createExample(
            List<AggregateDeduplicationKey> aggregateDeduplicationKeys) {
        AggregateTriggerData attributionTriggerData1 =
                new AggregateTriggerData.Builder()
                        .setKey(BigInteger.valueOf(159L))
                        .setSourceKeys(new HashSet<>(
                                Arrays.asList("campCounts", "campGeoCounts"))).build();
        AggregateTriggerData attributionTriggerData2 =
                new AggregateTriggerData.Builder()
                        .setKey(BigInteger.valueOf(5L))
                        .setSourceKeys(new HashSet<>(
                                Arrays.asList("campCounts", "campGeoCounts", "campGeoValue")))
                        .build();

        Map<String, Integer> values = new HashMap<>();
        values.put("campCounts", 1);
        values.put("campGeoCounts", 100);
        if (aggregateDeduplicationKeys != null) {
            return new AggregatableAttributionTrigger.Builder()
                    .setTriggerData(Arrays.asList(attributionTriggerData1, attributionTriggerData2))
                    .setValues(values)
                    .setAggregateDeduplicationKeys(aggregateDeduplicationKeys)
                    .build();
        }
        return new AggregatableAttributionTrigger.Builder()
                .setTriggerData(Arrays.asList(attributionTriggerData1, attributionTriggerData2))
                .setValues(values)
                .build();
    }

    @Test
    public void testCreation() throws Exception {
        AggregatableAttributionTrigger attributionTrigger = createExample(null);

        assertEquals(attributionTrigger.getTriggerData().size(), 2);
        assertEquals(attributionTrigger.getTriggerData().get(0).getKey().longValue(), 159L);
        assertEquals(attributionTrigger.getTriggerData().get(0).getSourceKeys().size(), 2);
        assertEquals(attributionTrigger.getTriggerData().get(1).getKey().longValue(), 5L);
        assertEquals(attributionTrigger.getTriggerData().get(1).getSourceKeys().size(), 3);
        assertEquals(attributionTrigger.getValues().get("campCounts").intValue(), 1);
        assertEquals(attributionTrigger.getValues().get("campGeoCounts").intValue(), 100);
    }

    @Test
    public void testDefaults() throws Exception {
        AggregatableAttributionTrigger attributionTrigger =
                new AggregatableAttributionTrigger.Builder().build();
        assertEquals(attributionTrigger.getTriggerData().size(), 0);
        assertEquals(attributionTrigger.getValues().size(), 0);
    }

    @Test
    public void testHashCode_equals() throws Exception {
        final AggregatableAttributionTrigger attributionTrigger1 = createExample(null);
        final AggregatableAttributionTrigger attributionTrigger2 = createExample(null);
        final Set<AggregatableAttributionTrigger> attributionTriggerSet1 =
                Set.of(attributionTrigger1);
        final Set<AggregatableAttributionTrigger> attributionTriggerSet2 =
                Set.of(attributionTrigger2);
        assertEquals(attributionTrigger1.hashCode(), attributionTrigger2.hashCode());
        assertEquals(attributionTrigger1, attributionTrigger2);
        assertEquals(attributionTriggerSet1, attributionTriggerSet2);
    }

    @Test
    public void testHashCode_notEquals() throws Exception {
        final AggregatableAttributionTrigger attributionTrigger1 = createExample(null);

        AggregateTriggerData attributionTriggerData1 =
                new AggregateTriggerData.Builder()
                        .setKey(BigInteger.valueOf(159L))
                        .setSourceKeys(new HashSet<>(Arrays.asList("campCounts", "campGeoCounts")))
                        .build();
        Map<String, Integer> values = new HashMap<>();
        values.put("campCounts", 1);
        values.put("campGeoCounts", 100);

        final AggregatableAttributionTrigger attributionTrigger2 =
                new AggregatableAttributionTrigger.Builder()
                        .setTriggerData(Arrays.asList(attributionTriggerData1))
                        .setValues(values)
                        .build();
        final Set<AggregatableAttributionTrigger> attributionTriggerSet1 =
                Set.of(attributionTrigger1);
        final Set<AggregatableAttributionTrigger> attributionTriggerSet2 =
                Set.of(attributionTrigger2);
        assertNotEquals(attributionTrigger1.hashCode(), attributionTrigger2.hashCode());
        assertNotEquals(attributionTrigger1, attributionTrigger2);
        assertNotEquals(attributionTriggerSet1, attributionTriggerSet2);
    }

    @Test
    public void testExtractDedupKey_bothKeysHaveMatchingFilters() {
        Map<String, List<String>> triggerFilterMap1 = new HashMap<>();
        triggerFilterMap1.put(
                "conversion_subdomain", Collections.singletonList("electronics.megastore"));
        triggerFilterMap1.put("product", Arrays.asList("1234", "234"));
        AggregateDeduplicationKey aggregateDeduplicationKey1 =
                new AggregateDeduplicationKey.Builder()
                        .setDeduplicationKey(new UnsignedLong(10L))
                        .setFilterSet(
                                Collections.singletonList(
                                        new FilterMap.Builder()
                                                .setAttributionFilterMap(triggerFilterMap1)
                                                .build()))
                        .build();
        Map<String, List<String>> triggerFilterMap2 = new HashMap<>();
        triggerFilterMap2.put(
                "conversion_subdomain", Collections.singletonList("electronics.megastore"));
        triggerFilterMap2.put("product", Arrays.asList("1234", "234"));
        AggregateDeduplicationKey aggregateDeduplicationKey2 =
                new AggregateDeduplicationKey.Builder()
                        .setDeduplicationKey(new UnsignedLong(11L))
                        .setFilterSet(
                                Collections.singletonList(
                                        new FilterMap.Builder()
                                                .setAttributionFilterMap(triggerFilterMap2)
                                                .build()))
                        .build();

        Map<String, List<String>> sourceFilterMap = new HashMap<>();
        sourceFilterMap.put(
                "conversion_subdomain", Collections.singletonList("electronics.megastore"));
        sourceFilterMap.put("product", Arrays.asList("1234", "234"));
        FilterMap sourceFilter =
                new FilterMap.Builder().setAttributionFilterMap(sourceFilterMap).build();

        Optional<AggregateDeduplicationKey> aggregateDeduplicationKey =
                createExample(Arrays.asList(aggregateDeduplicationKey1, aggregateDeduplicationKey2))
                        .maybeExtractDedupKey(sourceFilter, mFlags);
        assertTrue(aggregateDeduplicationKey.isPresent());
        assertEquals(aggregateDeduplicationKey1, aggregateDeduplicationKey.get());
    }

    @Test
    public void testExtractDedupKey_secondKeyMatches_firstKeyHasInvalidFilters() {
        Map<String, List<String>> triggerFilterMap1 = new HashMap<>();
        triggerFilterMap1.put(
                "conversion_subdomain", Collections.singletonList("electronics.ministore"));
        triggerFilterMap1.put("product", Arrays.asList("1234", "234"));
        Map<String, List<String>> notTriggerFilterMap1 = new HashMap<>();
        notTriggerFilterMap1.put(
                "conversion_subdomain", Collections.singletonList("electronics.megastore"));
        notTriggerFilterMap1.put("product", Arrays.asList("856", "23"));

        AggregateDeduplicationKey aggregateDeduplicationKey1 =
                new AggregateDeduplicationKey.Builder()
                        .setDeduplicationKey(new UnsignedLong(10L))
                        .setFilterSet(
                                Collections.singletonList(
                                        new FilterMap.Builder()
                                                .setAttributionFilterMap(triggerFilterMap1)
                                                .build()))
                        .setFilterSet(
                                Collections.singletonList(
                                        new FilterMap.Builder()
                                                .setAttributionFilterMap(notTriggerFilterMap1)
                                                .build()))
                        .build();

        Map<String, List<String>> triggerFilterMap2 = new HashMap<>();
        triggerFilterMap2.put(
                "conversion_subdomain", Collections.singletonList("electronics.megastore"));
        triggerFilterMap2.put("product", Arrays.asList("1234", "234"));
        Map<String, List<String>> notTriggerFilterMap2 = new HashMap<>();
        notTriggerFilterMap2.put(
                "conversion_subdomain", Collections.singletonList("electronics.ministore"));
        notTriggerFilterMap2.put("product", Arrays.asList("856", "23"));
        AggregateDeduplicationKey aggregateDeduplicationKey2 =
                new AggregateDeduplicationKey.Builder()
                        .setDeduplicationKey(new UnsignedLong(11L))
                        .setFilterSet(
                                Collections.singletonList(
                                        new FilterMap.Builder()
                                                .setAttributionFilterMap(triggerFilterMap2)
                                                .build()))
                        .setNotFilterSet(
                                Collections.singletonList(
                                        new FilterMap.Builder()
                                                .setAttributionFilterMap(notTriggerFilterMap2)
                                                .build()))
                        .build();

        Map<String, List<String>> sourceFilterMap = new HashMap<>();
        sourceFilterMap.put(
                "conversion_subdomain", Collections.singletonList("electronics.megastore"));
        sourceFilterMap.put("product", Arrays.asList("1234", "234"));
        FilterMap sourceFilter =
                new FilterMap.Builder().setAttributionFilterMap(sourceFilterMap).build();

        Optional<AggregateDeduplicationKey> aggregateDeduplicationKey =
                createExample(Arrays.asList(aggregateDeduplicationKey1, aggregateDeduplicationKey2))
                        .maybeExtractDedupKey(sourceFilter, mFlags);
        assertTrue(aggregateDeduplicationKey.isPresent());
        assertEquals(aggregateDeduplicationKey2, aggregateDeduplicationKey.get());
    }

    @Test
    public void testExtractDedupKey_secondKeyMatches_firstKeyHasInvalidNotFilters() {
        Map<String, List<String>> triggerFilterMap1 = new HashMap<>();
        triggerFilterMap1.put("product", Arrays.asList("1234", "234"));
        Map<String, List<String>> notTriggerFilterMap1 = new HashMap<>();
        notTriggerFilterMap1.put(
                "conversion_subdomain", Collections.singletonList("electronics.megastore"));
        AggregateDeduplicationKey aggregateDeduplicationKey1 =
                new AggregateDeduplicationKey.Builder()
                        .setDeduplicationKey(new UnsignedLong(10L))
                        .setFilterSet(
                                Collections.singletonList(
                                        new FilterMap.Builder()
                                                .setAttributionFilterMap(triggerFilterMap1)
                                                .build()))
                        .setNotFilterSet(
                                Collections.singletonList(
                                        new FilterMap.Builder()
                                                .setAttributionFilterMap(notTriggerFilterMap1)
                                                .build()))
                        .build();

        Map<String, List<String>> triggerFilterMap2 = new HashMap<>();
        triggerFilterMap2.put(
                "conversion_subdomain", Collections.singletonList("electronics.megastore"));
        triggerFilterMap2.put("product", Arrays.asList("1234", "234"));
        Map<String, List<String>> notTriggerFilterMap2 = new HashMap<>();
        notTriggerFilterMap2.put(
                "conversion_subdomain", Collections.singletonList("electronics.ministore"));
        notTriggerFilterMap2.put("product", Arrays.asList("856", "23"));
        AggregateDeduplicationKey aggregateDeduplicationKey2 =
                new AggregateDeduplicationKey.Builder()
                        .setDeduplicationKey(new UnsignedLong(11L))
                        .setFilterSet(
                                Collections.singletonList(
                                        new FilterMap.Builder()
                                                .setAttributionFilterMap(triggerFilterMap2)
                                                .build()))
                        .setNotFilterSet(
                                Collections.singletonList(
                                        new FilterMap.Builder()
                                                .setAttributionFilterMap(notTriggerFilterMap2)
                                                .build()))
                        .build();

        Map<String, List<String>> sourceFilterMap = new HashMap<>();
        sourceFilterMap.put(
                "conversion_subdomain", Collections.singletonList("electronics.megastore"));
        sourceFilterMap.put("product", Arrays.asList("1234", "234"));
        FilterMap sourceFilter =
                new FilterMap.Builder().setAttributionFilterMap(sourceFilterMap).build();

        Optional<AggregateDeduplicationKey> aggregateDeduplicationKey =
                createExample(Arrays.asList(aggregateDeduplicationKey1, aggregateDeduplicationKey2))
                        .maybeExtractDedupKey(sourceFilter, mFlags);
        assertTrue(aggregateDeduplicationKey.isPresent());
        assertEquals(aggregateDeduplicationKey2, aggregateDeduplicationKey.get());
    }

    @Test
    public void testExtractDedupKey_noFiltersInFirstKey() {
        AggregateDeduplicationKey aggregateDeduplicationKey1 =
                new AggregateDeduplicationKey.Builder()
                        .setDeduplicationKey(new UnsignedLong(10L))
                        .build();
        Map<String, List<String>> triggerFilterMap2 = new HashMap<>();
        triggerFilterMap2.put(
                "conversion_subdomain", Collections.singletonList("electronics.megastore"));
        triggerFilterMap2.put("product", Arrays.asList("1234", "234"));
        AggregateDeduplicationKey aggregateDeduplicationKey2 =
                new AggregateDeduplicationKey.Builder()
                        .setDeduplicationKey(new UnsignedLong(11L))
                        .setFilterSet(
                                Collections.singletonList(
                                        new FilterMap.Builder()
                                                .setAttributionFilterMap(triggerFilterMap2)
                                                .build()))
                        .build();

        Map<String, List<String>> sourceFilterMap = new HashMap<>();
        sourceFilterMap.put(
                "conversion_subdomain", Collections.singletonList("electronics.megastore"));
        sourceFilterMap.put("product", Arrays.asList("1234", "234"));
        FilterMap sourceFilter =
                new FilterMap.Builder().setAttributionFilterMap(sourceFilterMap).build();

        Optional<AggregateDeduplicationKey> aggregateDeduplicationKey =
                createExample(Arrays.asList(aggregateDeduplicationKey1, aggregateDeduplicationKey2))
                        .maybeExtractDedupKey(sourceFilter, mFlags);
        assertTrue(aggregateDeduplicationKey.isPresent());
        assertEquals(aggregateDeduplicationKey1, aggregateDeduplicationKey.get());
    }

    @Test
    public void testExtractDedupKey_noKeysMatch() {
        Map<String, List<String>> triggerFilterMap1 = new HashMap<>();
        triggerFilterMap1.put(
                "conversion_subdomain", Collections.singletonList("electronics.ministore"));
        triggerFilterMap1.put("product", Arrays.asList("4321", "432"));
        AggregateDeduplicationKey aggregateDeduplicationKey1 =
                new AggregateDeduplicationKey.Builder()
                        .setDeduplicationKey(new UnsignedLong(10L))
                        .setFilterSet(
                                Collections.singletonList(
                                        new FilterMap.Builder()
                                                .setAttributionFilterMap(triggerFilterMap1)
                                                .build()))
                        .build();
        Map<String, List<String>> triggerFilterMap2 = new HashMap<>();
        triggerFilterMap2.put(
                "conversion_subdomain", Collections.singletonList("electronics.store"));
        triggerFilterMap2.put("product", Arrays.asList("9876", "654"));
        AggregateDeduplicationKey aggregateDeduplicationKey2 =
                new AggregateDeduplicationKey.Builder()
                        .setDeduplicationKey(new UnsignedLong(11L))
                        .setFilterSet(
                                Collections.singletonList(
                                        new FilterMap.Builder()
                                                .setAttributionFilterMap(triggerFilterMap2)
                                                .build()))
                        .build();

        Map<String, List<String>> sourceFilterMap = new HashMap<>();
        sourceFilterMap.put(
                "conversion_subdomain", Collections.singletonList("electronics.megastore"));
        sourceFilterMap.put("product", Arrays.asList("1234", "234"));
        FilterMap sourceFilter =
                new FilterMap.Builder().setAttributionFilterMap(sourceFilterMap).build();

        Optional<AggregateDeduplicationKey> aggregateDeduplicationKey =
                createExample(Arrays.asList(aggregateDeduplicationKey1, aggregateDeduplicationKey2))
                        .maybeExtractDedupKey(sourceFilter, mFlags);
        assertTrue(aggregateDeduplicationKey.isEmpty());
    }

    @Test
    public void testExtractDedupKey_secondKeyMatches_nullDedupKey() {
        Map<String, List<String>> triggerFilterMap1 = new HashMap<>();
        triggerFilterMap1.put("product", Arrays.asList("1234", "234"));
        Map<String, List<String>> notTriggerFilterMap1 = new HashMap<>();
        notTriggerFilterMap1.put(
                "conversion_subdomain", Collections.singletonList("electronics.megastore"));
        AggregateDeduplicationKey aggregateDeduplicationKey1 =
                new AggregateDeduplicationKey.Builder()
                        .setDeduplicationKey(new UnsignedLong(10L))
                        .setFilterSet(
                                Collections.singletonList(
                                        new FilterMap.Builder()
                                                .setAttributionFilterMap(triggerFilterMap1)
                                                .build()))
                        .setNotFilterSet(
                                Collections.singletonList(
                                        new FilterMap.Builder()
                                                .setAttributionFilterMap(notTriggerFilterMap1)
                                                .build()))
                        .build();

        Map<String, List<String>> triggerFilterMap2 = new HashMap<>();
        triggerFilterMap2.put(
                "conversion_subdomain", Collections.singletonList("electronics.megastore"));
        triggerFilterMap2.put("product", Arrays.asList("1234", "234"));
        Map<String, List<String>> notTriggerFilterMap2 = new HashMap<>();
        notTriggerFilterMap2.put(
                "conversion_subdomain", Collections.singletonList("electronics.ministore"));
        notTriggerFilterMap2.put("product", Arrays.asList("856", "23"));
        AggregateDeduplicationKey aggregateDeduplicationKey2 =
                new AggregateDeduplicationKey.Builder()
                        .setFilterSet(
                                Collections.singletonList(
                                        new FilterMap.Builder()
                                                .setAttributionFilterMap(triggerFilterMap2)
                                                .build()))
                        .setNotFilterSet(
                                Collections.singletonList(
                                        new FilterMap.Builder()
                                                .setAttributionFilterMap(notTriggerFilterMap2)
                                                .build()))
                        .build();

        Map<String, List<String>> sourceFilterMap = new HashMap<>();
        sourceFilterMap.put(
                "conversion_subdomain", Collections.singletonList("electronics.megastore"));
        sourceFilterMap.put("product", Arrays.asList("1234", "234"));
        FilterMap sourceFilter =
                new FilterMap.Builder().setAttributionFilterMap(sourceFilterMap).build();

        Optional<AggregateDeduplicationKey> aggregateDeduplicationKey =
                createExample(Arrays.asList(aggregateDeduplicationKey1, aggregateDeduplicationKey2))
                        .maybeExtractDedupKey(sourceFilter, mFlags);
<<<<<<< HEAD
=======
        assertTrue(aggregateDeduplicationKey.isEmpty());
    }

    @Test
    public void testExtractDedupKey_lookbackWindowEnabledAndEmptyDedupKeys_returnsEmpty() {
        when(mFlags.getMeasurementEnableLookbackWindowFilter()).thenReturn(true);
        AggregateDeduplicationKey aggregateDeduplicationKey1 =
                new AggregateDeduplicationKey.Builder()
                        .setFilterSet(
                                Collections.singletonList(
                                        new FilterMap.Builder()
                                                .addStringListValue(
                                                        "conversion_subdomain",
                                                        List.of("electronics.megastore"))
                                                .addStringListValue(
                                                        "product", List.of("1234", "234"))
                                                .build()))
                        .build();
        AggregateDeduplicationKey aggregateDeduplicationKey2 =
                new AggregateDeduplicationKey.Builder()
                        .setFilterSet(
                                Collections.singletonList(
                                        new FilterMap.Builder()
                                                .addStringListValue(
                                                        "conversion_subdomain",
                                                        List.of("electronics.store"))
                                                .addStringListValue(
                                                        "product", List.of("9876", "654"))
                                                .build()))
                        .build();

        FilterMap sourceFilter =
                new FilterMap.Builder()
                        .addStringListValue(
                                "conversion_subdomain", List.of("electronics.megastore"))
                        .addStringListValue("product", List.of("1234", "234"))
                        .build();

        Optional<AggregateDeduplicationKey> aggregateDeduplicationKey =
                createExample(Arrays.asList(aggregateDeduplicationKey1, aggregateDeduplicationKey2))
                        .maybeExtractDedupKey(sourceFilter, mFlags);
>>>>>>> 018eaadd
        assertTrue(aggregateDeduplicationKey.isEmpty());
    }
}<|MERGE_RESOLUTION|>--- conflicted
+++ resolved
@@ -434,8 +434,6 @@
         Optional<AggregateDeduplicationKey> aggregateDeduplicationKey =
                 createExample(Arrays.asList(aggregateDeduplicationKey1, aggregateDeduplicationKey2))
                         .maybeExtractDedupKey(sourceFilter, mFlags);
-<<<<<<< HEAD
-=======
         assertTrue(aggregateDeduplicationKey.isEmpty());
     }
 
@@ -477,7 +475,6 @@
         Optional<AggregateDeduplicationKey> aggregateDeduplicationKey =
                 createExample(Arrays.asList(aggregateDeduplicationKey1, aggregateDeduplicationKey2))
                         .maybeExtractDedupKey(sourceFilter, mFlags);
->>>>>>> 018eaadd
         assertTrue(aggregateDeduplicationKey.isEmpty());
     }
 }