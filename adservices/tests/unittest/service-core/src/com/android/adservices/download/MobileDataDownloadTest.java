--- conflicted
+++ resolved
@@ -153,6 +153,9 @@
             "https://www.gstatic.com/mdi-serving/rubidium-adservices-adtech-enrollment/3156"
                     + "/9d9d99be0c6dc71fc329f5c02a0fac48d3b06e73";
 
+    private static final String MDD_PACKAGE_DENY_MANIFEST_FILE_URL =
+            "https://www.gstatic.com/mdi-serving/rubidium-adservices-package-deny-list/6424"
+                    + "/1d22cb7e5e7b0ca9a7e1cc16c0354781f8b8ba55";
     private static final int PTB_ENROLLMENT_ENTRIES = 6;
 
     private static final int PTB_OLD_ENROLLMENT_ENTRIES = 4;
@@ -168,6 +171,7 @@
     public static final String ENROLLMENT_PROTO_FILE_GROUP_NAME = "adtech_enrollment_proto_data";
     public static final String UI_OTA_STRINGS_FILE_GROUP_NAME = "ui-ota-strings";
     public static final String COBALT_REGISTRY_FILE_GROUP_NAME = "rubidium-registry";
+    public static final String PACKAGE_DENY_FILE_GROUP_NAME = "package-deny";
 
     private SynchronousFileStorage mFileStorage;
     private FileDownloader mFileDownloader;
@@ -723,8 +727,6 @@
         assertThat(clientFileGroup).isNull();
     }
 
-<<<<<<< HEAD
-=======
     /**
      * Tests package deny registry file group download successfully when package deny mdd feature is
      * enabled.
@@ -773,7 +775,6 @@
         assertThat(clientFileGroup).isNull();
     }
 
->>>>>>> cba5c425
     // A helper function to create a DataFilegroup.
     private static DataFileGroup createDataFileGroup(
             String groupName,
@@ -972,6 +973,26 @@
                 .get(MAX_HANDLE_TASK_WAIT_TIME_SECS, SECONDS);
     }
 
+    // Returns MobileDataDownload using passed in deny package registry manifest url.
+    private void createMddForPackageDenyRegistry() throws Exception {
+        FileGroupPopulator fileGroupPopulator =
+                MobileDataDownloadFactory.getDenyPackageManifestPopulator(
+                        mMockFlags, mFileStorage, mFileDownloader);
+
+        mMdd =
+                getMddForTesting(
+                        mContext,
+                        mMockFlags,
+                        // List of FileGroupPopulator that contains deny package FileGroupPopulator
+                        // only.
+                        ImmutableList.of(fileGroupPopulator));
+
+        // Calling handleTask directly to trigger the MDD's background download on wifi. This should
+        // be done in tests only.
+        mMdd.handleTask(TaskScheduler.WIFI_CHARGING_PERIODIC_TASK)
+                .get(MAX_HANDLE_TASK_WAIT_TIME_SECS, SECONDS);
+    }
+
     private long getNumEntriesInEncryptionKeysTable() {
         return DatabaseUtils.queryNumEntries(
                 mDbHelper.getReadableDatabase(),
