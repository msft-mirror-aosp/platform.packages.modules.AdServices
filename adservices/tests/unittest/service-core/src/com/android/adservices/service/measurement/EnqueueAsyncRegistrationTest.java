--- conflicted
+++ resolved
@@ -62,10 +62,7 @@
     private static Context sDefaultContext = ApplicationProvider.getApplicationContext();
     private static final Uri REGISTRATION_URI_1 = Uri.parse("https://foo.test/bar?ad=134");
     private static final Uri REGISTRATION_URI_2 = Uri.parse("https://foo.test/bar?ad=256");
-<<<<<<< HEAD
-=======
     private static final String SDK_PACKAGE_NAME = "sdk.package.name";
->>>>>>> 4bca3809
     private static final boolean DEFAULT_AD_ID_PERMISSION = false;
     private static final String DEFAULT_ENROLLMENT = "enrollment-id";
     private static final WebSourceParams INPUT_SOURCE_REGISTRATION_1 =
