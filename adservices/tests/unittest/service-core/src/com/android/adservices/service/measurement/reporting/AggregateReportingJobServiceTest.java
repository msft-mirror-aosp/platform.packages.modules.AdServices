--- conflicted
+++ resolved
@@ -522,11 +522,7 @@
                     .runInTransactionWithResult(any());
             doNothing().when(mSpyService).jobFinished(any(), anyBoolean());
             doReturn(mMockJobScheduler).when(mSpyService).getSystemService(JobScheduler.class);
-<<<<<<< HEAD
-            doReturn(Mockito.mock(Context.class)).when(mSpyService).getApplicationContext();
-=======
             doReturn(context).when(mSpyService).getApplicationContext();
->>>>>>> 018eaadd
             ExtendedMockito.doReturn(mock(EnrollmentDao.class))
                     .when(() -> EnrollmentDao.getInstance(any()));
             ExtendedMockito.doReturn(mMockDatastoreManager)
