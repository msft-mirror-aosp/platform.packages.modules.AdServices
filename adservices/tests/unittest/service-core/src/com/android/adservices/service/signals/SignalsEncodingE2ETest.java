--- conflicted
+++ resolved
@@ -276,10 +276,6 @@
         RetryStrategy retryStrategy = new NoOpRetryStrategyImpl();
         mScriptEngine =
                 new SignalsScriptEngine(
-<<<<<<< HEAD
-                        mContextSpy,
-=======
->>>>>>> 4a816567
                         ISOLATE_SETTINGS_WITH_MAX_HEAP_ENFORCEMENT_DISABLED
                                 ::getEnforceMaxHeapSizeFeature,
                         ISOLATE_SETTINGS_WITH_MAX_HEAP_ENFORCEMENT_DISABLED::getMaxHeapSizeBytes,
