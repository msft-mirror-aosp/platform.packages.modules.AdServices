--- conflicted
+++ resolved
@@ -276,10 +276,6 @@
         RetryStrategy retryStrategy = new NoOpRetryStrategyImpl();
         mScriptEngine =
                 new SignalsScriptEngine(
-<<<<<<< HEAD
-                        mContextSpy,
-=======
->>>>>>> 1d679908
                         ISOLATE_SETTINGS_WITH_MAX_HEAP_ENFORCEMENT_DISABLED
                                 ::getEnforceMaxHeapSizeFeature,
                         ISOLATE_SETTINGS_WITH_MAX_HEAP_ENFORCEMENT_DISABLED::getMaxHeapSizeBytes,
