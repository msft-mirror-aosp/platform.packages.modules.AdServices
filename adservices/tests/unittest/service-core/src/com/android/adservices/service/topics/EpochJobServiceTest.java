/*
 * Copyright (C) 2022 The Android Open Source Project
 *
 * Licensed under the Apache License, Version 2.0 (the "License");
 * you may not use this file except in compliance with the License.
 * You may obtain a copy of the License at
 *
 *      http://www.apache.org/licenses/LICENSE-2.0
 *
 * Unless required by applicable law or agreed to in writing, software
 * distributed under the License is distributed on an "AS IS" BASIS,
 * WITHOUT WARRANTIES OR CONDITIONS OF ANY KIND, either express or implied.
 * See the License for the specific language governing permissions and
 * limitations under the License.
 */

package com.android.adservices.service.topics;

import static com.android.adservices.mockito.ExtendedMockitoExpectations.mockGetFlags;
import static com.android.adservices.service.stats.AdServicesStatsLog.AD_SERVICES_BACKGROUND_JOBS_EXECUTION_REPORTED__EXECUTION_RESULT_CODE__SKIP_FOR_KILL_SWITCH_ON;
import static com.android.adservices.service.stats.AdServicesStatsLog.AD_SERVICES_ERROR_REPORTED__ERROR_CODE__TOPICS_API_DISABLED;
import static com.android.adservices.service.stats.AdServicesStatsLog.AD_SERVICES_ERROR_REPORTED__PPAPI_NAME__TOPICS;
import static com.android.adservices.spe.AdservicesJobInfo.TOPICS_EPOCH_JOB;
import static com.android.dx.mockito.inline.extended.ExtendedMockito.doNothing;
import static com.android.dx.mockito.inline.extended.ExtendedMockito.staticMockMarker;

import static com.google.common.truth.Truth.assertThat;

import static org.junit.Assert.assertFalse;
import static org.junit.Assert.assertNotNull;
import static org.junit.Assert.assertNull;
import static org.mockito.ArgumentMatchers.anyInt;
import static org.mockito.ArgumentMatchers.anyLong;
import static org.mockito.ArgumentMatchers.eq;
import static org.mockito.Mockito.any;
import static org.mockito.Mockito.atLeastOnce;
import static org.mockito.Mockito.doReturn;
import static org.mockito.Mockito.never;
import static org.mockito.Mockito.spy;
import static org.mockito.Mockito.times;
import static org.mockito.Mockito.verify;
import static org.mockito.Mockito.verifyNoMoreInteractions;

import android.app.job.JobInfo;
import android.app.job.JobParameters;
import android.app.job.JobScheduler;
import android.content.ComponentName;
import android.content.Context;
import android.os.SystemClock;

import androidx.test.core.app.ApplicationProvider;
import androidx.test.filters.FlakyTest;

import com.android.adservices.errorlogging.ErrorLogUtil;
import com.android.adservices.mockito.AdServicesExtendedMockitoRule;
import com.android.adservices.service.Flags;
import com.android.adservices.service.FlagsFactory;
import com.android.adservices.service.common.compat.ServiceCompatUtils;
import com.android.adservices.service.stats.Clock;
import com.android.adservices.service.stats.StatsdAdServicesLogger;
import com.android.adservices.spe.AdservicesJobServiceLogger;
import com.android.dx.mockito.inline.extended.ExtendedMockito;

import org.junit.After;
import org.junit.Before;
import org.junit.Rule;
import org.junit.Test;
import org.mockito.ArgumentCaptor;
import org.mockito.Mock;
import org.mockito.Mockito;
import org.mockito.Spy;
import org.mockito.quality.Strictness;

/** Unit tests for {@link com.android.adservices.service.topics.EpochJobService} */
@SuppressWarnings("ConstantConditions")
public class EpochJobServiceTest {
    private static final int TOPICS_EPOCH_JOB_ID = TOPICS_EPOCH_JOB.getJobId();
    private static final long EPOCH_JOB_PERIOD_MS = 10_000L;
    private static final long AWAIT_JOB_TIMEOUT_MS = 5_000L;
    private static final long EPOCH_JOB_FLEX_MS = 1_000L;
    private static final Context CONTEXT = ApplicationProvider.getApplicationContext();
    private static final JobScheduler JOB_SCHEDULER = CONTEXT.getSystemService(JobScheduler.class);
    private static final Flags TEST_FLAGS = FlagsFactory.getFlagsForTest();

    @Spy private EpochJobService mSpyEpochJobService;

    // Mock EpochManager and CacheManager as the methods called are tested in corresponding
    // unit test. In this test, only verify whether specific method is initiated.
    @Mock private EpochManager mMockEpochManager;
    @Mock private CacheManager mMockCacheManager;
    @Mock private BlockedTopicsManager mBlockedTopicsManager;
    @Mock private AppUpdateManager mMockAppUpdateManager;
    @Mock private JobParameters mMockJobParameters;
    @Mock private Flags mMockFlags;
    @Mock private JobScheduler mMockJobScheduler;
    @Mock private StatsdAdServicesLogger mMockStatsdLogger;
    private AdservicesJobServiceLogger mSpyLogger;

    @Rule
    public final AdServicesExtendedMockitoRule extendedMockito =
            new AdServicesExtendedMockitoRule.Builder(this)
                    .spyStatic(EpochJobService.class)
                    .spyStatic(TopicsWorker.class)
                    .spyStatic(FlagsFactory.class)
                    .spyStatic(AdservicesJobServiceLogger.class)
                    .spyStatic(ErrorLogUtil.class)
                    .mockStatic(ServiceCompatUtils.class)
                    .setStrictness(Strictness.WARN)
                    .build();

    @Before
    public void setup() {
        mockGetFlags(mMockFlags);

        // Mock JobScheduler invocation in EpochJobService
        assertThat(JOB_SCHEDULER).isNotNull();
        assertNull(
                "Job already scheduled before setup!",
                JOB_SCHEDULER.getPendingJob(TOPICS_EPOCH_JOB_ID));

        ExtendedMockito.doReturn(JOB_SCHEDULER)
                .when(mSpyEpochJobService)
                .getSystemService(JobScheduler.class);

        // Mock AdservicesJobServiceLogger to not actually log the stats to server
        mSpyLogger =
                spy(new AdservicesJobServiceLogger(CONTEXT, Clock.SYSTEM_CLOCK, mMockStatsdLogger));
        Mockito.doNothing()
                .when(mSpyLogger)
                .logExecutionStats(anyInt(), anyLong(), anyInt(), anyInt());
        ExtendedMockito.doReturn(mSpyLogger)
                .when(() -> AdservicesJobServiceLogger.getInstance(any(Context.class)));
    }

    @After
    public void teardown() {
        JOB_SCHEDULER.cancelAll();
    }

    @Test
    public void testOnStartJob_killSwitchOff_withoutLogging() {
        // Logging killswitch is on.
        Mockito.doReturn(true).when(mMockFlags).getBackgroundJobsLoggingKillSwitch();

        testOnStartJob_killSwitchOff();

        // Verify logging methods are not invoked.
        verify(mSpyLogger, never()).persistJobExecutionData(anyInt(), anyLong());
        verify(mSpyLogger, never()).logExecutionStats(anyInt(), anyLong(), anyInt(), anyInt());
    }

    @Test
    public void testOnStartJob_killSwitchOff_withLogging() {
        // Logging killswitch is off.
        Mockito.doReturn(false).when(mMockFlags).getBackgroundJobsLoggingKillSwitch();

        testOnStartJob_killSwitchOff();

        // Verify logging methods are invoked.
        verify(mSpyLogger, atLeastOnce()).persistJobExecutionData(anyInt(), anyLong());
        verify(mSpyLogger, atLeastOnce())
                .logExecutionStats(anyInt(), anyLong(), anyInt(), anyInt());
    }

    @Test
    public void testOnStartJob_killSwitchOn_withoutLogging() {
        ExtendedMockito.doNothing().when(() -> ErrorLogUtil.e(anyInt(), anyInt()));
        // Logging killswitch is on.
        Mockito.doReturn(true).when(mMockFlags).getBackgroundJobsLoggingKillSwitch();

        testOnStartJob_killSwitchOn();

        // Verify logging methods are not invoked.
        verify(mSpyLogger, never()).persistJobExecutionData(anyInt(), anyLong());
        verify(mSpyLogger, never()).logExecutionStats(anyInt(), anyLong(), anyInt(), anyInt());
        ExtendedMockito.verify(
                () -> {
                    ErrorLogUtil.e(
                            eq(AD_SERVICES_ERROR_REPORTED__ERROR_CODE__TOPICS_API_DISABLED),
                            eq(AD_SERVICES_ERROR_REPORTED__PPAPI_NAME__TOPICS));
                });
    }

    @Test
    public void testOnStartJob_killSwitchOn_withLogging() {
        ExtendedMockito.doNothing().when(() -> ErrorLogUtil.e(anyInt(), anyInt()));
        // Logging killswitch is off.
        Mockito.doReturn(false).when(mMockFlags).getBackgroundJobsLoggingKillSwitch();

        testOnStartJob_killSwitchOn();

        // Verify logging methods are invoked.
        verify(mSpyLogger).persistJobExecutionData(anyInt(), anyLong());
        verify(mSpyLogger)
                .logExecutionStats(
                        anyInt(),
                        anyLong(),
                        eq(
                                AD_SERVICES_BACKGROUND_JOBS_EXECUTION_REPORTED__EXECUTION_RESULT_CODE__SKIP_FOR_KILL_SWITCH_ON),
                        anyInt());
        ExtendedMockito.verify(
                () -> {
                    ErrorLogUtil.e(
                            eq(AD_SERVICES_ERROR_REPORTED__ERROR_CODE__TOPICS_API_DISABLED),
                            eq(AD_SERVICES_ERROR_REPORTED__PPAPI_NAME__TOPICS));
                });
<<<<<<< HEAD
    }

    @Test
    public void testOnStartJob_globalKillSwitchOverridesAll() {
        // Global Killswitch is on.
        doReturn(true).when(mMockFlags).getGlobalKillSwitch();

        // Topics API Killswitch off but is overridden by global killswitch.
        doReturn(false).when(mMockFlags).getTopicsKillSwitch();

        // Mock static method FlagsFactory.getFlags() to return Mock Flags.
        ExtendedMockito.doReturn(mMockFlags).when(FlagsFactory::getFlags);

        mSpyEpochJobService.onStartJob(mMockJobParameters);

        // Schedule the job to assert after starting that the scheduled job has been started
        JobInfo existingJobInfo =
                new JobInfo.Builder(
                        TOPICS_EPOCH_JOB_ID,
                        new ComponentName(CONTEXT, EpochJobService.class))
                        .setRequiresCharging(true)
                        .setPeriodic(EPOCH_JOB_PERIOD_MS, EPOCH_JOB_FLEX_MS)
                        .setPersisted(true)
                        .build();
        JOB_SCHEDULER.schedule(existingJobInfo);
        assertThat(JOB_SCHEDULER.getPendingJob(TOPICS_EPOCH_JOB_ID)).isNotNull();

        // Now verify that when the Job starts, it will schedule itself.
        assertThat(mSpyEpochJobService.onStartJob(mMockJobParameters)).isTrue();

        assertThat(JOB_SCHEDULER.getPendingJob(TOPICS_EPOCH_JOB_ID)).isNotNull();
=======
>>>>>>> 4f19f827
    }

    @Test
    public void testOnStartJob_shouldDisableJobTrue_withoutLogging() {
        // Logging killswitch is on.
        Mockito.doReturn(true).when(mMockFlags).getBackgroundJobsLoggingKillSwitch();

        testOnStartJob_shouldDisableJobTrue();

        // Verify logging method is not invoked.
        verify(mSpyLogger, never()).logExecutionStats(anyInt(), anyLong(), anyInt(), anyInt());
    }

    @Test
    @FlakyTest(bugId = 298886083)
    public void testOnStartJob_shouldDisableJobTrue_withLoggingEnabled()
            throws InterruptedException {
        // Logging killswitch is off.
        Mockito.doReturn(false).when(mMockFlags).getBackgroundJobsLoggingKillSwitch();

        testOnStartJob_shouldDisableJobTrue();

        // Verify logging has not happened even though logging is enabled because this field is not
        // logged
        verify(mSpyLogger, never()).logExecutionStats(anyInt(), anyLong(), anyInt(), anyInt());
    }

    @Test
    public void testOnStopJob_withoutLogging() {
        // Logging killswitch is on.
        Mockito.doReturn(true).when(mMockFlags).getBackgroundJobsLoggingKillSwitch();

        testOnStopJob();

        // Verify logging methods are not invoked.
        verify(mSpyLogger, never()).persistJobExecutionData(anyInt(), anyLong());
        verify(mSpyLogger, never()).logExecutionStats(anyInt(), anyLong(), anyInt(), anyInt());
    }

    @Test
    public void testOnStopJob_withLogging() {
        // Logging killswitch is off.
        Mockito.doReturn(false).when(mMockFlags).getBackgroundJobsLoggingKillSwitch();

        testOnStopJob();

        // Verify logging methods are invoked.
        verify(mSpyLogger).logExecutionStats(anyInt(), anyLong(), anyInt(), anyInt());
    }

    @Test
    public void testScheduleIfNeeded_Success() {
        ExtendedMockito.doReturn(false).when(mMockFlags).getGlobalKillSwitch();

        // The first invocation of scheduleIfNeeded() schedules the job.
        assertThat(EpochJobService.scheduleIfNeeded(CONTEXT, /* forceSchedule */ false)).isTrue();
    }

    @Test
    public void testScheduleIfNeeded_ScheduledWithSameParameters() {
        doReturn(false).when(mMockFlags).getGlobalKillSwitch();
        doReturn(TEST_FLAGS.getTopicsEpochJobPeriodMs())
                .when(mMockFlags)
                .getTopicsEpochJobPeriodMs();
        doReturn(TEST_FLAGS.getTopicsEpochJobFlexMs()).when(mMockFlags).getTopicsEpochJobFlexMs();

        // The first invocation of scheduleIfNeeded() schedules the job.
        assertThat(EpochJobService.scheduleIfNeeded(CONTEXT, /* forceSchedule */ false)).isTrue();
        assertThat(JOB_SCHEDULER.getPendingJob(TOPICS_EPOCH_JOB_ID)).isNotNull();

        // The second invocation of scheduleIfNeeded() with same parameters skips the scheduling.
        assertThat(EpochJobService.scheduleIfNeeded(CONTEXT, /* forceSchedule */ false)).isFalse();
    }

    @Test
    public void testScheduleIfNeeded_ScheduledWithDifferentParameters() {
        // Mock Flags in order to change values within this test
        doReturn(TEST_FLAGS.getTopicsEpochJobPeriodMs())
                .when(mMockFlags)
                .getTopicsEpochJobPeriodMs();
        doReturn(TEST_FLAGS.getTopicsEpochJobFlexMs()).when(mMockFlags).getTopicsEpochJobFlexMs();

        // The first invocation of scheduleIfNeeded() schedules the job.
        assertThat(EpochJobService.scheduleIfNeeded(CONTEXT, /* forceSchedule */ false)).isTrue();
        assertThat(JOB_SCHEDULER.getPendingJob(TOPICS_EPOCH_JOB_ID)).isNotNull();

        // Change the value of a parameter so that the second invocation of scheduleIfNeeded()
        // schedules the job.
        doReturn(TEST_FLAGS.getTopicsEpochJobFlexMs() + 1)
                .when(mMockFlags)
                .getTopicsEpochJobFlexMs();
        assertThat(EpochJobService.scheduleIfNeeded(CONTEXT, /* forceSchedule */ false)).isTrue();
    }

    @Test
    public void testScheduleIfNeeded_forceRun() {
        doReturn(false).when(mMockFlags).getGlobalKillSwitch();
        doReturn(TEST_FLAGS.getTopicsEpochJobPeriodMs())
                .when(mMockFlags)
                .getTopicsEpochJobPeriodMs();
        doReturn(TEST_FLAGS.getTopicsEpochJobFlexMs()).when(mMockFlags).getTopicsEpochJobFlexMs();

        // The first invocation of scheduleIfNeeded() schedules the job.
        assertThat(EpochJobService.scheduleIfNeeded(CONTEXT, /* forceSchedule */ false)).isTrue();
        assertThat(JOB_SCHEDULER.getPendingJob(TOPICS_EPOCH_JOB_ID)).isNotNull();

        // The second invocation of scheduleIfNeeded() with same parameters skips the scheduling.
        assertThat(EpochJobService.scheduleIfNeeded(CONTEXT, /* forceSchedule */ false)).isFalse();

        // The third invocation of scheduleIfNeeded() is forced and re-schedules the job.
        assertThat(EpochJobService.scheduleIfNeeded(CONTEXT, /* forceSchedule */ true)).isTrue();
    }

    @Test
    public void testScheduleIfNeeded_scheduledWithKillSwichOn() {
        ExtendedMockito.doNothing().when(() -> ErrorLogUtil.e(anyInt(), anyInt()));
        // Killswitch is on.
        doReturn(true).when(mMockFlags).getTopicsKillSwitch();

        // The first invocation of scheduleIfNeeded() schedules the job.
        assertThat(EpochJobService.scheduleIfNeeded(CONTEXT, /* forceSchedule */ false)).isFalse();
        assertThat(JOB_SCHEDULER.getPendingJob(TOPICS_EPOCH_JOB_ID)).isNull();
        ExtendedMockito.verify(
                () -> {
                    ErrorLogUtil.e(
                            eq(AD_SERVICES_ERROR_REPORTED__ERROR_CODE__TOPICS_API_DISABLED),
                            eq(AD_SERVICES_ERROR_REPORTED__PPAPI_NAME__TOPICS));
                });
    }

    @Test
    public void testSchedule_jobInfoIsPersisted() {
        final ArgumentCaptor<JobInfo> argumentCaptor = ArgumentCaptor.forClass(JobInfo.class);

        EpochJobService.schedule(
                CONTEXT, mMockJobScheduler, EPOCH_JOB_PERIOD_MS, EPOCH_JOB_FLEX_MS);

        verify(mMockJobScheduler, times(1)).schedule(argumentCaptor.capture());
        assertThat(argumentCaptor.getValue()).isNotNull();
        assertThat(argumentCaptor.getValue().isPersisted()).isTrue();
    }

    private void testOnStartJob_killSwitchOff() {
        final TopicsWorker topicsWorker =
                new TopicsWorker(
                        mMockEpochManager,
                        mMockCacheManager,
                        mBlockedTopicsManager,
                        mMockAppUpdateManager,
                        mMockFlags);

        // Killswitch is off.
        doReturn(false).when(mMockFlags).getTopicsKillSwitch();

        doNothing().when(mSpyEpochJobService).jobFinished(mMockJobParameters, false);

        // Mock static method TopicsWorker.getInstance, let it return the local topicsWorker
        // in order to get a test instance.
        ExtendedMockito.doReturn(topicsWorker)
                .when(() -> TopicsWorker.getInstance(any(Context.class)));

        mSpyEpochJobService.onStartJob(mMockJobParameters);

        // Allow some time for async job to execute before running any assertions.
        SystemClock.sleep(AWAIT_JOB_TIMEOUT_MS);

        // Schedule the job to assert after starting that the scheduled job has been started
        JobInfo existingJobInfo =
                new JobInfo.Builder(
                        TOPICS_EPOCH_JOB_ID,
                        new ComponentName(CONTEXT, EpochJobService.class))
                        .setRequiresCharging(true)
                        .setPeriodic(EPOCH_JOB_PERIOD_MS, EPOCH_JOB_FLEX_MS)
                        .setPersisted(true)
                        .build();
        JOB_SCHEDULER.schedule(existingJobInfo);
        assertThat(JOB_SCHEDULER.getPendingJob(TOPICS_EPOCH_JOB_ID)).isNotNull();

        // Now verify that when the Job starts, it will schedule itself.
        assertThat(mSpyEpochJobService.onStartJob(mMockJobParameters)).isTrue();
        // When killSwitch is off, and we reach OnSuccess() which executes on separate thread
        // interferes with other tests and sometimes we hit "android.permission
        // .READ_DEVICE_CONFIG" error.
        SystemClock.sleep(AWAIT_JOB_TIMEOUT_MS);

        assertThat(JOB_SCHEDULER.getPendingJob(TOPICS_EPOCH_JOB_ID)).isNotNull();

        verify(mSpyEpochJobService, times(2)).jobFinished(mMockJobParameters, false);
    }

    private void testOnStartJob_killSwitchOn() {
        // Killswitch is on.
        doReturn(true).when(mMockFlags).getTopicsKillSwitch();

        doNothing().when(mSpyEpochJobService).jobFinished(mMockJobParameters, false);

        // Schedule the job to assert after starting that the scheduled job has been cancelled
        JobInfo existingJobInfo =
                new JobInfo.Builder(
                                TOPICS_EPOCH_JOB_ID,
                                new ComponentName(CONTEXT, EpochJobService.class))
                        .setRequiresCharging(true)
                        .setPeriodic(EPOCH_JOB_PERIOD_MS, EPOCH_JOB_FLEX_MS)
                        .setPersisted(true)
                        .build();
        JOB_SCHEDULER.schedule(existingJobInfo);

        // Even though the job shouldn't execute, allow some time for async job to execute
        // just in case before running any assertions.
        SystemClock.sleep(AWAIT_JOB_TIMEOUT_MS);

        assertNotNull(JOB_SCHEDULER.getPendingJob(TOPICS_EPOCH_JOB_ID));

        // Now verify that when the Job starts, it will unschedule itself.
        assertFalse(mSpyEpochJobService.onStartJob(mMockJobParameters));

        assertNull(JOB_SCHEDULER.getPendingJob(TOPICS_EPOCH_JOB_ID));

        verify(mSpyEpochJobService).jobFinished(mMockJobParameters, false);
        verifyNoMoreInteractions(staticMockMarker(TopicsWorker.class));
    }

    private void testOnStartJob_shouldDisableJobTrue() {
        ExtendedMockito.doReturn(true)
                .when(
                        () ->
                                ServiceCompatUtils.shouldDisableExtServicesJobOnTPlus(
                                        any(Context.class)));

        doNothing().when(mSpyEpochJobService).jobFinished(mMockJobParameters, false);

        // Schedule the job to assert after starting that the scheduled job has been cancelled
        JobInfo existingJobInfo =
                new JobInfo.Builder(
                                TOPICS_EPOCH_JOB_ID,
                                new ComponentName(CONTEXT, EpochJobService.class))
                        .setRequiresCharging(true)
                        .setPeriodic(EPOCH_JOB_PERIOD_MS, EPOCH_JOB_FLEX_MS)
                        .setPersisted(true)
                        .build();
        JOB_SCHEDULER.schedule(existingJobInfo);

        // Even though the job shouldn't execute, allow some time for async job to execute
        // just in case before running any assertions.
        SystemClock.sleep(AWAIT_JOB_TIMEOUT_MS);

        assertNotNull(JOB_SCHEDULER.getPendingJob(TOPICS_EPOCH_JOB_ID));

        // Now verify that when the Job starts, it will unschedule itself.
        assertFalse(mSpyEpochJobService.onStartJob(mMockJobParameters));

        assertNull(JOB_SCHEDULER.getPendingJob(TOPICS_EPOCH_JOB_ID));

        verify(mSpyEpochJobService).jobFinished(mMockJobParameters, false);
        verify(mSpyLogger, never()).recordOnStartJob(anyInt());
    }

    private void testOnStopJob() {
        // Verify nothing throws
        mSpyEpochJobService.onStopJob(mMockJobParameters);
    }
}<|MERGE_RESOLUTION|>--- conflicted
+++ resolved
@@ -204,21 +204,171 @@
                             eq(AD_SERVICES_ERROR_REPORTED__ERROR_CODE__TOPICS_API_DISABLED),
                             eq(AD_SERVICES_ERROR_REPORTED__PPAPI_NAME__TOPICS));
                 });
-<<<<<<< HEAD
-    }
-
-    @Test
-    public void testOnStartJob_globalKillSwitchOverridesAll() {
-        // Global Killswitch is on.
-        doReturn(true).when(mMockFlags).getGlobalKillSwitch();
-
-        // Topics API Killswitch off but is overridden by global killswitch.
+    }
+
+    @Test
+    public void testOnStartJob_shouldDisableJobTrue_withoutLogging() {
+        // Logging killswitch is on.
+        Mockito.doReturn(true).when(mMockFlags).getBackgroundJobsLoggingKillSwitch();
+
+        testOnStartJob_shouldDisableJobTrue();
+
+        // Verify logging method is not invoked.
+        verify(mSpyLogger, never()).logExecutionStats(anyInt(), anyLong(), anyInt(), anyInt());
+    }
+
+    @Test
+    @FlakyTest(bugId = 298886083)
+    public void testOnStartJob_shouldDisableJobTrue_withLoggingEnabled()
+            throws InterruptedException {
+        // Logging killswitch is off.
+        Mockito.doReturn(false).when(mMockFlags).getBackgroundJobsLoggingKillSwitch();
+
+        testOnStartJob_shouldDisableJobTrue();
+
+        // Verify logging has not happened even though logging is enabled because this field is not
+        // logged
+        verify(mSpyLogger, never()).logExecutionStats(anyInt(), anyLong(), anyInt(), anyInt());
+    }
+
+    @Test
+    public void testOnStopJob_withoutLogging() {
+        // Logging killswitch is on.
+        Mockito.doReturn(true).when(mMockFlags).getBackgroundJobsLoggingKillSwitch();
+
+        testOnStopJob();
+
+        // Verify logging methods are not invoked.
+        verify(mSpyLogger, never()).persistJobExecutionData(anyInt(), anyLong());
+        verify(mSpyLogger, never()).logExecutionStats(anyInt(), anyLong(), anyInt(), anyInt());
+    }
+
+    @Test
+    public void testOnStopJob_withLogging() {
+        // Logging killswitch is off.
+        Mockito.doReturn(false).when(mMockFlags).getBackgroundJobsLoggingKillSwitch();
+
+        testOnStopJob();
+
+        // Verify logging methods are invoked.
+        verify(mSpyLogger).logExecutionStats(anyInt(), anyLong(), anyInt(), anyInt());
+    }
+
+    @Test
+    public void testScheduleIfNeeded_Success() {
+        ExtendedMockito.doReturn(false).when(mMockFlags).getGlobalKillSwitch();
+
+        // The first invocation of scheduleIfNeeded() schedules the job.
+        assertThat(EpochJobService.scheduleIfNeeded(CONTEXT, /* forceSchedule */ false)).isTrue();
+    }
+
+    @Test
+    public void testScheduleIfNeeded_ScheduledWithSameParameters() {
+        doReturn(false).when(mMockFlags).getGlobalKillSwitch();
+        doReturn(TEST_FLAGS.getTopicsEpochJobPeriodMs())
+                .when(mMockFlags)
+                .getTopicsEpochJobPeriodMs();
+        doReturn(TEST_FLAGS.getTopicsEpochJobFlexMs()).when(mMockFlags).getTopicsEpochJobFlexMs();
+
+        // The first invocation of scheduleIfNeeded() schedules the job.
+        assertThat(EpochJobService.scheduleIfNeeded(CONTEXT, /* forceSchedule */ false)).isTrue();
+        assertThat(JOB_SCHEDULER.getPendingJob(TOPICS_EPOCH_JOB_ID)).isNotNull();
+
+        // The second invocation of scheduleIfNeeded() with same parameters skips the scheduling.
+        assertThat(EpochJobService.scheduleIfNeeded(CONTEXT, /* forceSchedule */ false)).isFalse();
+    }
+
+    @Test
+    public void testScheduleIfNeeded_ScheduledWithDifferentParameters() {
+        // Mock Flags in order to change values within this test
+        doReturn(TEST_FLAGS.getTopicsEpochJobPeriodMs())
+                .when(mMockFlags)
+                .getTopicsEpochJobPeriodMs();
+        doReturn(TEST_FLAGS.getTopicsEpochJobFlexMs()).when(mMockFlags).getTopicsEpochJobFlexMs();
+
+        // The first invocation of scheduleIfNeeded() schedules the job.
+        assertThat(EpochJobService.scheduleIfNeeded(CONTEXT, /* forceSchedule */ false)).isTrue();
+        assertThat(JOB_SCHEDULER.getPendingJob(TOPICS_EPOCH_JOB_ID)).isNotNull();
+
+        // Change the value of a parameter so that the second invocation of scheduleIfNeeded()
+        // schedules the job.
+        doReturn(TEST_FLAGS.getTopicsEpochJobFlexMs() + 1)
+                .when(mMockFlags)
+                .getTopicsEpochJobFlexMs();
+        assertThat(EpochJobService.scheduleIfNeeded(CONTEXT, /* forceSchedule */ false)).isTrue();
+    }
+
+    @Test
+    public void testScheduleIfNeeded_forceRun() {
+        doReturn(false).when(mMockFlags).getGlobalKillSwitch();
+        doReturn(TEST_FLAGS.getTopicsEpochJobPeriodMs())
+                .when(mMockFlags)
+                .getTopicsEpochJobPeriodMs();
+        doReturn(TEST_FLAGS.getTopicsEpochJobFlexMs()).when(mMockFlags).getTopicsEpochJobFlexMs();
+
+        // The first invocation of scheduleIfNeeded() schedules the job.
+        assertThat(EpochJobService.scheduleIfNeeded(CONTEXT, /* forceSchedule */ false)).isTrue();
+        assertThat(JOB_SCHEDULER.getPendingJob(TOPICS_EPOCH_JOB_ID)).isNotNull();
+
+        // The second invocation of scheduleIfNeeded() with same parameters skips the scheduling.
+        assertThat(EpochJobService.scheduleIfNeeded(CONTEXT, /* forceSchedule */ false)).isFalse();
+
+        // The third invocation of scheduleIfNeeded() is forced and re-schedules the job.
+        assertThat(EpochJobService.scheduleIfNeeded(CONTEXT, /* forceSchedule */ true)).isTrue();
+    }
+
+    @Test
+    public void testScheduleIfNeeded_scheduledWithKillSwichOn() {
+        ExtendedMockito.doNothing().when(() -> ErrorLogUtil.e(anyInt(), anyInt()));
+        // Killswitch is on.
+        doReturn(true).when(mMockFlags).getTopicsKillSwitch();
+
+        // The first invocation of scheduleIfNeeded() schedules the job.
+        assertThat(EpochJobService.scheduleIfNeeded(CONTEXT, /* forceSchedule */ false)).isFalse();
+        assertThat(JOB_SCHEDULER.getPendingJob(TOPICS_EPOCH_JOB_ID)).isNull();
+        ExtendedMockito.verify(
+                () -> {
+                    ErrorLogUtil.e(
+                            eq(AD_SERVICES_ERROR_REPORTED__ERROR_CODE__TOPICS_API_DISABLED),
+                            eq(AD_SERVICES_ERROR_REPORTED__PPAPI_NAME__TOPICS));
+                });
+    }
+
+    @Test
+    public void testSchedule_jobInfoIsPersisted() {
+        final ArgumentCaptor<JobInfo> argumentCaptor = ArgumentCaptor.forClass(JobInfo.class);
+
+        EpochJobService.schedule(
+                CONTEXT, mMockJobScheduler, EPOCH_JOB_PERIOD_MS, EPOCH_JOB_FLEX_MS);
+
+        verify(mMockJobScheduler, times(1)).schedule(argumentCaptor.capture());
+        assertThat(argumentCaptor.getValue()).isNotNull();
+        assertThat(argumentCaptor.getValue().isPersisted()).isTrue();
+    }
+
+    private void testOnStartJob_killSwitchOff() {
+        final TopicsWorker topicsWorker =
+                new TopicsWorker(
+                        mMockEpochManager,
+                        mMockCacheManager,
+                        mBlockedTopicsManager,
+                        mMockAppUpdateManager,
+                        mMockFlags);
+
+        // Killswitch is off.
         doReturn(false).when(mMockFlags).getTopicsKillSwitch();
 
-        // Mock static method FlagsFactory.getFlags() to return Mock Flags.
-        ExtendedMockito.doReturn(mMockFlags).when(FlagsFactory::getFlags);
+        doNothing().when(mSpyEpochJobService).jobFinished(mMockJobParameters, false);
+
+        // Mock static method TopicsWorker.getInstance, let it return the local topicsWorker
+        // in order to get a test instance.
+        ExtendedMockito.doReturn(topicsWorker)
+                .when(() -> TopicsWorker.getInstance(any(Context.class)));
 
         mSpyEpochJobService.onStartJob(mMockJobParameters);
+
+        // Allow some time for async job to execute before running any assertions.
+        SystemClock.sleep(AWAIT_JOB_TIMEOUT_MS);
 
         // Schedule the job to assert after starting that the scheduled job has been started
         JobInfo existingJobInfo =
@@ -234,190 +384,6 @@
 
         // Now verify that when the Job starts, it will schedule itself.
         assertThat(mSpyEpochJobService.onStartJob(mMockJobParameters)).isTrue();
-
-        assertThat(JOB_SCHEDULER.getPendingJob(TOPICS_EPOCH_JOB_ID)).isNotNull();
-=======
->>>>>>> 4f19f827
-    }
-
-    @Test
-    public void testOnStartJob_shouldDisableJobTrue_withoutLogging() {
-        // Logging killswitch is on.
-        Mockito.doReturn(true).when(mMockFlags).getBackgroundJobsLoggingKillSwitch();
-
-        testOnStartJob_shouldDisableJobTrue();
-
-        // Verify logging method is not invoked.
-        verify(mSpyLogger, never()).logExecutionStats(anyInt(), anyLong(), anyInt(), anyInt());
-    }
-
-    @Test
-    @FlakyTest(bugId = 298886083)
-    public void testOnStartJob_shouldDisableJobTrue_withLoggingEnabled()
-            throws InterruptedException {
-        // Logging killswitch is off.
-        Mockito.doReturn(false).when(mMockFlags).getBackgroundJobsLoggingKillSwitch();
-
-        testOnStartJob_shouldDisableJobTrue();
-
-        // Verify logging has not happened even though logging is enabled because this field is not
-        // logged
-        verify(mSpyLogger, never()).logExecutionStats(anyInt(), anyLong(), anyInt(), anyInt());
-    }
-
-    @Test
-    public void testOnStopJob_withoutLogging() {
-        // Logging killswitch is on.
-        Mockito.doReturn(true).when(mMockFlags).getBackgroundJobsLoggingKillSwitch();
-
-        testOnStopJob();
-
-        // Verify logging methods are not invoked.
-        verify(mSpyLogger, never()).persistJobExecutionData(anyInt(), anyLong());
-        verify(mSpyLogger, never()).logExecutionStats(anyInt(), anyLong(), anyInt(), anyInt());
-    }
-
-    @Test
-    public void testOnStopJob_withLogging() {
-        // Logging killswitch is off.
-        Mockito.doReturn(false).when(mMockFlags).getBackgroundJobsLoggingKillSwitch();
-
-        testOnStopJob();
-
-        // Verify logging methods are invoked.
-        verify(mSpyLogger).logExecutionStats(anyInt(), anyLong(), anyInt(), anyInt());
-    }
-
-    @Test
-    public void testScheduleIfNeeded_Success() {
-        ExtendedMockito.doReturn(false).when(mMockFlags).getGlobalKillSwitch();
-
-        // The first invocation of scheduleIfNeeded() schedules the job.
-        assertThat(EpochJobService.scheduleIfNeeded(CONTEXT, /* forceSchedule */ false)).isTrue();
-    }
-
-    @Test
-    public void testScheduleIfNeeded_ScheduledWithSameParameters() {
-        doReturn(false).when(mMockFlags).getGlobalKillSwitch();
-        doReturn(TEST_FLAGS.getTopicsEpochJobPeriodMs())
-                .when(mMockFlags)
-                .getTopicsEpochJobPeriodMs();
-        doReturn(TEST_FLAGS.getTopicsEpochJobFlexMs()).when(mMockFlags).getTopicsEpochJobFlexMs();
-
-        // The first invocation of scheduleIfNeeded() schedules the job.
-        assertThat(EpochJobService.scheduleIfNeeded(CONTEXT, /* forceSchedule */ false)).isTrue();
-        assertThat(JOB_SCHEDULER.getPendingJob(TOPICS_EPOCH_JOB_ID)).isNotNull();
-
-        // The second invocation of scheduleIfNeeded() with same parameters skips the scheduling.
-        assertThat(EpochJobService.scheduleIfNeeded(CONTEXT, /* forceSchedule */ false)).isFalse();
-    }
-
-    @Test
-    public void testScheduleIfNeeded_ScheduledWithDifferentParameters() {
-        // Mock Flags in order to change values within this test
-        doReturn(TEST_FLAGS.getTopicsEpochJobPeriodMs())
-                .when(mMockFlags)
-                .getTopicsEpochJobPeriodMs();
-        doReturn(TEST_FLAGS.getTopicsEpochJobFlexMs()).when(mMockFlags).getTopicsEpochJobFlexMs();
-
-        // The first invocation of scheduleIfNeeded() schedules the job.
-        assertThat(EpochJobService.scheduleIfNeeded(CONTEXT, /* forceSchedule */ false)).isTrue();
-        assertThat(JOB_SCHEDULER.getPendingJob(TOPICS_EPOCH_JOB_ID)).isNotNull();
-
-        // Change the value of a parameter so that the second invocation of scheduleIfNeeded()
-        // schedules the job.
-        doReturn(TEST_FLAGS.getTopicsEpochJobFlexMs() + 1)
-                .when(mMockFlags)
-                .getTopicsEpochJobFlexMs();
-        assertThat(EpochJobService.scheduleIfNeeded(CONTEXT, /* forceSchedule */ false)).isTrue();
-    }
-
-    @Test
-    public void testScheduleIfNeeded_forceRun() {
-        doReturn(false).when(mMockFlags).getGlobalKillSwitch();
-        doReturn(TEST_FLAGS.getTopicsEpochJobPeriodMs())
-                .when(mMockFlags)
-                .getTopicsEpochJobPeriodMs();
-        doReturn(TEST_FLAGS.getTopicsEpochJobFlexMs()).when(mMockFlags).getTopicsEpochJobFlexMs();
-
-        // The first invocation of scheduleIfNeeded() schedules the job.
-        assertThat(EpochJobService.scheduleIfNeeded(CONTEXT, /* forceSchedule */ false)).isTrue();
-        assertThat(JOB_SCHEDULER.getPendingJob(TOPICS_EPOCH_JOB_ID)).isNotNull();
-
-        // The second invocation of scheduleIfNeeded() with same parameters skips the scheduling.
-        assertThat(EpochJobService.scheduleIfNeeded(CONTEXT, /* forceSchedule */ false)).isFalse();
-
-        // The third invocation of scheduleIfNeeded() is forced and re-schedules the job.
-        assertThat(EpochJobService.scheduleIfNeeded(CONTEXT, /* forceSchedule */ true)).isTrue();
-    }
-
-    @Test
-    public void testScheduleIfNeeded_scheduledWithKillSwichOn() {
-        ExtendedMockito.doNothing().when(() -> ErrorLogUtil.e(anyInt(), anyInt()));
-        // Killswitch is on.
-        doReturn(true).when(mMockFlags).getTopicsKillSwitch();
-
-        // The first invocation of scheduleIfNeeded() schedules the job.
-        assertThat(EpochJobService.scheduleIfNeeded(CONTEXT, /* forceSchedule */ false)).isFalse();
-        assertThat(JOB_SCHEDULER.getPendingJob(TOPICS_EPOCH_JOB_ID)).isNull();
-        ExtendedMockito.verify(
-                () -> {
-                    ErrorLogUtil.e(
-                            eq(AD_SERVICES_ERROR_REPORTED__ERROR_CODE__TOPICS_API_DISABLED),
-                            eq(AD_SERVICES_ERROR_REPORTED__PPAPI_NAME__TOPICS));
-                });
-    }
-
-    @Test
-    public void testSchedule_jobInfoIsPersisted() {
-        final ArgumentCaptor<JobInfo> argumentCaptor = ArgumentCaptor.forClass(JobInfo.class);
-
-        EpochJobService.schedule(
-                CONTEXT, mMockJobScheduler, EPOCH_JOB_PERIOD_MS, EPOCH_JOB_FLEX_MS);
-
-        verify(mMockJobScheduler, times(1)).schedule(argumentCaptor.capture());
-        assertThat(argumentCaptor.getValue()).isNotNull();
-        assertThat(argumentCaptor.getValue().isPersisted()).isTrue();
-    }
-
-    private void testOnStartJob_killSwitchOff() {
-        final TopicsWorker topicsWorker =
-                new TopicsWorker(
-                        mMockEpochManager,
-                        mMockCacheManager,
-                        mBlockedTopicsManager,
-                        mMockAppUpdateManager,
-                        mMockFlags);
-
-        // Killswitch is off.
-        doReturn(false).when(mMockFlags).getTopicsKillSwitch();
-
-        doNothing().when(mSpyEpochJobService).jobFinished(mMockJobParameters, false);
-
-        // Mock static method TopicsWorker.getInstance, let it return the local topicsWorker
-        // in order to get a test instance.
-        ExtendedMockito.doReturn(topicsWorker)
-                .when(() -> TopicsWorker.getInstance(any(Context.class)));
-
-        mSpyEpochJobService.onStartJob(mMockJobParameters);
-
-        // Allow some time for async job to execute before running any assertions.
-        SystemClock.sleep(AWAIT_JOB_TIMEOUT_MS);
-
-        // Schedule the job to assert after starting that the scheduled job has been started
-        JobInfo existingJobInfo =
-                new JobInfo.Builder(
-                        TOPICS_EPOCH_JOB_ID,
-                        new ComponentName(CONTEXT, EpochJobService.class))
-                        .setRequiresCharging(true)
-                        .setPeriodic(EPOCH_JOB_PERIOD_MS, EPOCH_JOB_FLEX_MS)
-                        .setPersisted(true)
-                        .build();
-        JOB_SCHEDULER.schedule(existingJobInfo);
-        assertThat(JOB_SCHEDULER.getPendingJob(TOPICS_EPOCH_JOB_ID)).isNotNull();
-
-        // Now verify that when the Job starts, it will schedule itself.
-        assertThat(mSpyEpochJobService.onStartJob(mMockJobParameters)).isTrue();
         // When killSwitch is off, and we reach OnSuccess() which executes on separate thread
         // interferes with other tests and sometimes we hit "android.permission
         // .READ_DEVICE_CONFIG" error.
