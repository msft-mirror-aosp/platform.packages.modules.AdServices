--- conflicted
+++ resolved
@@ -23,11 +23,7 @@
 import static com.android.adservices.service.measurement.PrivacyParams.NAVIGATION_EARLY_REPORTING_WINDOW_MILLISECONDS;
 import static com.android.adservices.service.measurement.PrivacyParams.NAVIGATION_NOISE_PROBABILITY;
 import static com.android.adservices.service.measurement.SourceFixture.ValidSourceParams;
-<<<<<<< HEAD
-import static com.android.adservices.service.measurement.SourceFixture.getValidSourceBuilder;
-=======
 import static com.android.adservices.service.measurement.SourceFixture.getMinimalValidSourceBuilder;
->>>>>>> dadf00a6
 import static com.android.adservices.service.measurement.TriggerFixture.getValidTriggerBuilder;
 
 import static org.junit.Assert.assertEquals;
@@ -44,10 +40,7 @@
 
 import androidx.test.filters.SmallTest;
 
-<<<<<<< HEAD
-=======
 import com.android.adservices.service.Flags;
->>>>>>> dadf00a6
 import com.android.adservices.service.FlagsFactory;
 import com.android.adservices.service.measurement.noising.SourceNoiseHandler;
 import com.android.adservices.service.measurement.reporting.EventReportWindowCalcDelegate;
@@ -116,10 +109,7 @@
 
     private EventReportWindowCalcDelegate mEventReportWindowCalcDelegate;
     private SourceNoiseHandler mSourceNoiseHandler;
-<<<<<<< HEAD
-=======
     private Flags mFlags;
->>>>>>> dadf00a6
 
     @Before
     public void setup() {
@@ -129,15 +119,9 @@
                 "measurement_debug_join_key_enrollment_allowlist",
                 phOverridingValue,
                 /* makeDefault */ false);
-<<<<<<< HEAD
-        mEventReportWindowCalcDelegate =
-                new EventReportWindowCalcDelegate(FlagsFactory.getFlagsForTest());
-        mSourceNoiseHandler = new SourceNoiseHandler(FlagsFactory.getFlagsForTest());
-=======
         mFlags = spy(FlagsFactory.getFlags());
         mEventReportWindowCalcDelegate = new EventReportWindowCalcDelegate(mFlags);
         mSourceNoiseHandler = new SourceNoiseHandler(mFlags);
->>>>>>> dadf00a6
 
         final String phOverridingValueAdIdMatching = "";
         DeviceConfig.setProperty(
@@ -260,13 +244,9 @@
                                 eventTriggers.get(0),
                                 sDebugKeyPair,
                                 mEventReportWindowCalcDelegate,
-<<<<<<< HEAD
-                                mSourceNoiseHandler)
-=======
                                 mSourceNoiseHandler,
                                 source.getAttributionDestinations(trigger.getDestinationType()),
                                 false)
->>>>>>> dadf00a6
                         .build();
 
         assertEquals(TRIGGER_PRIORITY, report.getTriggerPriority());
@@ -365,13 +345,9 @@
                                 eventTrigger,
                                 sDebugKeyPair,
                                 mEventReportWindowCalcDelegate,
-<<<<<<< HEAD
-                                mSourceNoiseHandler)
-=======
                                 mSourceNoiseHandler,
                                 source.getAttributionDestinations(trigger.getDestinationType()),
                                 false)
->>>>>>> dadf00a6
                         .build();
 
         assertEquals(TRIGGER_PRIORITY, report.getTriggerPriority());
@@ -414,13 +390,9 @@
                                 eventTriggers.get(0),
                                 sDebugKeyPair,
                                 mEventReportWindowCalcDelegate,
-<<<<<<< HEAD
-                                mSourceNoiseHandler)
-=======
                                 mSourceNoiseHandler,
                                 source.getAttributionDestinations(trigger.getDestinationType()),
                                 false)
->>>>>>> dadf00a6
                         .build();
 
         assertEquals(TRIGGER_PRIORITY, report.getTriggerPriority());
@@ -458,13 +430,9 @@
                                 eventTriggers.get(0),
                                 sDebugKeyPair,
                                 mEventReportWindowCalcDelegate,
-<<<<<<< HEAD
-                                mSourceNoiseHandler)
-=======
                                 mSourceNoiseHandler,
                                 source.getAttributionDestinations(trigger.getDestinationType()),
                                 false)
->>>>>>> dadf00a6
                         .build();
 
         assertEquals(TRIGGER_PRIORITY, report.getTriggerPriority());
@@ -503,13 +471,9 @@
                                 eventTriggers.get(0),
                                 sDebugKeyPair,
                                 mEventReportWindowCalcDelegate,
-<<<<<<< HEAD
-                                mSourceNoiseHandler)
-=======
                                 mSourceNoiseHandler,
                                 source.getAttributionDestinations(trigger.getDestinationType()),
                                 false)
->>>>>>> dadf00a6
                         .build();
 
         assertEquals(TRIGGER_PRIORITY, report.getTriggerPriority());
@@ -546,13 +510,9 @@
                                 eventTriggers.get(0),
                                 sDebugKeyPair,
                                 mEventReportWindowCalcDelegate,
-<<<<<<< HEAD
-                                mSourceNoiseHandler)
-=======
                                 mSourceNoiseHandler,
                                 source.getAttributionDestinations(trigger.getDestinationType()),
                                 false)
->>>>>>> dadf00a6
                         .build();
 
         assertEquals(TRIGGER_PRIORITY, report.getTriggerPriority());
@@ -592,13 +552,9 @@
                                 eventTriggers.get(0),
                                 sDebugKeyPair,
                                 mEventReportWindowCalcDelegate,
-<<<<<<< HEAD
-                                mSourceNoiseHandler)
-=======
                                 mSourceNoiseHandler,
                                 source.getAttributionDestinations(trigger.getDestinationType()),
                                 false)
->>>>>>> dadf00a6
                         .build();
 
         assertEquals(TRIGGER_PRIORITY, report.getTriggerPriority());
@@ -638,13 +594,9 @@
                                 eventTriggers.get(0),
                                 sDebugKeyPair,
                                 mEventReportWindowCalcDelegate,
-<<<<<<< HEAD
-                                mSourceNoiseHandler)
-=======
                                 mSourceNoiseHandler,
                                 source.getAttributionDestinations(trigger.getDestinationType()),
                                 false)
->>>>>>> dadf00a6
                         .build();
 
         assertEquals(TRIGGER_PRIORITY, report.getTriggerPriority());
@@ -689,13 +641,9 @@
                                 eventTriggers.get(0),
                                 sDebugKeyPair,
                                 mEventReportWindowCalcDelegate,
-<<<<<<< HEAD
-                                mSourceNoiseHandler)
-=======
                                 mSourceNoiseHandler,
                                 source.getAttributionDestinations(trigger.getDestinationType()),
                                 false)
->>>>>>> dadf00a6
                         .build();
 
         assertEquals(TRIGGER_PRIORITY, report.getTriggerPriority());
@@ -820,8 +768,6 @@
     @Test
     public void populateFromSourceAndTrigger_setsRegistrationOrigin_FromTrigger()
             throws JSONException {
-<<<<<<< HEAD
-=======
         long baseTime = System.currentTimeMillis();
         Source source =
                 getMinimalValidSourceBuilder()
@@ -1158,7 +1104,6 @@
         // Setup
         doReturn(true).when(mFlags).getMeasurementFlexibleEventReportingApiEnabled();
         ReportSpec reportSpec = SourceFixture.getValidReportSpecValueSum();
->>>>>>> dadf00a6
         long baseTime = System.currentTimeMillis();
         Source source =
                 getMinimalValidSourceBuilder()
@@ -1190,30 +1135,8 @@
                         + "]\n";
         Trigger trigger =
                 getValidTriggerBuilder()
-<<<<<<< HEAD
-                        .setId(TRIGGER_ID)
-                        .setTriggerTime(baseTime + TimeUnit.SECONDS.toMillis(10))
-                        .setEventTriggers(EVENT_TRIGGERS)
-                        .setEnrollmentId("enrollment-id")
-                        .setAttributionDestination(APP_DESTINATION)
-                        .setDestinationType(EventSurfaceType.APP)
-                        .setRegistrationOrigin(triggerRegistrationUrl)
-                        .build();
-
-        List<EventTrigger> eventTriggers = trigger.parseEventTriggers();
-        EventReport report =
-                new EventReport.Builder()
-                        .populateFromSourceAndTrigger(
-                                source,
-                                trigger,
-                                eventTriggers.get(0),
-                                sDebugKeyPair,
-                                mEventReportWindowCalcDelegate,
-                                mSourceNoiseHandler)
-=======
                         .setEventTriggers(eventTriggers1)
                         .setTriggerTime(baseTime + 18000)
->>>>>>> dadf00a6
                         .build();
 
         List<EventTrigger> eventTriggers = trigger.parseEventTriggers(true);
@@ -1374,11 +1297,7 @@
             Uri registrant,
             String platformAdId,
             String debugAdId) {
-<<<<<<< HEAD
-        return getValidSourceBuilder()
-=======
         return getMinimalValidSourceBuilder()
->>>>>>> dadf00a6
                 .setId(SOURCE_ID)
                 .setArDebugPermission(arDebugPermission)
                 .setAdIdPermission(adIdPermission)
