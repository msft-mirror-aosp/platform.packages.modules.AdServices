--- conflicted
+++ resolved
@@ -69,10 +69,6 @@
 import com.android.modules.utils.testing.ExtendedMockitoRule.MockStatic;
 import com.android.modules.utils.testing.ExtendedMockitoRule.SpyStatic;
 
-<<<<<<< HEAD
-import org.junit.After;
-=======
->>>>>>> cfb6563b
 import org.junit.Assume;
 import org.junit.Before;
 import org.junit.Test;
@@ -645,21 +641,7 @@
                     mSharedStorageDatabaseMock, mAppInstallDaoMock, mFrequencyCapDaoMock);
     }
 
-<<<<<<< HEAD
-    private void runPackageFullyRemovedForConsent(Intent intent) throws Exception {
-        Assume.assumeTrue(SdkLevel.isAtLeastS());
-        // Start a mockitoSession to mock static method
-        // Lenient added to allow easy disabling of other APIs' methods
-        MockitoSession session =
-                ExtendedMockito.mockitoSession()
-                        .mockStatic(ConsentManager.class)
-                        .strictness(Strictness.LENIENT)
-                        .initMocks(this)
-                        .startMocking();
-        try {
-=======
     private void runPackageFullyRemovedForConsent_onS(Intent intent) throws Exception {
->>>>>>> cfb6563b
             // Mock static method AppConsentDao.getInstance() executed on a separate thread
             doReturn(mConsentManager).when(() -> ConsentManager.getInstance());
 
@@ -996,35 +978,4 @@
             // On R App consent clear should not be called as it is not supported
             verify(mConsentManager, never()).clearConsentForUninstalledApp(any(), anyInt());
     }
-
-    @Test
-    public void testAppConsentDeletion_onR() throws Exception {
-        MockitoSession mMockitoSession =
-                ExtendedMockito.mockitoSession()
-                        .mockStatic(SdkLevel.class)
-                        .mockStatic(ConsentManager.class)
-                        .strictness(Strictness.LENIENT)
-                        .initMocks(this)
-                        .startMocking();
-        try {
-            ExtendedMockito.doReturn(false).when(SdkLevel::isAtLeastS);
-            doReturn(mConsentManager).when(() -> ConsentManager.getInstance(any()));
-            PackageChangedReceiver spyReceiver = createSpyPackageReceiverForConsent();
-            Intent intent =
-                    createIntentSentByAdServiceSystemService(
-                            PackageChangedReceiver.PACKAGE_FULLY_REMOVED);
-            doReturn(false).when(spyReceiver).isPackageStillInstalled(any(), anyString());
-
-            // Invoke the onReceive method to test the behavior
-            spyReceiver.onReceive(sContext, intent);
-
-            verify(spyReceiver).consentOnPackageFullyRemoved(any(), any(), anyInt());
-            doSleep(BACKGROUND_THREAD_TIMEOUT_MS);
-
-            // On R App consent clear should not be called as it is not supported
-            verify(mConsentManager, never()).clearConsentForUninstalledApp(any(), anyInt());
-        } finally {
-            mMockitoSession.finishMocking();
-        }
-    }
 }