/*
 * Copyright (C) 2022 The Android Open Source Project
 *
 * Licensed under the Apache License, Version 2.0 (the "License");
 * you may not use this file except in compliance with the License.
 * You may obtain a copy of the License at
 *
 *      http://www.apache.org/licenses/LICENSE-2.0
 *
 * Unless required by applicable law or agreed to in writing, software
 * distributed under the License is distributed on an "AS IS" BASIS,
 * WITHOUT WARRANTIES OR CONDITIONS OF ANY KIND, either express or implied.
 * See the License for the specific language governing permissions and
 * limitations under the License.
 */

package com.android.adservices.service.measurement.attribution;

import static com.android.adservices.service.Flags.MEASUREMENT_MIN_EVENT_REPORT_DELAY_MILLIS;

import static org.junit.Assert.assertEquals;
import static org.junit.Assert.assertTrue;
import static org.mockito.ArgumentMatchers.any;
import static org.mockito.ArgumentMatchers.anyInt;
import static org.mockito.ArgumentMatchers.anyLong;
import static org.mockito.ArgumentMatchers.anyString;
import static org.mockito.ArgumentMatchers.eq;
import static org.mockito.Mockito.doReturn;
import static org.mockito.Mockito.doThrow;
import static org.mockito.Mockito.mock;
import static org.mockito.Mockito.never;
import static org.mockito.Mockito.spy;
import static org.mockito.Mockito.times;
import static org.mockito.Mockito.verify;
import static org.mockito.Mockito.when;

import android.content.Context;
import android.net.Uri;
import android.util.Pair;

import androidx.test.core.app.ApplicationProvider;

import com.android.adservices.LogUtil;
import com.android.adservices.data.measurement.DatastoreException;
import com.android.adservices.data.measurement.DatastoreManager;
import com.android.adservices.data.measurement.IMeasurementDao;
import com.android.adservices.data.measurement.ITransaction;
import com.android.adservices.service.Flags;
import com.android.adservices.service.measurement.AttributionConfig;
import com.android.adservices.service.measurement.EventReport;
import com.android.adservices.service.measurement.EventSurfaceType;
import com.android.adservices.service.measurement.PrivacyParams;
import com.android.adservices.service.measurement.ReportSpec;
import com.android.adservices.service.measurement.Source;
import com.android.adservices.service.measurement.SourceFixture;
import com.android.adservices.service.measurement.Trigger;
import com.android.adservices.service.measurement.TriggerFixture;
import com.android.adservices.service.measurement.WebUtil;
import com.android.adservices.service.measurement.aggregation.AggregateAttributionData;
import com.android.adservices.service.measurement.aggregation.AggregateHistogramContribution;
import com.android.adservices.service.measurement.aggregation.AggregateReport;
import com.android.adservices.service.measurement.noising.SourceNoiseHandler;
import com.android.adservices.service.measurement.reporting.DebugReportApi;
import com.android.adservices.service.measurement.reporting.EventReportWindowCalcDelegate;
import com.android.adservices.service.measurement.util.UnsignedLong;
import com.android.adservices.service.stats.AdServicesLogger;
import com.android.adservices.service.stats.AdServicesLoggerImpl;
import com.android.adservices.service.stats.MeasurementAttributionStats;
import com.android.modules.utils.testing.TestableDeviceConfig;

import org.json.JSONArray;
import org.json.JSONException;
import org.json.JSONObject;
import org.junit.Before;
import org.junit.Rule;
import org.junit.Test;
import org.junit.runner.RunWith;
import org.mockito.ArgumentCaptor;
import org.mockito.Mock;
import org.mockito.junit.MockitoJUnitRunner;

import java.math.BigInteger;
import java.util.ArrayList;
import java.util.Arrays;
import java.util.Collections;
import java.util.List;
import java.util.UUID;
import java.util.concurrent.TimeUnit;

/**
 * Unit test for {@link AttributionJobHandler}
 */
@RunWith(MockitoJUnitRunner.class)
public class AttributionJobHandlerTest {
    @Rule
    public final TestableDeviceConfig.TestableDeviceConfigRule mDeviceConfigRule =
            new TestableDeviceConfig.TestableDeviceConfigRule();

    private static final Context sContext = ApplicationProvider.getApplicationContext();
    private static final Uri APP_DESTINATION = Uri.parse("android-app://com.example.app");
    private static final Uri WEB_DESTINATION = WebUtil.validUri("https://web.example.test");
    private static final Uri PUBLISHER = Uri.parse("android-app://publisher.app");
    private static final Uri REGISTRATION_URI = WebUtil.validUri("https://subdomain.example.test");
    private static final UnsignedLong SOURCE_DEBUG_KEY = new UnsignedLong(111111L);
    private static final UnsignedLong TRIGGER_DEBUG_KEY = new UnsignedLong(222222L);
    private static final String TRIGGER_ID = "triggerId1";
    private static final String EVENT_TRIGGERS =
            "[\n"
                    + "{\n"
                    + "  \"trigger_data\": \"5\",\n"
                    + "  \"priority\": \"123\",\n"
                    + "  \"deduplication_key\": \"2\",\n"
                    + "  \"filters\": [{\n"
                    + "    \"source_type\": [\"event\"],\n"
                    + "    \"key_1\": [\"value_1\"] \n"
                    + "   }]\n"
                    + "}"
                    + "]\n";

    private static final String AGGREGATE_DEDUPLICATION_KEYS_1 =
            "[{\"deduplication_key\": \"" + 10 + "\"" + " }" + "]";

    private static Trigger createAPendingTrigger() {
        return TriggerFixture.getValidTriggerBuilder()
                .setId(TRIGGER_ID)
                .setStatus(Trigger.Status.PENDING)
                .setEventTriggers(EVENT_TRIGGERS)
                .build();
    }

    DatastoreManager mDatastoreManager;

    AttributionJobHandler mHandler;

    EventReportWindowCalcDelegate mEventReportWindowCalcDelegate;

    SourceNoiseHandler mSourceNoiseHandler;

    @Mock
    IMeasurementDao mMeasurementDao;

    @Mock
    ITransaction mTransaction;

    @Mock Flags mFlags;

    @Mock AdServicesLogger mLogger;

    class FakeDatastoreManager extends DatastoreManager {

        @Override
        public ITransaction createNewTransaction() {
            return mTransaction;
        }

        @Override
        public IMeasurementDao getMeasurementDao() {
            return mMeasurementDao;
        }

        @Override
        protected int getDataStoreVersion() {
            return 0;
        }
    }

    @Before
    public void before() {
        mDatastoreManager = new FakeDatastoreManager();
        mEventReportWindowCalcDelegate = spy(new EventReportWindowCalcDelegate(mFlags));
        mSourceNoiseHandler = spy(new SourceNoiseHandler(mFlags));
<<<<<<< HEAD
=======
        mLogger = spy(AdServicesLoggerImpl.getInstance());
>>>>>>> dadf00a6
        mHandler =
                new AttributionJobHandler(
                        mDatastoreManager,
                        mFlags,
                        new DebugReportApi(sContext, mFlags),
                        mEventReportWindowCalcDelegate,
<<<<<<< HEAD
                        mSourceNoiseHandler);
=======
                        mSourceNoiseHandler,
                        mLogger);
>>>>>>> dadf00a6
        when(mFlags.getMeasurementEnableXNA()).thenReturn(false);
        when(mFlags.getMeasurementMaxAttributionPerRateLimitWindow()).thenReturn(100);
        when(mFlags.getMeasurementMaxDistinctEnrollmentsInAttribution()).thenReturn(10);
    }

    @Test
    public void shouldIgnoreNonPendingTrigger() throws DatastoreException {
        Trigger trigger = TriggerFixture.getValidTriggerBuilder()
                .setId("triggerId1")
                .setStatus(Trigger.Status.IGNORED).build();
        when(mMeasurementDao.getPendingTriggerIds())
                .thenReturn(Collections.singletonList(trigger.getId()));
        when(mMeasurementDao.getTrigger(trigger.getId())).thenReturn(trigger);
        mHandler.performPendingAttributions();
        verify(mMeasurementDao).getTrigger(trigger.getId());
        verify(mMeasurementDao, never()).updateTriggerStatus(any(), anyInt());
        verify(mMeasurementDao, never()).insertEventReport(any());
        verify(mTransaction, times(2)).begin();
        verify(mTransaction, times(2)).end();
    }

    @Test
    public void shouldIgnoreIfNoSourcesFound() throws DatastoreException {
        Trigger trigger = createAPendingTrigger();
        when(mMeasurementDao.getPendingTriggerIds())
                .thenReturn(Collections.singletonList(trigger.getId()));
        when(mMeasurementDao.getTrigger(trigger.getId())).thenReturn(trigger);
        when(mMeasurementDao.getMatchingActiveSources(trigger)).thenReturn(new ArrayList<>());
        mHandler.performPendingAttributions();
        verify(mMeasurementDao)
                .updateTriggerStatus(
                        eq(Collections.singletonList(trigger.getId())), eq(Trigger.Status.IGNORED));
        verify(mMeasurementDao, never()).insertEventReport(any());
        verify(mTransaction, times(2)).begin();
        verify(mTransaction, times(2)).end();
    }

    @Test
    public void shouldRejectBasedOnDedupKey() throws DatastoreException {
        Trigger trigger =
                TriggerFixture.getValidTriggerBuilder()
                        .setId("triggerId1")
                        .setStatus(Trigger.Status.PENDING)
                        .setEventTriggers(
                                "[\n"
                                        + "{\n"
                                        + "  \"trigger_data\": \"5\",\n"
                                        + "  \"priority\": \"123\",\n"
                                        + "  \"deduplication_key\": \"2\",\n"
                                        + "  \"filters\": [{\n"
                                        + "    \"source_type\": [\"event\"],\n"
                                        + "    \"key_1\": [\"value_1\"] \n"
                                        + "   }]\n"
                                        + "}"
                                        + "]\n")
                        .build();
        Source source =
                SourceFixture.getMinimalValidSourceBuilder()
                        .setEventReportDedupKeys(
                                Arrays.asList(new UnsignedLong(1L), new UnsignedLong(2L)))
                        .setAttributionMode(Source.AttributionMode.TRUTHFULLY)
                        .build();
        List<Source> matchingSourceList = new ArrayList<>();
        matchingSourceList.add(source);
        when(mMeasurementDao.getPendingTriggerIds())
                .thenReturn(Collections.singletonList(trigger.getId()));
        when(mMeasurementDao.getTrigger(trigger.getId())).thenReturn(trigger);
        when(mMeasurementDao.getMatchingActiveSources(trigger)).thenReturn(matchingSourceList);
        when(mMeasurementDao.getAttributionsPerRateLimitWindow(any(), any())).thenReturn(5L);
        mHandler.performPendingAttributions();
        verify(mMeasurementDao)
                .updateTriggerStatus(
                        eq(Collections.singletonList(trigger.getId())), eq(Trigger.Status.IGNORED));
        verify(mMeasurementDao, never()).insertEventReport(any());
        verify(mTransaction, times(2)).begin();
        verify(mTransaction, times(2)).end();
    }

    @Test
    public void shouldNotCreateEventReportAfterEventReportWindow()
            throws DatastoreException {
        long eventTime = System.currentTimeMillis();
        long triggerTime = eventTime + TimeUnit.DAYS.toMillis(5);
        Trigger trigger =
                TriggerFixture.getValidTriggerBuilder()
                        .setId("triggerId1")
                        .setStatus(Trigger.Status.PENDING)
                        .setEventTriggers(
                                "[{\"trigger_data\":\"1\","
                                        + "\"filters\":[{\"source_type\": [\"event\"]}]"
                                        + "}]")
                        .setTriggerTime(triggerTime)
                        .build();
        Source source =
                SourceFixture.getMinimalValidSourceBuilder()
                        .setId("source1")
                        .setEventId(new UnsignedLong(1L))
                        .setAttributionMode(Source.AttributionMode.TRUTHFULLY)
                        .setEventTime(eventTime)
                        .setEventReportWindow(triggerTime - 1)
                        .build();
        List<Source> matchingSourceList = new ArrayList<>();
        matchingSourceList.add(source);
        when(mMeasurementDao.getPendingTriggerIds())
                .thenReturn(Collections.singletonList(trigger.getId()));
        when(mMeasurementDao.getTrigger(trigger.getId())).thenReturn(trigger);
        when(mMeasurementDao.getMatchingActiveSources(trigger)).thenReturn(matchingSourceList);
        when(mMeasurementDao.getAttributionsPerRateLimitWindow(any(), any())).thenReturn(5L);
        mHandler.performPendingAttributions();
        verify(mMeasurementDao)
                .updateTriggerStatus(
                        eq(Collections.singletonList(trigger.getId())), eq(Trigger.Status.IGNORED));
        verify(mMeasurementDao, never()).insertEventReport(any());
        verify(mTransaction, times(2)).begin();
        verify(mTransaction, times(2)).end();
    }

    @Test
    public void shouldNotCreateEventReportAfterEventReportWindow_secondTrigger()
            throws DatastoreException, JSONException {
        long eventTime = System.currentTimeMillis();
        long triggerTime = eventTime + TimeUnit.DAYS.toMillis(5);
        Trigger trigger1 =
                TriggerFixture.getValidTriggerBuilder()
                        .setId("triggerId1")
                        .setStatus(Trigger.Status.PENDING)
                        .setEventTriggers("[{\"trigger_data\":\"1\"}]")
                        .setTriggerTime(triggerTime)
                        .build();
        Trigger trigger2 =
                TriggerFixture.getValidTriggerBuilder()
                        .setId("triggerId2")
                        .setStatus(Trigger.Status.PENDING)
                        .setEventTriggers("[{\"trigger_data\":\"0\"}]")
                        .setTriggerTime(triggerTime + 1)
                        .build();
        List<Trigger> triggers = new ArrayList<>();
        triggers.add(trigger1);
        triggers.add(trigger2);
        List<Source> matchingSourceList = new ArrayList<>();
        Source source =
                SourceFixture.getMinimalValidSourceBuilder()
                        .setAttributionMode(Source.AttributionMode.TRUTHFULLY)
                        .setEventTime(eventTime)
                        .setEventReportWindow(triggerTime)
                        .build();
        matchingSourceList.add(source);
        when(mMeasurementDao.getPendingTriggerIds())
                .thenReturn(Arrays.asList(trigger1.getId(), trigger2.getId()));
        when(mMeasurementDao.getTrigger(trigger1.getId())).thenReturn(trigger1);
        when(mMeasurementDao.getTrigger(trigger2.getId())).thenReturn(trigger2);
        when(mMeasurementDao.getMatchingActiveSources(trigger1)).thenReturn(matchingSourceList);
        when(mMeasurementDao.getMatchingActiveSources(trigger2)).thenReturn(matchingSourceList);
        when(mMeasurementDao.getAttributionsPerRateLimitWindow(any(), any())).thenReturn(5L);
        when(mMeasurementDao.getSourceDestinations(source.getId()))
                .thenReturn(Pair.create(
                        source.getAppDestinations(),
                        source.getWebDestinations()));

        assertTrue(mHandler.performPendingAttributions());
        // Verify trigger status updates.
        verify(mMeasurementDao).updateTriggerStatus(
                eq(Collections.singletonList(trigger1.getId())), eq(Trigger.Status.ATTRIBUTED));
        verify(mMeasurementDao).updateTriggerStatus(
                eq(Collections.singletonList(trigger2.getId())), eq(Trigger.Status.IGNORED));
        // Verify new event report insertion.
        ArgumentCaptor<EventReport> reportArg = ArgumentCaptor.forClass(EventReport.class);
        verify(mMeasurementDao, times(1))
                .insertEventReport(reportArg.capture());
        List<EventReport> newReportArgs = reportArg.getAllValues();
        assertEquals(1, newReportArgs.size());
        assertEquals(
                newReportArgs.get(0).getTriggerData(),
                triggers.get(0).parseEventTriggers(true).get(0).getTriggerData());
    }

    @Test
    public void shouldNotCreateEventReportAfterEventReportWindow_prioritisedSource()
            throws DatastoreException {
        String eventTriggers =
                "[{\"trigger_data\": \"5\","
                        + "\"priority\": \"123\","
                        + "\"filters\":[{\"key_1\":[\"value_1\"]}]"
                        + "}]";
        long eventTime = System.currentTimeMillis();
        long triggerTime = eventTime + TimeUnit.DAYS.toMillis(5);
        Trigger trigger =
                TriggerFixture.getValidTriggerBuilder()
                        .setId("triggerId1")
                        .setStatus(Trigger.Status.PENDING)
                        .setEventTriggers(eventTriggers)
                        .setTriggerTime(triggerTime)
                        .build();
        Source source1 =
                SourceFixture.getMinimalValidSourceBuilder()
                        .setId("source1")
                        .setPriority(100L)
                        .setAttributionMode(Source.AttributionMode.TRUTHFULLY)
                        .setEventTime(eventTime)
                        .setEventReportWindow(triggerTime)
                        .build();
        // Second source has higher priority but the event report window ends before trigger time
        Source source2 =
                SourceFixture.getMinimalValidSourceBuilder()
                        .setId("source2")
                        .setPriority(200L)
                        .setAttributionMode(Source.AttributionMode.TRUTHFULLY)
                        .setEventTime(eventTime + 1000)
                        .setEventReportWindow(triggerTime - 1)
                        .build();
        when(mMeasurementDao.getPendingTriggerIds())
                .thenReturn(Collections.singletonList(trigger.getId()));
        when(mMeasurementDao.getTrigger(trigger.getId())).thenReturn(trigger);
        List<Source> matchingSourceList = new ArrayList<>();
        matchingSourceList.add(source1);
        matchingSourceList.add(source2);
        when(mMeasurementDao.getMatchingActiveSources(trigger)).thenReturn(matchingSourceList);
        when(mMeasurementDao.getAttributionsPerRateLimitWindow(any(), any())).thenReturn(5L);
        mHandler.performPendingAttributions();
        trigger.setStatus(Trigger.Status.ATTRIBUTED);
        verify(mMeasurementDao, never()).updateSourceStatus(any(), anyInt());
        assertEquals(1, matchingSourceList.size());
        verify(mMeasurementDao)
                .updateTriggerStatus(
                        eq(Collections.singletonList(trigger.getId())),
                        eq(Trigger.Status.IGNORED));
        verify(mMeasurementDao, never()).insertEventReport(any());
        verify(mTransaction, times(2)).begin();
        verify(mTransaction, times(2)).end();
    }

    @Test
    public void shouldNotAddIfRateLimitExceeded() throws DatastoreException {
        Trigger trigger = createAPendingTrigger();
        Source source =
                SourceFixture.getMinimalValidSourceBuilder()
                        .setAttributionMode(Source.AttributionMode.TRUTHFULLY)
                        .build();
        when(mMeasurementDao.getPendingTriggerIds())
                .thenReturn(Collections.singletonList(trigger.getId()));
        when(mMeasurementDao.getTrigger(trigger.getId())).thenReturn(trigger);
        List<Source> matchingSourceList = new ArrayList<>();
        matchingSourceList.add(source);
        when(mMeasurementDao.getMatchingActiveSources(trigger)).thenReturn(matchingSourceList);
        when(mMeasurementDao.getAttributionsPerRateLimitWindow(any(), any())).thenReturn(105L);
        mHandler.performPendingAttributions();
        verify(mMeasurementDao).getAttributionsPerRateLimitWindow(source, trigger);
        verify(mMeasurementDao)
                .updateTriggerStatus(
                        eq(Collections.singletonList(trigger.getId())), eq(Trigger.Status.IGNORED));
        verify(mMeasurementDao, never()).insertEventReport(any());
        verify(mTransaction, times(2)).begin();
        verify(mTransaction, times(2)).end();
    }

    @Test
    public void shouldNotAddIfAdTechPrivacyBoundExceeded() throws DatastoreException {
        Trigger trigger = createAPendingTrigger();
        Source source =
                SourceFixture.getMinimalValidSourceBuilder()
                        .setAttributionMode(Source.AttributionMode.TRUTHFULLY)
                        .build();
        when(mMeasurementDao.getPendingTriggerIds())
                .thenReturn(Collections.singletonList(trigger.getId()));
        when(mMeasurementDao.getTrigger(trigger.getId())).thenReturn(trigger);
        List<Source> matchingSourceList = new ArrayList<>();
        matchingSourceList.add(source);
        when(mMeasurementDao.getMatchingActiveSources(trigger)).thenReturn(matchingSourceList);
        when(mMeasurementDao.countDistinctEnrollmentsPerPublisherXDestinationInAttribution(
                any(), any(), any(), anyLong(), anyLong())).thenReturn(10);
        mHandler.performPendingAttributions();
        verify(mMeasurementDao)
                .countDistinctEnrollmentsPerPublisherXDestinationInAttribution(
                        any(), any(), any(), anyLong(), anyLong());
        verify(mMeasurementDao)
                .updateTriggerStatus(
                        eq(Collections.singletonList(trigger.getId())), eq(Trigger.Status.IGNORED));
        verify(mMeasurementDao, never()).insertEventReport(any());
        verify(mTransaction, times(2)).begin();
        verify(mTransaction, times(2)).end();
    }

    @Test
    public void performPendingAttributions_vtcWithConfiguredReportsCount_attributeUptoConfigLimit()
            throws DatastoreException {
        // Setup
        doReturn(true).when(mFlags).getMeasurementEnableVtcConfigurableMaxEventReports();
        doReturn(3).when(mFlags).getMeasurementVtcConfigurableMaxEventReportsCount();
        Source source =
                SourceFixture.getMinimalValidSourceBuilder()
                        .setAttributionMode(Source.AttributionMode.TRUTHFULLY)
                        .build();
        doReturn(Pair.create(source.getAppDestinations(), source.getWebDestinations()))
                .when(mMeasurementDao)
                .getSourceDestinations(source.getId());
        // 2 event reports already present for the source
        doReturn(Arrays.asList(mock(EventReport.class), mock(EventReport.class)))
                .when(mMeasurementDao)
                .getSourceEventReports(source);
        List<Source> matchingSourceList = new ArrayList<>();
        matchingSourceList.add(source);
        Trigger trigger = createAPendingTrigger();
        doReturn(trigger).when(mMeasurementDao).getTrigger(trigger.getId());
        doReturn(matchingSourceList).when(mMeasurementDao).getMatchingActiveSources(trigger);
        doReturn(Collections.singletonList(trigger.getId()))
                .when(mMeasurementDao)
                .getPendingTriggerIds();

        // Execution
        mHandler.performPendingAttributions();
        verify(mMeasurementDao)
                .updateTriggerStatus(
                        eq(Collections.singletonList(trigger.getId())),
                        eq(Trigger.Status.ATTRIBUTED));

        // Assertion
        verify(mMeasurementDao, times(1)).insertEventReport(any());
    }

    @Test
    public void shouldIgnoreForMaxReportsPerSource() throws DatastoreException {
        Trigger trigger = createAPendingTrigger();
        Source source =
                SourceFixture.getMinimalValidSourceBuilder()
                        .setAttributionMode(Source.AttributionMode.TRUTHFULLY)
                        .build();
        when(mMeasurementDao.getPendingTriggerIds())
                .thenReturn(Collections.singletonList(trigger.getId()));
        when(mMeasurementDao.getTrigger(trigger.getId())).thenReturn(trigger);
        List<Source> matchingSourceList = new ArrayList<>();
        matchingSourceList.add(source);
        EventReport eventReport1 = new EventReport.Builder()
                .setStatus(EventReport.Status.DELIVERED)
                .build();
        EventReport eventReport2 = new EventReport.Builder()
                .setStatus(EventReport.Status.DELIVERED)
                .build();
        EventReport eventReport3 = new EventReport.Builder().setStatus(
                EventReport.Status.DELIVERED).build();
        List<EventReport> matchingReports = new ArrayList<>();
        matchingReports.add(eventReport1);
        matchingReports.add(eventReport2);
        matchingReports.add(eventReport3);
        when(mMeasurementDao.getMatchingActiveSources(trigger)).thenReturn(matchingSourceList);
        when(mMeasurementDao.getSourceDestinations(source.getId()))
                .thenReturn(Pair.create(
                        source.getAppDestinations(),
                        source.getWebDestinations()));
        when(mMeasurementDao.getSourceEventReports(source)).thenReturn(matchingReports);
        when(mMeasurementDao.getAttributionsPerRateLimitWindow(any(), any())).thenReturn(5L);
        mHandler.performPendingAttributions();
        verify(mMeasurementDao)
                .updateTriggerStatus(
                        eq(Collections.singletonList(trigger.getId())), eq(Trigger.Status.IGNORED));
        verify(mMeasurementDao, never()).insertEventReport(any());
        verify(mTransaction, times(2)).begin();
        verify(mTransaction, times(2)).end();
    }

    @Test
    public void shouldNotReplaceHighPriorityReports() throws DatastoreException {
        String eventTriggers =
                "[\n"
                        + "{\n"
                        + "  \"trigger_data\": \"5\",\n"
                        + "  \"priority\": \"100\",\n"
                        + "  \"deduplication_key\": \"2\"\n"
                        + "}"
                        + "]\n";
        Trigger trigger =
                TriggerFixture.getValidTriggerBuilder()
                        .setId("triggerId1")
                        .setEventTriggers(eventTriggers)
                        .setStatus(Trigger.Status.PENDING)
                        .build();
        Source source =
                SourceFixture.getMinimalValidSourceBuilder()
                        .setAttributionMode(Source.AttributionMode.TRUTHFULLY)
                        .build();
        when(mMeasurementDao.getPendingTriggerIds())
                .thenReturn(Collections.singletonList(trigger.getId()));
        when(mMeasurementDao.getTrigger(trigger.getId())).thenReturn(trigger);
        List<Source> matchingSourceList = new ArrayList<>();
        matchingSourceList.add(source);
        EventReport eventReport1 =
                new EventReport.Builder()
                        .setStatus(EventReport.Status.PENDING)
                        .setTriggerPriority(200L)
                        .build();
        EventReport eventReport2 = new EventReport.Builder()
                .setStatus(EventReport.Status.DELIVERED)
                .build();
        EventReport eventReport3 = new EventReport.Builder()
                .setStatus(EventReport.Status.DELIVERED)
                .build();
        List<EventReport> matchingReports = new ArrayList<>();
        matchingReports.add(eventReport1);
        matchingReports.add(eventReport2);
        matchingReports.add(eventReport3);
        when(mMeasurementDao.getMatchingActiveSources(trigger)).thenReturn(matchingSourceList);
        when(mMeasurementDao.getSourceEventReports(source)).thenReturn(matchingReports);
        when(mMeasurementDao.getAttributionsPerRateLimitWindow(any(), any())).thenReturn(5L);
        when(mMeasurementDao.getSourceDestinations(source.getId()))
                .thenReturn(Pair.create(
                        source.getAppDestinations(),
                        source.getWebDestinations()));
        mHandler.performPendingAttributions();
        verify(mMeasurementDao)
                .updateTriggerStatus(
                        eq(Collections.singletonList(trigger.getId())), eq(Trigger.Status.IGNORED));
        verify(mMeasurementDao, never()).insertEventReport(any());
        verify(mTransaction, times(2)).begin();
        verify(mTransaction, times(2)).end();
    }

    @Test
    public void shouldDoSimpleAttribution() throws DatastoreException {
        Trigger trigger = createAPendingTrigger();
        Source source =
                SourceFixture.getMinimalValidSourceBuilder()
                        .setAttributionMode(Source.AttributionMode.TRUTHFULLY)
                        .build();
        when(mMeasurementDao.getPendingTriggerIds())
                .thenReturn(Collections.singletonList(trigger.getId()));
        when(mMeasurementDao.getTrigger(trigger.getId())).thenReturn(trigger);
        List<Source> matchingSourceList = new ArrayList<>();
        matchingSourceList.add(source);
        when(mMeasurementDao.getMatchingActiveSources(trigger)).thenReturn(matchingSourceList);
        when(mMeasurementDao.getAttributionsPerRateLimitWindow(any(), any())).thenReturn(5L);
        when(mMeasurementDao.getSourceEventReports(any())).thenReturn(new ArrayList<>());
        when(mMeasurementDao.getSourceDestinations(source.getId()))
                .thenReturn(Pair.create(
                        source.getAppDestinations(),
                        source.getWebDestinations()));

        mHandler.performPendingAttributions();
        verify(mMeasurementDao)
                .updateTriggerStatus(
                        eq(Collections.singletonList(trigger.getId())),
                        eq(Trigger.Status.ATTRIBUTED));
        ArgumentCaptor<Source> sourceArg = ArgumentCaptor.forClass(Source.class);
        verify(mMeasurementDao).updateSourceEventReportDedupKeys(sourceArg.capture());
        assertEquals(
                sourceArg.getValue().getEventReportDedupKeys(),
                Collections.singletonList(new UnsignedLong(2L)));
        verify(mMeasurementDao).insertEventReport(any());

        // Verify event report registration origin.
        ArgumentCaptor<EventReport> reportArg = ArgumentCaptor.forClass(EventReport.class);
        verify(mMeasurementDao).insertEventReport(reportArg.capture());
        EventReport eventReport = reportArg.getValue();
        assertEquals(REGISTRATION_URI, eventReport.getRegistrationOrigin());

        verify(mTransaction, times(2)).begin();
        verify(mTransaction, times(2)).end();
    }

    @Test
    public void shouldIgnoreLowPrioritySourceWhileAttribution() throws DatastoreException {
        String eventTriggers =
                "[\n"
                        + "{\n"
                        + "  \"trigger_data\": \"5\",\n"
                        + "  \"priority\": \"123\",\n"
                        + "  \"deduplication_key\": \"2\",\n"
                        + "  \"filters\": [{\n"
                        + "    \"key_1\": [\"value_1\"] \n"
                        + "   }]\n"
                        + "}"
                        + "]\n";
        Trigger trigger =
                TriggerFixture.getValidTriggerBuilder()
                        .setId("triggerId1")
                        .setStatus(Trigger.Status.PENDING)
                        .setEventTriggers(eventTriggers)
                        .build();
        Source source1 =
                SourceFixture.getMinimalValidSourceBuilder()
                        .setId("source1")
                        .setPriority(100L)
                        .setAttributionMode(Source.AttributionMode.TRUTHFULLY)
                        .setEventTime(1L)
                        .build();
        Source source2 =
                SourceFixture.getMinimalValidSourceBuilder()
                        .setId("source2")
                        .setPriority(200L)
                        .setAttributionMode(Source.AttributionMode.TRUTHFULLY)
                        .setEventTime(2L)
                        .build();
        when(mMeasurementDao.getPendingTriggerIds())
                .thenReturn(Collections.singletonList(trigger.getId()));
        when(mMeasurementDao.getTrigger(trigger.getId())).thenReturn(trigger);
        List<Source> matchingSourceList = new ArrayList<>();
        matchingSourceList.add(source1);
        matchingSourceList.add(source2);
        when(mMeasurementDao.getMatchingActiveSources(trigger)).thenReturn(matchingSourceList);
        when(mMeasurementDao.getAttributionsPerRateLimitWindow(any(), any())).thenReturn(5L);
        when(mMeasurementDao.getSourceDestinations(source1.getId()))
                .thenReturn(Pair.create(
                        source1.getAppDestinations(),
                        source1.getWebDestinations()));
        when(mMeasurementDao.getSourceDestinations(source2.getId()))
                .thenReturn(Pair.create(
                        source2.getAppDestinations(),
                        source2.getWebDestinations()));


        mHandler.performPendingAttributions();
        trigger.setStatus(Trigger.Status.ATTRIBUTED);
        verify(mMeasurementDao)
                .updateSourceStatus(eq(List.of(source1.getId())), eq(Source.Status.IGNORED));
        assertEquals(1, matchingSourceList.size());
        verify(mMeasurementDao)
                .updateTriggerStatus(
                        eq(Collections.singletonList(trigger.getId())),
                        eq(Trigger.Status.ATTRIBUTED));
        ArgumentCaptor<Source> sourceArg = ArgumentCaptor.forClass(Source.class);
        verify(mMeasurementDao).updateSourceEventReportDedupKeys(sourceArg.capture());
        assertEquals(
                sourceArg.getValue().getEventReportDedupKeys(),
                Collections.singletonList(new UnsignedLong(2L)));
        // Verify event report registration origin.
        ArgumentCaptor<EventReport> reportArg = ArgumentCaptor.forClass(EventReport.class);
        verify(mMeasurementDao).insertEventReport(reportArg.capture());
        EventReport eventReport = reportArg.getValue();
        assertEquals(REGISTRATION_URI, eventReport.getRegistrationOrigin());

        verify(mTransaction, times(2)).begin();
        verify(mTransaction, times(2)).end();
    }

    @Test
    public void shouldReplaceLowPriorityReportWhileAttribution() throws DatastoreException {
        String eventTriggers =
                "[\n"
                        + "{\n"
                        + "  \"trigger_data\": \"5\",\n"
                        + "  \"priority\": \"200\",\n"
                        + "  \"deduplication_key\": \"2\"\n"
                        + "}"
                        + "]\n";
        Trigger trigger =
                TriggerFixture.getValidTriggerBuilder()
                        .setId("triggerId1")
                        .setEventTriggers(eventTriggers)
                        .setStatus(Trigger.Status.PENDING)
                        .build();
        Source source =
<<<<<<< HEAD
                SourceFixture.getValidSourceBuilder()
=======
                SourceFixture.getMinimalValidSourceBuilder()
>>>>>>> dadf00a6
                        .setEventReportDedupKeys(new ArrayList<>())
                        .setAttributionMode(Source.AttributionMode.TRUTHFULLY)
                        .setAppDestinations(List.of(APP_DESTINATION))
                        .setPublisherType(EventSurfaceType.APP)
                        .setPublisher(PUBLISHER)
                        .build();
        doReturn(5L)
                .when(mEventReportWindowCalcDelegate)
                .getReportingTime(any(Source.class), anyLong(), anyInt());
        when(mMeasurementDao.getPendingTriggerIds())
                .thenReturn(Collections.singletonList(trigger.getId()));
        when(mMeasurementDao.getTrigger(trigger.getId())).thenReturn(trigger);
        List<Source> matchingSourceList = new ArrayList<>();
        matchingSourceList.add(source);
        EventReport eventReport1 =
                new EventReport.Builder()
                        .setStatus(EventReport.Status.PENDING)
                        .setTriggerPriority(100L)
                        .setReportTime(5L)
                        .setAttributionDestinations(List.of(APP_DESTINATION))
                        .build();
        EventReport eventReport2 =
                new EventReport.Builder()
                        .setStatus(EventReport.Status.DELIVERED)
                        .setReportTime(5L)
                        .setAttributionDestinations(source.getAppDestinations())
                        .build();
        EventReport eventReport3 =
                new EventReport.Builder()
                        .setStatus(EventReport.Status.DELIVERED)
                        .setReportTime(5L)
                        .setAttributionDestinations(source.getAppDestinations())
                        .build();
        List<EventReport> matchingReports = new ArrayList<>();
        matchingReports.add(eventReport1);
        matchingReports.add(eventReport2);
        matchingReports.add(eventReport3);
        when(mMeasurementDao.getMatchingActiveSources(trigger)).thenReturn(matchingSourceList);
        when(mMeasurementDao.getSourceEventReports(source)).thenReturn(matchingReports);
        when(mMeasurementDao.getAttributionsPerRateLimitWindow(any(), any())).thenReturn(5L);
        when(mMeasurementDao.getSourceDestinations(source.getId()))
                .thenReturn(Pair.create(
                        List.of(APP_DESTINATION),
                        List.of()));
        mHandler.performPendingAttributions();
        verify(mMeasurementDao).deleteEventReport(eventReport1);
        verify(mMeasurementDao)
                .updateTriggerStatus(
                        eq(Collections.singletonList(trigger.getId())),
                        eq(Trigger.Status.ATTRIBUTED));
        // Verify event report registration origin.
        ArgumentCaptor<EventReport> reportArg = ArgumentCaptor.forClass(EventReport.class);
        verify(mMeasurementDao).insertEventReport(reportArg.capture());
        EventReport eventReport = reportArg.getValue();
        assertEquals(REGISTRATION_URI, eventReport.getRegistrationOrigin());
        verify(mTransaction, times(2)).begin();
        verify(mTransaction, times(2)).end();
    }

    @Test
    public void shouldRollbackOnFailure() throws DatastoreException {
        Trigger trigger =
                TriggerFixture.getValidTriggerBuilder()
                        .setId("1")
                        .setStatus(Trigger.Status.PENDING)
                        .setEventTriggers(EVENT_TRIGGERS)
                        .build();
        when(mMeasurementDao.getPendingTriggerIds())
                .thenReturn(Collections.singletonList(trigger.getId()));
        when(mMeasurementDao.getTrigger(anyString())).thenReturn(trigger);
        Source source =
                SourceFixture.getMinimalValidSourceBuilder()
                        .setAttributionMode(Source.AttributionMode.TRUTHFULLY)
                        .build();
        List<Source> matchingSourceList = new ArrayList<>();
        matchingSourceList.add(source);
        when(mMeasurementDao.getMatchingActiveSources(trigger)).thenReturn(matchingSourceList);
        when(mMeasurementDao.getAttributionsPerRateLimitWindow(any(), any())).thenReturn(5L);
        // Failure
        doThrow(new DatastoreException("Simulating failure"))
                .when(mMeasurementDao)
                .updateSourceEventReportDedupKeys(any());
        when(mMeasurementDao.getSourceDestinations(source.getId()))
                .thenReturn(Pair.create(
                        source.getAppDestinations(),
                        source.getWebDestinations()));
        mHandler.performPendingAttributions();
        verify(mMeasurementDao).getTrigger(anyString());
        verify(mMeasurementDao).getMatchingActiveSources(any());
        verify(mMeasurementDao).getAttributionsPerRateLimitWindow(any(), any());
        verify(mMeasurementDao, never()).updateTriggerStatus(any(), anyInt());
        verify(mMeasurementDao, never()).insertEventReport(any());
        verify(mTransaction, times(2)).begin();
        verify(mTransaction).rollback();
        verify(mTransaction, times(2)).end();
    }

    @Test
    public void shouldPerformMultipleAttributions() throws DatastoreException, JSONException {
        Trigger trigger1 =
                TriggerFixture.getValidTriggerBuilder()
                        .setId("triggerId1")
                        .setStatus(Trigger.Status.PENDING)
                        .setEventTriggers(
                                "[\n"
                                        + "{\n"
                                        + "  \"trigger_data\": \"5\",\n"
                                        + "  \"priority\": \"123\",\n"
                                        + "  \"deduplication_key\": \"1\"\n"
                                        + "}"
                                        + "]\n")
                        .build();
        Trigger trigger2 =
                TriggerFixture.getValidTriggerBuilder()
                        .setId("triggerId2")
                        .setStatus(Trigger.Status.PENDING)
                        .setRegistrationOrigin(WebUtil.validUri("https://subdomain2.example.test"))
                        .setEventTriggers(
                                "[\n"
                                        + "{\n"
                                        + "  \"trigger_data\": \"5\",\n"
                                        + "  \"priority\": \"123\",\n"
                                        + "  \"deduplication_key\": \"2\"\n"
                                        + "}"
                                        + "]\n")
                        .build();
        List<Trigger> triggers = new ArrayList<>();
        triggers.add(trigger1);
        triggers.add(trigger2);
        List<Source> matchingSourceList1 = new ArrayList<>();
        Source source1 =
                SourceFixture.getMinimalValidSourceBuilder()
                        .setAttributionMode(Source.AttributionMode.TRUTHFULLY)
                        .build();
        matchingSourceList1.add(source1);
        List<Source> matchingSourceList2 = new ArrayList<>();
        Source source2 =
                SourceFixture.getMinimalValidSourceBuilder()
                        .setRegistrationOrigin(WebUtil.validUri("https://subdomain2.example.test"))
                        .setAttributionMode(Source.AttributionMode.TRUTHFULLY)
                        .build();
        matchingSourceList2.add(source2);
        when(mMeasurementDao.getPendingTriggerIds())
                .thenReturn(Arrays.asList(trigger1.getId(), trigger2.getId()));
        when(mMeasurementDao.getTrigger(trigger1.getId())).thenReturn(trigger1);
        when(mMeasurementDao.getTrigger(trigger2.getId())).thenReturn(trigger2);
        when(mMeasurementDao.getMatchingActiveSources(trigger1)).thenReturn(matchingSourceList1);
        when(mMeasurementDao.getMatchingActiveSources(trigger2)).thenReturn(matchingSourceList2);
        when(mMeasurementDao.getAttributionsPerRateLimitWindow(any(), any())).thenReturn(5L);
        when(mMeasurementDao.getSourceDestinations(source1.getId()))
                .thenReturn(Pair.create(
                        source1.getAppDestinations(),
                        source1.getWebDestinations()));
        when(mMeasurementDao.getSourceDestinations(source2.getId()))
                .thenReturn(Pair.create(
                        source2.getAppDestinations(),
                        source2.getWebDestinations()));

        assertTrue(mHandler.performPendingAttributions());
        // Verify trigger status updates.
        verify(mMeasurementDao, times(2)).updateTriggerStatus(any(), eq(Trigger.Status.ATTRIBUTED));
        // Verify source dedup key updates.
        ArgumentCaptor<Source> sourceArg = ArgumentCaptor.forClass(Source.class);
        verify(mMeasurementDao, times(2)).updateSourceEventReportDedupKeys(sourceArg.capture());
        List<Source> dedupArgs = sourceArg.getAllValues();
        boolean flexEventReportFlag = true;
        for (int i = 0; i < dedupArgs.size(); i++) {
            assertEquals(
                    dedupArgs.get(i).getEventReportDedupKeys(),
                    Collections.singletonList(
                            triggers.get(i)
                                    .parseEventTriggers(flexEventReportFlag)
                                    .get(0)
                                    .getDedupKey()));
        }
        // Verify new event report insertion.
        ArgumentCaptor<EventReport> reportArg = ArgumentCaptor.forClass(EventReport.class);
        verify(mMeasurementDao, times(2)).insertEventReport(reportArg.capture());
        List<EventReport> newReportArgs = reportArg.getAllValues();
        for (int i = 0; i < newReportArgs.size(); i++) {
            assertEquals(
                    newReportArgs.get(i).getTriggerDedupKey(),
                    triggers.get(i).parseEventTriggers(flexEventReportFlag).get(0).getDedupKey());
            assertEquals(
                    newReportArgs.get(i).getRegistrationOrigin(),
                    triggers.get(i).getRegistrationOrigin());
        }
    }

    @Test
    public void shouldAttributedToInstallAttributedSource() throws DatastoreException {
        long eventTime = System.currentTimeMillis();
        long triggerTime = eventTime + TimeUnit.DAYS.toMillis(5);
        Trigger trigger =
                TriggerFixture.getValidTriggerBuilder()
                        .setId("trigger1")
                        .setStatus(Trigger.Status.PENDING)
                        .setTriggerTime(triggerTime)
                        .setEventTriggers(
                                "[\n"
                                        + "{\n"
                                        + "  \"trigger_data\": \"5\",\n"
                                        + "  \"priority\": \"123\",\n"
                                        + "  \"deduplication_key\": \"2\"\n"
                                        + "}"
                                        + "]\n")
                        .build();
        // Lower priority and older priority source.
        Source source1 =
                SourceFixture.getMinimalValidSourceBuilder()
                        .setId("source1")
                        .setEventId(new UnsignedLong(1L))
                        .setPriority(100L)
                        .setAttributionMode(Source.AttributionMode.TRUTHFULLY)
                        .setInstallAttributed(true)
                        .setInstallCooldownWindow(TimeUnit.DAYS.toMillis(10))
                        .setEventTime(eventTime - TimeUnit.DAYS.toMillis(2))
                        .setEventReportWindow(triggerTime)
                        .setAggregatableReportWindow(triggerTime)
                        .build();
        Source source2 =
                SourceFixture.getMinimalValidSourceBuilder()
                        .setId("source2")
                        .setEventId(new UnsignedLong(2L))
                        .setPriority(200L)
                        .setAttributionMode(Source.AttributionMode.TRUTHFULLY)
                        .setEventTime(eventTime)
                        .build();
        when(mMeasurementDao.getPendingTriggerIds())
                .thenReturn(Collections.singletonList(trigger.getId()));
        when(mMeasurementDao.getTrigger(trigger.getId())).thenReturn(trigger);
        List<Source> matchingSourceList = new ArrayList<>();
        matchingSourceList.add(source2);
        matchingSourceList.add(source1);
        when(mMeasurementDao.getMatchingActiveSources(trigger)).thenReturn(matchingSourceList);
        when(mMeasurementDao.getAttributionsPerRateLimitWindow(any(), any())).thenReturn(5L);
        when(mMeasurementDao.getSourceDestinations(source1.getId()))
                .thenReturn(Pair.create(
                        source1.getAppDestinations(),
                        source1.getWebDestinations()));
        when(mMeasurementDao.getSourceDestinations(source2.getId()))
                .thenReturn(Pair.create(
                        source2.getAppDestinations(),
                        source2.getWebDestinations()));
        mHandler.performPendingAttributions();
        trigger.setStatus(Trigger.Status.ATTRIBUTED);
        verify(mMeasurementDao)
                .updateSourceStatus(eq(List.of(source2.getId())), eq(Source.Status.IGNORED));
        assertEquals(1, matchingSourceList.size());
        assertEquals(source2.getEventId(), matchingSourceList.get(0).getEventId());
        verify(mMeasurementDao)
                .updateTriggerStatus(
                        eq(Collections.singletonList(trigger.getId())),
                        eq(Trigger.Status.ATTRIBUTED));
        ArgumentCaptor<Source> sourceArg = ArgumentCaptor.forClass(Source.class);
        verify(mMeasurementDao).updateSourceEventReportDedupKeys(sourceArg.capture());
        assertEquals(source1.getEventId(), sourceArg.getValue().getEventId());
        assertEquals(
                sourceArg.getValue().getEventReportDedupKeys(),
                Collections.singletonList(new UnsignedLong(2L)));
        // Verify event report registration origin.
        ArgumentCaptor<EventReport> reportArg = ArgumentCaptor.forClass(EventReport.class);
        verify(mMeasurementDao).insertEventReport(reportArg.capture());
        EventReport eventReport = reportArg.getValue();
        assertEquals(REGISTRATION_URI, eventReport.getRegistrationOrigin());
    }

    @Test
    public void shouldNotAttributeToOldInstallAttributedSource() throws DatastoreException {
        // Setup
        long eventTime = System.currentTimeMillis();
        long triggerTime = eventTime + TimeUnit.DAYS.toMillis(10);
        Trigger trigger =
                TriggerFixture.getValidTriggerBuilder()
                        .setId("trigger1")
                        .setStatus(Trigger.Status.PENDING)
                        .setTriggerTime(triggerTime)
                        .setEventTriggers(
                                "[\n"
                                        + "{\n"
                                        + "  \"trigger_data\": \"5\",\n"
                                        + "  \"priority\": \"123\",\n"
                                        + "  \"deduplication_key\": \"2\"\n"
                                        + "}"
                                        + "]\n")
                        .build();
        // Lower Priority. Install cooldown Window passed.
        Source source1 =
                SourceFixture.getMinimalValidSourceBuilder()
                        .setId("source1")
                        .setEventId(new UnsignedLong(1L))
                        .setPriority(100L)
                        .setAttributionMode(Source.AttributionMode.TRUTHFULLY)
                        .setInstallAttributed(true)
                        .setInstallCooldownWindow(TimeUnit.DAYS.toMillis(3))
                        .setEventTime(eventTime - TimeUnit.DAYS.toMillis(2))
                        .setEventReportWindow(triggerTime)
                        .setAggregatableReportWindow(triggerTime)
                        .build();
        Source source2 =
                SourceFixture.getMinimalValidSourceBuilder()
                        .setId("source2")
                        .setEventId(new UnsignedLong(2L))
                        .setPriority(200L)
                        .setAttributionMode(Source.AttributionMode.TRUTHFULLY)
                        .setEventTime(eventTime)
                        .setEventReportWindow(triggerTime)
                        .build();
        when(mMeasurementDao.getPendingTriggerIds())
                .thenReturn(Collections.singletonList(trigger.getId()));
        when(mMeasurementDao.getTrigger(trigger.getId())).thenReturn(trigger);
        List<Source> matchingSourceList = new ArrayList<>();
        matchingSourceList.add(source2);
        matchingSourceList.add(source1);
        when(mMeasurementDao.getMatchingActiveSources(trigger)).thenReturn(matchingSourceList);
        when(mMeasurementDao.getAttributionsPerRateLimitWindow(any(), any())).thenReturn(5L);
        when(mMeasurementDao.getSourceDestinations(source1.getId()))
                .thenReturn(Pair.create(
                        source1.getAppDestinations(),
                        source1.getWebDestinations()));
        when(mMeasurementDao.getSourceDestinations(source2.getId()))
                .thenReturn(Pair.create(
                        source2.getAppDestinations(),
                        source2.getWebDestinations()));

        // Execution
        mHandler.performPendingAttributions();
        trigger.setStatus(Trigger.Status.ATTRIBUTED);

        // Assertion
        verify(mMeasurementDao)
                .updateSourceStatus(eq(List.of(source1.getId())), eq(Source.Status.IGNORED));
        assertEquals(1, matchingSourceList.size());
        assertEquals(source1.getEventId(), matchingSourceList.get(0).getEventId());
        verify(mMeasurementDao)
                .updateTriggerStatus(
                        eq(Collections.singletonList(trigger.getId())),
                        eq(Trigger.Status.ATTRIBUTED));
        ArgumentCaptor<Source> sourceArg = ArgumentCaptor.forClass(Source.class);
        verify(mMeasurementDao).updateSourceEventReportDedupKeys(sourceArg.capture());
        assertEquals(source2.getEventId(), sourceArg.getValue().getEventId());
        assertEquals(
                sourceArg.getValue().getEventReportDedupKeys(),
                Collections.singletonList(new UnsignedLong(2L)));
        // Verify event report registration origin.
        ArgumentCaptor<EventReport> reportArg = ArgumentCaptor.forClass(EventReport.class);
        verify(mMeasurementDao).insertEventReport(reportArg.capture());
        EventReport eventReport = reportArg.getValue();
        assertEquals(REGISTRATION_URI, eventReport.getRegistrationOrigin());
    }

    @Test
    public void shouldNotGenerateReportForAttributionModeFalsely() throws DatastoreException {
        Trigger trigger =
                TriggerFixture.getValidTriggerBuilder()
                        .setId("triggerId1")
                        .setStatus(Trigger.Status.PENDING)
                        .setEventTriggers(
                                "[\n"
                                        + "{\n"
                                        + "  \"trigger_data\": \"5\",\n"
                                        + "  \"priority\": \"123\",\n"
                                        + "  \"deduplication_key\": \"1\"\n"
                                        + "}"
                                        + "]\n")
                        .build();
        Source source =
                SourceFixture.getMinimalValidSourceBuilder()
                        .setAttributionMode(Source.AttributionMode.FALSELY)
                        .build();
        when(mMeasurementDao.getPendingTriggerIds())
                .thenReturn(Collections.singletonList(trigger.getId()));
        when(mMeasurementDao.getTrigger(trigger.getId())).thenReturn(trigger);
        List<Source> matchingSourceList = new ArrayList<>();
        matchingSourceList.add(source);
        when(mMeasurementDao.getMatchingActiveSources(trigger)).thenReturn(matchingSourceList);
        when(mMeasurementDao.getAttributionsPerRateLimitWindow(any(), any())).thenReturn(5L);
        when(mMeasurementDao.getSourceEventReports(any())).thenReturn(new ArrayList<>());
        mHandler.performPendingAttributions();
        verify(mMeasurementDao)
                .updateTriggerStatus(
                        eq(Collections.singletonList(trigger.getId())), eq(Trigger.Status.IGNORED));
        verify(mMeasurementDao, never()).updateSourceEventReportDedupKeys(any());
        verify(mMeasurementDao, never()).insertEventReport(any());
        verify(mTransaction, times(2)).begin();
        verify(mTransaction, times(2)).end();
    }

    @Test
    public void shouldNotGenerateReportForAttributionModeNever() throws DatastoreException {
        Trigger trigger =
                TriggerFixture.getValidTriggerBuilder()
                        .setId("triggerId1")
                        .setStatus(Trigger.Status.PENDING)
                        .setEventTriggers(
                                "[\n"
                                        + "{\n"
                                        + "  \"trigger_data\": \"5\",\n"
                                        + "  \"priority\": \"123\",\n"
                                        + "  \"deduplication_key\": \"1\"\n"
                                        + "}"
                                        + "]\n")
                        .build();
        Source source =
                SourceFixture.getMinimalValidSourceBuilder()
                        .setAttributionMode(Source.AttributionMode.NEVER)
                        .build();
        when(mMeasurementDao.getPendingTriggerIds())
                .thenReturn(Collections.singletonList(trigger.getId()));
        when(mMeasurementDao.getTrigger(trigger.getId())).thenReturn(trigger);
        List<Source> matchingSourceList = new ArrayList<>();
        matchingSourceList.add(source);
        when(mMeasurementDao.getMatchingActiveSources(trigger)).thenReturn(matchingSourceList);
        when(mMeasurementDao.getAttributionsPerRateLimitWindow(any(), any())).thenReturn(5L);
        when(mMeasurementDao.getSourceEventReports(any())).thenReturn(new ArrayList<>());
        mHandler.performPendingAttributions();
        verify(mMeasurementDao)
                .updateTriggerStatus(
                        eq(Collections.singletonList(trigger.getId())), eq(Trigger.Status.IGNORED));
        verify(mMeasurementDao, never()).updateSourceEventReportDedupKeys(any());
        verify(mMeasurementDao, never()).insertEventReport(any());
        verify(mTransaction, times(2)).begin();
        verify(mTransaction, times(2)).end();
    }

    @Test
    public void performPendingAttributions_GeneratesEventReport_WithReportingOriginOfTrigger()
            throws DatastoreException {
        Trigger trigger1 =
                TriggerFixture.getValidTriggerBuilder()
                        .setId("triggerId1")
                        .setStatus(Trigger.Status.PENDING)
                        .setEventTriggers(
                                "[\n"
                                        + "{\n"
                                        + "  \"trigger_data\": \"5\",\n"
                                        + "  \"priority\": \"123\",\n"
                                        + "  \"deduplication_key\": \"1\"\n"
                                        + "}"
                                        + "]\n")
                        .setRegistrationOrigin(WebUtil.validUri("https://trigger.example.test"))
                        .build();
        List<Source> matchingSourceList1 = new ArrayList<>();
        Source source1 =
                SourceFixture.getMinimalValidSourceBuilder()
                        .setAttributionMode(Source.AttributionMode.TRUTHFULLY)
                        .setRegistrationOrigin(WebUtil.validUri("https://source.example.test"))
                        .build();
        matchingSourceList1.add(source1);
        when(mMeasurementDao.getPendingTriggerIds()).thenReturn(Arrays.asList(trigger1.getId()));
        when(mMeasurementDao.getTrigger(trigger1.getId())).thenReturn(trigger1);
        when(mMeasurementDao.getMatchingActiveSources(trigger1)).thenReturn(matchingSourceList1);
        when(mMeasurementDao.getAttributionsPerRateLimitWindow(any(), any())).thenReturn(5L);
        when(mMeasurementDao.getSourceDestinations(source1.getId()))
                .thenReturn(
                        Pair.create(source1.getAppDestinations(), source1.getWebDestinations()));

        assertTrue(mHandler.performPendingAttributions());
        // Verify trigger status updates.
        verify(mMeasurementDao).updateTriggerStatus(any(), eq(Trigger.Status.ATTRIBUTED));
        // Verify new event report insertion.
        ArgumentCaptor<EventReport> reportArg = ArgumentCaptor.forClass(EventReport.class);
        verify(mMeasurementDao).insertEventReport(reportArg.capture());
        EventReport eventReport = reportArg.getValue();
        assertEquals(
                WebUtil.validUri("https://trigger.example.test"),
                eventReport.getRegistrationOrigin());
    }

    @Test
    public void performPendingAttributions_GeneratesEventReport_WithCoarseDestinations()
            throws DatastoreException {
        Trigger trigger1 =
                TriggerFixture.getValidTriggerBuilder()
                        .setId("triggerId1")
                        .setStatus(Trigger.Status.PENDING)
                        .setEventTriggers(
                                "[\n"
                                        + "{\n"
                                        + "  \"trigger_data\": \"5\",\n"
                                        + "  \"priority\": \"123\",\n"
                                        + "  \"deduplication_key\": \"1\"\n"
                                        + "}"
                                        + "]\n")
                        .setRegistrationOrigin(WebUtil.validUri("https://trigger.example.test"))
                        .build();
        List<Source> matchingSourceList1 = new ArrayList<>();
        Source source1 =
                SourceFixture.getMinimalValidSourceBuilder()
                        .setAttributionMode(Source.AttributionMode.TRUTHFULLY)
                        .setRegistrationOrigin(WebUtil.validUri("https://source.example.test"))
                        .setAppDestinations(Collections.singletonList(APP_DESTINATION))
                        .setWebDestinations(Collections.singletonList(WEB_DESTINATION))
                        .setCoarseEventReportDestinations(true)
                        .build();
        matchingSourceList1.add(source1);
        when(mMeasurementDao.getPendingTriggerIds())
                .thenReturn(Collections.singletonList(trigger1.getId()));
        when(mMeasurementDao.getTrigger(trigger1.getId())).thenReturn(trigger1);
        when(mMeasurementDao.getMatchingActiveSources(trigger1)).thenReturn(matchingSourceList1);
        when(mMeasurementDao.getAttributionsPerRateLimitWindow(any(), any())).thenReturn(5L);
        when(mMeasurementDao.getSourceDestinations(source1.getId()))
                .thenReturn(
                        Pair.create(source1.getAppDestinations(), source1.getWebDestinations()));
        when(mFlags.getMeasurementEnableCoarseEventReportDestinations()).thenReturn(true);

        assertTrue(mHandler.performPendingAttributions());
        // Verify trigger status updates.
        verify(mMeasurementDao).updateTriggerStatus(any(), eq(Trigger.Status.ATTRIBUTED));
        // Verify new event report insertion.
        ArgumentCaptor<EventReport> reportArg = ArgumentCaptor.forClass(EventReport.class);
        verify(mMeasurementDao).insertEventReport(reportArg.capture());
        EventReport eventReport = reportArg.getValue();
        assertEquals(
                WebUtil.validUri("https://trigger.example.test"),
                eventReport.getRegistrationOrigin());
        List<Uri> reportDestinations = eventReport.getAttributionDestinations();
        assertEquals(2, reportDestinations.size());
        assertEquals(APP_DESTINATION, reportDestinations.get(0));
        assertEquals(WEB_DESTINATION, reportDestinations.get(1));
    }

    @Test
    public void shouldObserveFlagOverriddenAggregateReportDelay()
            throws DatastoreException, JSONException {
        Trigger trigger = getAggregateTrigger();
        Source source = getAggregateSource();

        long reportMinDelay = TimeUnit.MINUTES.toMillis(61);
        long reportDelaySpan = TimeUnit.MINUTES.toMillis(10);
        when(mFlags.getMeasurementEnableConfigurableAggregateReportDelay()).thenReturn(true);
        when(mFlags.getMeasurementAggregateReportDelayConfig()).thenReturn(
                String.valueOf(reportMinDelay) + "," + String.valueOf(reportDelaySpan));

        when(mMeasurementDao.getPendingTriggerIds())
                .thenReturn(Collections.singletonList(trigger.getId()));
        when(mMeasurementDao.getTrigger(trigger.getId())).thenReturn(trigger);
        List<Source> matchingSourceList = new ArrayList<>();
        matchingSourceList.add(source);
        when(mMeasurementDao.getMatchingActiveSources(trigger)).thenReturn(matchingSourceList);
        when(mMeasurementDao.getAttributionsPerRateLimitWindow(any(), any())).thenReturn(5L);
        when(mMeasurementDao.getSourceDestinations(source.getId()))
                .thenReturn(Pair.create(
                        source.getAppDestinations(),
                        source.getWebDestinations()));

        mHandler.performPendingAttributions();

        ArgumentCaptor<AggregateReport> aggregateReportCaptor =
                ArgumentCaptor.forClass(AggregateReport.class);
        verify(mMeasurementDao).insertAggregateReport(aggregateReportCaptor.capture());

        // Assert expected aggregate report time range
        long lowerBound = reportMinDelay;
        // Add slightly more delay to upper bound to account for execution.
        long upperBound = reportMinDelay + reportDelaySpan + 1000;
        AggregateReport capturedReport = aggregateReportCaptor.getValue();
        assertTrue(capturedReport.getScheduledReportTime() > lowerBound
                && capturedReport.getScheduledReportTime() < upperBound);
    }

    @Test
    public void shouldObserveDefaultAggregateReportDelay()
            throws DatastoreException, JSONException {
        Trigger trigger = getAggregateTrigger();
        Source source = getAggregateSource();

        when(mMeasurementDao.getPendingTriggerIds())
                .thenReturn(Collections.singletonList(trigger.getId()));
        when(mMeasurementDao.getTrigger(trigger.getId())).thenReturn(trigger);
        List<Source> matchingSourceList = new ArrayList<>();
        matchingSourceList.add(source);
        when(mMeasurementDao.getMatchingActiveSources(trigger)).thenReturn(matchingSourceList);
        when(mMeasurementDao.getAttributionsPerRateLimitWindow(any(), any())).thenReturn(5L);
        when(mMeasurementDao.getSourceDestinations(source.getId()))
                .thenReturn(Pair.create(
                        source.getAppDestinations(),
                        source.getWebDestinations()));

        mHandler.performPendingAttributions();

        ArgumentCaptor<AggregateReport> aggregateReportCaptor =
                ArgumentCaptor.forClass(AggregateReport.class);
        verify(mMeasurementDao).insertAggregateReport(aggregateReportCaptor.capture());

        // Assert expected aggregate report time range
        long lowerBound = PrivacyParams.AGGREGATE_REPORT_MIN_DELAY;
        // Add slightly more delay to upper bound to account for execution.
        long upperBound = PrivacyParams.AGGREGATE_REPORT_MIN_DELAY
                + PrivacyParams.AGGREGATE_REPORT_DELAY_SPAN + 1000;
        AggregateReport capturedReport = aggregateReportCaptor.getValue();
        assertTrue(capturedReport.getScheduledReportTime() > lowerBound
                && capturedReport.getScheduledReportTime() < upperBound);
    }

    @Test
    public void shouldObserveDefaultAggregateReportDelayWhenFlagOverrideIsNull()
            throws DatastoreException, JSONException {
        Trigger trigger = getAggregateTrigger();
        Source source = getAggregateSource();

        when(mFlags.getMeasurementEnableConfigurableAggregateReportDelay()).thenReturn(true);
        when(mFlags.getMeasurementAggregateReportDelayConfig()).thenReturn(null);

        when(mMeasurementDao.getPendingTriggerIds())
                .thenReturn(Collections.singletonList(trigger.getId()));
        when(mMeasurementDao.getTrigger(trigger.getId())).thenReturn(trigger);
        List<Source> matchingSourceList = new ArrayList<>();
        matchingSourceList.add(source);
        when(mMeasurementDao.getMatchingActiveSources(trigger)).thenReturn(matchingSourceList);
        when(mMeasurementDao.getAttributionsPerRateLimitWindow(any(), any())).thenReturn(5L);
        when(mMeasurementDao.getSourceDestinations(source.getId()))
                .thenReturn(Pair.create(
                        source.getAppDestinations(),
                        source.getWebDestinations()));

        mHandler.performPendingAttributions();

        ArgumentCaptor<AggregateReport> aggregateReportCaptor =
                ArgumentCaptor.forClass(AggregateReport.class);
        verify(mMeasurementDao).insertAggregateReport(aggregateReportCaptor.capture());

        // Assert expected aggregate report time range
        long lowerBound = PrivacyParams.AGGREGATE_REPORT_MIN_DELAY;
        // Add slightly more delay to upper bound to account for execution.
        long upperBound = PrivacyParams.AGGREGATE_REPORT_MIN_DELAY
                + PrivacyParams.AGGREGATE_REPORT_DELAY_SPAN + 1000;
        AggregateReport capturedReport = aggregateReportCaptor.getValue();
        assertTrue(capturedReport.getScheduledReportTime() > lowerBound
                && capturedReport.getScheduledReportTime() < upperBound);
    }

    @Test
    public void shouldObserveDefaultAggregateReportDelayWhenFlagOverrideSizeIsInvalid()
            throws DatastoreException, JSONException {
        Trigger trigger = getAggregateTrigger();
        Source source = getAggregateSource();

        when(mFlags.getMeasurementEnableConfigurableAggregateReportDelay()).thenReturn(true);
        when(mFlags.getMeasurementAggregateReportDelayConfig()).thenReturn("12");

        when(mMeasurementDao.getPendingTriggerIds())
                .thenReturn(Collections.singletonList(trigger.getId()));
        when(mMeasurementDao.getTrigger(trigger.getId())).thenReturn(trigger);
        List<Source> matchingSourceList = new ArrayList<>();
        matchingSourceList.add(source);
        when(mMeasurementDao.getMatchingActiveSources(trigger)).thenReturn(matchingSourceList);
        when(mMeasurementDao.getAttributionsPerRateLimitWindow(any(), any())).thenReturn(5L);
        when(mMeasurementDao.getSourceDestinations(source.getId()))
                .thenReturn(Pair.create(
                        source.getAppDestinations(),
                        source.getWebDestinations()));

        mHandler.performPendingAttributions();

        ArgumentCaptor<AggregateReport> aggregateReportCaptor =
                ArgumentCaptor.forClass(AggregateReport.class);
        verify(mMeasurementDao).insertAggregateReport(aggregateReportCaptor.capture());

        // Assert expected aggregate report time range
        long lowerBound = PrivacyParams.AGGREGATE_REPORT_MIN_DELAY;
        // Add slightly more delay to upper bound to account for execution.
        long upperBound = PrivacyParams.AGGREGATE_REPORT_MIN_DELAY
                + PrivacyParams.AGGREGATE_REPORT_DELAY_SPAN + 1000;
        AggregateReport capturedReport = aggregateReportCaptor.getValue();
        assertTrue(capturedReport.getScheduledReportTime() > lowerBound
                && capturedReport.getScheduledReportTime() < upperBound);
    }

    @Test
    public void shouldObserveDefaultAggregateReportDelayWhenFlagOverrideValueIsInvalid()
            throws DatastoreException, JSONException {
        Trigger trigger = getAggregateTrigger();
        Source source = getAggregateSource();

        when(mFlags.getMeasurementEnableConfigurableAggregateReportDelay()).thenReturn(true);
        when(mFlags.getMeasurementAggregateReportDelayConfig()).thenReturn("1200u0000r,3600000");

        when(mMeasurementDao.getPendingTriggerIds())
                .thenReturn(Collections.singletonList(trigger.getId()));
        when(mMeasurementDao.getTrigger(trigger.getId())).thenReturn(trigger);
        List<Source> matchingSourceList = new ArrayList<>();
        matchingSourceList.add(source);
        when(mMeasurementDao.getMatchingActiveSources(trigger)).thenReturn(matchingSourceList);
        when(mMeasurementDao.getAttributionsPerRateLimitWindow(any(), any())).thenReturn(5L);
        when(mMeasurementDao.getSourceDestinations(source.getId()))
                .thenReturn(Pair.create(
                        source.getAppDestinations(),
                        source.getWebDestinations()));

        mHandler.performPendingAttributions();

        ArgumentCaptor<AggregateReport> aggregateReportCaptor =
                ArgumentCaptor.forClass(AggregateReport.class);
        verify(mMeasurementDao).insertAggregateReport(aggregateReportCaptor.capture());

        // Assert expected aggregate report time range
        long lowerBound = PrivacyParams.AGGREGATE_REPORT_MIN_DELAY;
        // Add slightly more delay to upper bound to account for execution.
        long upperBound = PrivacyParams.AGGREGATE_REPORT_MIN_DELAY
                + PrivacyParams.AGGREGATE_REPORT_DELAY_SPAN + 1000;
        AggregateReport capturedReport = aggregateReportCaptor.getValue();
        assertTrue(capturedReport.getScheduledReportTime() > lowerBound
                && capturedReport.getScheduledReportTime() < upperBound);
    }

    @Test
    public void shouldDoSimpleAttributionGenerateUnencryptedAggregateReport()
            throws DatastoreException, JSONException {
        JSONArray triggerDatas = new JSONArray();
        JSONObject jsonObject1 = new JSONObject();
        jsonObject1.put("key_piece", "0x400");
        jsonObject1.put("source_keys", new JSONArray(Arrays.asList("campaignCounts")));
        JSONObject jsonObject2 = new JSONObject();
        jsonObject2.put("key_piece", "0xA80");
        jsonObject2.put("source_keys", new JSONArray(Arrays.asList("geoValue", "noMatch")));
        triggerDatas.put(jsonObject1);
        triggerDatas.put(jsonObject2);

        Trigger trigger =
                TriggerFixture.getValidTriggerBuilder()
                        .setId("triggerId1")
                        .setStatus(Trigger.Status.PENDING)
                        .setEventTriggers(
                                "[\n"
                                        + "{\n"
                                        + "  \"trigger_data\": \"5\",\n"
                                        + "  \"priority\": \"123\",\n"
                                        + "  \"deduplication_key\": \"1\"\n"
                                        + "}"
                                        + "]\n")
                        .setAggregateTriggerData(triggerDatas.toString())
                        .setAggregateValues("{\"campaignCounts\":32768,\"geoValue\":1644}")
                        .build();

        Source source =
                SourceFixture.getMinimalValidSourceBuilder()
                        .setId("sourceId1")
                        .setAttributionMode(Source.AttributionMode.TRUTHFULLY)
                        .setAggregateSource(
                                "{\"campaignCounts\" : \"0x159\", \"geoValue\" : \"0x5\"}")
                        .setFilterData("{\"product\":[\"1234\",\"2345\"]}")
                        .build();

        AggregateReport expectedAggregateReport =
                new AggregateReport.Builder()
                        .setApiVersion("0.1")
                        .setAttributionDestination(trigger.getAttributionDestination())
                        .setDebugCleartextPayload(
                                "{\"operation\":\"histogram\","
                                        + "\"data\":[{\"bucket\":\"1369\",\"value\":32768},"
                                        + "{\"bucket\":\"2693\",\"value\":1644}]}")
                        .setEnrollmentId(source.getEnrollmentId())
                        .setPublisher(source.getRegistrant())
                        .setSourceId(source.getId())
                        .setTriggerId(trigger.getId())
                        .setRegistrationOrigin(REGISTRATION_URI)
                        .setAggregateAttributionData(
                                new AggregateAttributionData.Builder()
                                        .setContributions(
                                                Arrays.asList(
                                                        new AggregateHistogramContribution.Builder()
                                                                .setKey(new BigInteger("1369"))
                                                                .setValue(32768)
                                                                .build(),
                                                        new AggregateHistogramContribution.Builder()
                                                                .setKey(new BigInteger("2693"))
                                                                .setValue(1644)
                                                                .build()))
                                        .build())
                        .build();

        when(mMeasurementDao.getPendingTriggerIds())
                .thenReturn(Collections.singletonList(trigger.getId()));
        when(mMeasurementDao.getTrigger(trigger.getId())).thenReturn(trigger);
        List<Source> matchingSourceList = new ArrayList<>();
        matchingSourceList.add(source);
        when(mMeasurementDao.getMatchingActiveSources(trigger)).thenReturn(matchingSourceList);
        when(mMeasurementDao.getAttributionsPerRateLimitWindow(any(), any())).thenReturn(5L);
        when(mMeasurementDao.getSourceDestinations(source.getId()))
                .thenReturn(Pair.create(
                        source.getAppDestinations(),
                        source.getWebDestinations()));

        mHandler.performPendingAttributions();
        ArgumentCaptor<Source> sourceArg = ArgumentCaptor.forClass(Source.class);
        verify(mMeasurementDao).updateSourceAggregateContributions(sourceArg.capture());
        ArgumentCaptor<AggregateReport> aggregateReportCaptor =
                ArgumentCaptor.forClass(AggregateReport.class);
        verify(mMeasurementDao).insertAggregateReport(aggregateReportCaptor.capture());

        assertAggregateReportsEqual(expectedAggregateReport, aggregateReportCaptor.getValue());
        assertEquals(sourceArg.getValue().getAggregateContributions(), 32768 + 1644);
    }

    @Test
    public void performPendingAttributions_GeneratesAggregateReport_WithReportingOriginOfTrigger()
            throws JSONException, DatastoreException {
        JSONArray triggerDatas = new JSONArray();
        JSONObject jsonObject1 = new JSONObject();
        jsonObject1.put("key_piece", "0x400");
        jsonObject1.put("source_keys", new JSONArray(Arrays.asList("campaignCounts")));
        JSONObject jsonObject2 = new JSONObject();
        jsonObject2.put("key_piece", "0xA80");
        jsonObject2.put("source_keys", new JSONArray(Arrays.asList("geoValue", "noMatch")));
        triggerDatas.put(jsonObject1);
        triggerDatas.put(jsonObject2);

        Trigger trigger =
                TriggerFixture.getValidTriggerBuilder()
                        .setId("triggerId1")
                        .setStatus(Trigger.Status.PENDING)
                        .setEventTriggers(
                                "[\n"
                                        + "{\n"
                                        + "  \"trigger_data\": \"5\",\n"
                                        + "  \"priority\": \"123\",\n"
                                        + "  \"deduplication_key\": \"1\"\n"
                                        + "}"
                                        + "]\n")
                        .setAggregateTriggerData(triggerDatas.toString())
                        .setAggregateValues("{\"campaignCounts\":32768,\"geoValue\":1644}")
                        .setRegistrationOrigin(WebUtil.validUri("https://trigger.example.test"))
                        .build();

        Source source =
                SourceFixture.getMinimalValidSourceBuilder()
                        .setId("sourceId1")
                        .setAttributionMode(Source.AttributionMode.TRUTHFULLY)
                        .setAggregateSource(
                                "{\"campaignCounts\" : \"0x159\", \"geoValue\" : \"0x5\"}")
                        .setFilterData("{\"product\":[\"1234\",\"2345\"]}")
                        .setRegistrationOrigin(WebUtil.validUri("https://source.example.test"))
                        .build();

        AggregateReport expectedAggregateReport =
                new AggregateReport.Builder()
                        .setApiVersion("0.1")
                        .setAttributionDestination(trigger.getAttributionDestination())
                        .setDebugCleartextPayload(
                                "{\"operation\":\"histogram\","
                                        + "\"data\":[{\"bucket\":\"1369\",\"value\":32768},"
                                        + "{\"bucket\":\"2693\",\"value\":1644}]}")
                        .setEnrollmentId(source.getEnrollmentId())
                        .setPublisher(source.getRegistrant())
                        .setSourceId(source.getId())
                        .setTriggerId(trigger.getId())
                        .setRegistrationOrigin(WebUtil.validUri("https://trigger.example.test"))
                        .setAggregateAttributionData(
                                new AggregateAttributionData.Builder()
                                        .setContributions(
                                                Arrays.asList(
                                                        new AggregateHistogramContribution.Builder()
                                                                .setKey(new BigInteger("1369"))
                                                                .setValue(32768)
                                                                .build(),
                                                        new AggregateHistogramContribution.Builder()
                                                                .setKey(new BigInteger("2693"))
                                                                .setValue(1644)
                                                                .build()))
                                        .build())
                        .build();
        when(mMeasurementDao.getPendingTriggerIds())
                .thenReturn(Collections.singletonList(trigger.getId()));
        when(mMeasurementDao.getTrigger(trigger.getId())).thenReturn(trigger);
        List<Source> matchingSourceList = new ArrayList<>();
        matchingSourceList.add(source);
        when(mMeasurementDao.getMatchingActiveSources(trigger)).thenReturn(matchingSourceList);
        when(mMeasurementDao.getAttributionsPerRateLimitWindow(any(), any())).thenReturn(5L);
        when(mMeasurementDao.getSourceDestinations(source.getId()))
                .thenReturn(Pair.create(source.getAppDestinations(), source.getWebDestinations()));

        mHandler.performPendingAttributions();

        ArgumentCaptor<AggregateReport> aggregateReportCaptor =
                ArgumentCaptor.forClass(AggregateReport.class);
        verify(mMeasurementDao).insertAggregateReport(aggregateReportCaptor.capture());
        assertAggregateReportsEqual(expectedAggregateReport, aggregateReportCaptor.getValue());
    }

    @Test
    public void shouldDoSimpleAttributionGenerateUnencryptedAggregateReportWithDedupKey()
            throws DatastoreException, JSONException {
        JSONArray triggerDatas = new JSONArray();
        JSONObject jsonObject1 = new JSONObject();
        jsonObject1.put("key_piece", "0x400");
        jsonObject1.put("source_keys", new JSONArray(Arrays.asList("campaignCounts")));
        JSONObject jsonObject2 = new JSONObject();
        jsonObject2.put("key_piece", "0xA80");
        jsonObject2.put("source_keys", new JSONArray(Arrays.asList("geoValue", "noMatch")));
        triggerDatas.put(jsonObject1);
        triggerDatas.put(jsonObject2);

        Trigger trigger =
                TriggerFixture.getValidTriggerBuilder()
                        .setId("triggerId1")
                        .setStatus(Trigger.Status.PENDING)
                        .setEventTriggers(
                                "[\n"
                                        + "{\n"
                                        + "  \"trigger_data\": \"5\",\n"
                                        + "  \"priority\": \"123\",\n"
                                        + "  \"deduplication_key\": \"1\"\n"
                                        + "}"
                                        + "]\n")
                        .setAggregateTriggerData(triggerDatas.toString())
                        .setAggregateValues("{\"campaignCounts\":32768,\"geoValue\":1644}")
                        .setAggregateDeduplicationKeys(AGGREGATE_DEDUPLICATION_KEYS_1)
                        .build();

        Source source =
                SourceFixture.getMinimalValidSourceBuilder()
                        .setId("sourceId1")
                        .setAttributionMode(Source.AttributionMode.TRUTHFULLY)
                        .setAggregateSource(
                                "{\"campaignCounts\" : \"0x159\", \"geoValue\" : \"0x5\"}")
                        .setFilterData("{\"product\":[\"1234\",\"2345\"]}")
                        .build();
        AggregateReport expectedAggregateReport =
                new AggregateReport.Builder()
                        .setApiVersion("0.1")
                        .setAttributionDestination(trigger.getAttributionDestination())
                        .setDebugCleartextPayload(
                                "{\"operation\":\"histogram\","
                                        + "\"data\":[{\"bucket\":\"1369\",\"value\":32768},"
                                        + "{\"bucket\":\"2693\",\"value\":1644}]}")
                        .setEnrollmentId(source.getEnrollmentId())
                        .setPublisher(source.getRegistrant())
                        .setSourceId(source.getId())
                        .setTriggerId(trigger.getId())
                        .setRegistrationOrigin(REGISTRATION_URI)
                        .setAggregateAttributionData(
                                new AggregateAttributionData.Builder()
                                        .setContributions(
                                                Arrays.asList(
                                                        new AggregateHistogramContribution.Builder()
                                                                .setKey(new BigInteger("1369"))
                                                                .setValue(32768)
                                                                .build(),
                                                        new AggregateHistogramContribution.Builder()
                                                                .setKey(new BigInteger("2693"))
                                                                .setValue(1644)
                                                                .build()))
                                        .build())
                        .build();

        when(mMeasurementDao.getPendingTriggerIds())
                .thenReturn(Collections.singletonList(trigger.getId()));
        when(mMeasurementDao.getTrigger(trigger.getId())).thenReturn(trigger);
        List<Source> matchingSourceList = new ArrayList<>();
        matchingSourceList.add(source);
        when(mMeasurementDao.getMatchingActiveSources(trigger)).thenReturn(matchingSourceList);
        when(mMeasurementDao.getAttributionsPerRateLimitWindow(any(), any())).thenReturn(5L);
        when(mMeasurementDao.getSourceDestinations(source.getId()))
                .thenReturn(Pair.create(
                        source.getAppDestinations(),
                        source.getWebDestinations()));
        mHandler.performPendingAttributions();
        ArgumentCaptor<Source> sourceArg = ArgumentCaptor.forClass(Source.class);
        verify(mMeasurementDao).updateSourceAggregateContributions(sourceArg.capture());
        ArgumentCaptor<AggregateReport> aggregateReportCaptor =
                ArgumentCaptor.forClass(AggregateReport.class);
        verify(mMeasurementDao).insertAggregateReport(aggregateReportCaptor.capture());

        assertAggregateReportsEqual(expectedAggregateReport, aggregateReportCaptor.getValue());
        assertEquals(sourceArg.getValue().getAggregateContributions(), 32768 + 1644);
        ArgumentCaptor<Source> sourceCaptor = ArgumentCaptor.forClass(Source.class);
        verify(mMeasurementDao).updateSourceAggregateReportDedupKeys(sourceCaptor.capture());

        assertEquals(sourceCaptor.getValue().getAggregateReportDedupKeys().size(), 1);
        assertEquals(
                sourceCaptor.getValue().getAggregateReportDedupKeys().get(0),
                new UnsignedLong(10L));
    }

    @Test
    public void shouldNotGenerateAggregateReportWhenExceedingAggregateContributionsLimit()
            throws DatastoreException, JSONException {
        JSONArray triggerDatas = new JSONArray();
        JSONObject jsonObject1 = new JSONObject();
        jsonObject1.put("key_piece", "0x400");
        jsonObject1.put("source_keys", new JSONArray(Arrays.asList("campaignCounts")));
        JSONObject jsonObject2 = new JSONObject();
        jsonObject2.put("key_piece", "0xA80");
        jsonObject2.put("source_keys", new JSONArray(Arrays.asList("geoValue", "noMatch")));
        triggerDatas.put(jsonObject1);
        triggerDatas.put(jsonObject2);

        Trigger trigger =
                TriggerFixture.getValidTriggerBuilder()
                        .setId("triggerId1")
                        .setStatus(Trigger.Status.PENDING)
                        .setAggregateTriggerData(triggerDatas.toString())
                        .setAggregateValues("{\"campaignCounts\":32768,\"geoValue\":1644}")
                        .setEventTriggers(EVENT_TRIGGERS)
                        .build();

        Source source =
                SourceFixture.getMinimalValidSourceBuilder()
                        .setAttributionMode(Source.AttributionMode.TRUTHFULLY)
                        .setAggregateSource(
                                "{\"campaignCounts\" : \"0x159\", \"geoValue\" : \"0x5\"}")
                        .setFilterData("{\"product\":[\"1234\",\"2345\"]}")
                        .setAggregateContributions(65536 - 32768 - 1644 + 1)
                        .build();
        when(mMeasurementDao.getPendingTriggerIds())
                .thenReturn(Collections.singletonList(trigger.getId()));
        when(mMeasurementDao.getTrigger(trigger.getId())).thenReturn(trigger);
        List<Source> matchingSourceList = new ArrayList<>();
        matchingSourceList.add(source);
        when(mMeasurementDao.getMatchingActiveSources(trigger)).thenReturn(matchingSourceList);
        when(mMeasurementDao.getAttributionsPerRateLimitWindow(any(), any())).thenReturn(5L);
        when(mMeasurementDao.getSourceDestinations(source.getId()))
                .thenReturn(Pair.create(
                        source.getAppDestinations(),
                        source.getWebDestinations()));
        mHandler.performPendingAttributions();
        verify(mMeasurementDao, never()).updateSourceAggregateContributions(any());
        verify(mMeasurementDao, never()).insertAggregateReport(any());
    }

    @Test
    public void performAttributions_triggerFilterSet_commonKeysDontIntersect_ignoreTrigger()
            throws DatastoreException {
        // Setup
        Trigger trigger =
                TriggerFixture.getValidTriggerBuilder()
                        .setId("triggerId1")
                        .setStatus(Trigger.Status.PENDING)
                        .setEventTriggers(
                                "[\n"
                                        + "{\n"
                                        + "  \"trigger_data\": \"5\",\n"
                                        + "  \"priority\": \"123\",\n"
                                        + "  \"deduplication_key\": \"1\"\n"
                                        + "}"
                                        + "]\n")
                        .setFilters(
                                "[{\n"
                                        + "  \"key_1\": [\"value_1\", \"value_2\"]}, {\n"
                                        + "  \"key_2\": [\"value_1\", \"value_2\"]\n"
                                        + "}]\n")
                        .build();
        Source source =
                SourceFixture.getMinimalValidSourceBuilder()
                        .setAttributionMode(Source.AttributionMode.TRUTHFULLY)
                        .setFilterData(
                                "{\n"
                                        + "  \"key_1\": [\"value_1_x\", \"value_2_x\"],\n"
                                        + "  \"key_2\": [\"value_1_x\", \"value_2_x\"]\n"
                                        + "}\n")
                        .build();
        when(mMeasurementDao.getPendingTriggerIds())
                .thenReturn(Collections.singletonList(trigger.getId()));
        when(mMeasurementDao.getTrigger(trigger.getId())).thenReturn(trigger);
        List<Source> matchingSourceList = new ArrayList<>();
        matchingSourceList.add(source);
        when(mMeasurementDao.getMatchingActiveSources(trigger)).thenReturn(matchingSourceList);
        when(mMeasurementDao.getAttributionsPerRateLimitWindow(any(), any())).thenReturn(5L);
        when(mMeasurementDao.getSourceEventReports(any())).thenReturn(new ArrayList<>());

        // Execution
        mHandler.performPendingAttributions();

        // Assertions
        verify(mMeasurementDao)
                .updateTriggerStatus(
                        eq(Collections.singletonList(trigger.getId())), eq(Trigger.Status.IGNORED));
        verify(mMeasurementDao, never()).updateSourceEventReportDedupKeys(any());
        verify(mMeasurementDao, never()).insertEventReport(any());
        verify(mTransaction, times(2)).begin();
        verify(mTransaction, times(2)).end();
    }

    @Test
    public void performAttributions_triggerFilters_commonKeysDontIntersect_ignoreTrigger()
            throws DatastoreException {
        // Setup
        Trigger trigger =
                TriggerFixture.getValidTriggerBuilder()
                        .setId("triggerId1")
                        .setStatus(Trigger.Status.PENDING)
                        .setEventTriggers(
                                "[\n"
                                        + "{\n"
                                        + "  \"trigger_data\": \"5\",\n"
                                        + "  \"priority\": \"123\",\n"
                                        + "  \"deduplication_key\": \"1\"\n"
                                        + "}"
                                        + "]\n")
                        .setFilters(
                                "[{\n"
                                        + "  \"key_1\": [\"value_1\", \"value_2\"],\n"
                                        + "  \"key_2\": [\"value_1\", \"value_2\"]\n"
                                        + "}]\n")
                        .build();
        Source source =
                SourceFixture.getMinimalValidSourceBuilder()
                        .setAttributionMode(Source.AttributionMode.TRUTHFULLY)
                        .setFilterData(
                                "{\n"
                                        + "  \"key_1\": [\"value_1_x\", \"value_2_x\"],\n"
                                        + "  \"key_2\": [\"value_1_x\", \"value_2_x\"]\n"
                                        + "}\n")
                        .build();
        when(mMeasurementDao.getPendingTriggerIds())
                .thenReturn(Collections.singletonList(trigger.getId()));
        when(mMeasurementDao.getTrigger(trigger.getId())).thenReturn(trigger);
        List<Source> matchingSourceList = new ArrayList<>();
        matchingSourceList.add(source);
        when(mMeasurementDao.getMatchingActiveSources(trigger)).thenReturn(matchingSourceList);
        when(mMeasurementDao.getAttributionsPerRateLimitWindow(any(), any())).thenReturn(5L);
        when(mMeasurementDao.getSourceEventReports(any())).thenReturn(new ArrayList<>());

        // Execution
        mHandler.performPendingAttributions();

        // Assertions
        verify(mMeasurementDao)
                .updateTriggerStatus(
                        eq(Collections.singletonList(trigger.getId())), eq(Trigger.Status.IGNORED));
        verify(mMeasurementDao, never()).updateSourceEventReportDedupKeys(any());
        verify(mMeasurementDao, never()).insertEventReport(any());
        verify(mTransaction, times(2)).begin();
        verify(mTransaction, times(2)).end();
    }

    @Test
    public void performAttributions_triggerNotFilterSet_commonKeysIntersect_ignoreTrigger()
            throws DatastoreException {
        // Setup
        Trigger trigger =
                TriggerFixture.getValidTriggerBuilder()
                        .setId("triggerId1")
                        .setStatus(Trigger.Status.PENDING)
                        .setEventTriggers(
                                "[\n"
                                        + "{\n"
                                        + "  \"trigger_data\": \"5\",\n"
                                        + "  \"priority\": \"123\",\n"
                                        + "  \"deduplication_key\": \"1\"\n"
                                        + "}"
                                        + "]\n")
                        .setNotFilters(
                                "[{\n"
                                        + "  \"key_1\": [\"value_1\", \"value_2\"]}, {\n"
                                        + "  \"key_2\": [\"value_1\", \"value_2\"]\n"
                                        + "}]\n")
                        .build();
        Source source =
                SourceFixture.getMinimalValidSourceBuilder()
                        .setAttributionMode(Source.AttributionMode.TRUTHFULLY)
                        .setFilterData(
                                "{\n"
                                        + "  \"key_1\": [\"value_1\", \"value_2_x\"],\n"
                                        + "  \"key_2\": [\"value_1_x\", \"value_2\"]\n"
                                        + "}\n")
                        .build();
        when(mMeasurementDao.getPendingTriggerIds())
                .thenReturn(Collections.singletonList(trigger.getId()));
        when(mMeasurementDao.getTrigger(trigger.getId())).thenReturn(trigger);
        List<Source> matchingSourceList = new ArrayList<>();
        matchingSourceList.add(source);
        when(mMeasurementDao.getMatchingActiveSources(trigger)).thenReturn(matchingSourceList);
        when(mMeasurementDao.getAttributionsPerRateLimitWindow(any(), any())).thenReturn(5L);
        when(mMeasurementDao.getSourceEventReports(any())).thenReturn(new ArrayList<>());

        // Execution
        mHandler.performPendingAttributions();

        // Assertions
        verify(mMeasurementDao)
                .updateTriggerStatus(
                        eq(Collections.singletonList(trigger.getId())), eq(Trigger.Status.IGNORED));
        verify(mMeasurementDao, never()).updateSourceEventReportDedupKeys(any());
        verify(mMeasurementDao, never()).insertEventReport(any());
        verify(mTransaction, times(2)).begin();
        verify(mTransaction, times(2)).end();
    }

    @Test
    public void performAttributions_triggerNotFilters_commonKeysIntersect_ignoreTrigger()
            throws DatastoreException {
        // Setup
        Trigger trigger =
                TriggerFixture.getValidTriggerBuilder()
                        .setId("triggerId1")
                        .setStatus(Trigger.Status.PENDING)
                        .setEventTriggers(
                                "[\n"
                                        + "{\n"
                                        + "  \"trigger_data\": \"5\",\n"
                                        + "  \"priority\": \"123\",\n"
                                        + "  \"deduplication_key\": \"1\"\n"
                                        + "}"
                                        + "]\n")
                        .setNotFilters(
                                "[{\n"
                                        + "  \"key_1\": [\"value_1\", \"value_2\"],\n"
                                        + "  \"key_2\": [\"value_1\", \"value_2\"]\n"
                                        + "}]\n")
                        .build();
        Source source =
                SourceFixture.getMinimalValidSourceBuilder()
                        .setAttributionMode(Source.AttributionMode.TRUTHFULLY)
                        .setFilterData(
                                "{\n"
                                        + "  \"key_1\": [\"value_1\", \"value_2_x\"],\n"
                                        + "  \"key_2\": [\"value_1_x\", \"value_2\"]\n"
                                        + "}\n")
                        .build();
        when(mMeasurementDao.getPendingTriggerIds())
                .thenReturn(Collections.singletonList(trigger.getId()));
        when(mMeasurementDao.getTrigger(trigger.getId())).thenReturn(trigger);
        List<Source> matchingSourceList = new ArrayList<>();
        matchingSourceList.add(source);
        when(mMeasurementDao.getMatchingActiveSources(trigger)).thenReturn(matchingSourceList);
        when(mMeasurementDao.getAttributionsPerRateLimitWindow(any(), any())).thenReturn(5L);
        when(mMeasurementDao.getSourceEventReports(any())).thenReturn(new ArrayList<>());

        // Execution
        mHandler.performPendingAttributions();

        // Assertions
        verify(mMeasurementDao)
                .updateTriggerStatus(
                        eq(Collections.singletonList(trigger.getId())), eq(Trigger.Status.IGNORED));
        verify(mMeasurementDao, never()).updateSourceEventReportDedupKeys(any());
        verify(mMeasurementDao, never()).insertEventReport(any());
        verify(mTransaction, times(2)).begin();
        verify(mTransaction, times(2)).end();
    }

    @Test
    public void performAttributions_triggerNotFilterSet_commonKeysDontIntersect_attributeTrigger()
            throws DatastoreException {
        // Setup
        Trigger trigger =
                TriggerFixture.getValidTriggerBuilder()
                        .setId("triggerId1")
                        .setStatus(Trigger.Status.PENDING)
                        .setEventTriggers(
                                "[\n"
                                        + "{\n"
                                        + "  \"trigger_data\": \"5\",\n"
                                        + "  \"priority\": \"123\",\n"
                                        + "  \"deduplication_key\": \"1\"\n"
                                        + "}"
                                        + "]\n")
                        .setNotFilters(
                                "[{\n"
                                        + "  \"key_1\": [\"value_11_x\", \"value_12\"]}, {\n"
                                        + "  \"key_2\": [\"value_21\", \"value_22_x\"]\n"
                                        + "}]\n")
                        .build();
        Source source =
                SourceFixture.getMinimalValidSourceBuilder()
                        .setAttributionMode(Source.AttributionMode.TRUTHFULLY)
                        .setFilterData(
                                "{\n"
                                        + "  \"key_1\": [\"value_11\", \"value_12_x\"],\n"
                                        + "  \"key_2\": [\"value_21_x\", \"value_22\"]\n"
                                        + "}\n")
                        .build();
        when(mMeasurementDao.getPendingTriggerIds())
                .thenReturn(Collections.singletonList(trigger.getId()));
        when(mMeasurementDao.getTrigger(trigger.getId())).thenReturn(trigger);
        List<Source> matchingSourceList = new ArrayList<>();
        matchingSourceList.add(source);
        when(mMeasurementDao.getMatchingActiveSources(trigger)).thenReturn(matchingSourceList);
        when(mMeasurementDao.getAttributionsPerRateLimitWindow(any(), any())).thenReturn(5L);
        when(mMeasurementDao.getSourceEventReports(any())).thenReturn(new ArrayList<>());
        when(mMeasurementDao.getSourceDestinations(source.getId()))
                .thenReturn(Pair.create(
                        source.getAppDestinations(),
                        source.getWebDestinations()));

        // Execution
        mHandler.performPendingAttributions();

        // Assertions
        verify(mMeasurementDao)
                .updateTriggerStatus(
                        eq(Collections.singletonList(trigger.getId())),
                        eq(Trigger.Status.ATTRIBUTED));
        ArgumentCaptor<Source> sourceArg = ArgumentCaptor.forClass(Source.class);
        verify(mMeasurementDao).updateSourceEventReportDedupKeys(sourceArg.capture());
        assertEquals(
                sourceArg.getValue().getEventReportDedupKeys(),
                Collections.singletonList(new UnsignedLong(1L)));
        // Verify event report registration origin.
        ArgumentCaptor<EventReport> reportArg = ArgumentCaptor.forClass(EventReport.class);
        verify(mMeasurementDao).insertEventReport(reportArg.capture());
        EventReport eventReport = reportArg.getValue();
        assertEquals(REGISTRATION_URI, eventReport.getRegistrationOrigin());

        verify(mTransaction, times(2)).begin();
        verify(mTransaction, times(2)).end();
    }

    @Test
    public void performAttributions_triggerNotFiltersWithCommonKeysDontIntersect_attributeTrigger()
            throws DatastoreException {
        // Setup
        Trigger trigger =
                TriggerFixture.getValidTriggerBuilder()
                        .setId("triggerId1")
                        .setStatus(Trigger.Status.PENDING)
                        .setEventTriggers(
                                "[\n"
                                        + "{\n"
                                        + "  \"trigger_data\": \"5\",\n"
                                        + "  \"priority\": \"123\",\n"
                                        + "  \"deduplication_key\": \"1\"\n"
                                        + "}"
                                        + "]\n")
                        .setNotFilters(
                                "[{\n"
                                        + "  \"key_1\": [\"value_11_x\", \"value_12\"],\n"
                                        + "  \"key_2\": [\"value_21\", \"value_22_x\"]\n"
                                        + "}]\n")
                        .build();
        Source source =
                SourceFixture.getMinimalValidSourceBuilder()
                        .setAttributionMode(Source.AttributionMode.TRUTHFULLY)
                        .setFilterData(
                                "{\n"
                                        + "  \"key_1\": [\"value_11\", \"value_12_x\"],\n"
                                        + "  \"key_2\": [\"value_21_x\", \"value_22\"]\n"
                                        + "}\n")
                        .build();
        when(mMeasurementDao.getPendingTriggerIds())
                .thenReturn(Collections.singletonList(trigger.getId()));
        when(mMeasurementDao.getTrigger(trigger.getId())).thenReturn(trigger);
        List<Source> matchingSourceList = new ArrayList<>();
        matchingSourceList.add(source);
        when(mMeasurementDao.getMatchingActiveSources(trigger)).thenReturn(matchingSourceList);
        when(mMeasurementDao.getAttributionsPerRateLimitWindow(any(), any())).thenReturn(5L);
        when(mMeasurementDao.getSourceEventReports(any())).thenReturn(new ArrayList<>());
        when(mMeasurementDao.getSourceDestinations(source.getId()))
                .thenReturn(Pair.create(
                        source.getAppDestinations(),
                        source.getWebDestinations()));

        // Execution
        mHandler.performPendingAttributions();

        // Assertions
        verify(mMeasurementDao)
                .updateTriggerStatus(
                        eq(Collections.singletonList(trigger.getId())),
                        eq(Trigger.Status.ATTRIBUTED));
        ArgumentCaptor<Source> sourceArg = ArgumentCaptor.forClass(Source.class);
        verify(mMeasurementDao).updateSourceEventReportDedupKeys(sourceArg.capture());
        assertEquals(
                sourceArg.getValue().getEventReportDedupKeys(),
                Collections.singletonList(new UnsignedLong(1L)));
        // Verify event report registration origin.
        ArgumentCaptor<EventReport> reportArg = ArgumentCaptor.forClass(EventReport.class);
        verify(mMeasurementDao).insertEventReport(reportArg.capture());
        EventReport eventReport = reportArg.getValue();
        assertEquals(REGISTRATION_URI, eventReport.getRegistrationOrigin());
        verify(mTransaction, times(2)).begin();
        verify(mTransaction, times(2)).end();
    }

    @Test
    public void performAttributions_topLevelFilterSetMatch_attributeTrigger()
            throws DatastoreException {
        // Setup
        Trigger trigger =
                TriggerFixture.getValidTriggerBuilder()
                        .setId("triggerId1")
                        .setStatus(Trigger.Status.PENDING)
                        .setEventTriggers(
                                "[\n"
                                        + "{\n"
                                        + "  \"trigger_data\": \"5\",\n"
                                        + "  \"priority\": \"123\",\n"
                                        + "  \"deduplication_key\": \"1\"\n"
                                        + "}"
                                        + "]\n")
                        .setFilters(
                                "[{\n"
                                        + "  \"key_1\": [\"value_11_x\", \"value_12\"]}, {\n"
                                        + "  \"key_2\": [\"value_21\", \"value_22\"]\n"
                                        + "}]\n")
                        .build();
        Source source =
                SourceFixture.getMinimalValidSourceBuilder()
                        .setAttributionMode(Source.AttributionMode.TRUTHFULLY)
                        .setFilterData(
                                "{\n"
                                        + "  \"key_1\": [\"value_11\", \"value_12_x\"],\n"
                                        + "  \"key_2\": [\"value_21_x\", \"value_22\"]\n"
                                        + "}\n")
                        .build();
        when(mMeasurementDao.getPendingTriggerIds())
                .thenReturn(Collections.singletonList(trigger.getId()));
        when(mMeasurementDao.getTrigger(trigger.getId())).thenReturn(trigger);
        List<Source> matchingSourceList = new ArrayList<>();
        matchingSourceList.add(source);
        when(mMeasurementDao.getMatchingActiveSources(trigger)).thenReturn(matchingSourceList);
        when(mMeasurementDao.getAttributionsPerRateLimitWindow(any(), any())).thenReturn(5L);
        when(mMeasurementDao.getSourceEventReports(any())).thenReturn(new ArrayList<>());
        when(mMeasurementDao.getSourceDestinations(source.getId()))
                .thenReturn(Pair.create(
                        source.getAppDestinations(),
                        source.getWebDestinations()));

        // Execution
        mHandler.performPendingAttributions();

        // Assertions
        verify(mMeasurementDao)
                .updateTriggerStatus(
                        eq(Collections.singletonList(trigger.getId())),
                        eq(Trigger.Status.ATTRIBUTED));
        ArgumentCaptor<Source> sourceArg = ArgumentCaptor.forClass(Source.class);
        verify(mMeasurementDao).updateSourceEventReportDedupKeys(sourceArg.capture());
        assertEquals(
                sourceArg.getValue().getEventReportDedupKeys(),
                Collections.singletonList(new UnsignedLong(1L)));
        // Verify event report registration origin.
        ArgumentCaptor<EventReport> reportArg = ArgumentCaptor.forClass(EventReport.class);
        verify(mMeasurementDao).insertEventReport(reportArg.capture());
        EventReport eventReport = reportArg.getValue();
        assertEquals(REGISTRATION_URI, eventReport.getRegistrationOrigin());
        verify(mTransaction, times(2)).begin();
        verify(mTransaction, times(2)).end();
    }

    @Test
    public void performAttributions_triggerSourceFiltersWithCommonKeysIntersect_attributeTrigger()
            throws DatastoreException {
        // Setup
        Trigger trigger =
                TriggerFixture.getValidTriggerBuilder()
                        .setId("triggerId1")
                        .setStatus(Trigger.Status.PENDING)
                        .setEventTriggers(
                                "[\n"
                                        + "{\n"
                                        + "  \"trigger_data\": \"5\",\n"
                                        + "  \"priority\": \"123\",\n"
                                        + "  \"deduplication_key\": \"1\"\n"
                                        + "}"
                                        + "]\n")
                        .setFilters(
                                "[{\n"
                                        + "  \"key_1\": [\"value_11\", \"value_12\"],\n"
                                        + "  \"key_2\": [\"value_21\", \"value_22\"]\n"
                                        + "}]\n")
                        .build();
        Source source =
                SourceFixture.getMinimalValidSourceBuilder()
                        .setAttributionMode(Source.AttributionMode.TRUTHFULLY)
                        .setFilterData(
                                "{\n"
                                        + "  \"key_1\": [\"value_11\", \"value_12_x\"],\n"
                                        + "  \"key_2\": [\"value_21_x\", \"value_22\"]\n"
                                        + "}\n")
                        .build();
        when(mMeasurementDao.getPendingTriggerIds())
                .thenReturn(Collections.singletonList(trigger.getId()));
        when(mMeasurementDao.getTrigger(trigger.getId())).thenReturn(trigger);
        List<Source> matchingSourceList = new ArrayList<>();
        matchingSourceList.add(source);
        when(mMeasurementDao.getMatchingActiveSources(trigger)).thenReturn(matchingSourceList);
        when(mMeasurementDao.getAttributionsPerRateLimitWindow(any(), any())).thenReturn(5L);
        when(mMeasurementDao.getSourceEventReports(any())).thenReturn(new ArrayList<>());
        when(mMeasurementDao.getSourceDestinations(source.getId()))
                .thenReturn(Pair.create(
                        source.getAppDestinations(),
                        source.getWebDestinations()));

        // Execution
        mHandler.performPendingAttributions();

        // Assertions
        verify(mMeasurementDao)
                .updateTriggerStatus(
                        eq(Collections.singletonList(trigger.getId())),
                        eq(Trigger.Status.ATTRIBUTED));
        ArgumentCaptor<Source> sourceArg = ArgumentCaptor.forClass(Source.class);
        verify(mMeasurementDao).updateSourceEventReportDedupKeys(sourceArg.capture());
        assertEquals(
                sourceArg.getValue().getEventReportDedupKeys(),
                Collections.singletonList(new UnsignedLong(1L)));
        // Verify event report registration origin.
        ArgumentCaptor<EventReport> reportArg = ArgumentCaptor.forClass(EventReport.class);
        verify(mMeasurementDao).insertEventReport(reportArg.capture());
        EventReport eventReport = reportArg.getValue();
        assertEquals(REGISTRATION_URI, eventReport.getRegistrationOrigin());
        verify(mTransaction, times(2)).begin();
        verify(mTransaction, times(2)).end();
    }

    @Test
    public void performAttributions_commonKeysIntersect_attributeTrigger_debugApi()
            throws DatastoreException {
        // Setup
        Trigger trigger =
                TriggerFixture.getValidTriggerBuilder()
                        .setId("triggerId1")
                        .setStatus(Trigger.Status.PENDING)
                        .setEventTriggers(
                                "[\n"
                                        + "{\n"
                                        + "  \"trigger_data\": \"5\",\n"
                                        + "  \"priority\": \"123\",\n"
                                        + "  \"deduplication_key\": \"1\"\n"
                                        + "}"
                                        + "]\n")
                        .setFilters(
                                "[{\n"
                                        + "  \"key_1\": [\"value_11\", \"value_12\"],\n"
                                        + "  \"key_2\": [\"value_21\", \"value_22\"]\n"
                                        + "}]\n")
                        .setDebugKey(TRIGGER_DEBUG_KEY)
                        .build();
        Source source =
                SourceFixture.getMinimalValidSourceBuilder()
                        .setAttributionMode(Source.AttributionMode.TRUTHFULLY)
                        .setFilterData(
                                "{\n"
                                        + "  \"key_1\": [\"value_11\", \"value_12_x\"],\n"
                                        + "  \"key_2\": [\"value_21_x\", \"value_22\"]\n"
                                        + "}\n")
                        .setDebugKey(SOURCE_DEBUG_KEY)
                        .build();
        when(mMeasurementDao.getPendingTriggerIds())
                .thenReturn(Collections.singletonList(trigger.getId()));
        when(mMeasurementDao.getTrigger(trigger.getId())).thenReturn(trigger);
        List<Source> matchingSourceList = new ArrayList<>();
        matchingSourceList.add(source);
        when(mMeasurementDao.getMatchingActiveSources(trigger)).thenReturn(matchingSourceList);
        when(mMeasurementDao.getAttributionsPerRateLimitWindow(any(), any())).thenReturn(5L);
        when(mMeasurementDao.getSourceEventReports(any())).thenReturn(new ArrayList<>());
        when(mMeasurementDao.getSourceDestinations(source.getId()))
                .thenReturn(Pair.create(
                        source.getAppDestinations(),
                        source.getWebDestinations()));


        // Execution
        mHandler.performPendingAttributions();

        // Assertions
        verify(mMeasurementDao)
                .updateTriggerStatus(
                        eq(Collections.singletonList(trigger.getId())),
                        eq(Trigger.Status.ATTRIBUTED));
        ArgumentCaptor<Source> sourceArg = ArgumentCaptor.forClass(Source.class);
        verify(mMeasurementDao).updateSourceEventReportDedupKeys(sourceArg.capture());
        assertEquals(
                sourceArg.getValue().getEventReportDedupKeys(),
                Collections.singletonList(new UnsignedLong(1L)));
        assertEquals(sourceArg.getValue().getDebugKey(), SOURCE_DEBUG_KEY);
        // Verify event report registration origin.
        ArgumentCaptor<EventReport> reportArg = ArgumentCaptor.forClass(EventReport.class);
        verify(mMeasurementDao).insertEventReport(reportArg.capture());
        EventReport eventReport = reportArg.getValue();
        assertEquals(REGISTRATION_URI, eventReport.getRegistrationOrigin());
        verify(mTransaction, times(2)).begin();
        verify(mTransaction, times(2)).end();
    }

    @Test
    public void performAttributions_commonKeysIntersect_attributeTrigger_debugApi_sourceKey()
            throws DatastoreException {
        // Setup
        Trigger trigger =
                TriggerFixture.getValidTriggerBuilder()
                        .setId("triggerId1")
                        .setStatus(Trigger.Status.PENDING)
                        .setEventTriggers(
                                "[\n"
                                        + "{\n"
                                        + "  \"trigger_data\": \"5\",\n"
                                        + "  \"priority\": \"123\",\n"
                                        + "  \"deduplication_key\": \"1\"\n"
                                        + "}"
                                        + "]\n")
                        .setFilters(
                                "[{\n"
                                        + "  \"key_1\": [\"value_11\", \"value_12\"],\n"
                                        + "  \"key_2\": [\"value_21\", \"value_22\"]\n"
                                        + "}]\n")
                        .build();
        Source source =
                SourceFixture.getMinimalValidSourceBuilder()
                        .setAttributionMode(Source.AttributionMode.TRUTHFULLY)
                        .setFilterData(
                                "{\n"
                                        + "  \"key_1\": [\"value_11\", \"value_12_x\"],\n"
                                        + "  \"key_2\": [\"value_21_x\", \"value_22\"]\n"
                                        + "}\n")
                        .setDebugKey(SOURCE_DEBUG_KEY)
                        .build();
        when(mMeasurementDao.getPendingTriggerIds())
                .thenReturn(Collections.singletonList(trigger.getId()));
        when(mMeasurementDao.getTrigger(trigger.getId())).thenReturn(trigger);
        List<Source> matchingSourceList = new ArrayList<>();
        matchingSourceList.add(source);
        when(mMeasurementDao.getMatchingActiveSources(trigger)).thenReturn(matchingSourceList);
        when(mMeasurementDao.getAttributionsPerRateLimitWindow(any(), any())).thenReturn(5L);
        when(mMeasurementDao.getSourceEventReports(any())).thenReturn(new ArrayList<>());
        when(mMeasurementDao.getSourceDestinations(source.getId()))
                .thenReturn(Pair.create(
                        source.getAppDestinations(),
                        source.getWebDestinations()));


        // Execution
        mHandler.performPendingAttributions();

        // Assertions
        verify(mMeasurementDao)
                .updateTriggerStatus(
                        eq(Collections.singletonList(trigger.getId())),
                        eq(Trigger.Status.ATTRIBUTED));
        ArgumentCaptor<Source> sourceArg = ArgumentCaptor.forClass(Source.class);
        verify(mMeasurementDao).updateSourceEventReportDedupKeys(sourceArg.capture());
        assertEquals(
                sourceArg.getValue().getEventReportDedupKeys(),
                Collections.singletonList(new UnsignedLong(1L)));
        assertEquals(sourceArg.getValue().getDebugKey(), SOURCE_DEBUG_KEY);
        // Verify event report registration origin.
        ArgumentCaptor<EventReport> reportArg = ArgumentCaptor.forClass(EventReport.class);
        verify(mMeasurementDao).insertEventReport(reportArg.capture());
        EventReport eventReport = reportArg.getValue();
        assertEquals(REGISTRATION_URI, eventReport.getRegistrationOrigin());
        verify(mTransaction, times(2)).begin();
        verify(mTransaction, times(2)).end();
    }

    @Test
    public void performAttributions_commonKeysIntersect_attributeTrigger_debugApi_triggerKey()
            throws DatastoreException {
        // Setup
        Trigger trigger =
                TriggerFixture.getValidTriggerBuilder()
                        .setId("triggerId1")
                        .setStatus(Trigger.Status.PENDING)
                        .setEventTriggers(
                                "[\n"
                                        + "{\n"
                                        + "  \"trigger_data\": \"5\",\n"
                                        + "  \"priority\": \"123\",\n"
                                        + "  \"deduplication_key\": \"1\"\n"
                                        + "}"
                                        + "]\n")
                        .setFilters(
                                "[{\n"
                                        + "  \"key_1\": [\"value_11\", \"value_12\"],\n"
                                        + "  \"key_2\": [\"value_21\", \"value_22\"]\n"
                                        + "}]\n")
                        .setDebugKey(TRIGGER_DEBUG_KEY)
                        .build();
        Source source =
                SourceFixture.getMinimalValidSourceBuilder()
                        .setAttributionMode(Source.AttributionMode.TRUTHFULLY)
                        .setFilterData(
                                "{\n"
                                        + "  \"key_1\": [\"value_11\", \"value_12_x\"],\n"
                                        + "  \"key_2\": [\"value_21_x\", \"value_22\"]\n"
                                        + "}\n")
                        .build();
        when(mMeasurementDao.getPendingTriggerIds())
                .thenReturn(Collections.singletonList(trigger.getId()));
        when(mMeasurementDao.getTrigger(trigger.getId())).thenReturn(trigger);
        List<Source> matchingSourceList = new ArrayList<>();
        matchingSourceList.add(source);
        when(mMeasurementDao.getMatchingActiveSources(trigger)).thenReturn(matchingSourceList);
        when(mMeasurementDao.getAttributionsPerRateLimitWindow(any(), any())).thenReturn(5L);
        when(mMeasurementDao.getSourceEventReports(any())).thenReturn(new ArrayList<>());
        when(mMeasurementDao.getSourceDestinations(source.getId()))
                .thenReturn(Pair.create(
                        source.getAppDestinations(),
                        source.getWebDestinations()));


        // Execution
        mHandler.performPendingAttributions();

        // Assertions
        verify(mMeasurementDao)
                .updateTriggerStatus(
                        eq(Collections.singletonList(trigger.getId())),
                        eq(Trigger.Status.ATTRIBUTED));
        ArgumentCaptor<Source> sourceArg = ArgumentCaptor.forClass(Source.class);
        verify(mMeasurementDao).updateSourceEventReportDedupKeys(sourceArg.capture());
        assertEquals(
                sourceArg.getValue().getEventReportDedupKeys(),
                Collections.singletonList(new UnsignedLong(1L)));
        // Verify event report registration origin.
        ArgumentCaptor<EventReport> reportArg = ArgumentCaptor.forClass(EventReport.class);
        verify(mMeasurementDao).insertEventReport(reportArg.capture());
        EventReport eventReport = reportArg.getValue();
        assertEquals(REGISTRATION_URI, eventReport.getRegistrationOrigin());
        verify(mTransaction, times(2)).begin();
        verify(mTransaction, times(2)).end();
    }

    @Test
    public void performAttributions_triggerSourceFiltersWithNoCommonKeys_attributeTrigger()
            throws DatastoreException {
        // Setup
        Trigger trigger =
                TriggerFixture.getValidTriggerBuilder()
                        .setId("triggerId1")
                        .setStatus(Trigger.Status.PENDING)
                        .setEventTriggers(
                                "[\n"
                                        + "{\n"
                                        + "  \"trigger_data\": \"5\",\n"
                                        + "  \"priority\": \"123\",\n"
                                        + "  \"deduplication_key\": \"1\"\n"
                                        + "}"
                                        + "]\n")
                        .setFilters(
                                "[{\n"
                                        + "  \"key_1\": [\"value_11\", \"value_12\"],\n"
                                        + "  \"key_2\": [\"value_21\", \"value_22\"]\n"
                                        + "}]\n")
                        .build();
        Source source =
                SourceFixture.getMinimalValidSourceBuilder()
                        .setAttributionMode(Source.AttributionMode.TRUTHFULLY)
                        .setFilterData(
                                "{\n"
                                        + "  \"key_1x\": [\"value_11_x\", \"value_12_x\"],\n"
                                        + "  \"key_2x\": [\"value_21_x\", \"value_22_x\"]\n"
                                        + "}\n")
                        .build();
        when(mMeasurementDao.getPendingTriggerIds())
                .thenReturn(Collections.singletonList(trigger.getId()));
        when(mMeasurementDao.getTrigger(trigger.getId())).thenReturn(trigger);
        List<Source> matchingSourceList = new ArrayList<>();
        matchingSourceList.add(source);
        when(mMeasurementDao.getMatchingActiveSources(trigger)).thenReturn(matchingSourceList);
        when(mMeasurementDao.getAttributionsPerRateLimitWindow(any(), any())).thenReturn(5L);
        when(mMeasurementDao.getSourceEventReports(any())).thenReturn(new ArrayList<>());
        when(mMeasurementDao.getSourceDestinations(source.getId()))
                .thenReturn(Pair.create(
                        source.getAppDestinations(),
                        source.getWebDestinations()));


        // Execution
        mHandler.performPendingAttributions();

        // Assertions
        verify(mMeasurementDao)
                .updateTriggerStatus(
                        eq(Collections.singletonList(trigger.getId())),
                        eq(Trigger.Status.ATTRIBUTED));
        ArgumentCaptor<Source> sourceArg = ArgumentCaptor.forClass(Source.class);
        verify(mMeasurementDao).updateSourceEventReportDedupKeys(sourceArg.capture());
        assertEquals(
                sourceArg.getValue().getEventReportDedupKeys(),
                Collections.singletonList(new UnsignedLong(1L)));
        // Verify event report registration origin.
        ArgumentCaptor<EventReport> reportArg = ArgumentCaptor.forClass(EventReport.class);
        verify(mMeasurementDao).insertEventReport(reportArg.capture());
        EventReport eventReport = reportArg.getValue();
        assertEquals(REGISTRATION_URI, eventReport.getRegistrationOrigin());
        verify(mTransaction, times(2)).begin();
        verify(mTransaction, times(2)).end();
    }

    @Test
    public void performAttributions_eventLevelFilters_filterSet_attributeFirstMatchingTrigger()
            throws DatastoreException {
        // Setup
        Trigger trigger =
                TriggerFixture.getValidTriggerBuilder()
                        .setId("triggerId1")
                        .setStatus(Trigger.Status.PENDING)
                        .setEventTriggers(
                                "[\n"
                                        + "{\n"
                                        + "  \"trigger_data\": \"2\",\n"
                                        + "  \"priority\": \"2\",\n"
                                        + "  \"deduplication_key\": \"2\",\n"
                                        + "  \"filters\": [{\n"
                                        + "    \"key_1\": [\"unmatched\"] \n"
                                        + "   }]\n"
                                        + "},"
                                        + "{\n"
                                        + "  \"trigger_data\": \"3\",\n"
                                        + "  \"priority\": \"3\",\n"
                                        + "  \"deduplication_key\": \"3\",\n"
                                        + "  \"filters\": [{\n"
                                        + "    \"ignored\": [\"ignored\"]}, {\n"
                                        + "    \"key_1\": [\"unmatched\"]}, {\n"
                                        + "    \"key_1\": [\"matched\"] \n"
                                        + "   }]\n"
                                        + "}"
                                        + "]\n")
                        .setTriggerTime(234324L)
                        .build();
        Source source =
                SourceFixture.getMinimalValidSourceBuilder()
                        .setAttributionMode(Source.AttributionMode.TRUTHFULLY)
                        .setFilterData(
                                "{\n"
                                        + "  \"key_1\": [\"matched\", \"value_2\"],\n"
                                        + "  \"key_2\": [\"value_1\", \"value_2\"]\n"
                                        + "}\n")
                        .setId("sourceId")
                        .setEventReportWindow(234324L)
                        .setAggregatableReportWindow(234324L)
                        .build();
        EventReport expectedEventReport =
                new EventReport.Builder()
                        .setTriggerPriority(3L)
                        .setTriggerDedupKey(new UnsignedLong(3L))
                        .setTriggerData(new UnsignedLong(1L))
                        .setTriggerTime(234324L)
                        .setSourceEventId(source.getEventId())
                        .setStatus(EventReport.Status.PENDING)
                        .setAttributionDestinations(source.getAppDestinations())
                        .setEnrollmentId(source.getEnrollmentId())
                        .setReportTime(
                                mEventReportWindowCalcDelegate.getReportingTime(
                                        source,
                                        trigger.getTriggerTime(),
                                        trigger.getDestinationType()))
                        .setSourceType(source.getSourceType())
                        .setRandomizedTriggerRate(
                                mSourceNoiseHandler.getRandomAttributionProbability(source))
                        .setSourceId(source.getId())
                        .setTriggerId(trigger.getId())
                        .setRegistrationOrigin(REGISTRATION_URI)
                        .build();
        when(mMeasurementDao.getPendingTriggerIds())
                .thenReturn(Collections.singletonList(trigger.getId()));
        when(mMeasurementDao.getTrigger(trigger.getId())).thenReturn(trigger);
        List<Source> matchingSourceList = new ArrayList<>();
        matchingSourceList.add(source);
        when(mMeasurementDao.getMatchingActiveSources(trigger)).thenReturn(matchingSourceList);
        when(mMeasurementDao.getSourceDestinations(source.getId()))
                .thenReturn(Pair.create(
                        source.getAppDestinations(),
                        source.getWebDestinations()));
        when(mMeasurementDao.getAttributionsPerRateLimitWindow(any(), any())).thenReturn(5L);
        when(mMeasurementDao.getSourceEventReports(any())).thenReturn(new ArrayList<>());

        // Execution
        mHandler.performPendingAttributions();

        // Assertions
        verify(mMeasurementDao)
                .updateTriggerStatus(
                        eq(Collections.singletonList(trigger.getId())),
                        eq(Trigger.Status.ATTRIBUTED));
        verify(mMeasurementDao).updateSourceEventReportDedupKeys(source);
        verify(mMeasurementDao).insertEventReport(eq(expectedEventReport));
        verify(mTransaction, times(2)).begin();
        verify(mTransaction, times(2)).end();
    }

    @Test
    public void performAttributions_eventLevelFilters_attributeFirstMatchingTrigger()
            throws DatastoreException {
        // Setup
        Trigger trigger =
                TriggerFixture.getValidTriggerBuilder()
                        .setId("triggerId1")
                        .setStatus(Trigger.Status.PENDING)
                        .setEventTriggers(
                                "[\n"
                                        + "{\n"
                                        + "  \"trigger_data\": \"2\",\n"
                                        + "  \"priority\": \"2\",\n"
                                        + "  \"deduplication_key\": \"2\",\n"
                                        + "  \"filters\": [{\n"
                                        + "    \"key_1\": [\"value_1_x\"] \n"
                                        + "   }]\n"
                                        + "},"
                                        + "{\n"
                                        + "  \"trigger_data\": \"3\",\n"
                                        + "  \"priority\": \"3\",\n"
                                        + "  \"deduplication_key\": \"3\",\n"
                                        + "  \"filters\": [{\n"
                                        + "    \"key_1\": [\"value_1\"] \n"
                                        + "   }]\n"
                                        + "}"
                                        + "]\n")
                        .setTriggerTime(234324L)
                        .build();
        Source source =
                SourceFixture.getMinimalValidSourceBuilder()
                        .setAttributionMode(Source.AttributionMode.TRUTHFULLY)
                        .setFilterData(
                                "{\n"
                                        + "  \"key_1\": [\"value_1\", \"value_2\"],\n"
                                        + "  \"key_2\": [\"value_1\", \"value_2\"]\n"
                                        + "}\n")
                        .setId("sourceId")
                        .setEventReportWindow(234324L)
                        .setAggregatableReportWindow(234324L)
                        .build();
        EventReport expectedEventReport =
                new EventReport.Builder()
                        .setTriggerPriority(3L)
                        .setTriggerDedupKey(new UnsignedLong(3L))
                        .setTriggerData(new UnsignedLong(1L))
                        .setTriggerTime(234324L)
                        .setSourceEventId(source.getEventId())
                        .setStatus(EventReport.Status.PENDING)
                        .setAttributionDestinations(source.getAppDestinations())
                        .setEnrollmentId(source.getEnrollmentId())
                        .setReportTime(
                                mEventReportWindowCalcDelegate.getReportingTime(
                                        source,
                                        trigger.getTriggerTime(),
                                        trigger.getDestinationType()))
                        .setSourceType(source.getSourceType())
                        .setRandomizedTriggerRate(
                                mSourceNoiseHandler.getRandomAttributionProbability(source))
                        .setSourceId(source.getId())
                        .setTriggerId(trigger.getId())
                        .setRegistrationOrigin(REGISTRATION_URI)
                        .build();
        when(mMeasurementDao.getPendingTriggerIds())
                .thenReturn(Collections.singletonList(trigger.getId()));
        when(mMeasurementDao.getTrigger(trigger.getId())).thenReturn(trigger);
        List<Source> matchingSourceList = new ArrayList<>();
        matchingSourceList.add(source);
        when(mMeasurementDao.getMatchingActiveSources(trigger)).thenReturn(matchingSourceList);
        when(mMeasurementDao.getSourceDestinations(source.getId()))
                .thenReturn(Pair.create(
                        source.getAppDestinations(),
                        source.getWebDestinations()));
        when(mMeasurementDao.getAttributionsPerRateLimitWindow(any(), any())).thenReturn(5L);
        when(mMeasurementDao.getSourceEventReports(any())).thenReturn(new ArrayList<>());

        // Execution
        mHandler.performPendingAttributions();

        // Assertions
        verify(mMeasurementDao)
                .updateTriggerStatus(
                        eq(Collections.singletonList(trigger.getId())),
                        eq(Trigger.Status.ATTRIBUTED));
        verify(mMeasurementDao).updateSourceEventReportDedupKeys(source);
        verify(mMeasurementDao).insertEventReport(eq(expectedEventReport));
        verify(mTransaction, times(2)).begin();
        verify(mTransaction, times(2)).end();
    }

    @Test
    public void performAttributions_filterSet_eventLevelNotFilters_attributeFirstMatchingTrigger()
            throws DatastoreException {
        // Setup
        Trigger trigger =
                TriggerFixture.getValidTriggerBuilder()
                        .setId("triggerId1")
                        .setStatus(Trigger.Status.PENDING)
                        .setEventTriggers(
                                "[\n"
                                        + "{\n"
                                        + "  \"trigger_data\": \"2\",\n"
                                        + "  \"priority\": \"2\",\n"
                                        + "  \"deduplication_key\": \"2\",\n"
                                        + "  \"not_filters\": [{\n"
                                        + "    \"key_1\": [\"value_1\"] \n"
                                        + "   }]\n"
                                        + "},"
                                        + "{\n"
                                        + "  \"trigger_data\": \"3\",\n"
                                        + "  \"priority\": \"3\",\n"
                                        + "  \"deduplication_key\": \"3\",\n"
                                        + "  \"not_filters\": [{\n"
                                        + "    \"key_1\": [\"value_1\"]}, {\n"
                                        + "    \"key_2\": [\"value_2\"]}, {\n"
                                        + "    \"key_1\": [\"matches_when_negated\"] \n"
                                        + "   }]\n"
                                        + "}"
                                        + "]\n")
                        .setTriggerTime(234324L)
                        .build();
        Source source =
                SourceFixture.getMinimalValidSourceBuilder()
                        .setAttributionMode(Source.AttributionMode.TRUTHFULLY)
                        .setFilterData(
                                "{\n"
                                        + "  \"key_1\": [\"value_1\", \"value_2\"],\n"
                                        + "  \"key_2\": [\"value_1\", \"value_2\"]\n"
                                        + "}\n")
                        .setId("sourceId")
                        .setEventReportWindow(234324L)
                        .setAggregatableReportWindow(234324L)
                        .build();
        EventReport expectedEventReport =
                new EventReport.Builder()
                        .setTriggerPriority(3L)
                        .setTriggerDedupKey(new UnsignedLong(3L))
                        .setTriggerData(new UnsignedLong(1L))
                        .setTriggerTime(234324L)
                        .setSourceEventId(source.getEventId())
                        .setStatus(EventReport.Status.PENDING)
                        .setAttributionDestinations(source.getAppDestinations())
                        .setEnrollmentId(source.getEnrollmentId())
                        .setReportTime(
                                mEventReportWindowCalcDelegate.getReportingTime(
                                        source,
                                        trigger.getTriggerTime(),
                                        trigger.getDestinationType()))
                        .setSourceType(source.getSourceType())
                        .setRandomizedTriggerRate(
                                mSourceNoiseHandler.getRandomAttributionProbability(source))
                        .setSourceId(source.getId())
                        .setTriggerId(trigger.getId())
                        .setRegistrationOrigin(REGISTRATION_URI)
                        .build();
        when(mMeasurementDao.getPendingTriggerIds())
                .thenReturn(Collections.singletonList(trigger.getId()));
        when(mMeasurementDao.getTrigger(trigger.getId())).thenReturn(trigger);
        List<Source> matchingSourceList = new ArrayList<>();
        matchingSourceList.add(source);
        when(mMeasurementDao.getMatchingActiveSources(trigger)).thenReturn(matchingSourceList);
        when(mMeasurementDao.getSourceDestinations(source.getId()))
                .thenReturn(Pair.create(
                        source.getAppDestinations(),
                        source.getWebDestinations()));
        when(mMeasurementDao.getAttributionsPerRateLimitWindow(any(), any())).thenReturn(5L);
        when(mMeasurementDao.getSourceEventReports(any())).thenReturn(new ArrayList<>());

        // Execution
        mHandler.performPendingAttributions();

        // Assertions
        verify(mMeasurementDao)
                .updateTriggerStatus(
                        eq(Collections.singletonList(trigger.getId())),
                        eq(Trigger.Status.ATTRIBUTED));
        verify(mMeasurementDao).updateSourceEventReportDedupKeys(source);
        verify(mMeasurementDao).insertEventReport(eq(expectedEventReport));
        verify(mTransaction, times(2)).begin();
        verify(mTransaction, times(2)).end();
    }

    @Test
    public void performAttributions_eventLevelNotFilters_attributeFirstMatchingTrigger()
            throws DatastoreException {
        // Setup
        Trigger trigger =
                TriggerFixture.getValidTriggerBuilder()
                        .setId("triggerId1")
                        .setStatus(Trigger.Status.PENDING)
                        .setEventTriggers(
                                "[\n"
                                        + "{\n"
                                        + "  \"trigger_data\": \"2\",\n"
                                        + "  \"priority\": \"2\",\n"
                                        + "  \"deduplication_key\": \"2\",\n"
                                        + "  \"not_filters\": [{\n"
                                        + "    \"key_1\": [\"value_1\"] \n"
                                        + "   }]\n"
                                        + "},"
                                        + "{\n"
                                        + "  \"trigger_data\": \"3\",\n"
                                        + "  \"priority\": \"3\",\n"
                                        + "  \"deduplication_key\": \"3\",\n"
                                        + "  \"not_filters\": [{\n"
                                        + "    \"key_1\": [\"value_1_x\"] \n"
                                        + "   }]\n"
                                        + "}"
                                        + "]\n")
                        .setTriggerTime(234324L)
                        .build();
        Source source =
                SourceFixture.getMinimalValidSourceBuilder()
                        .setAttributionMode(Source.AttributionMode.TRUTHFULLY)
                        .setFilterData(
                                "{\n"
                                        + "  \"key_1\": [\"value_1\", \"value_2\"],\n"
                                        + "  \"key_2\": [\"value_1\", \"value_2\"]\n"
                                        + "}\n")
                        .setId("sourceId")
                        .setEventReportWindow(234324L)
                        .setAggregatableReportWindow(234324L)
                        .build();
        EventReport expectedEventReport =
                new EventReport.Builder()
                        .setTriggerPriority(3L)
                        .setTriggerDedupKey(new UnsignedLong(3L))
                        .setTriggerData(new UnsignedLong(1L))
                        .setTriggerTime(234324L)
                        .setSourceEventId(source.getEventId())
                        .setStatus(EventReport.Status.PENDING)
                        .setAttributionDestinations(source.getAppDestinations())
                        .setEnrollmentId(source.getEnrollmentId())
                        .setReportTime(
                                mEventReportWindowCalcDelegate.getReportingTime(
                                        source,
                                        trigger.getTriggerTime(),
                                        trigger.getDestinationType()))
                        .setSourceType(source.getSourceType())
                        .setRandomizedTriggerRate(
                                mSourceNoiseHandler.getRandomAttributionProbability(source))
                        .setSourceId(source.getId())
                        .setTriggerId(trigger.getId())
                        .setRegistrationOrigin(REGISTRATION_URI)
                        .build();
        when(mMeasurementDao.getPendingTriggerIds())
                .thenReturn(Collections.singletonList(trigger.getId()));
        when(mMeasurementDao.getTrigger(trigger.getId())).thenReturn(trigger);
        List<Source> matchingSourceList = new ArrayList<>();
        matchingSourceList.add(source);
        when(mMeasurementDao.getMatchingActiveSources(trigger)).thenReturn(matchingSourceList);
        when(mMeasurementDao.getSourceDestinations(source.getId()))
                .thenReturn(Pair.create(
                        source.getAppDestinations(),
                        source.getWebDestinations()));
        when(mMeasurementDao.getAttributionsPerRateLimitWindow(any(), any())).thenReturn(5L);
        when(mMeasurementDao.getSourceEventReports(any())).thenReturn(new ArrayList<>());

        // Execution
        mHandler.performPendingAttributions();

        // Assertions
        verify(mMeasurementDao)
                .updateTriggerStatus(
                        eq(Collections.singletonList(trigger.getId())),
                        eq(Trigger.Status.ATTRIBUTED));
        verify(mMeasurementDao).updateSourceEventReportDedupKeys(source);
        verify(mMeasurementDao).insertEventReport(eq(expectedEventReport));
        verify(mTransaction, times(2)).begin();
        verify(mTransaction, times(2)).end();
    }

    @Test
    public void performAttributions_eventLevelFiltersWithSourceType_attributeFirstMatchingTrigger()
            throws DatastoreException {
        // Setup
        Trigger trigger =
                TriggerFixture.getValidTriggerBuilder()
                        .setId("triggerId1")
                        .setStatus(Trigger.Status.PENDING)
                        .setEventTriggers(
                                "[\n"
                                        + "{\n"
                                        + "  \"trigger_data\": \"2\",\n"
                                        + "  \"priority\": \"2\",\n"
                                        + "  \"deduplication_key\": \"2\",\n"
                                        + "  \"filters\": [{\n"
                                        + "    \"source_type\": [\"event\"], \n"
                                        + "    \"dummy_key\": [\"dummy_value\"] \n"
                                        + "   }]\n"
                                        + "},"
                                        + "{\n"
                                        + "  \"trigger_data\": \"3\",\n"
                                        + "  \"priority\": \"3\",\n"
                                        + "  \"deduplication_key\": \"3\",\n"
                                        + "  \"filters\": [{\n"
                                        + "    \"source_type\": [\"navigation\"], \n"
                                        + "    \"dummy_key\": [\"dummy_value\"] \n"
                                        + "   }]\n"
                                        + "}"
                                        + "]\n")
                        .setTriggerTime(234324L)
                        .build();
        Source source =
                SourceFixture.getMinimalValidSourceBuilder()
                        .setAttributionMode(Source.AttributionMode.TRUTHFULLY)
                        .setFilterData(
                                "{\n"
                                        + "  \"key_1\": [\"value_1\", \"value_2\"],\n"
                                        + "  \"key_2\": [\"value_1\", \"value_2\"]\n"
                                        + "}\n")
                        .setId("sourceId")
                        .setSourceType(Source.SourceType.NAVIGATION)
                        .setEventReportWindow(234324L)
                        .setAggregatableReportWindow(234324L)
                        .build();
        EventReport expectedEventReport =
                new EventReport.Builder()
                        .setTriggerPriority(3L)
                        .setTriggerDedupKey(new UnsignedLong(3L))
                        .setTriggerData(new UnsignedLong(3L))
                        .setTriggerTime(234324L)
                        .setSourceEventId(source.getEventId())
                        .setStatus(EventReport.Status.PENDING)
                        .setAttributionDestinations(source.getAppDestinations())
                        .setEnrollmentId(source.getEnrollmentId())
                        .setReportTime(
                                mEventReportWindowCalcDelegate.getReportingTime(
                                        source,
                                        trigger.getTriggerTime(),
                                        trigger.getDestinationType()))
                        .setSourceType(Source.SourceType.NAVIGATION)
                        .setRandomizedTriggerRate(
                                mSourceNoiseHandler.getRandomAttributionProbability(source))
                        .setSourceId(source.getId())
                        .setTriggerId(trigger.getId())
                        .setRegistrationOrigin(REGISTRATION_URI)
                        .build();
        when(mMeasurementDao.getPendingTriggerIds())
                .thenReturn(Collections.singletonList(trigger.getId()));
        when(mMeasurementDao.getTrigger(trigger.getId())).thenReturn(trigger);
        List<Source> matchingSourceList = new ArrayList<>();
        matchingSourceList.add(source);
        when(mMeasurementDao.getMatchingActiveSources(trigger)).thenReturn(matchingSourceList);
        when(mMeasurementDao.getSourceDestinations(source.getId()))
                .thenReturn(Pair.create(
                        source.getAppDestinations(),
                        source.getWebDestinations()));
        when(mMeasurementDao.getAttributionsPerRateLimitWindow(any(), any())).thenReturn(5L);
        when(mMeasurementDao.getSourceEventReports(any())).thenReturn(new ArrayList<>());

        // Execution
        mHandler.performPendingAttributions();

        // Assertions
        verify(mMeasurementDao)
                .updateTriggerStatus(
                        eq(Collections.singletonList(trigger.getId())),
                        eq(Trigger.Status.ATTRIBUTED));
        verify(mMeasurementDao).updateSourceEventReportDedupKeys(source);
        verify(mMeasurementDao).insertEventReport(eq(expectedEventReport));
        verify(mTransaction, times(2)).begin();
        verify(mTransaction, times(2)).end();
    }

    @Test
    public void performAttributions_filterSet_eventLevelFiltersFailToMatch_aggregateReportOnly()
            throws DatastoreException, JSONException {
        // Setup
        Trigger trigger =
                TriggerFixture.getValidTriggerBuilder()
                        .setId("triggerId1")
                        .setStatus(Trigger.Status.PENDING)
                        .setEventTriggers(
                                "[\n"
                                        + "{\n"
                                        + "  \"trigger_data\": \"2\",\n"
                                        + "  \"priority\": \"2\",\n"
                                        + "  \"deduplication_key\": \"2\",\n"
                                        + "  \"filters\": [{\n"
                                        + "    \"product\": [\"value_11\"]}, {\n"
                                        + "    \"key_1\": [\"value_11\"] \n"
                                        + "   }]\n"
                                        + "},"
                                        + "{\n"
                                        + "  \"trigger_data\": \"3\",\n"
                                        + "  \"priority\": \"3\",\n"
                                        + "  \"deduplication_key\": \"3\",\n"
                                        + "  \"filters\": [{\n"
                                        + "    \"product\": [\"value_21\"]}, {\n"
                                        + "    \"key_1\": [\"value_21\"] \n"
                                        + "   }]\n"
                                        + "}"
                                        + "]\n")
                        .setTriggerTime(234324L)
                        .setAggregateTriggerData(buildAggregateTriggerData().toString())
                        .setAggregateValues("{\"campaignCounts\":32768,\"geoValue\":1644}")
                        .build();
        Source source =
                SourceFixture.getMinimalValidSourceBuilder()
                        .setAttributionMode(Source.AttributionMode.TRUTHFULLY)
                        .setAggregateSource(
                                "{\"campaignCounts\" : \"0x159\", \"geoValue\" : \"0x5\"}")
                        .setFilterData(
                                "{\"product\":[\"1234\", \"2345\"],"
                                        + "\"key_1\": [\"value_1_y\", \"value_2_y\"]}")
                        .setId("sourceId")
                        .setEventReportWindow(234324L)
                        .setAggregatableReportWindow(234324L)
                        .build();
        when(mMeasurementDao.getPendingTriggerIds())
                .thenReturn(Collections.singletonList(trigger.getId()));
        when(mMeasurementDao.getTrigger(trigger.getId())).thenReturn(trigger);
        List<Source> matchingSourceList = new ArrayList<>();
        matchingSourceList.add(source);
        when(mMeasurementDao.getMatchingActiveSources(trigger)).thenReturn(matchingSourceList);
        when(mMeasurementDao.getAttributionsPerRateLimitWindow(any(), any())).thenReturn(5L);
        when(mMeasurementDao.getSourceEventReports(any())).thenReturn(new ArrayList<>());

        // Execution
        mHandler.performPendingAttributions();

        // Assertions
        verify(mMeasurementDao)
                .updateTriggerStatus(
                        eq(Collections.singletonList(trigger.getId())),
                        eq(Trigger.Status.ATTRIBUTED));
        verify(mMeasurementDao, never()).insertEventReport(any());
        // Verify aggregate report registration origin.
        ArgumentCaptor<AggregateReport> reportArg = ArgumentCaptor.forClass(AggregateReport.class);
        verify(mMeasurementDao).insertAggregateReport(reportArg.capture());
        AggregateReport aggregateReport = reportArg.getValue();
        assertEquals(REGISTRATION_URI, aggregateReport.getRegistrationOrigin());
        verify(mTransaction, times(2)).begin();
        verify(mTransaction, times(2)).end();
    }

    @Test
    public void performAttributions_eventLevelFiltersFailToMatch_generateAggregateReportOnly()
            throws DatastoreException, JSONException {
        // Setup
        Trigger trigger =
                TriggerFixture.getValidTriggerBuilder()
                        .setId("triggerId1")
                        .setStatus(Trigger.Status.PENDING)
                        .setEventTriggers(
                                "[\n"
                                        + "{\n"
                                        + "  \"trigger_data\": \"2\",\n"
                                        + "  \"priority\": \"2\",\n"
                                        + "  \"deduplication_key\": \"2\",\n"
                                        + "  \"filters\": [{\n"
                                        + "    \"key_1\": [\"value_11\"] \n"
                                        + "   }]\n"
                                        + "},"
                                        + "{\n"
                                        + "  \"trigger_data\": \"3\",\n"
                                        + "  \"priority\": \"3\",\n"
                                        + "  \"deduplication_key\": \"3\",\n"
                                        + "  \"filters\": [{\n"
                                        + "    \"key_1\": [\"value_21\"] \n"
                                        + "   }]\n"
                                        + "}"
                                        + "]\n")
                        .setTriggerTime(234324L)
                        .setAggregateTriggerData(buildAggregateTriggerData().toString())
                        .setAggregateValues("{\"campaignCounts\":32768,\"geoValue\":1644}")
                        .build();
        Source source =
                SourceFixture.getMinimalValidSourceBuilder()
                        .setAttributionMode(Source.AttributionMode.TRUTHFULLY)
                        .setAggregateSource(
                                "{\"campaignCounts\" : \"0x159\", \"geoValue\" : \"0x5\"}")
                        .setFilterData(
                                "{\"product\":[\"1234\",\"2345\"], \"key_1\": "
                                        + "[\"value_1_y\", \"value_2_y\"]}")
                        .setId("sourceId")
                        .setEventReportWindow(234324L)
                        .setAggregatableReportWindow(234324L)
                        .build();
        when(mMeasurementDao.getPendingTriggerIds())
                .thenReturn(Collections.singletonList(trigger.getId()));
        when(mMeasurementDao.getTrigger(trigger.getId())).thenReturn(trigger);
        List<Source> matchingSourceList = new ArrayList<>();
        matchingSourceList.add(source);
        when(mMeasurementDao.getMatchingActiveSources(trigger)).thenReturn(matchingSourceList);
        when(mMeasurementDao.getAttributionsPerRateLimitWindow(any(), any())).thenReturn(5L);
        when(mMeasurementDao.getSourceEventReports(any())).thenReturn(new ArrayList<>());

        // Execution
        mHandler.performPendingAttributions();

        // Assertions
        verify(mMeasurementDao)
                .updateTriggerStatus(
                        eq(Collections.singletonList(trigger.getId())),
                        eq(Trigger.Status.ATTRIBUTED));
        verify(mMeasurementDao, never()).insertEventReport(any());
        verify(mMeasurementDao).insertAggregateReport(any());
        verify(mTransaction, times(2)).begin();
        verify(mTransaction, times(2)).end();
    }

    @Test
    public void performAttribution_aggregateReportsExceedsLimit_insertsOnlyEventReport()
            throws DatastoreException, JSONException {
        // Setup
        Trigger trigger =
                TriggerFixture.getValidTriggerBuilder()
                        .setId("triggerId1")
                        .setStatus(Trigger.Status.PENDING)
                        .setEventTriggers(
                                "[\n"
                                        + "{\n"
                                        + "  \"trigger_data\": \"5\",\n"
                                        + "  \"priority\": \"123\",\n"
                                        + "  \"deduplication_key\": \"1\"\n"
                                        + "}"
                                        + "]\n")
                        .setFilters(
                                "[{\n"
                                        + "  \"key_1\": [\"value_1\", \"value_2\"],\n"
                                        + "  \"key_2\": [\"value_1\", \"value_2\"]\n"
                                        + "}]\n")
                        .setTriggerTime(234324L)
                        .setAggregateTriggerData(buildAggregateTriggerData().toString())
                        .setAggregateValues("{\"campaignCounts\":32768,\"geoValue\":1644}")
                        .build();
        Source source =
                SourceFixture.getMinimalValidSourceBuilder()
                        .setAttributionMode(Source.AttributionMode.TRUTHFULLY)
                        .setAggregateSource(
                                "{\"campaignCounts\" : \"0x159\", \"geoValue\" : \"0x5\"}")
                        .setFilterData(
                                "{\n"
                                        + "  \"key_1\": [\"value_1\", \"value_2\"],\n"
                                        + "  \"key_2\": [\"value_1\", \"value_2\"]\n"
                                        + "}\n")
                        .setEventReportWindow(234324L)
                        .setAggregatableReportWindow(234324L)
                        .build();
        when(mMeasurementDao.getPendingTriggerIds())
                .thenReturn(Collections.singletonList(trigger.getId()));
        when(mMeasurementDao.getTrigger(trigger.getId())).thenReturn(trigger);
        List<Source> matchingSourceList = new ArrayList<>();
        matchingSourceList.add(source);
        when(mMeasurementDao.getMatchingActiveSources(trigger)).thenReturn(matchingSourceList);
        when(mMeasurementDao.getAttributionsPerRateLimitWindow(any(), any())).thenReturn(5L);
        when(mMeasurementDao.getSourceEventReports(any())).thenReturn(new ArrayList<>());
        int numAggregateReportPerDestination = 1024;
        int numEventReportPerDestination = 1023;
        when(mMeasurementDao.getNumAggregateReportsPerDestination(
                        trigger.getAttributionDestination(), trigger.getDestinationType()))
                .thenReturn(numAggregateReportPerDestination);
        when(mMeasurementDao.getNumEventReportsPerDestination(
                        trigger.getAttributionDestination(), trigger.getDestinationType()))
                .thenReturn(numEventReportPerDestination);
        when(mMeasurementDao.getSourceDestinations(source.getId()))
                .thenReturn(Pair.create(
                        source.getAppDestinations(),
                        source.getWebDestinations()));

        // Execution
        mHandler.performPendingAttributions();

        // Assertions
        verify(mMeasurementDao)
                .updateTriggerStatus(
                        eq(Collections.singletonList(trigger.getId())),
                        eq(Trigger.Status.ATTRIBUTED));
        verify(mMeasurementDao, never()).insertAggregateReport(any());
        verify(mMeasurementDao).insertEventReport(any());
        verify(mTransaction, times(2)).begin();
        verify(mTransaction, times(2)).end();
    }

    @Test
    public void performAttribution_eventReportsExceedsLimit_insertsOnlyAggregateReport()
            throws DatastoreException, JSONException {
        // Setup
        Trigger trigger =
                TriggerFixture.getValidTriggerBuilder()
                        .setId("triggerId1")
                        .setStatus(Trigger.Status.PENDING)
                        .setEventTriggers(
                                "[\n"
                                        + "{\n"
                                        + "  \"trigger_data\": \"5\",\n"
                                        + "  \"priority\": \"123\",\n"
                                        + "  \"deduplication_key\": \"1\"\n"
                                        + "}"
                                        + "]\n")
                        .setFilters(
                                "[{\n"
                                        + "  \"key_1\": [\"value_1\", \"value_2\"],\n"
                                        + "  \"key_2\": [\"value_1\", \"value_2\"]\n"
                                        + "}]\n")
                        .setTriggerTime(234324L)
                        .setAggregateTriggerData(buildAggregateTriggerData().toString())
                        .setAggregateValues("{\"campaignCounts\":32768,\"geoValue\":1644}")
                        .build();
        Source source =
                SourceFixture.getMinimalValidSourceBuilder()
                        .setAttributionMode(Source.AttributionMode.TRUTHFULLY)
                        .setAggregateSource(
                                "{\"campaignCounts\" : \"0x159\", \"geoValue\" : \"0x5\"}")
                        .setFilterData(
                                "{\n"
                                        + "  \"key_1\": [\"value_1\", \"value_2\"],\n"
                                        + "  \"key_2\": [\"value_1\", \"value_2\"]\n"
                                        + "}\n")
                        .setEventReportWindow(234324L)
                        .setAggregatableReportWindow(234324L)
                        .build();
        when(mMeasurementDao.getPendingTriggerIds())
                .thenReturn(Collections.singletonList(trigger.getId()));
        when(mMeasurementDao.getTrigger(trigger.getId())).thenReturn(trigger);
        List<Source> matchingSourceList = new ArrayList<>();
        matchingSourceList.add(source);
        when(mMeasurementDao.getMatchingActiveSources(trigger)).thenReturn(matchingSourceList);
        when(mMeasurementDao.getAttributionsPerRateLimitWindow(any(), any())).thenReturn(5L);
        when(mMeasurementDao.getSourceEventReports(any())).thenReturn(new ArrayList<>());
        int numAggregateReportPerDestination = 1023;
        int numEventReportPerDestination = 1024;
        when(mMeasurementDao.getNumAggregateReportsPerDestination(
                        trigger.getAttributionDestination(), trigger.getDestinationType()))
                .thenReturn(numAggregateReportPerDestination);
        when(mMeasurementDao.getNumEventReportsPerDestination(
                        trigger.getAttributionDestination(), trigger.getDestinationType()))
                .thenReturn(numEventReportPerDestination);

        // Execution
        mHandler.performPendingAttributions();

        // Assertion
        verify(mMeasurementDao)
                .updateTriggerStatus(
                        eq(Collections.singletonList(trigger.getId())),
                        eq(Trigger.Status.ATTRIBUTED));
        verify(mMeasurementDao).insertAggregateReport(any());
        verify(mMeasurementDao, never()).insertEventReport(any());
        verify(mTransaction, times(2)).begin();
        verify(mTransaction, times(2)).end();
    }

    @Test
    public void performAttribution_aggregateAndEventReportsExceedsLimit_noReportInsertion()
            throws DatastoreException, JSONException {
        // Setup
        Trigger trigger =
                TriggerFixture.getValidTriggerBuilder()
                        .setId("triggerId1")
                        .setStatus(Trigger.Status.PENDING)
                        .setEventTriggers(
                                "[\n"
                                        + "{\n"
                                        + "  \"trigger_data\": \"5\",\n"
                                        + "  \"priority\": \"123\",\n"
                                        + "  \"deduplication_key\": \"1\"\n"
                                        + "}"
                                        + "]\n")
                        .setFilters(
                                "[{\n"
                                        + "  \"key_1\": [\"value_1\", \"value_2\"],\n"
                                        + "  \"key_2\": [\"value_1\", \"value_2\"]\n"
                                        + "}]\n")
                        .setTriggerTime(234324L)
                        .setAggregateTriggerData(buildAggregateTriggerData().toString())
                        .setAggregateValues("{\"campaignCounts\":32768,\"geoValue\":1644}")
                        .build();
        Source source =
                SourceFixture.getMinimalValidSourceBuilder()
                        .setAttributionMode(Source.AttributionMode.TRUTHFULLY)
                        .setAggregateSource(
                                "{\"campaignCounts\" : \"0x159\", \"geoValue\" : \"0x5\"}")
                        .setFilterData(
                                "{\n"
                                        + "  \"key_1\": [\"value_1\", \"value_2\"],\n"
                                        + "  \"key_2\": [\"value_1\", \"value_2\"]\n"
                                        + "}\n")
                        .setEventReportWindow(234324L)
                        .setAggregatableReportWindow(234324L)
                        .build();
        when(mMeasurementDao.getPendingTriggerIds())
                .thenReturn(Collections.singletonList(trigger.getId()));
        when(mMeasurementDao.getTrigger(trigger.getId())).thenReturn(trigger);
        List<Source> matchingSourceList = new ArrayList<>();
        matchingSourceList.add(source);
        when(mMeasurementDao.getMatchingActiveSources(trigger)).thenReturn(matchingSourceList);
        when(mMeasurementDao.getAttributionsPerRateLimitWindow(any(), any())).thenReturn(5L);
        when(mMeasurementDao.getSourceEventReports(any())).thenReturn(new ArrayList<>());
        int numAggregateReportPerDestination = 1024;
        int numEventReportPerDestination = 1024;
        when(mMeasurementDao.getNumAggregateReportsPerDestination(
                        trigger.getAttributionDestination(), trigger.getDestinationType()))
                .thenReturn(numAggregateReportPerDestination);
        when(mMeasurementDao.getNumEventReportsPerDestination(
                        trigger.getAttributionDestination(), trigger.getDestinationType()))
                .thenReturn(numEventReportPerDestination);

        // Execution
        mHandler.performPendingAttributions();

        // Assertion
        verify(mMeasurementDao)
                .updateTriggerStatus(
                        eq(Collections.singletonList(trigger.getId())), eq(Trigger.Status.IGNORED));
        verify(mMeasurementDao, never()).insertAggregateReport(any());
        verify(mMeasurementDao, never()).insertEventReport(any());
        verify(mTransaction, times(2)).begin();
        verify(mTransaction, times(2)).end();
    }

    @Test
    public void performAttribution_aggregateAndEventReportsDoNotExceedsLimit_ReportInsertion()
            throws DatastoreException, JSONException {
        // Setup
        Trigger trigger =
                TriggerFixture.getValidTriggerBuilder()
                        .setId("triggerId1")
                        .setStatus(Trigger.Status.PENDING)
                        .setEventTriggers(
                                "[\n"
                                        + "{\n"
                                        + "  \"trigger_data\": \"5\",\n"
                                        + "  \"priority\": \"123\",\n"
                                        + "  \"deduplication_key\": \"1\"\n"
                                        + "}"
                                        + "]\n")
                        .setFilters(
                                "[{\n"
                                        + "  \"key_1\": [\"value_1\", \"value_2\"],\n"
                                        + "  \"key_2\": [\"value_1\", \"value_2\"]\n"
                                        + "}]\n")
                        .setTriggerTime(234324L)
                        .setAggregateTriggerData(buildAggregateTriggerData().toString())
                        .setAggregateValues("{\"campaignCounts\":32768,\"geoValue\":1644}")
                        .build();
        Source source =
                SourceFixture.getMinimalValidSourceBuilder()
                        .setAttributionMode(Source.AttributionMode.TRUTHFULLY)
                        .setAggregateSource(
                                "{\"campaignCounts\" : \"0x159\", \"geoValue\" : \"0x5\"}")
                        .setFilterData(
                                "{\n"
                                        + "  \"key_1\": [\"value_1\", \"value_2\"],\n"
                                        + "  \"key_2\": [\"value_1\", \"value_2\"]\n"
                                        + "}\n")
                        .setEventReportWindow(234324L)
                        .setAggregatableReportWindow(234324L)
                        .build();
        when(mMeasurementDao.getPendingTriggerIds())
                .thenReturn(Collections.singletonList(trigger.getId()));
        when(mMeasurementDao.getTrigger(trigger.getId())).thenReturn(trigger);
        List<Source> matchingSourceList = new ArrayList<>();
        matchingSourceList.add(source);
        when(mMeasurementDao.getMatchingActiveSources(trigger)).thenReturn(matchingSourceList);
        when(mMeasurementDao.getAttributionsPerRateLimitWindow(any(), any())).thenReturn(5L);
        when(mMeasurementDao.getSourceEventReports(any())).thenReturn(new ArrayList<>());
        int numAggregateReportPerDestination = 1023;
        int numEventReportPerDestination = 1023;
        when(mMeasurementDao.getNumAggregateReportsPerDestination(
                        trigger.getAttributionDestination(), trigger.getDestinationType()))
                .thenReturn(numAggregateReportPerDestination);
        when(mMeasurementDao.getNumEventReportsPerDestination(
                        trigger.getAttributionDestination(), trigger.getDestinationType()))
                .thenReturn(numEventReportPerDestination);
        when(mMeasurementDao.getSourceDestinations(source.getId()))
                .thenReturn(Pair.create(
                        source.getAppDestinations(),
                        source.getWebDestinations()));
        when(mMeasurementDao.getSourceDestinations(source.getId()))
                .thenReturn(Pair.create(
                        source.getAppDestinations(),
                        source.getWebDestinations()));
        when(mMeasurementDao.getSourceDestinations(source.getId()))
                .thenReturn(Pair.create(
                        source.getAppDestinations(),
                        source.getWebDestinations()));

        // Execution
        mHandler.performPendingAttributions();

        // Assertion
        verify(mMeasurementDao)
                .updateTriggerStatus(
                        eq(Collections.singletonList(trigger.getId())),
                        eq(Trigger.Status.ATTRIBUTED));
        verify(mMeasurementDao).insertAggregateReport(any());
        // Verify event report registration origin.
        ArgumentCaptor<EventReport> reportArg = ArgumentCaptor.forClass(EventReport.class);
        verify(mMeasurementDao).insertEventReport(reportArg.capture());
        EventReport eventReport = reportArg.getValue();
        assertEquals(REGISTRATION_URI, eventReport.getRegistrationOrigin());
        verify(mTransaction, times(2)).begin();
        verify(mTransaction, times(2)).end();
    }

    @Test
    public void performAttributions_withXnaConfig_originalSourceWinsAndOtherIgnored()
            throws DatastoreException {
        // Setup
        String adtechEnrollment = "AdTech1-Ads";
        AttributionConfig attributionConfig =
                new AttributionConfig.Builder()
                        .setExpiry(604800L)
                        .setSourceAdtech(adtechEnrollment)
                        .setSourcePriorityRange(new Pair<>(1L, 1000L))
                        .setSourceFilters(null)
                        .setPriority(1L)
                        .setExpiry(604800L)
                        .setFilterData(null)
                        .build();
        Trigger trigger =
                getXnaTriggerBuilder()
                        .setFilters(null)
                        .setNotFilters(null)
                        .setAttributionConfig(
                                new JSONArray(
                                                Collections.singletonList(
                                                        attributionConfig.serializeAsJson()))
                                        .toString())
                        .build();

        String aggregatableSource = SourceFixture.ValidSourceParams.buildAggregateSource();
        Source xnaSource =
                createXnaSourceBuilder()
                        .setEnrollmentId(adtechEnrollment)
                        // Priority changes to 1 for derived source
                        .setPriority(100L)
                        .setAggregateSource(aggregatableSource)
                        .setFilterData(null)
                        .setSharedAggregationKeys(
                                new JSONArray(Arrays.asList("campaignCounts", "geoValue"))
                                        .toString())
                        .build();
        // winner due to install attribution and higher priority
        Source triggerEnrollmentSource1 =
                createXnaSourceBuilder()
                        .setEnrollmentId(trigger.getEnrollmentId())
                        .setPriority(2L)
                        .setFilterData(null)
                        .setAggregateSource(aggregatableSource)
                        .build();

        Source triggerEnrollmentSource2 =
                createXnaSourceBuilder()
                        .setEnrollmentId(trigger.getEnrollmentId())
                        .setPriority(2L)
                        .setFilterData(null)
                        .setAggregateSource(aggregatableSource)
                        .setInstallAttributed(false)
                        .build();

        when(mMeasurementDao.getPendingTriggerIds())
                .thenReturn(Collections.singletonList(trigger.getId()));
        when(mMeasurementDao.getTrigger(trigger.getId())).thenReturn(trigger);
        List<Source> matchingSourceList = new ArrayList<>();
        matchingSourceList.add(xnaSource);
        matchingSourceList.add(triggerEnrollmentSource1);
        matchingSourceList.add(triggerEnrollmentSource2);
        when(mMeasurementDao.fetchTriggerMatchingSourcesForXna(any(), any()))
                .thenReturn(matchingSourceList);
        when(mMeasurementDao.getAttributionsPerRateLimitWindow(any(), any())).thenReturn(5L);
        when(mMeasurementDao.getSourceEventReports(any())).thenReturn(new ArrayList<>());
        when(mFlags.getMeasurementEnableXNA()).thenReturn(true);

        // Execution
        boolean result = mHandler.performPendingAttributions();

        // Assertion
        assertTrue(result);
        verify(mMeasurementDao)
                .updateTriggerStatus(
                        eq(Collections.singletonList(trigger.getId())),
                        eq(Trigger.Status.ATTRIBUTED));
        verify(mMeasurementDao).insertAggregateReport(any());
        verify(mMeasurementDao, never()).insertEventReport(any());
        verify(mMeasurementDao).insertAttribution(any());
        verify(mMeasurementDao)
                .insertIgnoredSourceForEnrollment(xnaSource.getId(), trigger.getEnrollmentId());
        verify(mMeasurementDao)
                .updateSourceStatus(
                        eq(Collections.singletonList(triggerEnrollmentSource2.getId())),
                        eq(Source.Status.IGNORED));
        verify(mTransaction, times(2)).begin();
        verify(mTransaction, times(2)).end();
    }

    @Test
    public void performAttributions_withXnaConfig_derivedSourceWinsAndOtherIgnored()
            throws DatastoreException {
        // Setup
        String adtechEnrollment = "AdTech1-Ads";
        AttributionConfig attributionConfig =
                new AttributionConfig.Builder()
                        .setExpiry(604800L)
                        .setSourceAdtech(adtechEnrollment)
                        .setSourcePriorityRange(new Pair<>(1L, 1000L))
                        .setSourceFilters(null)
                        .setPriority(50L)
                        .setExpiry(604800L)
                        .setFilterData(null)
                        .build();
        Trigger trigger =
                getXnaTriggerBuilder()
                        .setFilters(null)
                        .setNotFilters(null)
                        .setAttributionConfig(
                                new JSONArray(
                                                Collections.singletonList(
                                                        attributionConfig.serializeAsJson()))
                                        .toString())
                        .build();

        String aggregatableSource = SourceFixture.ValidSourceParams.buildAggregateSource();
        // Its derived source will be winner due to install attribution and higher priority
        Source xnaSource =
                createXnaSourceBuilder()
                        .setEnrollmentId(adtechEnrollment)
                        // Priority changes to 50 for derived source
                        .setPriority(1L)
                        .setAggregateSource(aggregatableSource)
                        .setFilterData(null)
                        .setSharedAggregationKeys(
                                new JSONArray(Arrays.asList("campaignCounts", "geoValue"))
                                        .toString())
                        .build();
        Source triggerEnrollmentSource1 =
                createXnaSourceBuilder()
                        .setEnrollmentId(trigger.getEnrollmentId())
                        .setPriority(2L)
                        .setFilterData(null)
                        .setAggregateSource(aggregatableSource)
                        .build();

        Source triggerEnrollmentSource2 =
                createXnaSourceBuilder()
                        .setEnrollmentId(trigger.getEnrollmentId())
                        .setPriority(2L)
                        .setFilterData(null)
                        .setAggregateSource(aggregatableSource)
                        .setInstallAttributed(false)
                        .build();

        when(mMeasurementDao.getPendingTriggerIds())
                .thenReturn(Collections.singletonList(trigger.getId()));
        when(mMeasurementDao.getTrigger(trigger.getId())).thenReturn(trigger);
        List<Source> matchingSourceList = new ArrayList<>();
        matchingSourceList.add(xnaSource);
        matchingSourceList.add(triggerEnrollmentSource1);
        matchingSourceList.add(triggerEnrollmentSource2);
        when(mMeasurementDao.fetchTriggerMatchingSourcesForXna(any(), any()))
                .thenReturn(matchingSourceList);
        when(mMeasurementDao.getAttributionsPerRateLimitWindow(any(), any())).thenReturn(5L);
        when(mMeasurementDao.getSourceEventReports(any())).thenReturn(new ArrayList<>());
        when(mFlags.getMeasurementEnableXNA()).thenReturn(true);

        // Execution
        boolean result = mHandler.performPendingAttributions();

        // Assertion
        assertTrue(result);
        verify(mMeasurementDao)
                .updateTriggerStatus(
                        eq(Collections.singletonList(trigger.getId())),
                        eq(Trigger.Status.ATTRIBUTED));
        // Verify aggregate report registration origin.
        ArgumentCaptor<AggregateReport> reportArg = ArgumentCaptor.forClass(AggregateReport.class);
        verify(mMeasurementDao).insertAggregateReport(reportArg.capture());
        AggregateReport aggregateReport = reportArg.getValue();
        assertEquals(REGISTRATION_URI, aggregateReport.getRegistrationOrigin());
        verify(mMeasurementDao, never()).insertEventReport(any());
        verify(mMeasurementDao).insertAttribution(any());
        verify(mMeasurementDao)
                .updateSourceStatus(
                        eq(
                                Arrays.asList(
                                        triggerEnrollmentSource1.getId(),
                                        triggerEnrollmentSource2.getId())),
                        eq(Source.Status.IGNORED));
        verify(mTransaction, times(2)).begin();
        verify(mTransaction, times(2)).end();
    }

    @Test
    public void performAttributions_xnaDisabled_derivedSourceIgnored() throws DatastoreException {
        // Setup
        String adtechEnrollment = "AdTech1-Ads";
        AttributionConfig attributionConfig =
                new AttributionConfig.Builder()
                        .setExpiry(604800L)
                        .setSourceAdtech(adtechEnrollment)
                        .setSourcePriorityRange(new Pair<>(1L, 1000L))
                        .setSourceFilters(null)
                        .setPriority(50L)
                        .setExpiry(604800L)
                        .setFilterData(null)
                        .build();
        Trigger trigger =
                getXnaTriggerBuilder()
                        .setFilters(null)
                        .setNotFilters(null)
                        .setAttributionConfig(
                                new JSONArray(
                                                Collections.singletonList(
                                                        attributionConfig.serializeAsJson()))
                                        .toString())
                        .build();

        String aggregatableSource = SourceFixture.ValidSourceParams.buildAggregateSource();
        // Its derived source will be winner due to install attribution and higher priority
        Source xnaSource =
                createXnaSourceBuilder()
                        .setEnrollmentId(adtechEnrollment)
                        // Priority changes to 50 for derived source
                        .setPriority(1L)
                        .setAggregateSource(aggregatableSource)
                        .setFilterData(null)
                        .setSharedAggregationKeys(
                                new JSONArray(Arrays.asList("campaignCounts", "geoValue"))
                                        .toString())
                        .build();
        Source triggerEnrollmentSource1 =
                createXnaSourceBuilder()
                        .setEnrollmentId(trigger.getEnrollmentId())
                        .setPriority(2L)
                        .setFilterData(null)
                        .setAggregateSource(aggregatableSource)
                        .build();

        Source triggerEnrollmentSource2 =
                createXnaSourceBuilder()
                        .setEnrollmentId(trigger.getEnrollmentId())
                        .setPriority(2L)
                        .setFilterData(null)
                        .setAggregateSource(aggregatableSource)
                        .setInstallAttributed(false)
                        .build();

        when(mMeasurementDao.getPendingTriggerIds())
                .thenReturn(Collections.singletonList(trigger.getId()));
        when(mMeasurementDao.getTrigger(trigger.getId())).thenReturn(trigger);
        List<Source> matchingSourceList = new ArrayList<>();
        matchingSourceList.add(xnaSource);
        matchingSourceList.add(triggerEnrollmentSource1);
        matchingSourceList.add(triggerEnrollmentSource2);
        when(mMeasurementDao.fetchTriggerMatchingSourcesForXna(any(), any()))
                .thenReturn(matchingSourceList);
        when(mMeasurementDao.getAttributionsPerRateLimitWindow(any(), any())).thenReturn(5L);
        when(mMeasurementDao.getSourceEventReports(any())).thenReturn(new ArrayList<>());
        when(mFlags.getMeasurementEnableXNA()).thenReturn(false);

        // Execution
        boolean result = mHandler.performPendingAttributions();

        // Assertion
        assertTrue(result);
        verify(mMeasurementDao)
                .updateTriggerStatus(
                        eq(Collections.singletonList(trigger.getId())), eq(Trigger.Status.IGNORED));
        verify(mMeasurementDao, never()).insertAggregateReport(any());
        verify(mMeasurementDao, never()).insertEventReport(any());
        verify(mMeasurementDao, never()).insertAttribution(any());
        verify(mMeasurementDao, never())
                .updateSourceStatus(
                        eq(
                                Arrays.asList(
                                        triggerEnrollmentSource1.getId(),
                                        triggerEnrollmentSource2.getId())),
                        eq(Source.Status.IGNORED));
        verify(mTransaction, times(2)).begin();
        verify(mTransaction, times(2)).end();
    }

    @Test
    public void performAttribution_flexEventReport_oneTriggerGenerateTwoReports()
            throws DatastoreException, JSONException {
        // Setup
        Trigger trigger =
                TriggerFixture.getValidTriggerBuilder()
                        .setId("triggerId1")
                        .setStatus(Trigger.Status.PENDING)
                        .setEventTriggers(
                                "[\n"
                                        + "{\n"
                                        + "  \"trigger_data\": \"1\",\n"
                                        + "  \"priority\": \"123\",\n"
                                        + "  \"value\": \"1000\",\n"
                                        + "  \"deduplication_key\": \"1\"\n"
                                        + "}"
                                        + "]\n")
                        .setFilters(
                                "[{\n"
                                        + "  \"key_1\": [\"value_1\", \"value_2\"],\n"
                                        + "  \"key_2\": [\"value_1\", \"value_2\"]\n"
                                        + "}]\n")
                        .setTriggerTime(234324L)
                        .setAggregateTriggerData(buildAggregateTriggerData().toString())
                        .setAggregateValues("{\"campaignCounts\":32768,\"geoValue\":1644}")
                        .build();
        ReportSpec reportSpec = SourceFixture.getValidReportSpecValueSum();
        Source source =
                SourceFixture.getMinimalValidSourceBuilder()
                        .setAttributionMode(Source.AttributionMode.TRUTHFULLY)
                        .setAggregateSource(
                                "{\"campaignCounts\" : \"0x159\", \"geoValue\" : \"0x5\"}")
                        .setFilterData(
                                "{\n"
                                        + "  \"key_1\": [\"value_1\", \"value_2\"],\n"
                                        + "  \"key_2\": [\"value_1\", \"value_2\"]\n"
                                        + "}\n")
                        .setEventReportWindow(234324L)
                        .setAggregatableReportWindow(234324L)
                        .setTriggerSpecs(reportSpec.encodeTriggerSpecsToJSON())
                        .setMaxBucketIncrements(Integer.toString(reportSpec.getMaxReports()))
                        .setEventAttributionStatus(
                                reportSpec.encodeTriggerStatusToJSON().toString())
                        .setPrivacyParameters(reportSpec.encodePrivacyParametersToJSONString())
                        .build();
        when(mFlags.getMeasurementFlexibleEventReportingApiEnabled()).thenReturn(true);
        when(mMeasurementDao.getPendingTriggerIds())
                .thenReturn(Collections.singletonList(trigger.getId()));
        when(mMeasurementDao.getTrigger(trigger.getId())).thenReturn(trigger);
        List<Source> matchingSourceList = new ArrayList<>();
        matchingSourceList.add(source);
        when(mMeasurementDao.getMatchingActiveSources(trigger)).thenReturn(matchingSourceList);
        when(mMeasurementDao.getAttributionsPerRateLimitWindow(any(), any())).thenReturn(5L);
        when(mMeasurementDao.getSourceEventReports(any())).thenReturn(new ArrayList<>());
        int numAggregateReportPerDestination = 1023;
        int numEventReportPerDestination = 1023;
        when(mMeasurementDao.getNumAggregateReportsPerDestination(
                        trigger.getAttributionDestination(), trigger.getDestinationType()))
                .thenReturn(numAggregateReportPerDestination);
        when(mMeasurementDao.getNumEventReportsPerDestination(
                        trigger.getAttributionDestination(), trigger.getDestinationType()))
                .thenReturn(numEventReportPerDestination);
        when(mMeasurementDao.getSourceDestinations(source.getId()))
                .thenReturn(Pair.create(source.getAppDestinations(), source.getWebDestinations()));

        // Execution
        mHandler.performPendingAttributions();

        // Assertion
        verify(mMeasurementDao)
                .updateTriggerStatus(
                        eq(Collections.singletonList(trigger.getId())),
                        eq(Trigger.Status.ATTRIBUTED));
        verify(mMeasurementDao).insertAggregateReport(any());
        verify(mMeasurementDao, times(2)).insertEventReport(any());
        verify(mMeasurementDao, never()).fetchMatchingEventReports(any(), any());
        verify(mMeasurementDao, times(1)).getSourceEventReports(any());
        ArgumentCaptor<ReportSpec> updatedReportSpec = ArgumentCaptor.forClass(ReportSpec.class);
        verify(mMeasurementDao, times(1))
                .updateSourceAttributedTriggers(any(), updatedReportSpec.capture());
        assertEquals(1, updatedReportSpec.getValue().getAttributedTriggers().size());
        verify(mMeasurementDao, never()).updateSourceStatus(any(), anyInt());
        verify(mTransaction, times(2)).begin();
        verify(mTransaction, times(2)).end();
    }

    @Test
    /**
     * The triggerData in the trigger didn't match any one of the trigger data in the source
     * registration. No report generated
     */
    public void performAttribution_flexEventReport_triggerDataMismatch()
            throws DatastoreException, JSONException {
        // Setup
        Trigger trigger =
                TriggerFixture.getValidTriggerBuilder()
                        .setId("triggerId1")
                        .setStatus(Trigger.Status.PENDING)
                        .setEventTriggers(
                                "[\n"
                                        + "{\n"
                                        + "  \"trigger_data\": \"6\",\n"
                                        + "  \"priority\": \"123\",\n"
                                        + "  \"value\": \"1000\",\n"
                                        + "  \"deduplication_key\": \"1\"\n"
                                        + "}"
                                        + "]\n")
                        .setFilters(
                                "[{\n"
                                        + "  \"key_1\": [\"value_1\", \"value_2\"],\n"
                                        + "  \"key_2\": [\"value_1\", \"value_2\"]\n"
                                        + "}]\n")
                        .setTriggerTime(234324L)
                        .setAggregateTriggerData(buildAggregateTriggerData().toString())
                        .setAggregateValues("{\"campaignCounts\":32768,\"geoValue\":1644}")
                        .build();
        ReportSpec reportSpec = SourceFixture.getValidReportSpecValueSum();
        Source source =
                SourceFixture.getMinimalValidSourceBuilder()
                        .setAttributionMode(Source.AttributionMode.TRUTHFULLY)
                        .setAggregateSource(
                                "{\"campaignCounts\" : \"0x159\", \"geoValue\" : \"0x5\"}")
                        .setFilterData(
                                "{\n"
                                        + "  \"key_1\": [\"value_1\", \"value_2\"],\n"
                                        + "  \"key_2\": [\"value_1\", \"value_2\"]\n"
                                        + "}\n")
                        .setEventReportWindow(234324L)
                        .setAggregatableReportWindow(234324L)
                        .setTriggerSpecs(reportSpec.encodeTriggerSpecsToJSON())
                        .setMaxBucketIncrements(Integer.toString(reportSpec.getMaxReports()))
                        .setEventAttributionStatus(
                                reportSpec.encodeTriggerStatusToJSON().toString())
                        .setPrivacyParameters(reportSpec.encodePrivacyParametersToJSONString())
                        .build();
        when(mFlags.getMeasurementFlexibleEventReportingApiEnabled()).thenReturn(true);
        when(mMeasurementDao.getPendingTriggerIds())
                .thenReturn(Collections.singletonList(trigger.getId()));
        when(mMeasurementDao.getTrigger(trigger.getId())).thenReturn(trigger);
        List<Source> matchingSourceList = new ArrayList<>();
        matchingSourceList.add(source);
        when(mMeasurementDao.getMatchingActiveSources(trigger)).thenReturn(matchingSourceList);
        when(mMeasurementDao.getAttributionsPerRateLimitWindow(any(), any())).thenReturn(5L);
        when(mMeasurementDao.getSourceEventReports(any())).thenReturn(new ArrayList<>());
        int numAggregateReportPerDestination = 1023;
        int numEventReportPerDestination = 1023;
        when(mMeasurementDao.getNumAggregateReportsPerDestination(
                        trigger.getAttributionDestination(), trigger.getDestinationType()))
                .thenReturn(numAggregateReportPerDestination);
        when(mMeasurementDao.getNumEventReportsPerDestination(
                        trigger.getAttributionDestination(), trigger.getDestinationType()))
                .thenReturn(numEventReportPerDestination);
        when(mMeasurementDao.getSourceDestinations(source.getId()))
                .thenReturn(Pair.create(source.getAppDestinations(), source.getWebDestinations()));
        // Execution
        mHandler.performPendingAttributions();

        // Assertion
        verify(mMeasurementDao)
                .updateTriggerStatus(
                        eq(Collections.singletonList(trigger.getId())),
                        eq(Trigger.Status.ATTRIBUTED));
        verify(mMeasurementDao).insertAggregateReport(any());
        verify(mMeasurementDao, never()).insertEventReport(any());
        verify(mMeasurementDao, never()).fetchMatchingEventReports(any(), any());
        verify(mMeasurementDao, never()).getSourceEventReports(any());
        verify(mMeasurementDao, never()).updateSourceAttributedTriggers(any(), any());
        verify(mMeasurementDao, never()).updateSourceStatus(any(), anyInt());
        verify(mTransaction, times(2)).begin();
        verify(mTransaction, times(2)).end();
    }

    @Test
    /**
     * Status before attribution: 1 trigger attributed and 1 report generated; Incoming trigger
     * status: 2 reports should be generated; Result: 2 reports written into DB and no competition
     * condition.
     */
    public void performAttribution_flexEventReport_insertSecondTriggerNoCompeting()
            throws DatastoreException, JSONException {

        // Setup
        long baseTime = System.currentTimeMillis();
        Trigger trigger =
                TriggerFixture.getValidTriggerBuilder()
                        .setId("triggerId1")
                        .setStatus(Trigger.Status.PENDING)
                        .setEventTriggers(
                                "[\n"
                                        + "{\n"
                                        + "  \"trigger_data\": \"2\",\n"
                                        + "  \"priority\": \"123\",\n"
                                        + "  \"value\": \"105\",\n"
                                        + "  \"deduplication_key\": \"123\"\n"
                                        + "}"
                                        + "]\n")
                        .setFilters(
                                "[{\n"
                                        + "  \"key_1\": [\"value_1\", \"value_2\"],\n"
                                        + "  \"key_2\": [\"value_1\", \"value_2\"]\n"
                                        + "}]\n")
                        .setTriggerTime(
                                baseTime + TimeUnit.DAYS.toMillis(1)
                                + MEASUREMENT_MIN_EVENT_REPORT_DELAY_MILLIS)
                        .setAggregateTriggerData(buildAggregateTriggerData().toString())
                        .setAggregateValues("{\"campaignCounts\":32768,\"geoValue\":1644}")
                        .build();

        final EventReport currentEventReport1 =
                new EventReport.Builder()
                        .setId("100")
                        .setSourceEventId(new UnsignedLong(22L))
                        .setEnrollmentId("another-enrollment-id")
                        .setAttributionDestinations(List.of(Uri.parse("https://bar.test")))
                        .setReportTime(
                                baseTime + TimeUnit.DAYS.toMillis(3)
                                + MEASUREMENT_MIN_EVENT_REPORT_DELAY_MILLIS)
                        .setStatus(EventReport.Status.PENDING)
                        .setSourceType(Source.SourceType.NAVIGATION)
                        .setRegistrationOrigin(WebUtil.validUri("https://adtech2.test"))
                        .setTriggerTime(baseTime + 3000)
                        .setTriggerData(new UnsignedLong(1L))
                        .setTriggerPriority(123L)
                        .setTriggerValue(30)
                        .setTriggerDedupKey(new UnsignedLong(3L))
                        .build();

        ReportSpec templateReportSpec = SourceFixture.getValidReportSpecValueSum();
        JSONArray existingAttributes = new JSONArray();
        JSONObject triggerRecord1 = generateTriggerJSONFromEventReport(currentEventReport1);

        existingAttributes.put(triggerRecord1);
        ReportSpec reportSpec =
                new ReportSpec(
                        templateReportSpec.encodeTriggerSpecsToJSON(),
                        Integer.toString(templateReportSpec.getMaxReports()),
                        existingAttributes.toString(),
                        templateReportSpec.encodePrivacyParametersToJSONString());

        Source source =
                SourceFixture.getMinimalValidSourceBuilder()
                        .setAttributionMode(Source.AttributionMode.TRUTHFULLY)
                        .setAggregateSource(
                                "{\"campaignCounts\" : \"0x159\", \"geoValue\" : \"0x5\"}")
                        .setFilterData(
                                "{\n"
                                        + "  \"key_1\": [\"value_1\", \"value_2\"],\n"
                                        + "  \"key_2\": [\"value_1\", \"value_2\"]\n"
                                        + "}\n")
                        .setEventReportWindow(
                                baseTime + TimeUnit.DAYS.toMillis(2)
                                + MEASUREMENT_MIN_EVENT_REPORT_DELAY_MILLIS)
                        .setAggregatableReportWindow(
                                baseTime + TimeUnit.DAYS.toMillis(2)
                                + MEASUREMENT_MIN_EVENT_REPORT_DELAY_MILLIS)
                        .setTriggerSpecs(reportSpec.encodeTriggerSpecsToJSON())
                        .setMaxBucketIncrements(Integer.toString(reportSpec.getMaxReports()))
                        .setEventAttributionStatus(
                                reportSpec.encodeTriggerStatusToJSON().toString())
                        .setPrivacyParameters(reportSpec.encodePrivacyParametersToJSONString())
                        .build();

        when(mFlags.getMeasurementFlexibleEventReportingApiEnabled()).thenReturn(true);
        when(mMeasurementDao.getPendingTriggerIds())
                .thenReturn(Collections.singletonList(trigger.getId()));
        when(mMeasurementDao.getTrigger(trigger.getId())).thenReturn(trigger);
        List<Source> matchingSourceList = new ArrayList<>();
        matchingSourceList.add(source);
        when(mMeasurementDao.getMatchingActiveSources(trigger)).thenReturn(matchingSourceList);
        when(mMeasurementDao.getAttributionsPerRateLimitWindow(any(), any())).thenReturn(5L);
        when(mMeasurementDao.getSourceEventReports(any()))
                .thenReturn(new ArrayList<>(Collections.singletonList(currentEventReport1)));
        int numAggregateReportPerDestination = 1023;
        int numEventReportPerDestination = 1023;
        when(mMeasurementDao.getNumAggregateReportsPerDestination(
                        trigger.getAttributionDestination(), trigger.getDestinationType()))
                .thenReturn(numAggregateReportPerDestination);
        when(mMeasurementDao.getNumEventReportsPerDestination(
                        trigger.getAttributionDestination(), trigger.getDestinationType()))
                .thenReturn(numEventReportPerDestination);
        when(mMeasurementDao.getSourceDestinations(source.getId()))
                .thenReturn(Pair.create(source.getAppDestinations(), source.getWebDestinations()));

        // Execution
        mHandler.performPendingAttributions();

        // Assertion
        verify(mMeasurementDao)
                .updateTriggerStatus(
                        eq(Collections.singletonList(trigger.getId())),
                        eq(Trigger.Status.ATTRIBUTED));

        verify(mMeasurementDao).insertAggregateReport(any());
        verify(mMeasurementDao, times(2)).insertEventReport(any());
        verify(mMeasurementDao, never()).fetchMatchingEventReports(any(), any());
        verify(mMeasurementDao, never()).deleteEventReport(any());
        verify(mMeasurementDao, times(1)).getSourceEventReports(any());
        ArgumentCaptor<ReportSpec> updatedReportSpec = ArgumentCaptor.forClass(ReportSpec.class);
        verify(mMeasurementDao, times(1))
                .updateSourceAttributedTriggers(any(), updatedReportSpec.capture());
        assertEquals(2, updatedReportSpec.getValue().getAttributedTriggers().size());
        verify(mMeasurementDao, never()).updateSourceStatus(any(), anyInt());
        verify(mTransaction, times(2)).begin();
        verify(mTransaction, times(2)).end();
    }

    @Test
    /**
     * Status before attribution: 1 trigger attributed and 2 report generated with triggerData 1;
     * Incoming trigger status: 2 reports should be generated for triggerData 2 Result: incoming
     * trigger has higher priority and one previous report should be deleted
     */
    public void performAttribution_flexEventReport_insertSecondTriggerCompetingHigherPriority()
            throws DatastoreException, JSONException {

        // Setup
        long baseTime = System.currentTimeMillis();
        Trigger trigger =
                TriggerFixture.getValidTriggerBuilder()
                        .setId("triggerId1")
                        .setStatus(Trigger.Status.PENDING)
                        .setEventTriggers(
                                "[\n"
                                        + "{\n"
                                        + "  \"trigger_data\": \"2\",\n"
                                        + "  \"priority\": \"123\",\n"
                                        + "  \"value\": \"105\",\n"
                                        + "  \"deduplication_key\": \"1234\"\n"
                                        + "}"
                                        + "]\n")
                        .setFilters(
                                "[{\n"
                                        + "  \"key_1\": [\"value_1\", \"value_2\"],\n"
                                        + "  \"key_2\": [\"value_1\", \"value_2\"]\n"
                                        + "}]\n")
                        .setTriggerTime(baseTime + TimeUnit.DAYS.toMillis(1) + 4800000)
                        .setAggregateTriggerData(buildAggregateTriggerData().toString())
                        .setAggregateValues("{\"campaignCounts\":32768,\"geoValue\":1644}")
                        .build();

        final EventReport currentEventReport1 =
                new EventReport.Builder()
                        .setId("100")
                        .setSourceEventId(new UnsignedLong(22L))
                        .setEnrollmentId("another-enrollment-id")
                        .setAttributionDestinations(List.of(Uri.parse("https://bar.test")))
                        .setReportTime(
                                baseTime + TimeUnit.DAYS.toMillis(2)
                                + MEASUREMENT_MIN_EVENT_REPORT_DELAY_MILLIS)
                        .setStatus(EventReport.Status.PENDING)
                        .setSourceType(Source.SourceType.NAVIGATION)
                        .setRegistrationOrigin(WebUtil.validUri("https://adtech2.test"))
                        .setTriggerTime(baseTime + TimeUnit.DAYS.toMillis(1))
                        .setTriggerData(new UnsignedLong(1L))
                        .setTriggerPriority(121L)
                        .setTriggerValue(101)
                        .setTriggerDedupKey(new UnsignedLong(3L))
                        .build();

        ReportSpec templateReportSpec = SourceFixture.getValidReportSpecValueSum();
        JSONArray existingAttributes = new JSONArray();
        JSONObject triggerRecord1 = generateTriggerJSONFromEventReport(currentEventReport1);

        existingAttributes.put(triggerRecord1);
        ReportSpec reportSpec =
                new ReportSpec(
                        templateReportSpec.encodeTriggerSpecsToJSON(),
                        Integer.toString(templateReportSpec.getMaxReports()),
                        existingAttributes.toString(),
                        templateReportSpec.encodePrivacyParametersToJSONString());

        Source source =
                SourceFixture.getMinimalValidSourceBuilder()
                        .setAttributionMode(Source.AttributionMode.TRUTHFULLY)
                        .setAggregateSource(
                                "{\"campaignCounts\" : \"0x159\", \"geoValue\" : \"0x5\"}")
                        .setFilterData(
                                "{\n"
                                        + "  \"key_1\": [\"value_1\", \"value_2\"],\n"
                                        + "  \"key_2\": [\"value_1\", \"value_2\"]\n"
                                        + "}\n")
                        .setEventTime(baseTime)
                        .setEventReportWindow(
                                baseTime + TimeUnit.DAYS.toMillis(3)
                                + MEASUREMENT_MIN_EVENT_REPORT_DELAY_MILLIS)
                        .setAggregatableReportWindow(
                                baseTime + TimeUnit.DAYS.toMillis(3)
                                + MEASUREMENT_MIN_EVENT_REPORT_DELAY_MILLIS)
                        .setTriggerSpecs(reportSpec.encodeTriggerSpecsToJSON())
                        .setMaxBucketIncrements(Integer.toString(reportSpec.getMaxReports()))
                        .setEventAttributionStatus(
                                reportSpec.encodeTriggerStatusToJSON().toString())
                        .setPrivacyParameters(reportSpec.encodePrivacyParametersToJSONString())
                        .build();

        when(mFlags.getMeasurementFlexibleEventReportingApiEnabled()).thenReturn(true);
        when(mMeasurementDao.getPendingTriggerIds())
                .thenReturn(Collections.singletonList(trigger.getId()));
        when(mMeasurementDao.getTrigger(trigger.getId())).thenReturn(trigger);
        List<Source> matchingSourceList = new ArrayList<>();
        matchingSourceList.add(source);
        when(mMeasurementDao.getMatchingActiveSources(trigger)).thenReturn(matchingSourceList);
        when(mMeasurementDao.getAttributionsPerRateLimitWindow(any(), any())).thenReturn(5L);
        when(mMeasurementDao.getSourceEventReports(any()))
                .thenReturn(
                        new ArrayList<>(Arrays.asList(currentEventReport1, currentEventReport1)));
        int numAggregateReportPerDestination = 1023;
        int numEventReportPerDestination = 1023;
        when(mMeasurementDao.getNumAggregateReportsPerDestination(
                        trigger.getAttributionDestination(), trigger.getDestinationType()))
                .thenReturn(numAggregateReportPerDestination);
        when(mMeasurementDao.getNumEventReportsPerDestination(
                        trigger.getAttributionDestination(), trigger.getDestinationType()))
                .thenReturn(numEventReportPerDestination);
        when(mMeasurementDao.getSourceDestinations(source.getId()))
                .thenReturn(Pair.create(source.getAppDestinations(), source.getWebDestinations()));

        // Execution
        mHandler.performPendingAttributions();

        // Assertion
        verify(mMeasurementDao)
                .updateTriggerStatus(
                        eq(Collections.singletonList(trigger.getId())),
                        eq(Trigger.Status.ATTRIBUTED));

        verify(mMeasurementDao).insertAggregateReport(any());
        verify(mMeasurementDao, times(1)).getSourceEventReports(any());
        verify(mMeasurementDao, never()).fetchMatchingEventReports(any(), any());
        ArgumentCaptor<EventReport> reportArgInsertedReport =
                ArgumentCaptor.forClass(EventReport.class);
        ArgumentCaptor<EventReport> reportArgDeletedReport =
                ArgumentCaptor.forClass(EventReport.class);
        verify(mMeasurementDao, times(2)).insertEventReport(reportArgInsertedReport.capture());
        verify(mMeasurementDao).deleteEventReport(reportArgDeletedReport.capture());
        verify(mTransaction, times(2)).begin();
        verify(mTransaction, times(2)).end();
        assertEquals(
                2L,
                reportArgInsertedReport
                        .getAllValues()
                        .get(0)
                        .getTriggerData()
                        .getValue()
                        .longValue());

        assertEquals(105L, reportArgInsertedReport.getAllValues().get(0).getTriggerValue());
        assertEquals(123L, reportArgInsertedReport.getAllValues().get(0).getTriggerPriority());
        assertEquals(2, reportArgInsertedReport.getAllValues().size());
        assertEquals(1, reportArgDeletedReport.getAllValues().size());
        assertEquals(
                1L,
                reportArgDeletedReport
                        .getAllValues()
                        .get(0)
                        .getTriggerData()
                        .getValue()
                        .longValue());
        assertEquals(
                TimeUnit.DAYS.toMillis(2) + MEASUREMENT_MIN_EVENT_REPORT_DELAY_MILLIS,
                reportArgDeletedReport.getAllValues().get(0).getReportTime() - baseTime);
        assertEquals(
                TimeUnit.DAYS.toMillis(2) + MEASUREMENT_MIN_EVENT_REPORT_DELAY_MILLIS,
                reportArgInsertedReport.getAllValues().get(0).getReportTime() - baseTime);
        ArgumentCaptor<ReportSpec> updatedReportSpec = ArgumentCaptor.forClass(ReportSpec.class);
        verify(mMeasurementDao, times(1))
                .updateSourceAttributedTriggers(any(), updatedReportSpec.capture());
        assertEquals(2, updatedReportSpec.getValue().getAttributedTriggers().size());
        verify(mMeasurementDao, never()).updateSourceStatus(any(), anyInt());
    }

    @Test
    /**
     * Status before attribution: 1 trigger attributed and 2 report generated with triggerData 1;
     * Incoming trigger status: 2 reports should be generated for triggerData 2 Result: incoming
     * trigger has lower priority, no previous report should be deleted and only 1 new report
     * inserted into DB
     */
    public void performAttribution_flexEventReport_insertSecondTriggerCompetingLowerPriority()
            throws DatastoreException, JSONException {

        // Setup
        long baseTime = System.currentTimeMillis();
        Trigger trigger =
                TriggerFixture.getValidTriggerBuilder()
                        .setId("triggerId1")
                        .setStatus(Trigger.Status.PENDING)
                        .setEventTriggers(
                                "[\n"
                                        + "{\n"
                                        + "  \"trigger_data\": \"2\",\n"
                                        + "  \"priority\": \"123\",\n"
                                        + "  \"value\": \"105\",\n"
                                        + "  \"deduplication_key\": \"1\"\n"
                                        + "}"
                                        + "]\n")
                        .setFilters(
                                "[{\n"
                                        + "  \"key_1\": [\"value_1\", \"value_2\"],\n"
                                        + "  \"key_2\": [\"value_1\", \"value_2\"]\n"
                                        + "}]\n")
                        .setTriggerTime(
                                baseTime + TimeUnit.DAYS.toMillis(1)
                                + MEASUREMENT_MIN_EVENT_REPORT_DELAY_MILLIS)
                        .setAggregateTriggerData(buildAggregateTriggerData().toString())
                        .setAggregateValues("{\"campaignCounts\":32768,\"geoValue\":1644}")
                        .build();

        final EventReport currentEventReport1 =
                new EventReport.Builder()
                        .setId("100")
                        .setSourceEventId(new UnsignedLong(22L))
                        .setEnrollmentId("another-enrollment-id")
                        .setAttributionDestinations(List.of(Uri.parse("https://bar.test")))
                        .setReportTime(
                                baseTime + TimeUnit.DAYS.toMillis(2)
                                + MEASUREMENT_MIN_EVENT_REPORT_DELAY_MILLIS)
                        .setStatus(EventReport.Status.PENDING)
                        .setDebugReportStatus(EventReport.DebugReportStatus.PENDING)
                        .setSourceType(Source.SourceType.NAVIGATION)
                        .setRegistrationOrigin(WebUtil.validUri("https://adtech2.test"))
                        .setTriggerTime(baseTime + 3000)
                        .setTriggerData(new UnsignedLong(1L))
                        .setTriggerPriority(124L)
                        .setTriggerValue(103)
                        .setTriggerDedupKey(new UnsignedLong(3L))
                        .build();

        ReportSpec templateReportSpec = SourceFixture.getValidReportSpecValueSum();
        JSONArray existingAttributes = new JSONArray();
        JSONObject triggerRecord1 = generateTriggerJSONFromEventReport(currentEventReport1);

        existingAttributes.put(triggerRecord1);
        ReportSpec reportSpec =
                new ReportSpec(
                        templateReportSpec.encodeTriggerSpecsToJSON(),
                        Integer.toString(templateReportSpec.getMaxReports()),
                        existingAttributes.toString(),
                        templateReportSpec.encodePrivacyParametersToJSONString());

        Source source =
                SourceFixture.getMinimalValidSourceBuilder()
                        .setAttributionMode(Source.AttributionMode.TRUTHFULLY)
                        .setAggregateSource(
                                "{\"campaignCounts\" : \"0x159\", \"geoValue\" : \"0x5\"}")
                        .setFilterData(
                                "{\n"
                                        + "  \"key_1\": [\"value_1\", \"value_2\"],\n"
                                        + "  \"key_2\": [\"value_1\", \"value_2\"]\n"
                                        + "}\n")
                        .setEventTime(baseTime)
                        .setEventReportWindow(
                                baseTime + TimeUnit.DAYS.toMillis(3)
                                + MEASUREMENT_MIN_EVENT_REPORT_DELAY_MILLIS)
                        .setAggregatableReportWindow(
                                baseTime + TimeUnit.DAYS.toMillis(3)
                                + MEASUREMENT_MIN_EVENT_REPORT_DELAY_MILLIS)
                        .setTriggerSpecs(reportSpec.encodeTriggerSpecsToJSON())
                        .setMaxBucketIncrements(Integer.toString(reportSpec.getMaxReports()))
                        .setEventAttributionStatus(
                                reportSpec.encodeTriggerStatusToJSON().toString())
                        .setPrivacyParameters(reportSpec.encodePrivacyParametersToJSONString())
                        .build();

        when(mFlags.getMeasurementFlexibleEventReportingApiEnabled()).thenReturn(true);
        when(mMeasurementDao.getPendingTriggerIds())
                .thenReturn(Collections.singletonList(trigger.getId()));
        when(mMeasurementDao.getTrigger(trigger.getId())).thenReturn(trigger);
        List<Source> matchingSourceList = new ArrayList<>();
        matchingSourceList.add(source);
        when(mMeasurementDao.getMatchingActiveSources(trigger)).thenReturn(matchingSourceList);
        when(mMeasurementDao.getAttributionsPerRateLimitWindow(any(), any())).thenReturn(5L);
        when(mMeasurementDao.getSourceEventReports(any()))
                .thenReturn(
                        new ArrayList<>(Arrays.asList(currentEventReport1, currentEventReport1)));
        int numAggregateReportPerDestination = 1023;
        int numEventReportPerDestination = 1023;
        when(mMeasurementDao.getNumAggregateReportsPerDestination(
                        trigger.getAttributionDestination(), trigger.getDestinationType()))
                .thenReturn(numAggregateReportPerDestination);
        when(mMeasurementDao.getNumEventReportsPerDestination(
                        trigger.getAttributionDestination(), trigger.getDestinationType()))
                .thenReturn(numEventReportPerDestination);
        when(mMeasurementDao.getSourceDestinations(source.getId()))
                .thenReturn(Pair.create(source.getAppDestinations(), source.getWebDestinations()));

        // Execution
        mHandler.performPendingAttributions();

        // Assertion
        verify(mMeasurementDao)
                .updateTriggerStatus(
                        eq(Collections.singletonList(trigger.getId())),
                        eq(Trigger.Status.ATTRIBUTED));

        verify(mMeasurementDao).insertAggregateReport(any());
        verify(mMeasurementDao, never()).deleteEventReport(any());
        verify(mMeasurementDao, times(1)).insertEventReport(any());
        verify(mMeasurementDao, never()).fetchMatchingEventReports(any(), any());
        verify(mMeasurementDao, times(1)).getSourceEventReports(any());
        verify(mTransaction, times(2)).begin();
        verify(mTransaction, times(2)).end();
        ArgumentCaptor<EventReport> reportArgInsertedReport =
                ArgumentCaptor.forClass(EventReport.class);
        verify(mMeasurementDao, times(1)).insertEventReport(reportArgInsertedReport.capture());
        verify(mTransaction, times(2)).begin();
        verify(mTransaction, times(2)).end();
        assertEquals(
                2L,
                reportArgInsertedReport
                        .getAllValues()
                        .get(0)
                        .getTriggerData()
                        .getValue()
                        .longValue());
        assertEquals(
                TimeUnit.DAYS.toMillis(2)
                + MEASUREMENT_MIN_EVENT_REPORT_DELAY_MILLIS,
                reportArgInsertedReport.getAllValues().get(0).getReportTime() - baseTime);
        ArgumentCaptor<ReportSpec> updatedReportSpec = ArgumentCaptor.forClass(ReportSpec.class);
        verify(mMeasurementDao, times(1))
                .updateSourceAttributedTriggers(any(), updatedReportSpec.capture());
        assertEquals(2, updatedReportSpec.getValue().getAttributedTriggers().size());
        verify(mMeasurementDao, never()).updateSourceStatus(any(), anyInt());
    }

    @Test
    /**
     * Status before attribution: 2 trigger attributed and 2 report generated with triggerData 1 and
     * 2, respectively; Incoming trigger status: 2 reports should be generated for triggerData 1
     * Result: incoming trigger has higher priority so previous report with triggerData 1 is reset
     * to higher priority so the report with triggerData 2 is deleted.
     */
    public void performAttribution_flexEventReport_insertThirdTriggerPriorityReset()
            throws DatastoreException, JSONException {

        // Setup
        long baseTime = System.currentTimeMillis();
        Trigger trigger =
                TriggerFixture.getValidTriggerBuilder()
                        .setId("triggerId1")
                        .setStatus(Trigger.Status.PENDING)
                        .setEventTriggers(
                                "[\n"
                                        + "{\n"
                                        + "  \"trigger_data\": \"1\",\n"
                                        + "  \"priority\": \"123\",\n"
                                        + "  \"value\": \"105\",\n"
                                        + "  \"deduplication_key\": \"111\"\n"
                                        + "}"
                                        + "]\n")
                        .setFilters(
                                "[{\n"
                                        + "  \"key_1\": [\"value_1\", \"value_2\"],\n"
                                        + "  \"key_2\": [\"value_1\", \"value_2\"]\n"
                                        + "}]\n")
                        .setTriggerTime(
                                baseTime + TimeUnit.DAYS.toMillis(1)
                                + MEASUREMENT_MIN_EVENT_REPORT_DELAY_MILLIS)
                        .setAggregateTriggerData(buildAggregateTriggerData().toString())
                        .setAggregateValues("{\"campaignCounts\":32768,\"geoValue\":1644}")
                        .build();

        final EventReport currentEventReport1 =
                new EventReport.Builder()
                        .setId("100")
                        .setTriggerId("01234")
                        .setSourceEventId(new UnsignedLong(22L))
                        .setEnrollmentId("another-enrollment-id")
                        .setAttributionDestinations(List.of(Uri.parse("https://bar.test")))
                        .setReportTime(
                                baseTime + TimeUnit.DAYS.toMillis(2)
                                + MEASUREMENT_MIN_EVENT_REPORT_DELAY_MILLIS)
                        .setStatus(EventReport.Status.PENDING)
                        .setDebugReportStatus(EventReport.DebugReportStatus.PENDING)
                        .setSourceType(Source.SourceType.NAVIGATION)
                        .setRegistrationOrigin(WebUtil.validUri("https://adtech2.test"))
                        .setTriggerTime(baseTime + TimeUnit.DAYS.toMillis(1))
                        .setTriggerData(new UnsignedLong(1L))
                        .setTriggerPriority(50)
                        .setTriggerValue(20)
                        .setTriggerDedupKey(new UnsignedLong(3L))
                        .build();
        final EventReport currentEventReport2 =
                new EventReport.Builder()
                        .setId("101")
                        .setTriggerId("12345")
                        .setSourceEventId(new UnsignedLong(223L))
                        .setEnrollmentId("another-enrollment-id")
                        .setAttributionDestinations(List.of(Uri.parse("https://bar.test")))
                        .setReportTime(
                                baseTime + TimeUnit.DAYS.toMillis(2)
                                + MEASUREMENT_MIN_EVENT_REPORT_DELAY_MILLIS)
                        .setStatus(EventReport.Status.PENDING)
                        .setDebugReportStatus(EventReport.DebugReportStatus.PENDING)
                        .setSourceType(Source.SourceType.NAVIGATION)
                        .setRegistrationOrigin(WebUtil.validUri("https://adtech2.test"))
                        .setTriggerTime(baseTime + TimeUnit.DAYS.toMillis(1) + 1000)
                        .setTriggerData(new UnsignedLong(2L))
                        .setTriggerPriority(60)
                        .setTriggerValue(30)
                        .setTriggerDedupKey(new UnsignedLong(1233L))
                        .build();

        ReportSpec templateReportSpec =
                new ReportSpec(SourceFixture.getTriggerSpecValueSumEncodedJSONValidBaseline(), "2");
        JSONArray existingAttributes = new JSONArray();
        JSONObject triggerRecord1 = generateTriggerJSONFromEventReport(currentEventReport1);
        JSONObject triggerRecord2 = generateTriggerJSONFromEventReport(currentEventReport2);

        existingAttributes.put(triggerRecord1);
        existingAttributes.put(triggerRecord2);
        ReportSpec reportSpec =
                new ReportSpec(
                        templateReportSpec.encodeTriggerSpecsToJSON(),
                        Integer.toString(templateReportSpec.getMaxReports()),
                        existingAttributes.toString(),
                        templateReportSpec.encodePrivacyParametersToJSONString());

        Source source =
                SourceFixture.getMinimalValidSourceBuilder()
                        .setAttributionMode(Source.AttributionMode.TRUTHFULLY)
                        .setAggregateSource(
                                "{\"campaignCounts\" : \"0x159\", \"geoValue\" : \"0x5\"}")
                        .setFilterData(
                                "{\n"
                                        + "  \"key_1\": [\"value_1\", \"value_2\"],\n"
                                        + "  \"key_2\": [\"value_1\", \"value_2\"]\n"
                                        + "}\n")
                        .setEventTime(baseTime)
                        .setEventReportWindow(
                                baseTime + TimeUnit.DAYS.toMillis(3)
                                + MEASUREMENT_MIN_EVENT_REPORT_DELAY_MILLIS)
                        .setAggregatableReportWindow(
                                baseTime + TimeUnit.DAYS.toMillis(3)
                                + MEASUREMENT_MIN_EVENT_REPORT_DELAY_MILLIS)
                        .setTriggerSpecs(reportSpec.encodeTriggerSpecsToJSON())
                        .setMaxBucketIncrements(Integer.toString(reportSpec.getMaxReports()))
                        .setEventAttributionStatus(
                                reportSpec.encodeTriggerStatusToJSON().toString())
                        .setPrivacyParameters(reportSpec.encodePrivacyParametersToJSONString())
                        .build();

        when(mFlags.getMeasurementFlexibleEventReportingApiEnabled()).thenReturn(true);
        when(mMeasurementDao.getPendingTriggerIds())
                .thenReturn(Collections.singletonList(trigger.getId()));
        when(mMeasurementDao.getTrigger(trigger.getId())).thenReturn(trigger);
        List<Source> matchingSourceList = new ArrayList<>();
        matchingSourceList.add(source);
        when(mMeasurementDao.getMatchingActiveSources(trigger)).thenReturn(matchingSourceList);
        when(mMeasurementDao.getAttributionsPerRateLimitWindow(any(), any())).thenReturn(5L);
        when(mMeasurementDao.getSourceEventReports(any()))
                .thenReturn(
                        new ArrayList<>(Arrays.asList(currentEventReport1, currentEventReport2)));
        int numAggregateReportPerDestination = 1023;
        int numEventReportPerDestination = 1023;
        when(mMeasurementDao.getNumAggregateReportsPerDestination(
                        trigger.getAttributionDestination(), trigger.getDestinationType()))
                .thenReturn(numAggregateReportPerDestination);
        when(mMeasurementDao.getNumEventReportsPerDestination(
                        trigger.getAttributionDestination(), trigger.getDestinationType()))
                .thenReturn(numEventReportPerDestination);
        when(mMeasurementDao.getSourceDestinations(source.getId()))
                .thenReturn(Pair.create(source.getAppDestinations(), source.getWebDestinations()));

        // Execution
        mHandler.performPendingAttributions();

        // Assertion
        verify(mMeasurementDao)
                .updateTriggerStatus(
                        eq(Collections.singletonList(trigger.getId())),
                        eq(Trigger.Status.ATTRIBUTED));

        verify(mMeasurementDao).insertAggregateReport(any());
        verify(mMeasurementDao, never()).fetchMatchingEventReports(any(), any());
        verify(mMeasurementDao, times(1)).getSourceEventReports(any());
        verify(mTransaction, times(2)).begin();
        verify(mTransaction, times(2)).end();

        ArgumentCaptor<EventReport> reportArgInsertedReport =
                ArgumentCaptor.forClass(EventReport.class);
        ArgumentCaptor<EventReport> reportArgDeletedReport =
                ArgumentCaptor.forClass(EventReport.class);
        verify(mMeasurementDao, times(1)).insertEventReport(reportArgInsertedReport.capture());
        verify(mMeasurementDao, times(1)).deleteEventReport(reportArgDeletedReport.capture());
        verify(mTransaction, times(2)).begin();
        verify(mTransaction, times(2)).end();
        assertEquals(
                1L,
                reportArgInsertedReport
                        .getAllValues()
                        .get(0)
                        .getTriggerData()
                        .getValue()
                        .longValue());
        assertEquals(
                2L,
                reportArgDeletedReport
                        .getAllValues()
                        .get(0)
                        .getTriggerData()
                        .getValue()
                        .longValue());
        assertEquals(
                TimeUnit.DAYS.toMillis(2) + MEASUREMENT_MIN_EVENT_REPORT_DELAY_MILLIS,
                reportArgDeletedReport.getAllValues().get(0).getReportTime() - baseTime);
        assertEquals(
                TimeUnit.DAYS.toMillis(2) + MEASUREMENT_MIN_EVENT_REPORT_DELAY_MILLIS,
                reportArgInsertedReport.getAllValues().get(0).getReportTime() - baseTime);
        ArgumentCaptor<ReportSpec> updatedReportSpec = ArgumentCaptor.forClass(ReportSpec.class);
        verify(mMeasurementDao, times(1))
                .updateSourceAttributedTriggers(any(), updatedReportSpec.capture());
        assertEquals(3, updatedReportSpec.getValue().getAttributedTriggers().size());
        verify(mMeasurementDao, never()).updateSourceStatus(any(), anyInt());
    }

    @Test
    public void performAttributions_withXnaConfig_derivedSourceWinsAndIsLogged()
            throws DatastoreException {
        // Setup
        String adtechEnrollment = "AdTech1-Ads";
        AttributionConfig attributionConfig =
                new AttributionConfig.Builder()
                        .setExpiry(604800L)
                        .setSourceAdtech(adtechEnrollment)
                        .setSourcePriorityRange(new Pair<>(1L, 1000L))
                        .setSourceFilters(null)
                        .setPriority(50L)
                        .setExpiry(604800L)
                        .setFilterData(null)
                        .build();
        Trigger trigger =
                getXnaTriggerBuilder()
                        .setFilters(null)
                        .setNotFilters(null)
                        .setAttributionConfig(
                                new JSONArray(
                                                Collections.singletonList(
                                                        attributionConfig.serializeAsJson()))
                                        .toString())
                        .build();

        String aggregatableSource = SourceFixture.ValidSourceParams.buildAggregateSource();
        // Its derived source will be winner due to install attribution and higher priority
        Source xnaSource =
                createXnaSourceBuilder()
                        .setEnrollmentId(adtechEnrollment)
                        // Priority changes to 50 for derived source
                        .setPriority(1L)
                        .setAggregateSource(aggregatableSource)
                        .setFilterData(null)
                        .setSharedAggregationKeys(
                                new JSONArray(Arrays.asList("campaignCounts", "geoValue"))
                                        .toString())
                        .build();
        Source triggerEnrollmentSource1 =
                createXnaSourceBuilder()
                        .setEnrollmentId(trigger.getEnrollmentId())
                        .setPriority(2L)
                        .setFilterData(null)
                        .setAggregateSource(aggregatableSource)
                        .build();

        Source triggerEnrollmentSource2 =
                createXnaSourceBuilder()
                        .setEnrollmentId(trigger.getEnrollmentId())
                        .setPriority(2L)
                        .setFilterData(null)
                        .setAggregateSource(aggregatableSource)
                        .setInstallAttributed(false)
                        .build();

        when(mMeasurementDao.getPendingTriggerIds())
                .thenReturn(Collections.singletonList(trigger.getId()));
        when(mMeasurementDao.getTrigger(trigger.getId())).thenReturn(trigger);
        List<Source> matchingSourceList = new ArrayList<>();
        matchingSourceList.add(xnaSource);
        matchingSourceList.add(triggerEnrollmentSource1);
        matchingSourceList.add(triggerEnrollmentSource2);
        when(mMeasurementDao.fetchTriggerMatchingSourcesForXna(any(), any()))
                .thenReturn(matchingSourceList);
        when(mMeasurementDao.getAttributionsPerRateLimitWindow(any(), any())).thenReturn(5L);
        when(mMeasurementDao.getSourceEventReports(any())).thenReturn(new ArrayList<>());
        when(mFlags.getMeasurementEnableXNA()).thenReturn(true);

        // Execution
        boolean result = mHandler.performPendingAttributions();

        // Assertion
        assertTrue(result);
        verify(mMeasurementDao)
                .updateTriggerStatus(
                        eq(Collections.singletonList(trigger.getId())),
                        eq(Trigger.Status.ATTRIBUTED));

        ArgumentCaptor<MeasurementAttributionStats> statusArg =
                ArgumentCaptor.forClass(MeasurementAttributionStats.class);
        verify(mLogger).logMeasurementAttributionStats(statusArg.capture());
        MeasurementAttributionStats measurementAttributionStats = statusArg.getValue();
        assertTrue(measurementAttributionStats.isSourceDerived());
    }

    public static Trigger.Builder getXnaTriggerBuilder() {
        return new Trigger.Builder()
                .setId(UUID.randomUUID().toString())
                .setAttributionDestination(
                        TriggerFixture.ValidTriggerParams.ATTRIBUTION_DESTINATION)
                .setEnrollmentId(TriggerFixture.ValidTriggerParams.ENROLLMENT_ID)
                .setRegistrant(TriggerFixture.ValidTriggerParams.REGISTRANT)
                .setTriggerTime(TriggerFixture.ValidTriggerParams.TRIGGER_TIME)
                .setEventTriggers(TriggerFixture.ValidTriggerParams.EVENT_TRIGGERS)
                .setAggregateTriggerData(TriggerFixture.ValidTriggerParams.AGGREGATE_TRIGGER_DATA)
                .setAggregateValues(TriggerFixture.ValidTriggerParams.AGGREGATE_VALUES)
                .setFilters(TriggerFixture.ValidTriggerParams.TOP_LEVEL_FILTERS_JSON_STRING)
                .setNotFilters(TriggerFixture.ValidTriggerParams.TOP_LEVEL_NOT_FILTERS_JSON_STRING)
                .setAttributionConfig(TriggerFixture.ValidTriggerParams.ATTRIBUTION_CONFIGS_STRING)
                .setAdtechBitMapping(TriggerFixture.ValidTriggerParams.X_NETWORK_KEY_MAPPING)
                .setRegistrationOrigin(TriggerFixture.ValidTriggerParams.REGISTRATION_ORIGIN);
    }

    private Source.Builder createXnaSourceBuilder() {
        return new Source.Builder()
                .setId(UUID.randomUUID().toString())
                .setEventId(SourceFixture.ValidSourceParams.SOURCE_EVENT_ID)
                .setPublisher(SourceFixture.ValidSourceParams.PUBLISHER)
                .setAppDestinations(SourceFixture.ValidSourceParams.ATTRIBUTION_DESTINATIONS)
                .setWebDestinations(SourceFixture.ValidSourceParams.WEB_DESTINATIONS)
                .setEnrollmentId(SourceFixture.ValidSourceParams.ENROLLMENT_ID)
                .setRegistrant(SourceFixture.ValidSourceParams.REGISTRANT)
                .setEventTime(SourceFixture.ValidSourceParams.SOURCE_EVENT_TIME)
                .setExpiryTime(SourceFixture.ValidSourceParams.EXPIRY_TIME)
                .setPriority(SourceFixture.ValidSourceParams.PRIORITY)
                .setSourceType(SourceFixture.ValidSourceParams.SOURCE_TYPE)
                .setInstallAttributionWindow(
                        SourceFixture.ValidSourceParams.INSTALL_ATTRIBUTION_WINDOW)
                .setInstallCooldownWindow(SourceFixture.ValidSourceParams.INSTALL_COOLDOWN_WINDOW)
                .setAttributionMode(SourceFixture.ValidSourceParams.ATTRIBUTION_MODE)
                .setAggregateSource(SourceFixture.ValidSourceParams.buildAggregateSource())
                .setFilterData(buildMatchingFilterData())
                .setIsDebugReporting(true)
                .setRegistrationId(SourceFixture.ValidSourceParams.REGISTRATION_ID)
                .setSharedAggregationKeys(SourceFixture.ValidSourceParams.SHARED_AGGREGATE_KEYS)
                .setInstallTime(SourceFixture.ValidSourceParams.INSTALL_TIME)
                .setAggregatableReportWindow(SourceFixture.ValidSourceParams.EXPIRY_TIME)
                .setRegistrationOrigin(SourceFixture.ValidSourceParams.REGISTRATION_ORIGIN)
                .setInstallAttributed(true);
    }

    private String buildMatchingFilterData() {
        try {
            JSONObject filterMap = new JSONObject();
            filterMap.put(
                    "conversion_subdomain",
                    new JSONArray(Collections.singletonList("electronics.megastore")));
            return filterMap.toString();
        } catch (JSONException e) {
            LogUtil.e("JSONException when building aggregate filter data.");
        }
        return null;
    }

    private JSONArray buildAggregateTriggerData() throws JSONException {
        JSONArray triggerDatas = new JSONArray();
        JSONObject jsonObject1 = new JSONObject();
        jsonObject1.put("key_piece", "0x400");
        jsonObject1.put("source_keys", new JSONArray(Arrays.asList("campaignCounts")));
        jsonObject1.put("filters", createFilterJSONArray());
        jsonObject1.put("not_filters", createFilterJSONArray());
        JSONObject jsonObject2 = new JSONObject();
        jsonObject2.put("key_piece", "0xA80");
        jsonObject2.put("source_keys", new JSONArray(Arrays.asList("geoValue", "noMatch")));
        triggerDatas.put(jsonObject1);
        triggerDatas.put(jsonObject2);
        return triggerDatas;
    }

    private JSONArray createFilterJSONArray() throws JSONException {
        JSONObject filterMap = new JSONObject();
        filterMap.put("conversion_subdomain",
                new JSONArray(Arrays.asList("electronics.megastore")));
        filterMap.put("product", new JSONArray(Arrays.asList("1234", "2345")));
        JSONArray filterSet = new JSONArray();
        filterSet.put(filterMap);
        return filterSet;
    }

    private void assertAggregateReportsEqual(
            AggregateReport expectedReport, AggregateReport actualReport) {
        // Avoids checking report time because there is randomization
        assertEquals(expectedReport.getApiVersion(), actualReport.getApiVersion());
        assertEquals(
                expectedReport.getAttributionDestination(),
                actualReport.getAttributionDestination());
        assertEquals(
                expectedReport.getDebugCleartextPayload(), actualReport.getDebugCleartextPayload());
        assertEquals(expectedReport.getEnrollmentId(), actualReport.getEnrollmentId());
        assertEquals(expectedReport.getPublisher(), actualReport.getPublisher());
        assertEquals(expectedReport.getSourceId(), actualReport.getSourceId());
        assertEquals(expectedReport.getTriggerId(), actualReport.getTriggerId());
        assertEquals(
                expectedReport.getAggregateAttributionData(),
                actualReport.getAggregateAttributionData());
        assertEquals(expectedReport.getSourceDebugKey(), actualReport.getSourceDebugKey());
        assertEquals(expectedReport.getTriggerDebugKey(), actualReport.getTriggerDebugKey());
        assertEquals(expectedReport.getRegistrationOrigin(), actualReport.getRegistrationOrigin());
    }

    private static Trigger getAggregateTrigger() throws JSONException {
        JSONArray triggerDatas = new JSONArray();
        JSONObject jsonObject1 = new JSONObject();
        jsonObject1.put("key_piece", "0x400");
        jsonObject1.put("source_keys", new JSONArray(Arrays.asList("campaignCounts")));
        JSONObject jsonObject2 = new JSONObject();
        jsonObject2.put("key_piece", "0xA80");
        jsonObject2.put("source_keys", new JSONArray(Arrays.asList("geoValue", "noMatch")));
        triggerDatas.put(jsonObject1);
        triggerDatas.put(jsonObject2);

        return TriggerFixture.getValidTriggerBuilder()
                .setId("triggerId1")
                .setStatus(Trigger.Status.PENDING)
                .setEventTriggers(
                        "[\n"
                                + "{\n"
                                + "  \"trigger_data\": \"5\",\n"
                                + "  \"priority\": \"123\",\n"
                                + "  \"deduplication_key\": \"1\"\n"
                                + "}"
                                + "]\n")
                .setAggregateTriggerData(triggerDatas.toString())
                .setAggregateValues("{\"campaignCounts\":32768,\"geoValue\":1644}")
                .build();
    }

    private static Source getAggregateSource() {
        return SourceFixture.getMinimalValidSourceBuilder()
                .setId("sourceId1")
                .setAttributionMode(Source.AttributionMode.TRUTHFULLY)
                .setAggregateSource("{\"campaignCounts\" : \"0x159\", \"geoValue\" : \"0x5\"}")
                .setFilterData("{\"product\":[\"1234\",\"2345\"]}")
                .build();
    }

    private static JSONObject generateTriggerJSONFromEventReport(EventReport eventReport)
            throws JSONException {
        JSONObject triggerRecord = new JSONObject();
        triggerRecord.put("trigger_id", eventReport.getId());
        triggerRecord.put("value", eventReport.getTriggerValue());
        triggerRecord.put("priority", eventReport.getTriggerPriority());
        triggerRecord.put("trigger_time", eventReport.getTriggerTime());
        triggerRecord.put("trigger_data", eventReport.getTriggerData());
        triggerRecord.put("dedup_key", eventReport.getTriggerDedupKey());
        return triggerRecord;
    }
}<|MERGE_RESOLUTION|>--- conflicted
+++ resolved
@@ -169,22 +169,15 @@
         mDatastoreManager = new FakeDatastoreManager();
         mEventReportWindowCalcDelegate = spy(new EventReportWindowCalcDelegate(mFlags));
         mSourceNoiseHandler = spy(new SourceNoiseHandler(mFlags));
-<<<<<<< HEAD
-=======
         mLogger = spy(AdServicesLoggerImpl.getInstance());
->>>>>>> dadf00a6
         mHandler =
                 new AttributionJobHandler(
                         mDatastoreManager,
                         mFlags,
                         new DebugReportApi(sContext, mFlags),
                         mEventReportWindowCalcDelegate,
-<<<<<<< HEAD
-                        mSourceNoiseHandler);
-=======
                         mSourceNoiseHandler,
                         mLogger);
->>>>>>> dadf00a6
         when(mFlags.getMeasurementEnableXNA()).thenReturn(false);
         when(mFlags.getMeasurementMaxAttributionPerRateLimitWindow()).thenReturn(100);
         when(mFlags.getMeasurementMaxDistinctEnrollmentsInAttribution()).thenReturn(10);
@@ -734,11 +727,7 @@
                         .setStatus(Trigger.Status.PENDING)
                         .build();
         Source source =
-<<<<<<< HEAD
-                SourceFixture.getValidSourceBuilder()
-=======
-                SourceFixture.getMinimalValidSourceBuilder()
->>>>>>> dadf00a6
+                SourceFixture.getMinimalValidSourceBuilder()
                         .setEventReportDedupKeys(new ArrayList<>())
                         .setAttributionMode(Source.AttributionMode.TRUTHFULLY)
                         .setAppDestinations(List.of(APP_DESTINATION))
