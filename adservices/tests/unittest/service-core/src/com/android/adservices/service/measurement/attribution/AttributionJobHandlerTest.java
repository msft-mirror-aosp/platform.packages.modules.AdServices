/*
 * Copyright (C) 2022 The Android Open Source Project
 *
 * Licensed under the Apache License, Version 2.0 (the "License");
 * you may not use this file except in compliance with the License.
 * You may obtain a copy of the License at
 *
 *      http://www.apache.org/licenses/LICENSE-2.0
 *
 * Unless required by applicable law or agreed to in writing, software
 * distributed under the License is distributed on an "AS IS" BASIS,
 * WITHOUT WARRANTIES OR CONDITIONS OF ANY KIND, either express or implied.
 * See the License for the specific language governing permissions and
 * limitations under the License.
 */

package com.android.adservices.service.measurement.attribution;

import static com.android.adservices.service.Flags.MEASUREMENT_MIN_EVENT_REPORT_DELAY_MILLIS;
import static com.android.adservices.service.Flags.MEASUREMENT_MAX_REPORTING_REGISTER_SOURCE_EXPIRATION_IN_SECONDS;

import static org.junit.Assert.assertEquals;
import static org.junit.Assert.assertNull;
import static org.junit.Assert.assertTrue;
import static org.mockito.ArgumentMatchers.any;
import static org.mockito.ArgumentMatchers.anyInt;
import static org.mockito.ArgumentMatchers.anyLong;
import static org.mockito.ArgumentMatchers.anyString;
import static org.mockito.ArgumentMatchers.eq;
import static org.mockito.Mockito.doReturn;
import static org.mockito.Mockito.doThrow;
import static org.mockito.Mockito.mock;
import static org.mockito.Mockito.never;
import static org.mockito.Mockito.spy;
import static org.mockito.Mockito.times;
import static org.mockito.Mockito.verify;
import static org.mockito.Mockito.when;

import android.content.Context;
import android.net.Uri;
import android.util.Pair;

import androidx.test.core.app.ApplicationProvider;

import com.android.adservices.LogUtil;
import com.android.adservices.common.WebUtil;
import com.android.adservices.data.measurement.DatastoreException;
import com.android.adservices.data.measurement.DatastoreManager;
import com.android.adservices.data.measurement.IMeasurementDao;
import com.android.adservices.data.measurement.ITransaction;
import com.android.adservices.service.AdServicesConfig;
import com.android.adservices.service.Flags;
import com.android.adservices.service.measurement.Attribution;
import com.android.adservices.service.measurement.AttributionConfig;
import com.android.adservices.service.measurement.EventReport;
import com.android.adservices.service.measurement.EventSurfaceType;
import com.android.adservices.service.measurement.PrivacyParams;
import com.android.adservices.service.measurement.Source;
import com.android.adservices.service.measurement.SourceFixture;
import com.android.adservices.service.measurement.Trigger;
import com.android.adservices.service.measurement.TriggerFixture;
import com.android.adservices.service.measurement.TriggerSpecs;
import com.android.adservices.service.measurement.aggregation.AggregateAttributionData;
import com.android.adservices.service.measurement.aggregation.AggregateHistogramContribution;
import com.android.adservices.service.measurement.aggregation.AggregateReport;
import com.android.adservices.service.measurement.noising.SourceNoiseHandler;
import com.android.adservices.service.measurement.reporting.DebugReportApi;
import com.android.adservices.service.measurement.reporting.EventReportWindowCalcDelegate;
import com.android.adservices.service.measurement.util.UnsignedLong;
import com.android.adservices.service.stats.AdServicesLogger;
import com.android.adservices.service.stats.AdServicesLoggerImpl;
import com.android.adservices.service.stats.MeasurementAttributionStats;
import com.android.adservices.shared.errorlogging.AdServicesErrorLogger;
import com.android.modules.utils.testing.TestableDeviceConfig;

import org.json.JSONArray;
import org.json.JSONException;
import org.json.JSONObject;
import org.junit.Before;
import org.junit.Rule;
import org.junit.Test;
import org.junit.runner.RunWith;
import org.mockito.ArgumentCaptor;
import org.mockito.Mock;
import org.mockito.junit.MockitoJUnitRunner;

import java.math.BigInteger;
import java.util.ArrayList;
import java.util.Arrays;
import java.util.Collections;
import java.util.Comparator;
import java.util.List;
import java.util.UUID;
import java.util.concurrent.TimeUnit;
import java.util.stream.Collectors;

/**
 * Unit test for {@link AttributionJobHandler}
 */
@RunWith(MockitoJUnitRunner.class)
public class AttributionJobHandlerTest {
    @Rule
    public final TestableDeviceConfig.TestableDeviceConfigRule mDeviceConfigRule =
            new TestableDeviceConfig.TestableDeviceConfigRule();

    private static final long SOURCE_TIME = 1690000000000L;
    private static final long TRIGGER_TIME = 1690000001000L;
    private static final long EXPIRY_TIME = 1692592000000L;
    private static final long LOOKBACK_WINDOW = 1000L;
    private static final Context sContext = ApplicationProvider.getApplicationContext();
    private static final Uri APP_DESTINATION = Uri.parse("android-app://com.example.app");
    private static final Uri WEB_DESTINATION = WebUtil.validUri("https://web.example.test");
    private static final Uri PUBLISHER = Uri.parse("android-app://publisher.app");
    private static final Uri REGISTRATION_URI = WebUtil.validUri("https://subdomain.example.test");
    private static final UnsignedLong SOURCE_DEBUG_KEY = new UnsignedLong(111111L);
    private static final UnsignedLong TRIGGER_DEBUG_KEY = new UnsignedLong(222222L);
    private static final String TRIGGER_ID = "triggerId1";
    private static final String EVENT_TRIGGERS =
            "[\n"
                    + "{\n"
                    + "  \"trigger_data\": \"5\",\n"
                    + "  \"priority\": \"123\",\n"
                    + "  \"deduplication_key\": \"2\",\n"
                    + "  \"filters\": [{\n"
                    + "    \"source_type\": [\"event\"],\n"
                    + "    \"key_1\": [\"value_1\"] \n"
                    + "   }]\n"
                    + "}"
                    + "]\n";

    private static final String AGGREGATE_DEDUPLICATION_KEYS_1 =
            "[{\"deduplication_key\": \"" + 10 + "\"" + " }" + "]";

    private static Trigger createAPendingTriggerEventScopeOnly() {
        return TriggerFixture.getValidTriggerBuilder()
                .setId(TRIGGER_ID)
                .setTriggerTime(TRIGGER_TIME)
                .setStatus(Trigger.Status.PENDING)
                .setEventTriggers(EVENT_TRIGGERS)
                .build();
    }

    DatastoreManager mDatastoreManager;

    AttributionJobHandler mHandler;

    EventReportWindowCalcDelegate mEventReportWindowCalcDelegate;

    SourceNoiseHandler mSourceNoiseHandler;

    @Mock
    IMeasurementDao mMeasurementDao;

    @Mock
    ITransaction mTransaction;

    @Mock Flags mFlags;

    @Mock AdServicesLogger mLogger;
    @Mock AdServicesErrorLogger mErrorLogger;
    @Mock DebugReportApi mDebugReportApi;

    class FakeDatastoreManager extends DatastoreManager {

        FakeDatastoreManager() {
            super(mErrorLogger);
        }

        @Override
        public ITransaction createNewTransaction() {
            return mTransaction;
        }

        @Override
        public IMeasurementDao getMeasurementDao() {
            return mMeasurementDao;
        }

        @Override
        protected int getDataStoreVersion() {
            return 0;
        }
    }

    @Before
    public void before() {
        mDatastoreManager = new FakeDatastoreManager();
        mEventReportWindowCalcDelegate = spy(new EventReportWindowCalcDelegate(mFlags));
        mSourceNoiseHandler = spy(new SourceNoiseHandler(mFlags));
        mLogger = spy(AdServicesLoggerImpl.getInstance());
        mHandler =
                new AttributionJobHandler(
                        mDatastoreManager,
                        mFlags,
                        mDebugReportApi,
                        mEventReportWindowCalcDelegate,
                        mSourceNoiseHandler,
                        mLogger,
                        new XnaSourceCreator(mFlags));
        when(mFlags.getMeasurementEnableXNA()).thenReturn(false);
        when(mFlags.getMeasurementEnableScopedAttributionRateLimit())
                .thenReturn(Flags.MEASUREMENT_ENABLE_SCOPED_ATTRIBUTION_RATE_LIMIT);
        when(mFlags.getMeasurementMaxAttributionPerRateLimitWindow())
                .thenReturn(Flags.MEASUREMENT_MAX_ATTRIBUTION_PER_RATE_LIMIT_WINDOW);
        when(mFlags.getMeasurementMaxEventAttributionPerRateLimitWindow())
                .thenReturn(Flags.MEASUREMENT_MAX_EVENT_ATTRIBUTION_PER_RATE_LIMIT_WINDOW);
        when(mFlags.getMeasurementMaxAggregateAttributionPerRateLimitWindow())
                .thenReturn(Flags.MEASUREMENT_MAX_AGGREGATE_ATTRIBUTION_PER_RATE_LIMIT_WINDOW);
        when(mFlags.getMeasurementMaxDistinctEnrollmentsInAttribution())
                .thenReturn(Flags.MEASUREMENT_MAX_DISTINCT_ENROLLMENTS_IN_ATTRIBUTION);
        when(mFlags.getMeasurementEnableAraDeduplicationAlignmentV1()).thenReturn(true);
        when(mFlags.getMeasurementMaxAttributionsPerInvocation())
                .thenReturn(Flags.DEFAULT_MEASUREMENT_MAX_ATTRIBUTIONS_PER_INVOCATION);
        when(mFlags.getMeasurementMaxEventReportsPerDestination())
                .thenReturn(Flags.MEASUREMENT_MAX_EVENT_REPORTS_PER_DESTINATION);
        when(mFlags.getMeasurementMaxAggregateReportsPerDestination())
                .thenReturn(Flags.MEASUREMENT_MAX_AGGREGATE_REPORTS_PER_DESTINATION);
        when(mFlags.getMeasurementNullAggReportRateInclSourceRegistrationTime()).thenReturn(0f);
        when(mFlags.getMeasurementMinEventReportDelayMillis())
                .thenReturn(Flags.MEASUREMENT_MIN_EVENT_REPORT_DELAY_MILLIS);
        when(mFlags.getMeasurementVtcConfigurableMaxEventReportsCount())
                .thenReturn(Flags.DEFAULT_MEASUREMENT_VTC_CONFIGURABLE_MAX_EVENT_REPORTS_COUNT);
        when(mFlags.getMeasurementEventReportsVtcEarlyReportingWindows())
                .thenReturn(Flags.MEASUREMENT_EVENT_REPORTS_VTC_EARLY_REPORTING_WINDOWS);
        when(mFlags.getMeasurementEventReportsCtcEarlyReportingWindows())
                .thenReturn(Flags.MEASUREMENT_EVENT_REPORTS_CTC_EARLY_REPORTING_WINDOWS);
    }

    @Test
    public void shouldIgnoreNonPendingTrigger() throws DatastoreException {
        Trigger trigger = TriggerFixture.getValidTriggerBuilder()
                .setId("triggerId1")
                .setStatus(Trigger.Status.IGNORED).build();
        when(mMeasurementDao.getPendingTriggerIds())
                .thenReturn(Collections.singletonList(trigger.getId()));
        when(mMeasurementDao.getTrigger(trigger.getId())).thenReturn(trigger);
        mHandler.performPendingAttributions();
        verify(mMeasurementDao).getTrigger(trigger.getId());
        verify(mMeasurementDao, never()).updateTriggerStatus(any(), anyInt());
        verify(mMeasurementDao, never()).insertEventReport(any());
        verify(mTransaction, times(2)).begin();
        verify(mTransaction, times(2)).end();
    }

    @Test
    public void shouldIgnoreIfNoSourcesFound() throws DatastoreException {
        Trigger trigger = createAPendingTriggerEventScopeOnly();
        when(mMeasurementDao.getPendingTriggerIds())
                .thenReturn(Collections.singletonList(trigger.getId()));
        when(mMeasurementDao.getTrigger(trigger.getId())).thenReturn(trigger);
        when(mMeasurementDao.getMatchingActiveSources(trigger)).thenReturn(new ArrayList<>());
        mHandler.performPendingAttributions();
        verify(mMeasurementDao)
                .updateTriggerStatus(
                        eq(Collections.singletonList(trigger.getId())), eq(Trigger.Status.IGNORED));
        verify(mMeasurementDao, never()).insertEventReport(any());
        verify(mTransaction, times(2)).begin();
        verify(mTransaction, times(2)).end();
    }

    @Test
    public void shouldRejectBasedOnDedupKey() throws DatastoreException {
        Trigger trigger =
                TriggerFixture.getValidTriggerBuilder()
                        .setId("triggerId1")
                        .setStatus(Trigger.Status.PENDING)
                        .setEventTriggers(
                                "[\n"
                                        + "{\n"
                                        + "  \"trigger_data\": \"5\",\n"
                                        + "  \"priority\": \"123\",\n"
                                        + "  \"deduplication_key\": \"2\",\n"
                                        + "  \"filters\": [{\n"
                                        + "    \"source_type\": [\"event\"],\n"
                                        + "    \"key_1\": [\"value_1\"] \n"
                                        + "   }]\n"
                                        + "}"
                                        + "]\n")
                        .build();
        String attributionStatus = getAttributionStatus(
                List.of("triggerId2", "triggerId3"),
                List.of("1", "2"),
                List.of("1", "2"));
        Source source =
                SourceFixture.getMinimalValidSourceBuilder()
                        .setEventAttributionStatus(attributionStatus)
                        .setAttributionMode(Source.AttributionMode.TRUTHFULLY)
                        .build();
        List<Source> matchingSourceList = new ArrayList<>();
        matchingSourceList.add(source);
        when(mMeasurementDao.getPendingTriggerIds())
                .thenReturn(Collections.singletonList(trigger.getId()));
        when(mMeasurementDao.getTrigger(trigger.getId())).thenReturn(trigger);
        when(mMeasurementDao.getMatchingActiveSources(trigger)).thenReturn(matchingSourceList);
        when(mMeasurementDao.getAttributionsPerRateLimitWindow(
                anyInt(), any(), any())).thenReturn(5L);
        mHandler.performPendingAttributions();
        verify(mMeasurementDao)
                .updateTriggerStatus(
                        eq(Collections.singletonList(trigger.getId())), eq(Trigger.Status.IGNORED));
        verify(mMeasurementDao, never()).insertEventReport(any());
        verify(mTransaction, times(2)).begin();
        verify(mTransaction, times(2)).end();
    }

    @Test
    public void shouldRejectBasedOnDedupKey_dedupAlignFlagOff() throws DatastoreException {
        Trigger trigger =
                TriggerFixture.getValidTriggerBuilder()
                        .setId("triggerId1")
                        .setStatus(Trigger.Status.PENDING)
                        .setEventTriggers(
                                "[\n"
                                        + "{\n"
                                        + "  \"trigger_data\": \"5\",\n"
                                        + "  \"priority\": \"123\",\n"
                                        + "  \"deduplication_key\": \"2\",\n"
                                        + "  \"filters\": [{\n"
                                        + "    \"source_type\": [\"event\"],\n"
                                        + "    \"key_1\": [\"value_1\"] \n"
                                        + "   }]\n"
                                        + "}"
                                        + "]\n")
                        .build();
        Source source =
                SourceFixture.getMinimalValidSourceBuilder()
                        .setEventReportDedupKeys(
                                Arrays.asList(new UnsignedLong(1L), new UnsignedLong(2L)))
                        .setAttributionMode(Source.AttributionMode.TRUTHFULLY)
                        .build();
        List<Source> matchingSourceList = new ArrayList<>();
        matchingSourceList.add(source);
        when(mMeasurementDao.getPendingTriggerIds())
                .thenReturn(Collections.singletonList(trigger.getId()));
        when(mMeasurementDao.getTrigger(trigger.getId())).thenReturn(trigger);
        when(mMeasurementDao.getMatchingActiveSources(trigger)).thenReturn(matchingSourceList);
        when(mMeasurementDao.getAttributionsPerRateLimitWindow(
                anyInt(), any(), any())).thenReturn(5L);
        when(mFlags.getMeasurementEnableAraDeduplicationAlignmentV1()).thenReturn(false);
        mHandler.performPendingAttributions();
        verify(mMeasurementDao)
                .updateTriggerStatus(
                        eq(Collections.singletonList(trigger.getId())), eq(Trigger.Status.IGNORED));
        verify(mMeasurementDao, never()).insertEventReport(any());
        verify(mTransaction, times(2)).begin();
        verify(mTransaction, times(2)).end();
    }

    @Test
    public void shouldNotCreateEventReportAfterEventReportWindow()
            throws DatastoreException {
        long eventTime = System.currentTimeMillis();
        long triggerTime = eventTime + TimeUnit.DAYS.toMillis(5);
        Trigger trigger =
                TriggerFixture.getValidTriggerBuilder()
                        .setId("triggerId1")
                        .setStatus(Trigger.Status.PENDING)
                        .setEventTriggers(
                                "[{\"trigger_data\":\"1\","
                                        + "\"filters\":[{\"source_type\": [\"event\"]}]"
                                        + "}]")
                        .setTriggerTime(triggerTime)
                        .build();
        Source source =
                SourceFixture.getMinimalValidSourceBuilder()
                        .setId("source1")
                        .setEventId(new UnsignedLong(1L))
                        .setAttributionMode(Source.AttributionMode.TRUTHFULLY)
                        .setEventTime(eventTime)
                        .setEventReportWindow(triggerTime - 1)
                        .build();
        List<Source> matchingSourceList = new ArrayList<>();
        matchingSourceList.add(source);
        when(mMeasurementDao.getPendingTriggerIds())
                .thenReturn(Collections.singletonList(trigger.getId()));
        when(mMeasurementDao.getTrigger(trigger.getId())).thenReturn(trigger);
        when(mMeasurementDao.getMatchingActiveSources(trigger)).thenReturn(matchingSourceList);
        when(mMeasurementDao.getAttributionsPerRateLimitWindow(
                anyInt(), any(), any())).thenReturn(5L);
        mHandler.performPendingAttributions();
        verify(mMeasurementDao)
                .updateTriggerStatus(
                        eq(Collections.singletonList(trigger.getId())), eq(Trigger.Status.IGNORED));
        verify(mMeasurementDao, never()).insertEventReport(any());
        verify(mTransaction, times(2)).begin();
        verify(mTransaction, times(2)).end();
    }

    @Test
    public void shouldNotCreateEventReportAfterEventReportWindow_secondTrigger()
            throws DatastoreException, JSONException {
        long eventTime = System.currentTimeMillis();
        long triggerTime = eventTime + TimeUnit.DAYS.toMillis(5);
        Trigger trigger1 =
                TriggerFixture.getValidTriggerBuilder()
                        .setId("triggerId1")
                        .setStatus(Trigger.Status.PENDING)
                        .setEventTriggers("[{\"trigger_data\":\"1\"}]")
                        .setTriggerTime(triggerTime)
                        .build();
        Trigger trigger2 =
                TriggerFixture.getValidTriggerBuilder()
                        .setId("triggerId2")
                        .setStatus(Trigger.Status.PENDING)
                        .setEventTriggers("[{\"trigger_data\":\"0\"}]")
                        .setTriggerTime(triggerTime + 1L)
                        .build();
        List<Trigger> triggers = new ArrayList<>();
        triggers.add(trigger1);
        triggers.add(trigger2);
        List<Source> matchingSourceList = new ArrayList<>();
        Source source =
                SourceFixture.getMinimalValidSourceBuilder()
                        .setAttributionMode(Source.AttributionMode.TRUTHFULLY)
                        .setEventTime(eventTime)
                        .setExpiryTime(eventTime + TimeUnit.DAYS.toMillis(30))
                        .setEventReportWindow(triggerTime + 1L)
                        .build();
        matchingSourceList.add(source);
        when(mMeasurementDao.getPendingTriggerIds())
                .thenReturn(Arrays.asList(trigger1.getId(), trigger2.getId()));
        when(mMeasurementDao.getTrigger(trigger1.getId())).thenReturn(trigger1);
        when(mMeasurementDao.getTrigger(trigger2.getId())).thenReturn(trigger2);
        when(mMeasurementDao.getMatchingActiveSources(trigger1)).thenReturn(matchingSourceList);
        when(mMeasurementDao.getMatchingActiveSources(trigger2)).thenReturn(matchingSourceList);
        when(mMeasurementDao.getAttributionsPerRateLimitWindow(
                anyInt(), any(), any())).thenReturn(5L);
        when(mMeasurementDao.getSourceDestinations(source.getId()))
                .thenReturn(Pair.create(
                        source.getAppDestinations(),
                        source.getWebDestinations()));
        when(mFlags.getMeasurementFlexibleEventReportingApiEnabled()).thenReturn(true);

        assertEquals(
                AttributionJobHandler.ProcessingResult.SUCCESS_ALL_RECORDS_PROCESSED,
                mHandler.performPendingAttributions());
        // Verify trigger status updates.
        verify(mMeasurementDao).updateTriggerStatus(
                eq(Collections.singletonList(trigger1.getId())), eq(Trigger.Status.ATTRIBUTED));
        verify(mMeasurementDao).updateTriggerStatus(
                eq(Collections.singletonList(trigger2.getId())), eq(Trigger.Status.IGNORED));
        // Verify new event report insertion.
        ArgumentCaptor<EventReport> reportArg = ArgumentCaptor.forClass(EventReport.class);
        verify(mMeasurementDao, times(1))
                .insertEventReport(reportArg.capture());
        List<EventReport> newReportArgs = reportArg.getAllValues();
        assertEquals(1, newReportArgs.size());
        assertEquals(
                newReportArgs.get(0).getTriggerData(),
                triggers.get(0).parseEventTriggers(mFlags).get(0).getTriggerData());
    }

    @Test
    public void shouldNotCreateEventReportAfterEventReportWindow_prioritisedSource()
            throws DatastoreException {
        String eventTriggers =
                "[{\"trigger_data\": \"5\","
                        + "\"priority\": \"123\","
                        + "\"filters\":[{\"key_1\":[\"value_1\"]}]"
                        + "}]";
        long eventTime = System.currentTimeMillis();
        long triggerTime = eventTime + TimeUnit.DAYS.toMillis(5);
        Trigger trigger =
                TriggerFixture.getValidTriggerBuilder()
                        .setId("triggerId1")
                        .setStatus(Trigger.Status.PENDING)
                        .setEventTriggers(eventTriggers)
                        .setTriggerTime(triggerTime)
                        .build();
        Source source1 =
                SourceFixture.getMinimalValidSourceBuilder()
                        .setId("source1")
                        .setPriority(100L)
                        .setAttributionMode(Source.AttributionMode.TRUTHFULLY)
                        .setEventTime(eventTime)
                        .setEventReportWindow(triggerTime + 1L)
                        .build();
        // Second source has higher priority but the event report window ends before trigger time
        Source source2 =
                SourceFixture.getMinimalValidSourceBuilder()
                        .setId("source2")
                        .setPriority(200L)
                        .setAttributionMode(Source.AttributionMode.TRUTHFULLY)
                        .setEventTime(eventTime + 1000)
                        .setEventReportWindow(triggerTime - 1)
                        .build();
        when(mMeasurementDao.getPendingTriggerIds())
                .thenReturn(Collections.singletonList(trigger.getId()));
        when(mMeasurementDao.getTrigger(trigger.getId())).thenReturn(trigger);
        List<Source> matchingSourceList = new ArrayList<>();
        matchingSourceList.add(source1);
        matchingSourceList.add(source2);
        when(mMeasurementDao.getMatchingActiveSources(trigger)).thenReturn(matchingSourceList);
        when(mMeasurementDao.getAttributionsPerRateLimitWindow(
                anyInt(), any(), any())).thenReturn(5L);
        mHandler.performPendingAttributions();
        trigger.setStatus(Trigger.Status.ATTRIBUTED);
        verify(mMeasurementDao, never()).updateSourceStatus(any(), anyInt());
        assertEquals(1, matchingSourceList.size());
        verify(mMeasurementDao)
                .updateTriggerStatus(
                        eq(Collections.singletonList(trigger.getId())),
                        eq(Trigger.Status.IGNORED));
        verify(mMeasurementDao, never()).insertEventReport(any());
        verify(mTransaction, times(2)).begin();
        verify(mTransaction, times(2)).end();
    }

    @Test
    public void shouldNotAddIfRateLimitExceeded_eventScopeOnly() throws DatastoreException {
        Trigger trigger = createAPendingTriggerEventScopeOnly();
        Source source =
                SourceFixture.getMinimalValidSourceBuilder()
                        .setAttributionMode(Source.AttributionMode.TRUTHFULLY)
                        .build();
        when(mMeasurementDao.getPendingTriggerIds())
                .thenReturn(Collections.singletonList(trigger.getId()));
        when(mMeasurementDao.getTrigger(trigger.getId())).thenReturn(trigger);
        List<Source> matchingSourceList = new ArrayList<>();
        matchingSourceList.add(source);
        when(mMeasurementDao.getMatchingActiveSources(trigger)).thenReturn(matchingSourceList);
        when(mMeasurementDao.getAttributionsPerRateLimitWindow(anyInt(), any(), any()))
                .thenReturn(
                        5L,
                        (long) Flags.MEASUREMENT_MAX_ATTRIBUTION_PER_RATE_LIMIT_WINDOW);
        mHandler.performPendingAttributions();
        verify(mMeasurementDao).getAttributionsPerRateLimitWindow(
                Attribution.Scope.EVENT, source, trigger);
        verify(mMeasurementDao).getAttributionsPerRateLimitWindow(
                Attribution.Scope.AGGREGATE, source, trigger);
        verify(mMeasurementDao)
                .updateTriggerStatus(
                        eq(Collections.singletonList(trigger.getId())), eq(Trigger.Status.IGNORED));
        verify(mMeasurementDao, never()).insertEventReport(any());
        verify(mMeasurementDao, never()).insertAggregateReport(any());
        verify(mTransaction, times(2)).begin();
        verify(mTransaction, times(2)).end();
    }

    @Test
    public void shouldNotAddIfRateLimitExceeded_aggregateScopeOnly()
            throws DatastoreException, JSONException {
        Trigger trigger = getAggregateTrigger();
        Source source = getAggregateSource();
        when(mMeasurementDao.getPendingTriggerIds())
                .thenReturn(Collections.singletonList(trigger.getId()));
        when(mMeasurementDao.getTrigger(trigger.getId())).thenReturn(trigger);
        List<Source> matchingSourceList = new ArrayList<>();
        matchingSourceList.add(source);
        when(mMeasurementDao.getMatchingActiveSources(trigger)).thenReturn(matchingSourceList);
        when(mMeasurementDao.getAttributionsPerRateLimitWindow(
                Attribution.Scope.AGGREGATE, source, trigger)).thenReturn(
                        (long) Flags.MEASUREMENT_MAX_AGGREGATE_ATTRIBUTION_PER_RATE_LIMIT_WINDOW);
        when(mMeasurementDao.getAttributionsPerRateLimitWindow(
                Attribution.Scope.EVENT, source, trigger)).thenReturn(
                        5L);
        mHandler.performPendingAttributions();
        verify(mMeasurementDao, times(1)).getAttributionsPerRateLimitWindow(
                Attribution.Scope.EVENT, source, trigger);
        verify(mMeasurementDao, times(1)).getAttributionsPerRateLimitWindow(
                Attribution.Scope.AGGREGATE, source, trigger);
        verify(mMeasurementDao)
                .updateTriggerStatus(
                        eq(Collections.singletonList(trigger.getId())), eq(Trigger.Status.IGNORED));
        verify(mMeasurementDao, never()).insertEventReport(any());
        verify(mMeasurementDao, never()).insertAggregateReport(any());
        verify(mTransaction, times(2)).begin();
        verify(mTransaction, times(2)).end();
    }

    @Test
    public void shouldNotAddIfRateLimitExceeded_aggregateAndEventScope_eventLimited()
            throws DatastoreException, JSONException {
        Trigger trigger = getAggregateAndEventTrigger();
        Source source = getAggregateSource();
        when(mMeasurementDao.getPendingTriggerIds())
                .thenReturn(Collections.singletonList(trigger.getId()));
        when(mMeasurementDao.getTrigger(trigger.getId())).thenReturn(trigger);
        List<Source> matchingSourceList = new ArrayList<>();
        matchingSourceList.add(source);
        when(mMeasurementDao.getMatchingActiveSources(trigger)).thenReturn(matchingSourceList);
        when(mMeasurementDao.getAttributionsPerRateLimitWindow(
                Attribution.Scope.AGGREGATE, source, trigger)).thenReturn(
                        5L);
        when(mMeasurementDao.getAttributionsPerRateLimitWindow(
                Attribution.Scope.EVENT, source, trigger)).thenReturn(
                        (long) Flags.MEASUREMENT_MAX_EVENT_ATTRIBUTION_PER_RATE_LIMIT_WINDOW);
        mHandler.performPendingAttributions();
        verify(mMeasurementDao, times(1)).getAttributionsPerRateLimitWindow(
                Attribution.Scope.EVENT, source, trigger);
        verify(mMeasurementDao, times(1)).getAttributionsPerRateLimitWindow(
                Attribution.Scope.AGGREGATE, source, trigger);
        verify(mMeasurementDao).updateTriggerStatus(
                eq(Collections.singletonList(trigger.getId())), eq(Trigger.Status.ATTRIBUTED));
        verify(mMeasurementDao, never()).insertEventReport(any());
        verify(mMeasurementDao, times(1)).insertAggregateReport(any());
        verify(mTransaction, times(2)).begin();
        verify(mTransaction, times(2)).end();
    }

    @Test
    public void shouldNotAddIfRateLimitExceeded_aggregateAndEventScope_aggregateLimited()
            throws DatastoreException, JSONException {
        Trigger trigger = getAggregateAndEventTrigger();
        Source source = getAggregateSource();
        when(mMeasurementDao.getPendingTriggerIds())
                .thenReturn(Collections.singletonList(trigger.getId()));
        when(mMeasurementDao.getTrigger(trigger.getId())).thenReturn(trigger);
        List<Source> matchingSourceList = new ArrayList<>();
        matchingSourceList.add(source);
        when(mMeasurementDao.getMatchingActiveSources(trigger)).thenReturn(matchingSourceList);
        when(mMeasurementDao.getAttributionsPerRateLimitWindow(
                Attribution.Scope.AGGREGATE, source, trigger)).thenReturn(
                        (long) Flags.MEASUREMENT_MAX_AGGREGATE_ATTRIBUTION_PER_RATE_LIMIT_WINDOW);
        when(mMeasurementDao.getAttributionsPerRateLimitWindow(
                Attribution.Scope.EVENT, source, trigger)).thenReturn(
                        5L);
        when(mMeasurementDao.getSourceDestinations(source.getId()))
                .thenReturn(Pair.create(
                        source.getAppDestinations(),
                        source.getWebDestinations()));

        mHandler.performPendingAttributions();
        verify(mMeasurementDao, times(1)).getAttributionsPerRateLimitWindow(
                Attribution.Scope.EVENT, source, trigger);
        verify(mMeasurementDao, times(1)).getAttributionsPerRateLimitWindow(
                Attribution.Scope.AGGREGATE, source, trigger);
        verify(mMeasurementDao).updateTriggerStatus(
                eq(Collections.singletonList(trigger.getId())), eq(Trigger.Status.ATTRIBUTED));
        verify(mMeasurementDao, times(1)).insertEventReport(any());
        verify(mMeasurementDao, never()).insertAggregateReport(any());
        verify(mTransaction, times(2)).begin();
        verify(mTransaction, times(2)).end();
    }

    @Test
    public void shouldNotAddIfAdTechPrivacyBoundExceeded() throws DatastoreException {
        Trigger trigger = createAPendingTriggerEventScopeOnly();
        Source source =
                SourceFixture.getMinimalValidSourceBuilder()
                        .setAttributionMode(Source.AttributionMode.TRUTHFULLY)
                        .build();
        when(mMeasurementDao.getPendingTriggerIds())
                .thenReturn(Collections.singletonList(trigger.getId()));
        when(mMeasurementDao.getTrigger(trigger.getId())).thenReturn(trigger);
        List<Source> matchingSourceList = new ArrayList<>();
        matchingSourceList.add(source);
        when(mMeasurementDao.getMatchingActiveSources(trigger)).thenReturn(matchingSourceList);
        when(mMeasurementDao.countDistinctReportingOriginsPerPublisherXDestInAttribution(
                        any(), any(), any(), anyLong(), anyLong()))
                .thenReturn(10);
        mHandler.performPendingAttributions();
        verify(mMeasurementDao)
                .countDistinctReportingOriginsPerPublisherXDestInAttribution(
                        any(), any(), any(), anyLong(), anyLong());
        verify(mMeasurementDao)
                .updateTriggerStatus(
                        eq(Collections.singletonList(trigger.getId())), eq(Trigger.Status.IGNORED));
        verify(mMeasurementDao, never()).insertEventReport(any());
        verify(mTransaction, times(2)).begin();
        verify(mTransaction, times(2)).end();
    }

    @Test
    public void performPendingAttributions_vtcWithConfiguredReportsCount_attributeUptoConfigLimit()
            throws DatastoreException {
        // Setup
        doReturn(3).when(mFlags).getMeasurementVtcConfigurableMaxEventReportsCount();
        Source source =
                SourceFixture.getMinimalValidSourceBuilder()
                        .setEventTime(SOURCE_TIME)
                        .setExpiryTime(EXPIRY_TIME)
                        .setAggregatableReportWindow(TRIGGER_TIME + 1L)
                        .setAttributionMode(Source.AttributionMode.TRUTHFULLY)
                        .build();
        doReturn(Pair.create(source.getAppDestinations(), source.getWebDestinations()))
                .when(mMeasurementDao)
                .getSourceDestinations(source.getId());
        // 2 event reports already present for the source
        doReturn(Arrays.asList(mock(EventReport.class), mock(EventReport.class)))
                .when(mMeasurementDao)
                .getSourceEventReports(source);
        List<Source> matchingSourceList = new ArrayList<>();
        matchingSourceList.add(source);
        Trigger trigger = createAPendingTriggerEventScopeOnly();
        doReturn(trigger).when(mMeasurementDao).getTrigger(trigger.getId());
        doReturn(matchingSourceList).when(mMeasurementDao).getMatchingActiveSources(trigger);
        doReturn(Collections.singletonList(trigger.getId()))
                .when(mMeasurementDao)
                .getPendingTriggerIds();

        // Execution
        mHandler.performPendingAttributions();
        verify(mMeasurementDao)
                .updateTriggerStatus(
                        eq(Collections.singletonList(trigger.getId())),
                        eq(Trigger.Status.ATTRIBUTED));

        // Assertion
        verify(mMeasurementDao, times(1)).insertEventReport(any());
    }

    @Test
    public void shouldIgnoreForMaxReportsPerSource() throws DatastoreException {
        Trigger trigger = createAPendingTriggerEventScopeOnly();
        Source source =
                SourceFixture.getMinimalValidSourceBuilder()
                        .setAttributionMode(Source.AttributionMode.TRUTHFULLY)
                        .build();
        when(mMeasurementDao.getPendingTriggerIds())
                .thenReturn(Collections.singletonList(trigger.getId()));
        when(mMeasurementDao.getTrigger(trigger.getId())).thenReturn(trigger);
        List<Source> matchingSourceList = new ArrayList<>();
        matchingSourceList.add(source);
        EventReport eventReport1 = new EventReport.Builder()
                .setStatus(EventReport.Status.DELIVERED)
                .build();
        EventReport eventReport2 = new EventReport.Builder()
                .setStatus(EventReport.Status.DELIVERED)
                .build();
        EventReport eventReport3 = new EventReport.Builder().setStatus(
                EventReport.Status.DELIVERED).build();
        List<EventReport> matchingReports = new ArrayList<>();
        matchingReports.add(eventReport1);
        matchingReports.add(eventReport2);
        matchingReports.add(eventReport3);
        when(mMeasurementDao.getMatchingActiveSources(trigger)).thenReturn(matchingSourceList);
        when(mMeasurementDao.getSourceDestinations(source.getId()))
                .thenReturn(Pair.create(
                        source.getAppDestinations(),
                        source.getWebDestinations()));
        when(mMeasurementDao.getSourceEventReports(source)).thenReturn(matchingReports);
        when(mMeasurementDao.getAttributionsPerRateLimitWindow(
                anyInt(), any(), any())).thenReturn(5L);
        mHandler.performPendingAttributions();
        verify(mMeasurementDao)
                .updateTriggerStatus(
                        eq(Collections.singletonList(trigger.getId())), eq(Trigger.Status.IGNORED));
        verify(mMeasurementDao, never()).insertEventReport(any());
        verify(mTransaction, times(2)).begin();
        verify(mTransaction, times(2)).end();
    }

    @Test
    public void shouldNotReplaceHighPriorityReports() throws DatastoreException {
        String eventTriggers =
                "[\n"
                        + "{\n"
                        + "  \"trigger_data\": \"5\",\n"
                        + "  \"priority\": \"100\",\n"
                        + "  \"deduplication_key\": \"2\"\n"
                        + "}"
                        + "]\n";
        Trigger trigger =
                TriggerFixture.getValidTriggerBuilder()
                        .setId("triggerId1")
                        .setEventTriggers(eventTriggers)
                        .setStatus(Trigger.Status.PENDING)
                        .build();
        Source source =
                SourceFixture.getMinimalValidSourceBuilder()
                        .setAttributionMode(Source.AttributionMode.TRUTHFULLY)
                        .build();
        when(mMeasurementDao.getPendingTriggerIds())
                .thenReturn(Collections.singletonList(trigger.getId()));
        when(mMeasurementDao.getTrigger(trigger.getId())).thenReturn(trigger);
        List<Source> matchingSourceList = new ArrayList<>();
        matchingSourceList.add(source);
        EventReport eventReport1 =
                new EventReport.Builder()
                        .setStatus(EventReport.Status.PENDING)
                        .setTriggerPriority(200L)
                        .build();
        EventReport eventReport2 = new EventReport.Builder()
                .setStatus(EventReport.Status.DELIVERED)
                .build();
        EventReport eventReport3 = new EventReport.Builder()
                .setStatus(EventReport.Status.DELIVERED)
                .build();
        List<EventReport> matchingReports = new ArrayList<>();
        matchingReports.add(eventReport1);
        matchingReports.add(eventReport2);
        matchingReports.add(eventReport3);
        when(mMeasurementDao.getMatchingActiveSources(trigger)).thenReturn(matchingSourceList);
        when(mMeasurementDao.getSourceEventReports(source)).thenReturn(matchingReports);
        when(mMeasurementDao.getAttributionsPerRateLimitWindow(
                anyInt(), any(), any())).thenReturn(5L);
        when(mMeasurementDao.getSourceDestinations(source.getId()))
                .thenReturn(Pair.create(
                        source.getAppDestinations(),
                        source.getWebDestinations()));
        mHandler.performPendingAttributions();
        verify(mMeasurementDao)
                .updateTriggerStatus(
                        eq(Collections.singletonList(trigger.getId())), eq(Trigger.Status.IGNORED));
        verify(mMeasurementDao, never()).insertEventReport(any());
        verify(mTransaction, times(2)).begin();
        verify(mTransaction, times(2)).end();
    }

    @Test
    public void shouldDoSimpleAttribution() throws DatastoreException {
        Trigger trigger = createAPendingTriggerEventScopeOnly();
        Source source =
                SourceFixture.getMinimalValidSourceBuilder()
                        .setEventTime(SOURCE_TIME)
                        .setExpiryTime(EXPIRY_TIME)
                        .setAggregatableReportWindow(TRIGGER_TIME + 1L)
                        .setAttributionMode(Source.AttributionMode.TRUTHFULLY)
                        .build();
        when(mMeasurementDao.getPendingTriggerIds())
                .thenReturn(Collections.singletonList(trigger.getId()));
        when(mMeasurementDao.getTrigger(trigger.getId())).thenReturn(trigger);
        List<Source> matchingSourceList = new ArrayList<>();
        matchingSourceList.add(source);
        when(mMeasurementDao.getMatchingActiveSources(trigger)).thenReturn(matchingSourceList);
        when(mMeasurementDao.getAttributionsPerRateLimitWindow(
                anyInt(), any(), any())).thenReturn(5L);
        when(mMeasurementDao.getSourceEventReports(any())).thenReturn(new ArrayList<>());
        when(mMeasurementDao.getSourceDestinations(source.getId()))
                .thenReturn(Pair.create(
                        source.getAppDestinations(),
                        source.getWebDestinations()));

        mHandler.performPendingAttributions();
        verify(mMeasurementDao)
                .updateTriggerStatus(
                        eq(Collections.singletonList(trigger.getId())),
                        eq(Trigger.Status.ATTRIBUTED));
        String expectedAttributionStatus = getAttributionStatus(
                List.of(trigger.getId()), List.of("5"), List.of("2"));
        verify(mMeasurementDao).updateSourceAttributedTriggers(
                eq(source.getId()), eq(expectedAttributionStatus));
        verify(mMeasurementDao).insertEventReport(any());

        // Verify event report registration origin.
        ArgumentCaptor<EventReport> reportArg = ArgumentCaptor.forClass(EventReport.class);
        verify(mMeasurementDao).insertEventReport(reportArg.capture());
        EventReport eventReport = reportArg.getValue();
        assertEquals(REGISTRATION_URI, eventReport.getRegistrationOrigin());

        verify(mTransaction, times(2)).begin();
        verify(mTransaction, times(2)).end();
    }

    @Test
    public void shouldDoSimpleAttributionWithNullReports()
            throws DatastoreException, JSONException {
        JSONArray triggerDatas = new JSONArray();
        JSONObject jsonObject1 = new JSONObject();
        jsonObject1.put("key_piece", "0x400");
        jsonObject1.put("source_keys", new JSONArray(Arrays.asList("campaignCounts")));
        JSONObject jsonObject2 = new JSONObject();
        jsonObject2.put("key_piece", "0xA80");
        jsonObject2.put("source_keys", new JSONArray(Arrays.asList("geoValue", "noMatch")));
        triggerDatas.put(jsonObject1);
        triggerDatas.put(jsonObject2);

        Trigger trigger =
                TriggerFixture.getValidTriggerBuilder()
                        .setId("triggerId1")
                        .setTriggerTime(TRIGGER_TIME)
                        .setStatus(Trigger.Status.PENDING)
                        .setEventTriggers(
                                "[\n"
                                        + "{\n"
                                        + "  \"trigger_data\": \"5\",\n"
                                        + "  \"priority\": \"123\",\n"
                                        + "  \"deduplication_key\": \"1\"\n"
                                        + "}"
                                        + "]\n")
                        .setAggregateTriggerData(triggerDatas.toString())
                        .setAggregateValues("{\"campaignCounts\":32768,\"geoValue\":1644}")
                        .build();

        Source source =
                SourceFixture.getMinimalValidSourceBuilder()
                        .setId("sourceId1")
                        .setEventTime(SOURCE_TIME)
                        .setExpiryTime(EXPIRY_TIME)
                        .setAggregatableReportWindow(TRIGGER_TIME + 1L)
                        .setAttributionMode(Source.AttributionMode.TRUTHFULLY)
                        .setAggregateSource(
                                "{\"campaignCounts\" : \"0x159\", \"geoValue\" : \"0x5\"}")
                        .setFilterData("{\"product\":[\"1234\",\"2345\"]}")
                        .build();

        AggregateReport expectedAggregateReport =
                new AggregateReport.Builder()
                        .setApiVersion("0.1")
                        .setAttributionDestination(trigger.getAttributionDestination())
                        .setDebugCleartextPayload(
                                "{\"operation\":\"histogram\","
                                        + "\"data\":[{\"bucket\":\"1369\",\"value\":32768},"
                                        + "{\"bucket\":\"2693\",\"value\":1644}]}")
                        .setEnrollmentId(source.getEnrollmentId())
                        .setPublisher(source.getRegistrant())
                        .setSourceId(source.getId())
                        .setTriggerId(trigger.getId())
                        .setRegistrationOrigin(REGISTRATION_URI)
                        .setSourceRegistrationTime(roundDownToDay(source.getEventTime()))
                        .setAggregateAttributionData(
                                new AggregateAttributionData.Builder()
                                        .setContributions(
                                                Arrays.asList(
                                                        new AggregateHistogramContribution.Builder()
                                                                .setKey(new BigInteger("1369"))
                                                                .setValue(32768)
                                                                .build(),
                                                        new AggregateHistogramContribution.Builder()
                                                                .setKey(new BigInteger("2693"))
                                                                .setValue(1644)
                                                                .build()))
                                        .build())
                        .setIsFakeReport(false)
                        .build();

        when(mMeasurementDao.getPendingTriggerIds())
                .thenReturn(Collections.singletonList(trigger.getId()));
        when(mMeasurementDao.getTrigger(trigger.getId())).thenReturn(trigger);
        List<Source> matchingSourceList = new ArrayList<>();
        matchingSourceList.add(source);
        when(mMeasurementDao.getMatchingActiveSources(trigger)).thenReturn(matchingSourceList);
        when(mMeasurementDao.getAttributionsPerRateLimitWindow(any(), any())).thenReturn(5L);
        when(mMeasurementDao.getSourceDestinations(source.getId()))
                .thenReturn(Pair.create(source.getAppDestinations(), source.getWebDestinations()));
        when(mFlags.getMeasurementMaxReportingRegisterSourceExpirationInSeconds())
                .thenReturn(MEASUREMENT_MAX_REPORTING_REGISTER_SOURCE_EXPIRATION_IN_SECONDS);
        when(mFlags.getMeasurementNullAggregateReportEnabled()).thenReturn(true);
        when(mFlags.getMeasurementNullAggReportRateInclSourceRegistrationTime()).thenReturn(1.0f);

        mHandler.performPendingAttributions();

        ArgumentCaptor<AggregateReport> aggregateReportCaptor =
                ArgumentCaptor.forClass(AggregateReport.class);
        // There is a chance to create a null report for each day between 0 and max expiry,
        // except for the day that the source actually occurred.
        long invocations =
                MEASUREMENT_MAX_REPORTING_REGISTER_SOURCE_EXPIRATION_IN_SECONDS
                        / TimeUnit.DAYS.toSeconds(1);
        invocations++; // The real report will also be inserted.
        verify(mMeasurementDao, times((int) invocations))
                .insertAggregateReport(aggregateReportCaptor.capture());
        List<AggregateReport> reports = aggregateReportCaptor.getAllValues();

        List<AggregateReport> fakeReports =
                reports.stream()
                        .filter(AggregateReport::isFakeReport)
                        .sorted(
                                Comparator.comparing(AggregateReport::getSourceRegistrationTime)
                                        .reversed())
                        .collect(Collectors.toList());

        for (int i = 0; i < fakeReports.size(); i++) {
            // i + 1 because the first attempt at creating a null report is skipped since the
            // fakeSourceTime would be equal to the actual source registration time.
            assertNullAggregateReport(
                    fakeReports.get(i), trigger, (i + 1) * TimeUnit.DAYS.toMillis(1));
        }

        AggregateReport trueReport =
                reports.stream().filter(r -> !r.isFakeReport()).findFirst().get();
        assertAggregateReportsEqual(expectedAggregateReport, trueReport);
    }

    @Test
    public void shouldDoSimpleAttributionWithNullReports_triggerOnLastPossibleDay()
            throws DatastoreException, JSONException {
        JSONArray triggerDatas = new JSONArray();
        JSONObject jsonObject1 = new JSONObject();
        jsonObject1.put("key_piece", "0x400");
        jsonObject1.put("source_keys", new JSONArray(Arrays.asList("campaignCounts")));
        JSONObject jsonObject2 = new JSONObject();
        jsonObject2.put("key_piece", "0xA80");
        jsonObject2.put("source_keys", new JSONArray(Arrays.asList("geoValue", "noMatch")));
        triggerDatas.put(jsonObject1);
        triggerDatas.put(jsonObject2);

        // Add one day because attribution is eligible from 0 to max days, inclusive.
        long maxDays =
                (MEASUREMENT_MAX_REPORTING_REGISTER_SOURCE_EXPIRATION_IN_SECONDS
                                + TimeUnit.DAYS.toSeconds(1))
                        * TimeUnit.SECONDS.toMillis(1);
        Trigger trigger =
                TriggerFixture.getValidTriggerBuilder()
                        .setId("triggerId1")
                        .setTriggerTime(roundDownToDay(SOURCE_TIME) + maxDays - 1)
                        .setStatus(Trigger.Status.PENDING)
                        .setEventTriggers(
                                "[\n"
                                        + "{\n"
                                        + "  \"trigger_data\": \"5\",\n"
                                        + "  \"priority\": \"123\",\n"
                                        + "  \"deduplication_key\": \"1\"\n"
                                        + "}"
                                        + "]\n")
                        .setAggregateTriggerData(triggerDatas.toString())
                        .setAggregateValues("{\"campaignCounts\":32768,\"geoValue\":1644}")
                        .build();

        Source source =
                SourceFixture.getMinimalValidSourceBuilder()
                        .setId("sourceId1")
                        .setEventTime(SOURCE_TIME)
                        .setExpiryTime(EXPIRY_TIME)
                        .setAggregatableReportWindow(roundDownToDay(SOURCE_TIME) + maxDays)
                        .setAttributionMode(Source.AttributionMode.TRUTHFULLY)
                        .setAggregateSource(
                                "{\"campaignCounts\" : \"0x159\", \"geoValue\" : \"0x5\"}")
                        .setFilterData("{\"product\":[\"1234\",\"2345\"]}")
                        .build();

        AggregateReport expectedAggregateReport =
                new AggregateReport.Builder()
                        .setApiVersion("0.1")
                        .setAttributionDestination(trigger.getAttributionDestination())
                        .setDebugCleartextPayload(
                                "{\"operation\":\"histogram\","
                                        + "\"data\":[{\"bucket\":\"1369\",\"value\":32768},"
                                        + "{\"bucket\":\"2693\",\"value\":1644}]}")
                        .setEnrollmentId(source.getEnrollmentId())
                        .setPublisher(source.getRegistrant())
                        .setSourceId(source.getId())
                        .setTriggerId(trigger.getId())
                        .setRegistrationOrigin(REGISTRATION_URI)
                        .setAggregateAttributionData(
                                new AggregateAttributionData.Builder()
                                        .setContributions(
                                                Arrays.asList(
                                                        new AggregateHistogramContribution.Builder()
                                                                .setKey(new BigInteger("1369"))
                                                                .setValue(32768)
                                                                .build(),
                                                        new AggregateHistogramContribution.Builder()
                                                                .setKey(new BigInteger("2693"))
                                                                .setValue(1644)
                                                                .build()))
                                        .build())
                        .setIsFakeReport(false)
                        .build();

        when(mMeasurementDao.getPendingTriggerIds())
                .thenReturn(Collections.singletonList(trigger.getId()));
        when(mMeasurementDao.getTrigger(trigger.getId())).thenReturn(trigger);
        List<Source> matchingSourceList = new ArrayList<>();
        matchingSourceList.add(source);
        when(mMeasurementDao.getMatchingActiveSources(trigger)).thenReturn(matchingSourceList);
        when(mMeasurementDao.getAttributionsPerRateLimitWindow(any(), any())).thenReturn(5L);
        when(mMeasurementDao.getSourceDestinations(source.getId()))
                .thenReturn(Pair.create(source.getAppDestinations(), source.getWebDestinations()));
        when(mFlags.getMeasurementMaxReportingRegisterSourceExpirationInSeconds())
                .thenReturn(MEASUREMENT_MAX_REPORTING_REGISTER_SOURCE_EXPIRATION_IN_SECONDS);
        when(mFlags.getMeasurementNullAggregateReportEnabled()).thenReturn(true);
        when(mFlags.getMeasurementNullAggReportRateInclSourceRegistrationTime()).thenReturn(1.0f);

        mHandler.performPendingAttributions();

        ArgumentCaptor<AggregateReport> aggregateReportCaptor =
                ArgumentCaptor.forClass(AggregateReport.class);
        // There is a chance to create a null report for each day between 0 and max expiry
        long invocations =
                MEASUREMENT_MAX_REPORTING_REGISTER_SOURCE_EXPIRATION_IN_SECONDS
                        / TimeUnit.DAYS.toSeconds(1);
        invocations++; // The real report will also be inserted.
        verify(mMeasurementDao, times((int) invocations))
                .insertAggregateReport(aggregateReportCaptor.capture());
        List<AggregateReport> reports = aggregateReportCaptor.getAllValues();

        List<AggregateReport> fakeReports =
                reports.stream()
                        .filter(AggregateReport::isFakeReport)
                        .sorted(
                                Comparator.comparing(AggregateReport::getSourceRegistrationTime)
                                        .reversed())
                        .collect(Collectors.toList());

        for (int i = 0; i < fakeReports.size(); i++) {
            assertNullAggregateReport(fakeReports.get(i), trigger, i * TimeUnit.DAYS.toMillis(1));
        }

        AggregateReport trueReport =
                reports.stream().filter(r -> !r.isFakeReport()).findFirst().get();
        assertAggregateReportsEqual(expectedAggregateReport, trueReport);
    }

    @Test
    public void shouldDoSimpleAttribution_dedupAlignFlagOff() throws DatastoreException {
        Trigger trigger = createAPendingTriggerEventScopeOnly();
        Source source =
                SourceFixture.getMinimalValidSourceBuilder()
                        .setEventTime(SOURCE_TIME)
                        .setExpiryTime(EXPIRY_TIME)
                        .setAggregatableReportWindow(TRIGGER_TIME + 1L)
                        .setAttributionMode(Source.AttributionMode.TRUTHFULLY)
                        .build();
        when(mMeasurementDao.getPendingTriggerIds())
                .thenReturn(Collections.singletonList(trigger.getId()));
        when(mMeasurementDao.getTrigger(trigger.getId())).thenReturn(trigger);
        List<Source> matchingSourceList = new ArrayList<>();
        matchingSourceList.add(source);
        when(mMeasurementDao.getMatchingActiveSources(trigger)).thenReturn(matchingSourceList);
        when(mMeasurementDao.getAttributionsPerRateLimitWindow(
                anyInt(), any(), any())).thenReturn(5L);
        when(mMeasurementDao.getSourceEventReports(any())).thenReturn(new ArrayList<>());
        when(mMeasurementDao.getSourceDestinations(source.getId()))
                .thenReturn(Pair.create(
                        source.getAppDestinations(),
                        source.getWebDestinations()));
        when(mFlags.getMeasurementEnableAraDeduplicationAlignmentV1()).thenReturn(false);

        mHandler.performPendingAttributions();
        verify(mMeasurementDao)
                .updateTriggerStatus(
                        eq(Collections.singletonList(trigger.getId())),
                        eq(Trigger.Status.ATTRIBUTED));
        ArgumentCaptor<Source> sourceArg = ArgumentCaptor.forClass(Source.class);
        verify(mMeasurementDao).updateSourceEventReportDedupKeys(sourceArg.capture());
        assertEquals(
                sourceArg.getValue().getEventReportDedupKeys(),
                Collections.singletonList(new UnsignedLong(2L)));
        verify(mMeasurementDao).insertEventReport(any());

        // Verify event report registration origin.
        ArgumentCaptor<EventReport> reportArg = ArgumentCaptor.forClass(EventReport.class);
        verify(mMeasurementDao).insertEventReport(reportArg.capture());
        EventReport eventReport = reportArg.getValue();
        assertEquals(REGISTRATION_URI, eventReport.getRegistrationOrigin());

        verify(mTransaction, times(2)).begin();
        verify(mTransaction, times(2)).end();
    }

    @Test
    public void shouldIgnoreLowPrioritySourceWhileAttribution() throws DatastoreException {
        String eventTriggers =
                "[\n"
                        + "{\n"
                        + "  \"trigger_data\": \"5\",\n"
                        + "  \"priority\": \"123\",\n"
                        + "  \"deduplication_key\": \"2\",\n"
                        + "  \"filters\": [{\n"
                        + "    \"key_1\": [\"value_1\"] \n"
                        + "   }]\n"
                        + "}"
                        + "]\n";
        Trigger trigger =
                TriggerFixture.getValidTriggerBuilder()
                        .setId("triggerId1")
                        .setStatus(Trigger.Status.PENDING)
                        .setEventTriggers(eventTriggers)
                        .setTriggerTime(3)
                        .build();
        Source source1 =
                SourceFixture.getMinimalValidSourceBuilder()
                        .setId("source1")
                        .setPriority(100L)
                        .setAttributionMode(Source.AttributionMode.TRUTHFULLY)
                        .setEventTime(1L)
                        .setExpiryTime(30)
                        .build();
        Source source2 =
                SourceFixture.getMinimalValidSourceBuilder()
                        .setId("source2")
                        .setPriority(200L)
                        .setAttributionMode(Source.AttributionMode.TRUTHFULLY)
                        .setEventTime(2L)
                        .setExpiryTime(30)
                        .build();
        when(mMeasurementDao.getPendingTriggerIds())
                .thenReturn(Collections.singletonList(trigger.getId()));
        when(mMeasurementDao.getTrigger(trigger.getId())).thenReturn(trigger);
        List<Source> matchingSourceList = new ArrayList<>();
        matchingSourceList.add(source1);
        matchingSourceList.add(source2);
        when(mMeasurementDao.getMatchingActiveSources(trigger)).thenReturn(matchingSourceList);
        when(mMeasurementDao.getAttributionsPerRateLimitWindow(
                anyInt(), any(), any())).thenReturn(5L);
        when(mMeasurementDao.getSourceDestinations(source1.getId()))
                .thenReturn(Pair.create(
                        source1.getAppDestinations(),
                        source1.getWebDestinations()));
        when(mMeasurementDao.getSourceDestinations(source2.getId()))
                .thenReturn(Pair.create(
                        source2.getAppDestinations(),
                        source2.getWebDestinations()));


        mHandler.performPendingAttributions();
        trigger.setStatus(Trigger.Status.ATTRIBUTED);
        verify(mMeasurementDao)
                .updateSourceStatus(eq(List.of(source1.getId())), eq(Source.Status.IGNORED));
        assertEquals(1, matchingSourceList.size());
        verify(mMeasurementDao)
                .updateTriggerStatus(
                        eq(Collections.singletonList(trigger.getId())),
                        eq(Trigger.Status.ATTRIBUTED));
        String expectedAttributionStatus = getAttributionStatus(
                List.of(trigger.getId()), List.of("5"), List.of("2"));
        verify(mMeasurementDao).updateSourceAttributedTriggers(
                eq(source2.getId()), eq(expectedAttributionStatus));
        // Verify event report registration origin.
        ArgumentCaptor<EventReport> reportArg = ArgumentCaptor.forClass(EventReport.class);
        verify(mMeasurementDao).insertEventReport(reportArg.capture());
        EventReport eventReport = reportArg.getValue();
        assertEquals(REGISTRATION_URI, eventReport.getRegistrationOrigin());

        verify(mTransaction, times(2)).begin();
        verify(mTransaction, times(2)).end();
    }

    @Test
    public void
            performAttributions_sourceDeactivationAfterFilteringFlagOn_ignoresWithoutAttribution()
                    throws DatastoreException {
        String eventTriggers =
                "[{"
                        + "  \"trigger_data\": \"5\","
                        + "  \"priority\": \"123\","
                        + "  \"deduplication_key\": \"2\","
                        + "  \"filters\": [{"
                        + "    \"key_1\": [\"value_1\"] "
                        + "   }]"
                        + "}]";
        // Missing top level filters match anything. Competing sources are ignored directly after.
        Trigger trigger =
                TriggerFixture.getValidTriggerBuilder()
                        .setId("triggerId1")
                        .setStatus(Trigger.Status.PENDING)
                        .setEventTriggers(eventTriggers)
                        .setTriggerTime(3)
                        .build();
        Source source1 =
                SourceFixture.getMinimalValidSourceBuilder()
                        .setId("source1")
                        .setPriority(100L)
                        .setAttributionMode(Source.AttributionMode.TRUTHFULLY)
                        .setEventTime(1L)
                        .setExpiryTime(30)
                        // Filters match the trigger's event triggers but the Source is not matched
                        // since it has lower priority.
                        .setFilterData("{\"key_1\":[\"1234\",\"value_1\"]}")
                        .build();
        Source source2 =
                SourceFixture.getMinimalValidSourceBuilder()
                        .setId("source2")
                        .setPriority(200L)
                        .setAttributionMode(Source.AttributionMode.TRUTHFULLY)
                        .setEventTime(2L)
                        .setExpiryTime(30)
                        // Filters do not match the trigger's event triggers so a report is not
                        // generated.
                        .setFilterData("{\"key_1\":[\"no_match\"]}")
                        .build();
        when(mMeasurementDao.getPendingTriggerIds())
                .thenReturn(Collections.singletonList(trigger.getId()));
        when(mMeasurementDao.getTrigger(trigger.getId())).thenReturn(trigger);
        List<Source> matchingSourceList = new ArrayList<>();
        matchingSourceList.add(source1);
        matchingSourceList.add(source2);
        when(mMeasurementDao.getMatchingActiveSources(trigger)).thenReturn(matchingSourceList);
        when(mMeasurementDao.getAttributionsPerRateLimitWindow(
                anyInt(), any(), any())).thenReturn(5L);
        when(mMeasurementDao.getSourceDestinations(source1.getId()))
                .thenReturn(Pair.create(
                        source1.getAppDestinations(),
                        source1.getWebDestinations()));
        when(mMeasurementDao.getSourceDestinations(source2.getId()))
                .thenReturn(Pair.create(
                        source2.getAppDestinations(),
                        source2.getWebDestinations()));

        when(mFlags.getMeasurementEnableSourceDeactivationAfterFiltering()).thenReturn(true);

        mHandler.performPendingAttributions();
        trigger.setStatus(Trigger.Status.ATTRIBUTED);
        verify(mMeasurementDao)
                .updateSourceStatus(eq(List.of(source1.getId())), eq(Source.Status.IGNORED));
        assertEquals(1, matchingSourceList.size());
        verify(mMeasurementDao)
                .updateTriggerStatus(
                        eq(Collections.singletonList(trigger.getId())),
                        eq(Trigger.Status.IGNORED));
        verify(mMeasurementDao, never()).updateSourceAttributedTriggers(anyString(), any());
        verify(mMeasurementDao, never()).insertEventReport(any());
        verify(mTransaction, times(2)).begin();
        verify(mTransaction, times(2)).end();
    }

    @Test
    public void
            performAttributions_sourceDeactivationAfterFilteringFlagOff_doesNotIgnoreWithoutAttr()
                    throws DatastoreException {
        String eventTriggers =
                "[{"
                        + "  \"trigger_data\": \"5\","
                        + "  \"priority\": \"123\","
                        + "  \"deduplication_key\": \"2\","
                        + "  \"filters\": [{"
                        + "    \"key_1\": [\"value_1\"] "
                        + "   }]"
                        + "}]";
        // Missing top level filters match anything.
        Trigger trigger =
                TriggerFixture.getValidTriggerBuilder()
                        .setId("triggerId1")
                        .setStatus(Trigger.Status.PENDING)
                        .setEventTriggers(eventTriggers)
                        .setTriggerTime(3)
                        .build();
        Source source1 =
                SourceFixture.getMinimalValidSourceBuilder()
                        .setId("source1")
                        .setPriority(100L)
                        .setAttributionMode(Source.AttributionMode.TRUTHFULLY)
                        .setEventTime(1L)
                        .setExpiryTime(30)
                        // Filters match but the Source is not matched since it has lower priority.
                        .setFilterData("{\"key_1\":[\"1234\",\"value_1\"]}")
                        .build();
        Source source2 =
                SourceFixture.getMinimalValidSourceBuilder()
                        .setId("source2")
                        .setPriority(200L)
                        .setAttributionMode(Source.AttributionMode.TRUTHFULLY)
                        .setEventTime(2L)
                        .setExpiryTime(30)
                        // Filters do not match, attribution flow returns and does not ignore
                        // competing sources.
                        .setFilterData("{\"key_1\":[\"1234\",\"no_match\"]}")
                        .build();
        when(mMeasurementDao.getPendingTriggerIds())
                .thenReturn(Collections.singletonList(trigger.getId()));
        when(mMeasurementDao.getTrigger(trigger.getId())).thenReturn(trigger);
        List<Source> matchingSourceList = new ArrayList<>();
        matchingSourceList.add(source1);
        matchingSourceList.add(source2);
        when(mMeasurementDao.getMatchingActiveSources(trigger)).thenReturn(matchingSourceList);
        when(mMeasurementDao.getAttributionsPerRateLimitWindow(
                anyInt(), any(), any())).thenReturn(5L);
        when(mMeasurementDao.getSourceDestinations(source1.getId()))
                .thenReturn(Pair.create(
                        source1.getAppDestinations(),
                        source1.getWebDestinations()));
        when(mMeasurementDao.getSourceDestinations(source2.getId()))
                .thenReturn(Pair.create(
                        source2.getAppDestinations(),
                        source2.getWebDestinations()));

        when(mFlags.getMeasurementEnableSourceDeactivationAfterFiltering()).thenReturn(false);

        mHandler.performPendingAttributions();
        trigger.setStatus(Trigger.Status.ATTRIBUTED);
        // Attribution did not occur and competing sources are not ignored.
        verify(mMeasurementDao, never()).updateSourceStatus(any(), anyInt());
        assertEquals(1, matchingSourceList.size());
        verify(mMeasurementDao)
                .updateTriggerStatus(
                        eq(Collections.singletonList(trigger.getId())),
                        eq(Trigger.Status.IGNORED));
        verify(mMeasurementDao, never()).updateSourceAttributedTriggers(anyString(), any());
        verify(mMeasurementDao, never()).insertEventReport(any());
        verify(mTransaction, times(2)).begin();
        verify(mTransaction, times(2)).end();
    }

    @Test
    public void shouldReplaceLowPriorityReportWhileAttribution() throws DatastoreException {
        String eventTriggers =
                "[\n"
                        + "{\n"
                        + "  \"trigger_data\": \"5\",\n"
                        + "  \"priority\": \"200\",\n"
                        + "  \"deduplication_key\": \"2\"\n"
                        + "}"
                        + "]\n";
        Trigger trigger =
                TriggerFixture.getValidTriggerBuilder()
                        .setId("triggerId1")
                        .setEventTriggers(eventTriggers)
                        .setStatus(Trigger.Status.PENDING)
                        .build();
        Source source =
                SourceFixture.getMinimalValidSourceBuilder()
                        .setEventReportDedupKeys(new ArrayList<>())
                        .setAttributionMode(Source.AttributionMode.TRUTHFULLY)
                        .setAppDestinations(List.of(APP_DESTINATION))
                        .setPublisherType(EventSurfaceType.APP)
                        .setPublisher(PUBLISHER)
                        .build();
        doReturn(5L)
                .when(mEventReportWindowCalcDelegate)
                .getReportingTime(any(Source.class), anyLong(), anyInt());
        doReturn(EventReportWindowCalcDelegate.MomentPlacement.WITHIN)
                .when(mEventReportWindowCalcDelegate)
                .fallsWithinWindow(any(Source.class), anyLong(), anyInt());
        when(mMeasurementDao.getPendingTriggerIds())
                .thenReturn(Collections.singletonList(trigger.getId()));
        when(mMeasurementDao.getTrigger(trigger.getId())).thenReturn(trigger);
        List<Source> matchingSourceList = new ArrayList<>();
        matchingSourceList.add(source);
        EventReport eventReport1 =
                new EventReport.Builder()
                        .setStatus(EventReport.Status.PENDING)
                        .setTriggerPriority(100L)
                        .setReportTime(5L)
                        .setAttributionDestinations(List.of(APP_DESTINATION))
                        .build();
        EventReport eventReport2 =
                new EventReport.Builder()
                        .setStatus(EventReport.Status.DELIVERED)
                        .setReportTime(5L)
                        .setAttributionDestinations(source.getAppDestinations())
                        .build();
        EventReport eventReport3 =
                new EventReport.Builder()
                        .setStatus(EventReport.Status.DELIVERED)
                        .setReportTime(5L)
                        .setAttributionDestinations(source.getAppDestinations())
                        .build();
        List<EventReport> matchingReports = new ArrayList<>();
        matchingReports.add(eventReport1);
        matchingReports.add(eventReport2);
        matchingReports.add(eventReport3);
        when(mMeasurementDao.getMatchingActiveSources(trigger)).thenReturn(matchingSourceList);
        when(mMeasurementDao.getSourceEventReports(source)).thenReturn(matchingReports);
        when(mMeasurementDao.getAttributionsPerRateLimitWindow(
                anyInt(), any(), any())).thenReturn(5L);
        when(mMeasurementDao.getSourceDestinations(source.getId()))
                .thenReturn(Pair.create(
                        List.of(APP_DESTINATION),
                        List.of()));
        mHandler.performPendingAttributions();
        verify(mMeasurementDao).deleteEventReport(eventReport1);
        verify(mMeasurementDao)
                .updateTriggerStatus(
                        eq(Collections.singletonList(trigger.getId())),
                        eq(Trigger.Status.ATTRIBUTED));
        // Verify event report registration origin.
        ArgumentCaptor<EventReport> reportArg = ArgumentCaptor.forClass(EventReport.class);
        verify(mMeasurementDao).insertEventReport(reportArg.capture());
        EventReport eventReport = reportArg.getValue();
        assertEquals(REGISTRATION_URI, eventReport.getRegistrationOrigin());
        verify(mTransaction, times(2)).begin();
        verify(mTransaction, times(2)).end();
    }

    @Test
    public void shouldRollbackOnFailure() throws DatastoreException {
        Trigger trigger =
                TriggerFixture.getValidTriggerBuilder()
                        .setId("1")
                        .setTriggerTime(TRIGGER_TIME)
                        .setStatus(Trigger.Status.PENDING)
                        .setEventTriggers(EVENT_TRIGGERS)
                        .build();
        when(mMeasurementDao.getPendingTriggerIds())
                .thenReturn(Collections.singletonList(trigger.getId()));
        when(mMeasurementDao.getTrigger(anyString())).thenReturn(trigger);
        Source source =
                SourceFixture.getMinimalValidSourceBuilder()
                        .setEventTime(SOURCE_TIME)
                        .setExpiryTime(EXPIRY_TIME)
                        .setAggregatableReportWindow(TRIGGER_TIME + 1L)
                        .setAttributionMode(Source.AttributionMode.TRUTHFULLY)
                        .build();
        List<Source> matchingSourceList = new ArrayList<>();
        matchingSourceList.add(source);
        when(mMeasurementDao.getMatchingActiveSources(trigger)).thenReturn(matchingSourceList);
        when(mMeasurementDao.getAttributionsPerRateLimitWindow(
                anyInt(), any(), any())).thenReturn(5L);
        // Failure
        doThrow(new DatastoreException("Simulating failure"))
                .when(mMeasurementDao)
                .insertEventReport(any(EventReport.class));
        when(mMeasurementDao.getSourceDestinations(source.getId()))
                .thenReturn(Pair.create(
                        source.getAppDestinations(),
                        source.getWebDestinations()));
        mHandler.performPendingAttributions();
        verify(mMeasurementDao).getTrigger(anyString());
        verify(mMeasurementDao).getMatchingActiveSources(any());
        verify(mMeasurementDao, times(2)).getAttributionsPerRateLimitWindow(
                anyInt(), any(), any());
        verify(mMeasurementDao, times(1)).insertEventReport(any());
        verify(mMeasurementDao, never()).updateTriggerStatus(any(), anyInt());
        verify(mTransaction, times(2)).begin();
        verify(mTransaction).rollback();
        verify(mTransaction, times(2)).end();
    }

    @Test
    public void shouldRollbackOnFailure_dedupAlignFlagOff() throws DatastoreException {
        Trigger trigger =
                TriggerFixture.getValidTriggerBuilder()
                        .setId("1")
                        .setTriggerTime(TRIGGER_TIME)
                        .setStatus(Trigger.Status.PENDING)
                        .setEventTriggers(EVENT_TRIGGERS)
                        .build();
        when(mMeasurementDao.getPendingTriggerIds())
                .thenReturn(Collections.singletonList(trigger.getId()));
        when(mMeasurementDao.getTrigger(anyString())).thenReturn(trigger);
        Source source =
                SourceFixture.getMinimalValidSourceBuilder()
                        .setEventTime(SOURCE_TIME)
                        .setExpiryTime(EXPIRY_TIME)
                        .setAggregatableReportWindow(TRIGGER_TIME + 1L)
                        .setAttributionMode(Source.AttributionMode.TRUTHFULLY)
                        .build();
        List<Source> matchingSourceList = new ArrayList<>();
        matchingSourceList.add(source);
        when(mMeasurementDao.getMatchingActiveSources(trigger)).thenReturn(matchingSourceList);
        when(mMeasurementDao.getAttributionsPerRateLimitWindow(
                anyInt(), any(), any())).thenReturn(5L);
        // Failure
        when(mFlags.getMeasurementEnableAraDeduplicationAlignmentV1()).thenReturn(false);
        doThrow(new DatastoreException("Simulating failure"))
                .when(mMeasurementDao)
                .updateSourceEventReportDedupKeys(any());
        when(mMeasurementDao.getSourceDestinations(source.getId()))
                .thenReturn(Pair.create(
                        source.getAppDestinations(),
                        source.getWebDestinations()));
        mHandler.performPendingAttributions();
        verify(mMeasurementDao).getTrigger(anyString());
        verify(mMeasurementDao).getMatchingActiveSources(any());
        verify(mMeasurementDao, times(2)).getAttributionsPerRateLimitWindow(
                anyInt(), any(), any());
        verify(mMeasurementDao, never()).updateTriggerStatus(any(), anyInt());
        verify(mMeasurementDao, never()).insertEventReport(any());
        verify(mTransaction, times(2)).begin();
        verify(mTransaction).rollback();
        verify(mTransaction, times(2)).end();
    }

    @Test
    public void shouldPerformMultipleAttributions() throws DatastoreException, JSONException {
        Trigger trigger1 =
                TriggerFixture.getValidTriggerBuilder()
                        .setId("triggerId1")
                        .setTriggerTime(TRIGGER_TIME)
                        .setStatus(Trigger.Status.PENDING)
                        .setEventTriggers(
                                "[\n"
                                        + "{\n"
                                        + "  \"trigger_data\": \"5\",\n"
                                        + "  \"priority\": \"123\",\n"
                                        + "  \"deduplication_key\": \"1\"\n"
                                        + "}"
                                        + "]\n")
                        .build();
        Trigger trigger2 =
                TriggerFixture.getValidTriggerBuilder()
                        .setId("triggerId2")
                        .setTriggerTime(TRIGGER_TIME + 1000L)
                        .setStatus(Trigger.Status.PENDING)
                        .setRegistrationOrigin(WebUtil.validUri("https://subdomain2.example.test"))
                        .setEventTriggers(
                                "[\n"
                                        + "{\n"
                                        + "  \"trigger_data\": \"5\",\n"
                                        + "  \"priority\": \"123\",\n"
                                        + "  \"deduplication_key\": \"2\"\n"
                                        + "}"
                                        + "]\n")
                        .build();
        List<Trigger> triggers = new ArrayList<>();
        triggers.add(trigger1);
        triggers.add(trigger2);
        List<Source> matchingSourceList1 = new ArrayList<>();
        Source source1 =
                SourceFixture.getMinimalValidSourceBuilder()
                        .setEventTime(SOURCE_TIME)
                        .setExpiryTime(EXPIRY_TIME)
                        .setAggregatableReportWindow(TRIGGER_TIME + 1L)
                        .setAttributionMode(Source.AttributionMode.TRUTHFULLY)
                        .build();
        matchingSourceList1.add(source1);
        List<Source> matchingSourceList2 = new ArrayList<>();
        Source source2 =
                SourceFixture.getMinimalValidSourceBuilder()
                        .setEventTime(SOURCE_TIME + 500L)
                        .setExpiryTime(EXPIRY_TIME)
                        .setAggregatableReportWindow(TRIGGER_TIME + 1L)
                        .setRegistrationOrigin(WebUtil.validUri("https://subdomain2.example.test"))
                        .setAttributionMode(Source.AttributionMode.TRUTHFULLY)
                        .build();
        matchingSourceList2.add(source2);
        when(mMeasurementDao.getPendingTriggerIds())
                .thenReturn(Arrays.asList(trigger1.getId(), trigger2.getId()));
        when(mMeasurementDao.getTrigger(trigger1.getId())).thenReturn(trigger1);
        when(mMeasurementDao.getTrigger(trigger2.getId())).thenReturn(trigger2);
        when(mMeasurementDao.getMatchingActiveSources(trigger1)).thenReturn(matchingSourceList1);
        when(mMeasurementDao.getMatchingActiveSources(trigger2)).thenReturn(matchingSourceList2);
        when(mMeasurementDao.getAttributionsPerRateLimitWindow(
                anyInt(), any(), any())).thenReturn(5L);
        when(mMeasurementDao.getSourceDestinations(source1.getId()))
                .thenReturn(Pair.create(
                        source1.getAppDestinations(),
                        source1.getWebDestinations()));
        when(mMeasurementDao.getSourceDestinations(source2.getId()))
                .thenReturn(Pair.create(
                        source2.getAppDestinations(),
                        source2.getWebDestinations()));

        assertEquals(
                AttributionJobHandler.ProcessingResult.SUCCESS_ALL_RECORDS_PROCESSED,
                mHandler.performPendingAttributions());
        // Verify trigger status updates.
        verify(mMeasurementDao, times(2)).updateTriggerStatus(any(), eq(Trigger.Status.ATTRIBUTED));
        // Verify source dedup key updates.
        String expectedAttributionStatus1 = getAttributionStatus(
                List.of(trigger1.getId()), List.of("5"), List.of("1"));
        String expectedAttributionStatus2 = getAttributionStatus(
                List.of(trigger2.getId()), List.of("5"), List.of("2"));
        ArgumentCaptor<String> sourceIdArg = ArgumentCaptor.forClass(String.class);
        ArgumentCaptor<String> attributionStatusArg = ArgumentCaptor.forClass(String.class);
        verify(mMeasurementDao, times(2)).updateSourceAttributedTriggers(
                sourceIdArg.capture(), attributionStatusArg.capture());
        List<String> sourceIds = sourceIdArg.getAllValues();
        List<String> attributionStatuses = attributionStatusArg.getAllValues();
        assertEquals(source1.getId(), sourceIds.get(0));
        assertEquals(expectedAttributionStatus1, attributionStatuses.get(0));
        assertEquals(source2.getId(), sourceIds.get(1));
        assertEquals(expectedAttributionStatus2, attributionStatuses.get(1));
        // Verify new event report insertion.
        ArgumentCaptor<EventReport> reportArg = ArgumentCaptor.forClass(EventReport.class);
        verify(mMeasurementDao, times(2)).insertEventReport(reportArg.capture());
        List<EventReport> newReportArgs = reportArg.getAllValues();
        boolean flexEventReportFlag = true;
        when(mFlags.getMeasurementFlexibleEventReportingApiEnabled()).thenReturn(true);
        for (int i = 0; i < newReportArgs.size(); i++) {
            assertEquals(
                    newReportArgs.get(i).getTriggerDedupKey(),
                    triggers.get(i).parseEventTriggers(mFlags).get(0).getDedupKey());
            assertEquals(
                    newReportArgs.get(i).getRegistrationOrigin(),
                    triggers.get(i).getRegistrationOrigin());
        }
    }

    @Test
    public void shouldAttributedToInstallAttributedSource() throws DatastoreException {
        long eventTime = System.currentTimeMillis();
        long triggerTime = eventTime + TimeUnit.DAYS.toMillis(5);
        Trigger trigger =
                TriggerFixture.getValidTriggerBuilder()
                        .setId("trigger1")
                        .setStatus(Trigger.Status.PENDING)
                        .setTriggerTime(triggerTime)
                        .setEventTriggers(
                                "[\n"
                                        + "{\n"
                                        + "  \"trigger_data\": \"5\",\n"
                                        + "  \"priority\": \"123\",\n"
                                        + "  \"deduplication_key\": \"2\"\n"
                                        + "}"
                                        + "]\n")
                        .build();
        // Lower priority and older priority source.
        Source source1 =
                SourceFixture.getMinimalValidSourceBuilder()
                        .setId("source1")
                        .setEventId(new UnsignedLong(1L))
                        .setPriority(100L)
                        .setAttributionMode(Source.AttributionMode.TRUTHFULLY)
                        .setInstallAttributed(true)
                        .setInstallCooldownWindow(TimeUnit.DAYS.toMillis(10))
                        .setExpiryTime(eventTime + TimeUnit.DAYS.toMillis(28))
                        .setEventTime(eventTime - TimeUnit.DAYS.toMillis(2))
                        .setEventReportWindow(triggerTime + 1L)
                        .setAggregatableReportWindow(triggerTime + 1L)
                        .build();
        Source source2 =
                SourceFixture.getMinimalValidSourceBuilder()
                        .setId("source2")
                        .setEventId(new UnsignedLong(2L))
                        .setPriority(200L)
                        .setAttributionMode(Source.AttributionMode.TRUTHFULLY)
                        .setEventTime(eventTime)
                        .build();
        when(mMeasurementDao.getPendingTriggerIds())
                .thenReturn(Collections.singletonList(trigger.getId()));
        when(mMeasurementDao.getTrigger(trigger.getId())).thenReturn(trigger);
        List<Source> matchingSourceList = new ArrayList<>();
        matchingSourceList.add(source2);
        matchingSourceList.add(source1);
        when(mMeasurementDao.getMatchingActiveSources(trigger)).thenReturn(matchingSourceList);
        when(mMeasurementDao.getAttributionsPerRateLimitWindow(
                anyInt(), any(), any())).thenReturn(5L);
        when(mMeasurementDao.getSourceDestinations(source1.getId()))
                .thenReturn(Pair.create(
                        source1.getAppDestinations(),
                        source1.getWebDestinations()));
        when(mMeasurementDao.getSourceDestinations(source2.getId()))
                .thenReturn(Pair.create(
                        source2.getAppDestinations(),
                        source2.getWebDestinations()));
        mHandler.performPendingAttributions();
        trigger.setStatus(Trigger.Status.ATTRIBUTED);
        verify(mMeasurementDao)
                .updateSourceStatus(eq(List.of(source2.getId())), eq(Source.Status.IGNORED));
        assertEquals(1, matchingSourceList.size());
        assertEquals(source2.getEventId(), matchingSourceList.get(0).getEventId());
        verify(mMeasurementDao)
                .updateTriggerStatus(
                        eq(Collections.singletonList(trigger.getId())),
                        eq(Trigger.Status.ATTRIBUTED));
        String expectedAttributionStatus = getAttributionStatus(
                List.of(trigger.getId()), List.of("5"), List.of("2"));
        verify(mMeasurementDao).updateSourceAttributedTriggers(
                eq(source1.getId()), eq(expectedAttributionStatus));
        // Verify event report registration origin.
        ArgumentCaptor<EventReport> reportArg = ArgumentCaptor.forClass(EventReport.class);
        verify(mMeasurementDao).insertEventReport(reportArg.capture());
        EventReport eventReport = reportArg.getValue();
        assertEquals(REGISTRATION_URI, eventReport.getRegistrationOrigin());
    }

    @Test
    public void shouldNotAttributeToOldInstallAttributedSource() throws DatastoreException {
        // Setup
        long eventTime = System.currentTimeMillis();
        long triggerTime = eventTime + TimeUnit.DAYS.toMillis(10);
        Trigger trigger =
                TriggerFixture.getValidTriggerBuilder()
                        .setId("trigger1")
                        .setStatus(Trigger.Status.PENDING)
                        .setTriggerTime(triggerTime)
                        .setEventTriggers(
                                "[\n"
                                        + "{\n"
                                        + "  \"trigger_data\": \"5\",\n"
                                        + "  \"priority\": \"123\",\n"
                                        + "  \"deduplication_key\": \"2\"\n"
                                        + "}"
                                        + "]\n")
                        .build();
        // Lower Priority. Install cooldown Window passed.
        Source source1 =
                SourceFixture.getMinimalValidSourceBuilder()
                        .setId("source1")
                        .setEventId(new UnsignedLong(1L))
                        .setPriority(100L)
                        .setAttributionMode(Source.AttributionMode.TRUTHFULLY)
                        .setInstallAttributed(true)
                        .setInstallCooldownWindow(TimeUnit.DAYS.toMillis(3))
                        .setEventTime(eventTime - TimeUnit.DAYS.toMillis(2))
                        .setExpiryTime(eventTime + TimeUnit.DAYS.toMillis(28))
                        .setEventReportWindow(triggerTime + 1L)
                        .setAggregatableReportWindow(triggerTime + 1L)
                        .build();
        Source source2 =
                SourceFixture.getMinimalValidSourceBuilder()
                        .setId("source2")
                        .setEventId(new UnsignedLong(2L))
                        .setPriority(200L)
                        .setAttributionMode(Source.AttributionMode.TRUTHFULLY)
                        .setEventTime(eventTime)
                        .setExpiryTime(triggerTime + TimeUnit.DAYS.toMillis(28))
                        .setEventReportWindow(triggerTime + 1L)
                        .build();
        when(mMeasurementDao.getPendingTriggerIds())
                .thenReturn(Collections.singletonList(trigger.getId()));
        when(mMeasurementDao.getTrigger(trigger.getId())).thenReturn(trigger);
        List<Source> matchingSourceList = new ArrayList<>();
        matchingSourceList.add(source2);
        matchingSourceList.add(source1);
        when(mMeasurementDao.getMatchingActiveSources(trigger)).thenReturn(matchingSourceList);
        when(mMeasurementDao.getAttributionsPerRateLimitWindow(
                anyInt(), any(), any())).thenReturn(5L);
        when(mMeasurementDao.getSourceDestinations(source1.getId()))
                .thenReturn(Pair.create(
                        source1.getAppDestinations(),
                        source1.getWebDestinations()));
        when(mMeasurementDao.getSourceDestinations(source2.getId()))
                .thenReturn(Pair.create(
                        source2.getAppDestinations(),
                        source2.getWebDestinations()));

        // Execution
        mHandler.performPendingAttributions();
        trigger.setStatus(Trigger.Status.ATTRIBUTED);

        // Assertion
        verify(mMeasurementDao)
                .updateSourceStatus(eq(List.of(source1.getId())), eq(Source.Status.IGNORED));
        assertEquals(1, matchingSourceList.size());
        assertEquals(source1.getEventId(), matchingSourceList.get(0).getEventId());
        verify(mMeasurementDao)
                .updateTriggerStatus(
                        eq(Collections.singletonList(trigger.getId())),
                        eq(Trigger.Status.ATTRIBUTED));
        ArgumentCaptor<String> sourceIdArg = ArgumentCaptor.forClass(String.class);
        ArgumentCaptor<String> attributionStatusArg = ArgumentCaptor.forClass(String.class);
        String expectedAttributionStatus = getAttributionStatus(
                List.of(trigger.getId()), List.of("5"), List.of("2"));
        verify(mMeasurementDao).updateSourceAttributedTriggers(
                sourceIdArg.capture(), attributionStatusArg.capture());
        assertEquals(source2.getId(), sourceIdArg.getValue());
        assertEquals(
                expectedAttributionStatus,
                attributionStatusArg.getValue());
        // Verify event report registration origin.
        ArgumentCaptor<EventReport> reportArg = ArgumentCaptor.forClass(EventReport.class);
        verify(mMeasurementDao).insertEventReport(reportArg.capture());
        EventReport eventReport = reportArg.getValue();
        assertEquals(REGISTRATION_URI, eventReport.getRegistrationOrigin());
    }

    @Test
    public void shouldNotGenerateReportForAttributionModeFalsely() throws DatastoreException {
        Trigger trigger =
                TriggerFixture.getValidTriggerBuilder()
                        .setId("triggerId1")
                        .setStatus(Trigger.Status.PENDING)
                        .setEventTriggers(
                                "[\n"
                                        + "{\n"
                                        + "  \"trigger_data\": \"5\",\n"
                                        + "  \"priority\": \"123\",\n"
                                        + "  \"deduplication_key\": \"1\"\n"
                                        + "}"
                                        + "]\n")
                        .build();
        Source source =
                SourceFixture.getMinimalValidSourceBuilder()
                        .setAttributionMode(Source.AttributionMode.FALSELY)
                        .build();
        when(mMeasurementDao.getPendingTriggerIds())
                .thenReturn(Collections.singletonList(trigger.getId()));
        when(mMeasurementDao.getTrigger(trigger.getId())).thenReturn(trigger);
        List<Source> matchingSourceList = new ArrayList<>();
        matchingSourceList.add(source);
        when(mMeasurementDao.getMatchingActiveSources(trigger)).thenReturn(matchingSourceList);
        when(mMeasurementDao.getAttributionsPerRateLimitWindow(
                anyInt(), any(), any())).thenReturn(5L);
        when(mMeasurementDao.getSourceEventReports(any())).thenReturn(new ArrayList<>());
        mHandler.performPendingAttributions();
        verify(mMeasurementDao)
                .updateTriggerStatus(
                        eq(Collections.singletonList(trigger.getId())), eq(Trigger.Status.IGNORED));
        verify(mMeasurementDao, never()).updateSourceEventReportDedupKeys(any());
        verify(mMeasurementDao, never()).insertEventReport(any());
        verify(mTransaction, times(2)).begin();
        verify(mTransaction, times(2)).end();
    }

    @Test
    public void shouldNotGenerateReportForAttributionModeNever() throws DatastoreException {
        Trigger trigger =
                TriggerFixture.getValidTriggerBuilder()
                        .setId("triggerId1")
                        .setStatus(Trigger.Status.PENDING)
                        .setEventTriggers(
                                "[\n"
                                        + "{\n"
                                        + "  \"trigger_data\": \"5\",\n"
                                        + "  \"priority\": \"123\",\n"
                                        + "  \"deduplication_key\": \"1\"\n"
                                        + "}"
                                        + "]\n")
                        .build();
        Source source =
                SourceFixture.getMinimalValidSourceBuilder()
                        .setAttributionMode(Source.AttributionMode.NEVER)
                        .build();
        when(mMeasurementDao.getPendingTriggerIds())
                .thenReturn(Collections.singletonList(trigger.getId()));
        when(mMeasurementDao.getTrigger(trigger.getId())).thenReturn(trigger);
        List<Source> matchingSourceList = new ArrayList<>();
        matchingSourceList.add(source);
        when(mMeasurementDao.getMatchingActiveSources(trigger)).thenReturn(matchingSourceList);
        when(mMeasurementDao.getAttributionsPerRateLimitWindow(
                anyInt(), any(), any())).thenReturn(5L);
        when(mMeasurementDao.getSourceEventReports(any())).thenReturn(new ArrayList<>());
        mHandler.performPendingAttributions();
        verify(mMeasurementDao)
                .updateTriggerStatus(
                        eq(Collections.singletonList(trigger.getId())), eq(Trigger.Status.IGNORED));
        verify(mMeasurementDao, never()).updateSourceEventReportDedupKeys(any());
        verify(mMeasurementDao, never()).insertEventReport(any());
        verify(mTransaction, times(2)).begin();
        verify(mTransaction, times(2)).end();
    }

    @Test
    public void performPendingAttributions_GeneratesEventReport_WithReportingOriginOfTrigger()
            throws DatastoreException {
        Trigger trigger1 =
                TriggerFixture.getValidTriggerBuilder()
                        .setId("triggerId1")
                        .setTriggerTime(TRIGGER_TIME)
                        .setStatus(Trigger.Status.PENDING)
                        .setEventTriggers(
                                "[\n"
                                        + "{\n"
                                        + "  \"trigger_data\": \"5\",\n"
                                        + "  \"priority\": \"123\",\n"
                                        + "  \"deduplication_key\": \"1\"\n"
                                        + "}"
                                        + "]\n")
                        .setRegistrationOrigin(WebUtil.validUri("https://trigger.example.test"))
                        .build();
        List<Source> matchingSourceList1 = new ArrayList<>();
        Source source1 =
                SourceFixture.getMinimalValidSourceBuilder()
                        .setEventTime(SOURCE_TIME)
                        .setExpiryTime(EXPIRY_TIME)
                        .setAggregatableReportWindow(TRIGGER_TIME + 1L)
                        .setAttributionMode(Source.AttributionMode.TRUTHFULLY)
                        .setRegistrationOrigin(WebUtil.validUri("https://source.example.test"))
                        .build();
        matchingSourceList1.add(source1);
        when(mMeasurementDao.getPendingTriggerIds()).thenReturn(Arrays.asList(trigger1.getId()));
        when(mMeasurementDao.getTrigger(trigger1.getId())).thenReturn(trigger1);
        when(mMeasurementDao.getMatchingActiveSources(trigger1)).thenReturn(matchingSourceList1);
        when(mMeasurementDao.getAttributionsPerRateLimitWindow(
                anyInt(), any(), any())).thenReturn(5L);
        when(mMeasurementDao.getSourceDestinations(source1.getId()))
                .thenReturn(
                        Pair.create(source1.getAppDestinations(), source1.getWebDestinations()));

        assertEquals(
                AttributionJobHandler.ProcessingResult.SUCCESS_ALL_RECORDS_PROCESSED,
                mHandler.performPendingAttributions());
        // Verify trigger status updates.
        verify(mMeasurementDao).updateTriggerStatus(any(), eq(Trigger.Status.ATTRIBUTED));
        // Verify new event report insertion.
        ArgumentCaptor<EventReport> reportArg = ArgumentCaptor.forClass(EventReport.class);
        verify(mMeasurementDao).insertEventReport(reportArg.capture());
        EventReport eventReport = reportArg.getValue();
        assertEquals(
                WebUtil.validUri("https://trigger.example.test"),
                eventReport.getRegistrationOrigin());
    }

    @Test
    public void performPendingAttributions_GeneratesEventReport_WithCoarseDestinations()
            throws DatastoreException {
        Trigger trigger1 =
                TriggerFixture.getValidTriggerBuilder()
                        .setId("triggerId1")
                        .setTriggerTime(TRIGGER_TIME)
                        .setStatus(Trigger.Status.PENDING)
                        .setEventTriggers(
                                "[\n"
                                        + "{\n"
                                        + "  \"trigger_data\": \"5\",\n"
                                        + "  \"priority\": \"123\",\n"
                                        + "  \"deduplication_key\": \"1\"\n"
                                        + "}"
                                        + "]\n")
                        .setRegistrationOrigin(WebUtil.validUri("https://trigger.example.test"))
                        .build();
        List<Source> matchingSourceList1 = new ArrayList<>();
        Source source1 =
                SourceFixture.getMinimalValidSourceBuilder()
                        .setEventTime(SOURCE_TIME)
                        .setExpiryTime(EXPIRY_TIME)
                        .setAggregatableReportWindow(TRIGGER_TIME + 1L)
                        .setAttributionMode(Source.AttributionMode.TRUTHFULLY)
                        .setRegistrationOrigin(WebUtil.validUri("https://source.example.test"))
                        .setAppDestinations(Collections.singletonList(APP_DESTINATION))
                        .setWebDestinations(Collections.singletonList(WEB_DESTINATION))
                        .setCoarseEventReportDestinations(true)
                        .build();
        matchingSourceList1.add(source1);
        when(mMeasurementDao.getPendingTriggerIds())
                .thenReturn(Collections.singletonList(trigger1.getId()));
        when(mMeasurementDao.getTrigger(trigger1.getId())).thenReturn(trigger1);
        when(mMeasurementDao.getMatchingActiveSources(trigger1)).thenReturn(matchingSourceList1);
        when(mMeasurementDao.getAttributionsPerRateLimitWindow(
                anyInt(), any(), any())).thenReturn(5L);
        when(mMeasurementDao.getSourceDestinations(source1.getId()))
                .thenReturn(
                        Pair.create(source1.getAppDestinations(), source1.getWebDestinations()));
        when(mFlags.getMeasurementEnableCoarseEventReportDestinations()).thenReturn(true);

        assertEquals(
                AttributionJobHandler.ProcessingResult.SUCCESS_ALL_RECORDS_PROCESSED,
                mHandler.performPendingAttributions());
        // Verify trigger status updates.
        verify(mMeasurementDao).updateTriggerStatus(any(), eq(Trigger.Status.ATTRIBUTED));
        // Verify new event report insertion.
        ArgumentCaptor<EventReport> reportArg = ArgumentCaptor.forClass(EventReport.class);
        verify(mMeasurementDao).insertEventReport(reportArg.capture());
        EventReport eventReport = reportArg.getValue();
        assertEquals(
                WebUtil.validUri("https://trigger.example.test"),
                eventReport.getRegistrationOrigin());
        List<Uri> reportDestinations = eventReport.getAttributionDestinations();
        assertEquals(2, reportDestinations.size());
        assertEquals(APP_DESTINATION, reportDestinations.get(0));
        assertEquals(WEB_DESTINATION, reportDestinations.get(1));
    }

    @Test
    public void shouldObserveFlagOverriddenAggregateReportDelay()
            throws DatastoreException, JSONException {
        Trigger trigger = getAggregateTrigger();
        Source source = getAggregateSource();

        long reportMinDelay = TimeUnit.MINUTES.toMillis(61);
        long reportDelaySpan = TimeUnit.MINUTES.toMillis(10);
        when(mFlags.getMeasurementEnableConfigurableAggregateReportDelay()).thenReturn(true);
        when(mFlags.getMeasurementAggregateReportDelayConfig()).thenReturn(
                String.valueOf(reportMinDelay) + "," + String.valueOf(reportDelaySpan));

        when(mMeasurementDao.getPendingTriggerIds())
                .thenReturn(Collections.singletonList(trigger.getId()));
        when(mMeasurementDao.getTrigger(trigger.getId())).thenReturn(trigger);
        List<Source> matchingSourceList = new ArrayList<>();
        matchingSourceList.add(source);
        when(mMeasurementDao.getMatchingActiveSources(trigger)).thenReturn(matchingSourceList);
        when(mMeasurementDao.getAttributionsPerRateLimitWindow(
                anyInt(), any(), any())).thenReturn(5L);
        when(mMeasurementDao.getSourceDestinations(source.getId()))
                .thenReturn(Pair.create(
                        source.getAppDestinations(),
                        source.getWebDestinations()));

        mHandler.performPendingAttributions();

        ArgumentCaptor<AggregateReport> aggregateReportCaptor =
                ArgumentCaptor.forClass(AggregateReport.class);
        verify(mMeasurementDao).insertAggregateReport(aggregateReportCaptor.capture());

        // Assert expected aggregate report time range
        long lowerBound = TRIGGER_TIME + reportMinDelay;
        // Add slightly more delay to upper bound to account for execution.
        long upperBound = TRIGGER_TIME + reportMinDelay + reportDelaySpan + 1000L;
        AggregateReport capturedReport = aggregateReportCaptor.getValue();
        assertTrue(capturedReport.getScheduledReportTime() > lowerBound
                && capturedReport.getScheduledReportTime() < upperBound);
    }

    @Test
    public void shouldObserveDefaultAggregateReportDelay()
            throws DatastoreException, JSONException {
        Trigger trigger = getAggregateTrigger();
        Source source = getAggregateSource();

        when(mMeasurementDao.getPendingTriggerIds())
                .thenReturn(Collections.singletonList(trigger.getId()));
        when(mMeasurementDao.getTrigger(trigger.getId())).thenReturn(trigger);
        List<Source> matchingSourceList = new ArrayList<>();
        matchingSourceList.add(source);
        when(mMeasurementDao.getMatchingActiveSources(trigger)).thenReturn(matchingSourceList);
        when(mMeasurementDao.getAttributionsPerRateLimitWindow(
                anyInt(), any(), any())).thenReturn(5L);
        when(mMeasurementDao.getSourceDestinations(source.getId()))
                .thenReturn(Pair.create(
                        source.getAppDestinations(),
                        source.getWebDestinations()));

        mHandler.performPendingAttributions();

        ArgumentCaptor<AggregateReport> aggregateReportCaptor =
                ArgumentCaptor.forClass(AggregateReport.class);
        verify(mMeasurementDao).insertAggregateReport(aggregateReportCaptor.capture());

        // Assert expected aggregate report time range
        long lowerBound = TRIGGER_TIME + PrivacyParams.AGGREGATE_REPORT_MIN_DELAY;
        // Add slightly more delay to upper bound to account for execution.
        long upperBound = TRIGGER_TIME + PrivacyParams.AGGREGATE_REPORT_MIN_DELAY
                + PrivacyParams.AGGREGATE_REPORT_DELAY_SPAN + 1000L;
        AggregateReport capturedReport = aggregateReportCaptor.getValue();
        assertTrue(capturedReport.getScheduledReportTime() > lowerBound
                && capturedReport.getScheduledReportTime() < upperBound);
    }

    @Test
    public void shouldObserveDefaultAggregateReportDelayWhenFlagOverrideIsNull()
            throws DatastoreException, JSONException {
        Trigger trigger = getAggregateTrigger();
        Source source = getAggregateSource();

        when(mFlags.getMeasurementEnableConfigurableAggregateReportDelay()).thenReturn(true);
        when(mFlags.getMeasurementAggregateReportDelayConfig()).thenReturn(null);

        when(mMeasurementDao.getPendingTriggerIds())
                .thenReturn(Collections.singletonList(trigger.getId()));
        when(mMeasurementDao.getTrigger(trigger.getId())).thenReturn(trigger);
        List<Source> matchingSourceList = new ArrayList<>();
        matchingSourceList.add(source);
        when(mMeasurementDao.getMatchingActiveSources(trigger)).thenReturn(matchingSourceList);
        when(mMeasurementDao.getAttributionsPerRateLimitWindow(
                anyInt(), any(), any())).thenReturn(5L);
        when(mMeasurementDao.getSourceDestinations(source.getId()))
                .thenReturn(Pair.create(
                        source.getAppDestinations(),
                        source.getWebDestinations()));

        mHandler.performPendingAttributions();

        ArgumentCaptor<AggregateReport> aggregateReportCaptor =
                ArgumentCaptor.forClass(AggregateReport.class);
        verify(mMeasurementDao).insertAggregateReport(aggregateReportCaptor.capture());

        // Assert expected aggregate report time range
        long lowerBound = TRIGGER_TIME + PrivacyParams.AGGREGATE_REPORT_MIN_DELAY;
        // Add slightly more delay to upper bound to account for execution.
        long upperBound = TRIGGER_TIME + PrivacyParams.AGGREGATE_REPORT_MIN_DELAY
                + PrivacyParams.AGGREGATE_REPORT_DELAY_SPAN + 1000L;
        AggregateReport capturedReport = aggregateReportCaptor.getValue();
        assertTrue(capturedReport.getScheduledReportTime() > lowerBound
                && capturedReport.getScheduledReportTime() < upperBound);
    }

    @Test
    public void shouldObserveDefaultAggregateReportDelayWhenFlagOverrideSizeIsInvalid()
            throws DatastoreException, JSONException {
        Trigger trigger = getAggregateTrigger();
        Source source = getAggregateSource();

        when(mFlags.getMeasurementEnableConfigurableAggregateReportDelay()).thenReturn(true);
        when(mFlags.getMeasurementAggregateReportDelayConfig()).thenReturn("12");

        when(mMeasurementDao.getPendingTriggerIds())
                .thenReturn(Collections.singletonList(trigger.getId()));
        when(mMeasurementDao.getTrigger(trigger.getId())).thenReturn(trigger);
        List<Source> matchingSourceList = new ArrayList<>();
        matchingSourceList.add(source);
        when(mMeasurementDao.getMatchingActiveSources(trigger)).thenReturn(matchingSourceList);
        when(mMeasurementDao.getAttributionsPerRateLimitWindow(
                anyInt(), any(), any())).thenReturn(5L);
        when(mMeasurementDao.getSourceDestinations(source.getId()))
                .thenReturn(Pair.create(
                        source.getAppDestinations(),
                        source.getWebDestinations()));

        mHandler.performPendingAttributions();

        ArgumentCaptor<AggregateReport> aggregateReportCaptor =
                ArgumentCaptor.forClass(AggregateReport.class);
        verify(mMeasurementDao).insertAggregateReport(aggregateReportCaptor.capture());

        // Assert expected aggregate report time range
        long lowerBound = TRIGGER_TIME + PrivacyParams.AGGREGATE_REPORT_MIN_DELAY;
        // Add slightly more delay to upper bound to account for execution.
        long upperBound = TRIGGER_TIME + PrivacyParams.AGGREGATE_REPORT_MIN_DELAY
                + PrivacyParams.AGGREGATE_REPORT_DELAY_SPAN + 1000L;
        AggregateReport capturedReport = aggregateReportCaptor.getValue();
        assertTrue(capturedReport.getScheduledReportTime() > lowerBound
                && capturedReport.getScheduledReportTime() < upperBound);
    }

    @Test
    public void shouldObserveDefaultAggregateReportDelayWhenFlagOverrideValueIsInvalid()
            throws DatastoreException, JSONException {
        Trigger trigger = getAggregateTrigger();
        Source source = getAggregateSource();

        when(mFlags.getMeasurementEnableConfigurableAggregateReportDelay()).thenReturn(true);
        when(mFlags.getMeasurementAggregateReportDelayConfig()).thenReturn("1200u0000r,3600000");

        when(mMeasurementDao.getPendingTriggerIds())
                .thenReturn(Collections.singletonList(trigger.getId()));
        when(mMeasurementDao.getTrigger(trigger.getId())).thenReturn(trigger);
        List<Source> matchingSourceList = new ArrayList<>();
        matchingSourceList.add(source);
        when(mMeasurementDao.getMatchingActiveSources(trigger)).thenReturn(matchingSourceList);
        when(mMeasurementDao.getAttributionsPerRateLimitWindow(
                anyInt(), any(), any())).thenReturn(5L);
        when(mMeasurementDao.getSourceDestinations(source.getId()))
                .thenReturn(Pair.create(
                        source.getAppDestinations(),
                        source.getWebDestinations()));

        mHandler.performPendingAttributions();

        ArgumentCaptor<AggregateReport> aggregateReportCaptor =
                ArgumentCaptor.forClass(AggregateReport.class);
        verify(mMeasurementDao).insertAggregateReport(aggregateReportCaptor.capture());

        // Assert expected aggregate report time range
        long lowerBound = TRIGGER_TIME + PrivacyParams.AGGREGATE_REPORT_MIN_DELAY;
        // Add slightly more delay to upper bound to account for execution.
        long upperBound = TRIGGER_TIME + PrivacyParams.AGGREGATE_REPORT_MIN_DELAY
                + PrivacyParams.AGGREGATE_REPORT_DELAY_SPAN + 1000L;
        AggregateReport capturedReport = aggregateReportCaptor.getValue();
        assertTrue(capturedReport.getScheduledReportTime() > lowerBound
                && capturedReport.getScheduledReportTime() < upperBound);
    }

    @Test
    public void shouldDoSimpleAttributionGenerateUnencryptedAggregateReport()
            throws DatastoreException, JSONException {
        JSONArray triggerDatas = new JSONArray();
        JSONObject jsonObject1 = new JSONObject();
        jsonObject1.put("key_piece", "0x400");
        jsonObject1.put("source_keys", new JSONArray(Arrays.asList("campaignCounts")));
        JSONObject jsonObject2 = new JSONObject();
        jsonObject2.put("key_piece", "0xA80");
        jsonObject2.put("source_keys", new JSONArray(Arrays.asList("geoValue", "noMatch")));
        triggerDatas.put(jsonObject1);
        triggerDatas.put(jsonObject2);

        Trigger trigger =
                TriggerFixture.getValidTriggerBuilder()
                        .setId("triggerId1")
                        .setTriggerTime(TRIGGER_TIME)
                        .setStatus(Trigger.Status.PENDING)
                        .setEventTriggers(
                                "[\n"
                                        + "{\n"
                                        + "  \"trigger_data\": \"5\",\n"
                                        + "  \"priority\": \"123\",\n"
                                        + "  \"deduplication_key\": \"1\"\n"
                                        + "}"
                                        + "]\n")
                        .setAggregateTriggerData(triggerDatas.toString())
                        .setAggregateValues("{\"campaignCounts\":32768,\"geoValue\":1644}")
                        .build();

        Source source =
                SourceFixture.getMinimalValidSourceBuilder()
                        .setId("sourceId1")
                        .setEventTime(SOURCE_TIME)
                        .setExpiryTime(EXPIRY_TIME)
                        .setAggregatableReportWindow(TRIGGER_TIME + 1L)
                        .setAttributionMode(Source.AttributionMode.TRUTHFULLY)
                        .setAggregateSource(
                                "{\"campaignCounts\" : \"0x159\", \"geoValue\" : \"0x5\"}")
                        .setFilterData("{\"product\":[\"1234\",\"2345\"]}")
                        .build();

        AggregateReport expectedAggregateReport =
                new AggregateReport.Builder()
                        .setApiVersion("0.1")
                        .setAttributionDestination(trigger.getAttributionDestination())
                        .setDebugCleartextPayload(
                                "{\"operation\":\"histogram\","
                                        + "\"data\":[{\"bucket\":\"1369\",\"value\":32768},"
                                        + "{\"bucket\":\"2693\",\"value\":1644}]}")
                        .setEnrollmentId(source.getEnrollmentId())
                        .setPublisher(source.getRegistrant())
                        .setSourceId(source.getId())
                        .setTriggerId(trigger.getId())
                        .setRegistrationOrigin(REGISTRATION_URI)
                        .setAggregateAttributionData(
                                new AggregateAttributionData.Builder()
                                        .setContributions(
                                                Arrays.asList(
                                                        new AggregateHistogramContribution.Builder()
                                                                .setKey(new BigInteger("1369"))
                                                                .setValue(32768)
                                                                .build(),
                                                        new AggregateHistogramContribution.Builder()
                                                                .setKey(new BigInteger("2693"))
                                                                .setValue(1644)
                                                                .build()))
                                        .build())
                        .build();

        when(mMeasurementDao.getPendingTriggerIds())
                .thenReturn(Collections.singletonList(trigger.getId()));
        when(mMeasurementDao.getTrigger(trigger.getId())).thenReturn(trigger);
        List<Source> matchingSourceList = new ArrayList<>();
        matchingSourceList.add(source);
        when(mMeasurementDao.getMatchingActiveSources(trigger)).thenReturn(matchingSourceList);
        when(mMeasurementDao.getAttributionsPerRateLimitWindow(
                anyInt(), any(), any())).thenReturn(5L);
        when(mMeasurementDao.getSourceDestinations(source.getId()))
                .thenReturn(Pair.create(
                        source.getAppDestinations(),
                        source.getWebDestinations()));

        mHandler.performPendingAttributions();
        ArgumentCaptor<Source> sourceArg = ArgumentCaptor.forClass(Source.class);
        verify(mMeasurementDao).updateSourceAggregateContributions(sourceArg.capture());
        ArgumentCaptor<AggregateReport> aggregateReportCaptor =
                ArgumentCaptor.forClass(AggregateReport.class);
        verify(mMeasurementDao).insertAggregateReport(aggregateReportCaptor.capture());

        assertAggregateReportsEqual(expectedAggregateReport, aggregateReportCaptor.getValue());
        assertEquals(sourceArg.getValue().getAggregateContributions(), 32768 + 1644);
    }

    @Test
    public void performPendingAttributions_GeneratesAggregateReport_WithReportingOriginOfTrigger()
            throws JSONException, DatastoreException {
        JSONArray triggerDatas = new JSONArray();
        JSONObject jsonObject1 = new JSONObject();
        jsonObject1.put("key_piece", "0x400");
        jsonObject1.put("source_keys", new JSONArray(Arrays.asList("campaignCounts")));
        JSONObject jsonObject2 = new JSONObject();
        jsonObject2.put("key_piece", "0xA80");
        jsonObject2.put("source_keys", new JSONArray(Arrays.asList("geoValue", "noMatch")));
        triggerDatas.put(jsonObject1);
        triggerDatas.put(jsonObject2);

        Trigger trigger =
                TriggerFixture.getValidTriggerBuilder()
                        .setId("triggerId1")
                        .setTriggerTime(TRIGGER_TIME)
                        .setStatus(Trigger.Status.PENDING)
                        .setEventTriggers(
                                "[\n"
                                        + "{\n"
                                        + "  \"trigger_data\": \"5\",\n"
                                        + "  \"priority\": \"123\",\n"
                                        + "  \"deduplication_key\": \"1\"\n"
                                        + "}"
                                        + "]\n")
                        .setAggregateTriggerData(triggerDatas.toString())
                        .setAggregateValues("{\"campaignCounts\":32768,\"geoValue\":1644}")
                        .setRegistrationOrigin(WebUtil.validUri("https://trigger.example.test"))
                        .build();

        Source source =
                SourceFixture.getMinimalValidSourceBuilder()
                        .setId("sourceId1")
                        .setEventTime(SOURCE_TIME)
                        .setExpiryTime(EXPIRY_TIME)
                        .setAggregatableReportWindow(TRIGGER_TIME + 1L)
                        .setAttributionMode(Source.AttributionMode.TRUTHFULLY)
                        .setAggregateSource(
                                "{\"campaignCounts\" : \"0x159\", \"geoValue\" : \"0x5\"}")
                        .setFilterData("{\"product\":[\"1234\",\"2345\"]}")
                        .setRegistrationOrigin(WebUtil.validUri("https://source.example.test"))
                        .build();

        AggregateReport expectedAggregateReport =
                new AggregateReport.Builder()
                        .setApiVersion("0.1")
                        .setAttributionDestination(trigger.getAttributionDestination())
                        .setDebugCleartextPayload(
                                "{\"operation\":\"histogram\","
                                        + "\"data\":[{\"bucket\":\"1369\",\"value\":32768},"
                                        + "{\"bucket\":\"2693\",\"value\":1644}]}")
                        .setEnrollmentId(source.getEnrollmentId())
                        .setPublisher(source.getRegistrant())
                        .setSourceId(source.getId())
                        .setTriggerId(trigger.getId())
                        .setRegistrationOrigin(WebUtil.validUri("https://trigger.example.test"))
                        .setAggregateAttributionData(
                                new AggregateAttributionData.Builder()
                                        .setContributions(
                                                Arrays.asList(
                                                        new AggregateHistogramContribution.Builder()
                                                                .setKey(new BigInteger("1369"))
                                                                .setValue(32768)
                                                                .build(),
                                                        new AggregateHistogramContribution.Builder()
                                                                .setKey(new BigInteger("2693"))
                                                                .setValue(1644)
                                                                .build()))
                                        .build())
                        .build();
        when(mMeasurementDao.getPendingTriggerIds())
                .thenReturn(Collections.singletonList(trigger.getId()));
        when(mMeasurementDao.getTrigger(trigger.getId())).thenReturn(trigger);
        List<Source> matchingSourceList = new ArrayList<>();
        matchingSourceList.add(source);
        when(mMeasurementDao.getMatchingActiveSources(trigger)).thenReturn(matchingSourceList);
        when(mMeasurementDao.getAttributionsPerRateLimitWindow(
                anyInt(), any(), any())).thenReturn(5L);
        when(mMeasurementDao.getSourceDestinations(source.getId()))
                .thenReturn(Pair.create(source.getAppDestinations(), source.getWebDestinations()));

        mHandler.performPendingAttributions();

        ArgumentCaptor<AggregateReport> aggregateReportCaptor =
                ArgumentCaptor.forClass(AggregateReport.class);
        verify(mMeasurementDao).insertAggregateReport(aggregateReportCaptor.capture());
        assertAggregateReportsEqual(expectedAggregateReport, aggregateReportCaptor.getValue());
    }

    @Test
    public void shouldDoSimpleAttributionGenerateUnencryptedAggregateReportWithDedupKey()
            throws DatastoreException, JSONException {
        JSONArray triggerDatas = new JSONArray();
        JSONObject jsonObject1 = new JSONObject();
        jsonObject1.put("key_piece", "0x400");
        jsonObject1.put("source_keys", new JSONArray(Arrays.asList("campaignCounts")));
        JSONObject jsonObject2 = new JSONObject();
        jsonObject2.put("key_piece", "0xA80");
        jsonObject2.put("source_keys", new JSONArray(Arrays.asList("geoValue", "noMatch")));
        triggerDatas.put(jsonObject1);
        triggerDatas.put(jsonObject2);

        Trigger trigger =
                TriggerFixture.getValidTriggerBuilder()
                        .setId("triggerId1")
                        .setTriggerTime(TRIGGER_TIME)
                        .setStatus(Trigger.Status.PENDING)
                        .setEventTriggers(
                                "[\n"
                                        + "{\n"
                                        + "  \"trigger_data\": \"5\",\n"
                                        + "  \"priority\": \"123\",\n"
                                        + "  \"deduplication_key\": \"1\"\n"
                                        + "}"
                                        + "]\n")
                        .setAggregateTriggerData(triggerDatas.toString())
                        .setAggregateValues("{\"campaignCounts\":32768,\"geoValue\":1644}")
                        .setAggregateDeduplicationKeys(AGGREGATE_DEDUPLICATION_KEYS_1)
                        .build();

        Source source =
                SourceFixture.getMinimalValidSourceBuilder()
                        .setId("sourceId1")
                        .setEventTime(SOURCE_TIME)
                        .setAggregatableReportWindow(TRIGGER_TIME + 1L)
                        .setAttributionMode(Source.AttributionMode.TRUTHFULLY)
                        .setAggregateSource(
                                "{\"campaignCounts\" : \"0x159\", \"geoValue\" : \"0x5\"}")
                        .setFilterData("{\"product\":[\"1234\",\"2345\"]}")
                        .build();
        AggregateReport expectedAggregateReport =
                new AggregateReport.Builder()
                        .setApiVersion("0.1")
                        .setAttributionDestination(trigger.getAttributionDestination())
                        .setDebugCleartextPayload(
                                "{\"operation\":\"histogram\","
                                        + "\"data\":[{\"bucket\":\"1369\",\"value\":32768},"
                                        + "{\"bucket\":\"2693\",\"value\":1644}]}")
                        .setEnrollmentId(source.getEnrollmentId())
                        .setPublisher(source.getRegistrant())
                        .setSourceId(source.getId())
                        .setTriggerId(trigger.getId())
                        .setRegistrationOrigin(REGISTRATION_URI)
                        .setAggregateAttributionData(
                                new AggregateAttributionData.Builder()
                                        .setContributions(
                                                Arrays.asList(
                                                        new AggregateHistogramContribution.Builder()
                                                                .setKey(new BigInteger("1369"))
                                                                .setValue(32768)
                                                                .build(),
                                                        new AggregateHistogramContribution.Builder()
                                                                .setKey(new BigInteger("2693"))
                                                                .setValue(1644)
                                                                .build()))
                                        .build())
                        .build();

        when(mMeasurementDao.getPendingTriggerIds())
                .thenReturn(Collections.singletonList(trigger.getId()));
        when(mMeasurementDao.getTrigger(trigger.getId())).thenReturn(trigger);
        List<Source> matchingSourceList = new ArrayList<>();
        matchingSourceList.add(source);
        when(mMeasurementDao.getMatchingActiveSources(trigger)).thenReturn(matchingSourceList);
        when(mMeasurementDao.getAttributionsPerRateLimitWindow(
                anyInt(), any(), any())).thenReturn(5L);
        when(mMeasurementDao.getSourceDestinations(source.getId()))
                .thenReturn(Pair.create(
                        source.getAppDestinations(),
                        source.getWebDestinations()));
        mHandler.performPendingAttributions();
        ArgumentCaptor<Source> sourceArg = ArgumentCaptor.forClass(Source.class);
        verify(mMeasurementDao).updateSourceAggregateContributions(sourceArg.capture());
        ArgumentCaptor<AggregateReport> aggregateReportCaptor =
                ArgumentCaptor.forClass(AggregateReport.class);
        verify(mMeasurementDao).insertAggregateReport(aggregateReportCaptor.capture());

        assertAggregateReportsEqual(expectedAggregateReport, aggregateReportCaptor.getValue());
        assertEquals(sourceArg.getValue().getAggregateContributions(), 32768 + 1644);
        ArgumentCaptor<Source> sourceCaptor = ArgumentCaptor.forClass(Source.class);
        verify(mMeasurementDao).updateSourceAggregateReportDedupKeys(sourceCaptor.capture());

        assertEquals(sourceCaptor.getValue().getAggregateReportDedupKeys().size(), 1);
        assertEquals(
                sourceCaptor.getValue().getAggregateReportDedupKeys().get(0),
                new UnsignedLong(10L));
    }

    @Test
    public void shouldNotGenerateAggregateReportWhenExceedingAggregateContributionsLimit()
            throws DatastoreException, JSONException {
        JSONArray triggerDatas = new JSONArray();
        JSONObject jsonObject1 = new JSONObject();
        jsonObject1.put("key_piece", "0x400");
        jsonObject1.put("source_keys", new JSONArray(Arrays.asList("campaignCounts")));
        JSONObject jsonObject2 = new JSONObject();
        jsonObject2.put("key_piece", "0xA80");
        jsonObject2.put("source_keys", new JSONArray(Arrays.asList("geoValue", "noMatch")));
        triggerDatas.put(jsonObject1);
        triggerDatas.put(jsonObject2);

        Trigger trigger =
                TriggerFixture.getValidTriggerBuilder()
                        .setId("triggerId1")
                        .setStatus(Trigger.Status.PENDING)
                        .setAggregateTriggerData(triggerDatas.toString())
                        .setAggregateValues("{\"campaignCounts\":32768,\"geoValue\":1644}")
                        .setEventTriggers(EVENT_TRIGGERS)
                        .build();

        Source source =
                SourceFixture.getMinimalValidSourceBuilder()
                        .setAttributionMode(Source.AttributionMode.TRUTHFULLY)
                        .setAggregateSource(
                                "{\"campaignCounts\" : \"0x159\", \"geoValue\" : \"0x5\"}")
                        .setFilterData("{\"product\":[\"1234\",\"2345\"]}")
                        .setAggregateContributions(65536 - 32768 - 1644 + 1)
                        .build();
        when(mMeasurementDao.getPendingTriggerIds())
                .thenReturn(Collections.singletonList(trigger.getId()));
        when(mMeasurementDao.getTrigger(trigger.getId())).thenReturn(trigger);
        List<Source> matchingSourceList = new ArrayList<>();
        matchingSourceList.add(source);
        when(mMeasurementDao.getMatchingActiveSources(trigger)).thenReturn(matchingSourceList);
        when(mMeasurementDao.getAttributionsPerRateLimitWindow(
                anyInt(), any(), any())).thenReturn(5L);
        when(mMeasurementDao.getSourceDestinations(source.getId()))
                .thenReturn(Pair.create(
                        source.getAppDestinations(),
                        source.getWebDestinations()));
        mHandler.performPendingAttributions();
        verify(mMeasurementDao, never()).updateSourceAggregateContributions(any());
        verify(mMeasurementDao, never()).insertAggregateReport(any());
    }

    @Test
    public void performAttributions_noRecords_returnSuccess() throws DatastoreException {
        // Setup
        when(mMeasurementDao.getPendingTriggerIds()).thenReturn(Collections.emptyList());

        // Execution
        AttributionJobHandler.ProcessingResult result = mHandler.performPendingAttributions();

        // Assertions
        assertEquals(AttributionJobHandler.ProcessingResult.SUCCESS_ALL_RECORDS_PROCESSED, result);
    }

    @Test
    public void performAttributions_triggerFilterSet_commonKeysDontIntersect_ignoreTrigger()
            throws DatastoreException {
        // Setup
        Trigger trigger =
                TriggerFixture.getValidTriggerBuilder()
                        .setId("triggerId1")
                        .setStatus(Trigger.Status.PENDING)
                        .setEventTriggers(
                                "[\n"
                                        + "{\n"
                                        + "  \"trigger_data\": \"5\",\n"
                                        + "  \"priority\": \"123\",\n"
                                        + "  \"deduplication_key\": \"1\"\n"
                                        + "}"
                                        + "]\n")
                        .setFilters(
                                "[{\n"
                                        + "  \"key_1\": [\"value_1\", \"value_2\"]}, {\n"
                                        + "  \"key_2\": [\"value_1\", \"value_2\"]\n"
                                        + "}]\n")
                        .build();
        Source source =
                SourceFixture.getMinimalValidSourceBuilder()
                        .setAttributionMode(Source.AttributionMode.TRUTHFULLY)
                        .setFilterData(
                                "{\n"
                                        + "  \"key_1\": [\"value_1_x\", \"value_2_x\"],\n"
                                        + "  \"key_2\": [\"value_1_x\", \"value_2_x\"]\n"
                                        + "}\n")
                        .build();
        when(mMeasurementDao.getPendingTriggerIds())
                .thenReturn(Collections.singletonList(trigger.getId()));
        when(mMeasurementDao.getTrigger(trigger.getId())).thenReturn(trigger);
        List<Source> matchingSourceList = new ArrayList<>();
        matchingSourceList.add(source);
        when(mMeasurementDao.getMatchingActiveSources(trigger)).thenReturn(matchingSourceList);
        when(mMeasurementDao.getAttributionsPerRateLimitWindow(
                anyInt(), any(), any())).thenReturn(5L);
        when(mMeasurementDao.getSourceEventReports(any())).thenReturn(new ArrayList<>());

        // Execution
        mHandler.performPendingAttributions();

        // Assertions
        verify(mMeasurementDao)
                .updateTriggerStatus(
                        eq(Collections.singletonList(trigger.getId())), eq(Trigger.Status.IGNORED));
        verify(mMeasurementDao, never()).updateSourceEventReportDedupKeys(any());
        verify(mMeasurementDao, never()).insertEventReport(any());
        verify(mTransaction, times(2)).begin();
        verify(mTransaction, times(2)).end();
    }

    @Test
    public void performAttributions_triggerFilters_commonKeysDontIntersect_ignoreTrigger()
            throws DatastoreException {
        // Setup
        Trigger trigger =
                TriggerFixture.getValidTriggerBuilder()
                        .setId("triggerId1")
                        .setStatus(Trigger.Status.PENDING)
                        .setEventTriggers(
                                "[\n"
                                        + "{\n"
                                        + "  \"trigger_data\": \"5\",\n"
                                        + "  \"priority\": \"123\",\n"
                                        + "  \"deduplication_key\": \"1\"\n"
                                        + "}"
                                        + "]\n")
                        .setFilters(
                                "[{\n"
                                        + "  \"key_1\": [\"value_1\", \"value_2\"],\n"
                                        + "  \"key_2\": [\"value_1\", \"value_2\"]\n"
                                        + "}]\n")
                        .build();
        Source source =
                SourceFixture.getMinimalValidSourceBuilder()
                        .setAttributionMode(Source.AttributionMode.TRUTHFULLY)
                        .setFilterData(
                                "{\n"
                                        + "  \"key_1\": [\"value_1_x\", \"value_2_x\"],\n"
                                        + "  \"key_2\": [\"value_1_x\", \"value_2_x\"]\n"
                                        + "}\n")
                        .build();
        when(mMeasurementDao.getPendingTriggerIds())
                .thenReturn(Collections.singletonList(trigger.getId()));
        when(mMeasurementDao.getTrigger(trigger.getId())).thenReturn(trigger);
        List<Source> matchingSourceList = new ArrayList<>();
        matchingSourceList.add(source);
        when(mMeasurementDao.getMatchingActiveSources(trigger)).thenReturn(matchingSourceList);
        when(mMeasurementDao.getAttributionsPerRateLimitWindow(
                anyInt(), any(), any())).thenReturn(5L);
        when(mMeasurementDao.getSourceEventReports(any())).thenReturn(new ArrayList<>());

        // Execution
        mHandler.performPendingAttributions();

        // Assertions
        verify(mMeasurementDao)
                .updateTriggerStatus(
                        eq(Collections.singletonList(trigger.getId())), eq(Trigger.Status.IGNORED));
        verify(mMeasurementDao, never()).updateSourceEventReportDedupKeys(any());
        verify(mMeasurementDao, never()).insertEventReport(any());
        verify(mTransaction, times(2)).begin();
        verify(mTransaction, times(2)).end();
    }

    @Test
    public void performAttributions_triggerNotFilterSet_commonKeysIntersect_ignoreTrigger()
            throws DatastoreException {
        // Setup
        Trigger trigger =
                TriggerFixture.getValidTriggerBuilder()
                        .setId("triggerId1")
                        .setStatus(Trigger.Status.PENDING)
                        .setEventTriggers(
                                "[\n"
                                        + "{\n"
                                        + "  \"trigger_data\": \"5\",\n"
                                        + "  \"priority\": \"123\",\n"
                                        + "  \"deduplication_key\": \"1\"\n"
                                        + "}"
                                        + "]\n")
                        .setNotFilters(
                                "[{\n"
                                        + "  \"key_1\": [\"value_1\", \"value_2\"]}, {\n"
                                        + "  \"key_2\": [\"value_1\", \"value_2\"]\n"
                                        + "}]\n")
                        .build();
        Source source =
                SourceFixture.getMinimalValidSourceBuilder()
                        .setAttributionMode(Source.AttributionMode.TRUTHFULLY)
                        .setFilterData(
                                "{\n"
                                        + "  \"key_1\": [\"value_1\", \"value_2_x\"],\n"
                                        + "  \"key_2\": [\"value_1_x\", \"value_2\"]\n"
                                        + "}\n")
                        .build();
        when(mMeasurementDao.getPendingTriggerIds())
                .thenReturn(Collections.singletonList(trigger.getId()));
        when(mMeasurementDao.getTrigger(trigger.getId())).thenReturn(trigger);
        List<Source> matchingSourceList = new ArrayList<>();
        matchingSourceList.add(source);
        when(mMeasurementDao.getMatchingActiveSources(trigger)).thenReturn(matchingSourceList);
        when(mMeasurementDao.getAttributionsPerRateLimitWindow(
                anyInt(), any(), any())).thenReturn(5L);
        when(mMeasurementDao.getSourceEventReports(any())).thenReturn(new ArrayList<>());

        // Execution
        mHandler.performPendingAttributions();

        // Assertions
        verify(mMeasurementDao)
                .updateTriggerStatus(
                        eq(Collections.singletonList(trigger.getId())), eq(Trigger.Status.IGNORED));
        verify(mMeasurementDao, never()).updateSourceEventReportDedupKeys(any());
        verify(mMeasurementDao, never()).insertEventReport(any());
        verify(mTransaction, times(2)).begin();
        verify(mTransaction, times(2)).end();
    }

    @Test
    public void performAttributions_triggerNotFilters_commonKeysIntersect_ignoreTrigger()
            throws DatastoreException {
        // Setup
        Trigger trigger =
                TriggerFixture.getValidTriggerBuilder()
                        .setId("triggerId1")
                        .setStatus(Trigger.Status.PENDING)
                        .setEventTriggers(
                                "[\n"
                                        + "{\n"
                                        + "  \"trigger_data\": \"5\",\n"
                                        + "  \"priority\": \"123\",\n"
                                        + "  \"deduplication_key\": \"1\"\n"
                                        + "}"
                                        + "]\n")
                        .setNotFilters(
                                "[{\n"
                                        + "  \"key_1\": [\"value_1\", \"value_2\"],\n"
                                        + "  \"key_2\": [\"value_1\", \"value_2\"]\n"
                                        + "}]\n")
                        .build();
        Source source =
                SourceFixture.getMinimalValidSourceBuilder()
                        .setAttributionMode(Source.AttributionMode.TRUTHFULLY)
                        .setFilterData(
                                "{\n"
                                        + "  \"key_1\": [\"value_1\", \"value_2_x\"],\n"
                                        + "  \"key_2\": [\"value_1_x\", \"value_2\"]\n"
                                        + "}\n")
                        .build();
        when(mMeasurementDao.getPendingTriggerIds())
                .thenReturn(Collections.singletonList(trigger.getId()));
        when(mMeasurementDao.getTrigger(trigger.getId())).thenReturn(trigger);
        List<Source> matchingSourceList = new ArrayList<>();
        matchingSourceList.add(source);
        when(mMeasurementDao.getMatchingActiveSources(trigger)).thenReturn(matchingSourceList);
        when(mMeasurementDao.getAttributionsPerRateLimitWindow(
                anyInt(), any(), any())).thenReturn(5L);
        when(mMeasurementDao.getSourceEventReports(any())).thenReturn(new ArrayList<>());

        // Execution
        mHandler.performPendingAttributions();

        // Assertions
        verify(mMeasurementDao)
                .updateTriggerStatus(
                        eq(Collections.singletonList(trigger.getId())), eq(Trigger.Status.IGNORED));
        verify(mMeasurementDao, never()).updateSourceEventReportDedupKeys(any());
        verify(mMeasurementDao, never()).insertEventReport(any());
        verify(mTransaction, times(2)).begin();
        verify(mTransaction, times(2)).end();
    }

    @Test
    public void performAttributions_triggerNotFilterSet_commonKeysDontIntersect_attributeTrigger()
            throws DatastoreException {
        // Setup
        Trigger trigger =
                TriggerFixture.getValidTriggerBuilder()
                        .setId("triggerId1")
                        .setTriggerTime(TRIGGER_TIME)
                        .setStatus(Trigger.Status.PENDING)
                        .setEventTriggers(
                                "[\n"
                                        + "{\n"
                                        + "  \"trigger_data\": \"5\",\n"
                                        + "  \"priority\": \"123\",\n"
                                        + "  \"deduplication_key\": \"1\"\n"
                                        + "}"
                                        + "]\n")
                        .setNotFilters(
                                "[{\n"
                                        + "  \"key_1\": [\"value_11_x\", \"value_12\"]}, {\n"
                                        + "  \"key_2\": [\"value_21\", \"value_22_x\"]\n"
                                        + "}]\n")
                        .build();
        Source source =
                SourceFixture.getMinimalValidSourceBuilder()
                        .setEventTime(SOURCE_TIME)
                        .setExpiryTime(EXPIRY_TIME)
                        .setAggregatableReportWindow(TRIGGER_TIME + 1L)
                        .setAttributionMode(Source.AttributionMode.TRUTHFULLY)
                        .setFilterData(
                                "{\n"
                                        + "  \"key_1\": [\"value_11\", \"value_12_x\"],\n"
                                        + "  \"key_2\": [\"value_21_x\", \"value_22\"]\n"
                                        + "}\n")
                        .build();
        when(mMeasurementDao.getPendingTriggerIds())
                .thenReturn(Collections.singletonList(trigger.getId()));
        when(mMeasurementDao.getTrigger(trigger.getId())).thenReturn(trigger);
        List<Source> matchingSourceList = new ArrayList<>();
        matchingSourceList.add(source);
        when(mMeasurementDao.getMatchingActiveSources(trigger)).thenReturn(matchingSourceList);
        when(mMeasurementDao.getAttributionsPerRateLimitWindow(
                anyInt(), any(), any())).thenReturn(5L);
        when(mMeasurementDao.getSourceEventReports(any())).thenReturn(new ArrayList<>());
        when(mMeasurementDao.getSourceDestinations(source.getId()))
                .thenReturn(Pair.create(
                        source.getAppDestinations(),
                        source.getWebDestinations()));

        // Execution
        mHandler.performPendingAttributions();

        // Assertions
        verify(mMeasurementDao)
                .updateTriggerStatus(
                        eq(Collections.singletonList(trigger.getId())),
                        eq(Trigger.Status.ATTRIBUTED));
        String expectedAttributionStatus = getAttributionStatus(
                List.of(trigger.getId()), List.of("5"), List.of("1"));
        verify(mMeasurementDao).updateSourceAttributedTriggers(
                eq(source.getId()), eq(expectedAttributionStatus));
        // Verify event report registration origin.
        ArgumentCaptor<EventReport> reportArg = ArgumentCaptor.forClass(EventReport.class);
        verify(mMeasurementDao).insertEventReport(reportArg.capture());
        EventReport eventReport = reportArg.getValue();
        assertEquals(REGISTRATION_URI, eventReport.getRegistrationOrigin());

        verify(mTransaction, times(2)).begin();
        verify(mTransaction, times(2)).end();
    }

    @Test
    public void performAttributions_triggerNotFiltersWithCommonKeysDontIntersect_attributeTrigger()
            throws DatastoreException {
        // Setup
        Trigger trigger =
                TriggerFixture.getValidTriggerBuilder()
                        .setId("triggerId1")
                        .setTriggerTime(TRIGGER_TIME)
                        .setStatus(Trigger.Status.PENDING)
                        .setEventTriggers(
                                "[\n"
                                        + "{\n"
                                        + "  \"trigger_data\": \"5\",\n"
                                        + "  \"priority\": \"123\",\n"
                                        + "  \"deduplication_key\": \"1\"\n"
                                        + "}"
                                        + "]\n")
                        .setNotFilters(
                                "[{\n"
                                        + "  \"key_1\": [\"value_11_x\", \"value_12\"],\n"
                                        + "  \"key_2\": [\"value_21\", \"value_22_x\"]\n"
                                        + "}]\n")
                        .build();
        Source source =
                SourceFixture.getMinimalValidSourceBuilder()
                        .setEventTime(SOURCE_TIME)
                        .setExpiryTime(EXPIRY_TIME)
                        .setAggregatableReportWindow(TRIGGER_TIME + 1L)
                        .setAttributionMode(Source.AttributionMode.TRUTHFULLY)
                        .setFilterData(
                                "{\n"
                                        + "  \"key_1\": [\"value_11\", \"value_12_x\"],\n"
                                        + "  \"key_2\": [\"value_21_x\", \"value_22\"]\n"
                                        + "}\n")
                        .build();
        when(mMeasurementDao.getPendingTriggerIds())
                .thenReturn(Collections.singletonList(trigger.getId()));
        when(mMeasurementDao.getTrigger(trigger.getId())).thenReturn(trigger);
        List<Source> matchingSourceList = new ArrayList<>();
        matchingSourceList.add(source);
        when(mMeasurementDao.getMatchingActiveSources(trigger)).thenReturn(matchingSourceList);
        when(mMeasurementDao.getAttributionsPerRateLimitWindow(
                anyInt(), any(), any())).thenReturn(5L);
        when(mMeasurementDao.getSourceEventReports(any())).thenReturn(new ArrayList<>());
        when(mMeasurementDao.getSourceDestinations(source.getId()))
                .thenReturn(Pair.create(
                        source.getAppDestinations(),
                        source.getWebDestinations()));

        // Execution
        mHandler.performPendingAttributions();

        // Assertions
        verify(mMeasurementDao)
                .updateTriggerStatus(
                        eq(Collections.singletonList(trigger.getId())),
                        eq(Trigger.Status.ATTRIBUTED));
        String expectedAttributionStatus = getAttributionStatus(
                List.of(trigger.getId()), List.of("5"), List.of("1"));
        verify(mMeasurementDao).updateSourceAttributedTriggers(
                eq(source.getId()), eq(expectedAttributionStatus));
        // Verify event report registration origin.
        ArgumentCaptor<EventReport> reportArg = ArgumentCaptor.forClass(EventReport.class);
        verify(mMeasurementDao).insertEventReport(reportArg.capture());
        EventReport eventReport = reportArg.getValue();
        assertEquals(REGISTRATION_URI, eventReport.getRegistrationOrigin());
        verify(mTransaction, times(2)).begin();
        verify(mTransaction, times(2)).end();
    }

    @Test
    public void performAttributions_topLevelFilterSetMatch_attributeTrigger()
            throws DatastoreException {
        // Setup
        Trigger trigger =
                TriggerFixture.getValidTriggerBuilder()
                        .setId("triggerId1")
                        .setTriggerTime(TRIGGER_TIME)
                        .setStatus(Trigger.Status.PENDING)
                        .setEventTriggers(
                                "[\n"
                                        + "{\n"
                                        + "  \"trigger_data\": \"5\",\n"
                                        + "  \"priority\": \"123\",\n"
                                        + "  \"deduplication_key\": \"1\"\n"
                                        + "}"
                                        + "]\n")
                        .setFilters(
                                "[{\n"
                                        + "  \"key_1\": [\"value_11_x\", \"value_12\"]}, {\n"
                                        + "  \"key_2\": [\"value_21\", \"value_22\"]\n"
                                        + "}]\n")
                        .build();
        Source source =
                SourceFixture.getMinimalValidSourceBuilder()
                        .setEventTime(SOURCE_TIME)
                        .setExpiryTime(EXPIRY_TIME)
                        .setAggregatableReportWindow(TRIGGER_TIME + 1L)
                        .setAttributionMode(Source.AttributionMode.TRUTHFULLY)
                        .setFilterData(
                                "{\n"
                                        + "  \"key_1\": [\"value_11\", \"value_12_x\"],\n"
                                        + "  \"key_2\": [\"value_21_x\", \"value_22\"]\n"
                                        + "}\n")
                        .build();
        when(mMeasurementDao.getPendingTriggerIds())
                .thenReturn(Collections.singletonList(trigger.getId()));
        when(mMeasurementDao.getTrigger(trigger.getId())).thenReturn(trigger);
        List<Source> matchingSourceList = new ArrayList<>();
        matchingSourceList.add(source);
        when(mMeasurementDao.getMatchingActiveSources(trigger)).thenReturn(matchingSourceList);
        when(mMeasurementDao.getAttributionsPerRateLimitWindow(
                anyInt(), any(), any())).thenReturn(5L);
        when(mMeasurementDao.getSourceEventReports(any())).thenReturn(new ArrayList<>());
        when(mMeasurementDao.getSourceDestinations(source.getId()))
                .thenReturn(Pair.create(
                        source.getAppDestinations(),
                        source.getWebDestinations()));

        // Execution
        mHandler.performPendingAttributions();

        // Assertions
        verify(mMeasurementDao)
                .updateTriggerStatus(
                        eq(Collections.singletonList(trigger.getId())),
                        eq(Trigger.Status.ATTRIBUTED));
        String expectedAttributionStatus = getAttributionStatus(
                List.of(trigger.getId()), List.of("5"), List.of("1"));
        verify(mMeasurementDao).updateSourceAttributedTriggers(
                eq(source.getId()), eq(expectedAttributionStatus));
        // Verify event report registration origin.
        ArgumentCaptor<EventReport> reportArg = ArgumentCaptor.forClass(EventReport.class);
        verify(mMeasurementDao).insertEventReport(reportArg.capture());
        EventReport eventReport = reportArg.getValue();
        assertEquals(REGISTRATION_URI, eventReport.getRegistrationOrigin());
        verify(mTransaction, times(2)).begin();
        verify(mTransaction, times(2)).end();
    }

    @Test
    public void performAttributions_triggerSourceFiltersWithCommonKeysIntersect_attributeTrigger()
            throws DatastoreException {
        // Setup
        Trigger trigger =
                TriggerFixture.getValidTriggerBuilder()
                        .setId("triggerId1")
                        .setTriggerTime(TRIGGER_TIME)
                        .setStatus(Trigger.Status.PENDING)
                        .setEventTriggers(
                                "[\n"
                                        + "{\n"
                                        + "  \"trigger_data\": \"5\",\n"
                                        + "  \"priority\": \"123\",\n"
                                        + "  \"deduplication_key\": \"1\"\n"
                                        + "}"
                                        + "]\n")
                        .setFilters(
                                "[{\n"
                                        + "  \"key_1\": [\"value_11\", \"value_12\"],\n"
                                        + "  \"key_2\": [\"value_21\", \"value_22\"]\n"
                                        + "}]\n")
                        .build();
        Source source =
                SourceFixture.getMinimalValidSourceBuilder()
                        .setEventTime(SOURCE_TIME)
                        .setExpiryTime(EXPIRY_TIME)
                        .setAggregatableReportWindow(TRIGGER_TIME + 1L)
                        .setAttributionMode(Source.AttributionMode.TRUTHFULLY)
                        .setFilterData(
                                "{\n"
                                        + "  \"key_1\": [\"value_11\", \"value_12_x\"],\n"
                                        + "  \"key_2\": [\"value_21_x\", \"value_22\"]\n"
                                        + "}\n")
                        .build();
        when(mMeasurementDao.getPendingTriggerIds())
                .thenReturn(Collections.singletonList(trigger.getId()));
        when(mMeasurementDao.getTrigger(trigger.getId())).thenReturn(trigger);
        List<Source> matchingSourceList = new ArrayList<>();
        matchingSourceList.add(source);
        when(mMeasurementDao.getMatchingActiveSources(trigger)).thenReturn(matchingSourceList);
        when(mMeasurementDao.getAttributionsPerRateLimitWindow(
                anyInt(), any(), any())).thenReturn(5L);
        when(mMeasurementDao.getSourceEventReports(any())).thenReturn(new ArrayList<>());
        when(mMeasurementDao.getSourceDestinations(source.getId()))
                .thenReturn(Pair.create(
                        source.getAppDestinations(),
                        source.getWebDestinations()));

        // Execution
        mHandler.performPendingAttributions();

        // Assertions
        verify(mMeasurementDao)
                .updateTriggerStatus(
                        eq(Collections.singletonList(trigger.getId())),
                        eq(Trigger.Status.ATTRIBUTED));
        String expectedAttributionStatus = getAttributionStatus(
                List.of(trigger.getId()), List.of("5"), List.of("1"));
        verify(mMeasurementDao).updateSourceAttributedTriggers(
                eq(source.getId()), eq(expectedAttributionStatus));
        // Verify event report registration origin.
        ArgumentCaptor<EventReport> reportArg = ArgumentCaptor.forClass(EventReport.class);
        verify(mMeasurementDao).insertEventReport(reportArg.capture());
        EventReport eventReport = reportArg.getValue();
        assertEquals(REGISTRATION_URI, eventReport.getRegistrationOrigin());
        verify(mTransaction, times(2)).begin();
        verify(mTransaction, times(2)).end();
    }

    @Test
    public void performAttributions_commonKeysIntersect_attributeTrigger_debugApi()
            throws DatastoreException {
        // Setup
        Trigger trigger =
                TriggerFixture.getValidTriggerBuilder()
                        .setId("triggerId1")
                        .setTriggerTime(TRIGGER_TIME)
                        .setStatus(Trigger.Status.PENDING)
                        .setEventTriggers(
                                "[\n"
                                        + "{\n"
                                        + "  \"trigger_data\": \"5\",\n"
                                        + "  \"priority\": \"123\",\n"
                                        + "  \"deduplication_key\": \"1\"\n"
                                        + "}"
                                        + "]\n")
                        .setFilters(
                                "[{\n"
                                        + "  \"key_1\": [\"value_11\", \"value_12\"],\n"
                                        + "  \"key_2\": [\"value_21\", \"value_22\"]\n"
                                        + "}]\n")
                        .setDebugKey(TRIGGER_DEBUG_KEY)
                        .build();
        Source source =
                SourceFixture.getMinimalValidSourceBuilder()
                        .setEventTime(SOURCE_TIME)
                        .setExpiryTime(EXPIRY_TIME)
                        .setAggregatableReportWindow(TRIGGER_TIME + 1L)
                        .setAttributionMode(Source.AttributionMode.TRUTHFULLY)
                        .setFilterData(
                                "{\n"
                                        + "  \"key_1\": [\"value_11\", \"value_12_x\"],\n"
                                        + "  \"key_2\": [\"value_21_x\", \"value_22\"]\n"
                                        + "}\n")
                        .setDebugKey(SOURCE_DEBUG_KEY)
                        .build();
        when(mMeasurementDao.getPendingTriggerIds())
                .thenReturn(Collections.singletonList(trigger.getId()));
        when(mMeasurementDao.getTrigger(trigger.getId())).thenReturn(trigger);
        List<Source> matchingSourceList = new ArrayList<>();
        matchingSourceList.add(source);
        when(mMeasurementDao.getMatchingActiveSources(trigger)).thenReturn(matchingSourceList);
        when(mMeasurementDao.getAttributionsPerRateLimitWindow(
                anyInt(), any(), any())).thenReturn(5L);
        when(mMeasurementDao.getSourceEventReports(any())).thenReturn(new ArrayList<>());
        when(mMeasurementDao.getSourceDestinations(source.getId()))
                .thenReturn(Pair.create(
                        source.getAppDestinations(),
                        source.getWebDestinations()));


        // Execution
        mHandler.performPendingAttributions();

        // Assertions
        verify(mMeasurementDao)
                .updateTriggerStatus(
                        eq(Collections.singletonList(trigger.getId())),
                        eq(Trigger.Status.ATTRIBUTED));
        String expectedAttributionStatus = getAttributionStatus(
                List.of(trigger.getId()), List.of("5"), List.of("1"));
        verify(mMeasurementDao).updateSourceAttributedTriggers(
                eq(source.getId()), eq(expectedAttributionStatus));
        // Verify event report registration origin.
        ArgumentCaptor<EventReport> reportArg = ArgumentCaptor.forClass(EventReport.class);
        verify(mMeasurementDao).insertEventReport(reportArg.capture());
        EventReport eventReport = reportArg.getValue();
        assertEquals(REGISTRATION_URI, eventReport.getRegistrationOrigin());
        verify(mTransaction, times(2)).begin();
        verify(mTransaction, times(2)).end();
    }

    @Test
    public void performAttributions_commonKeysIntersect_attributeTrigger_debugApi_sourceKey()
            throws DatastoreException {
        // Setup
        Trigger trigger =
                TriggerFixture.getValidTriggerBuilder()
                        .setId("triggerId1")
                        .setTriggerTime(TRIGGER_TIME)
                        .setStatus(Trigger.Status.PENDING)
                        .setEventTriggers(
                                "[\n"
                                        + "{\n"
                                        + "  \"trigger_data\": \"5\",\n"
                                        + "  \"priority\": \"123\",\n"
                                        + "  \"deduplication_key\": \"1\"\n"
                                        + "}"
                                        + "]\n")
                        .setFilters(
                                "[{\n"
                                        + "  \"key_1\": [\"value_11\", \"value_12\"],\n"
                                        + "  \"key_2\": [\"value_21\", \"value_22\"]\n"
                                        + "}]\n")
                        .build();
        Source source =
                SourceFixture.getMinimalValidSourceBuilder()
                        .setEventTime(SOURCE_TIME)
                        .setExpiryTime(EXPIRY_TIME)
                        .setAggregatableReportWindow(TRIGGER_TIME + 1L)
                        .setAttributionMode(Source.AttributionMode.TRUTHFULLY)
                        .setFilterData(
                                "{\n"
                                        + "  \"key_1\": [\"value_11\", \"value_12_x\"],\n"
                                        + "  \"key_2\": [\"value_21_x\", \"value_22\"]\n"
                                        + "}\n")
                        .setDebugKey(SOURCE_DEBUG_KEY)
                        .build();
        when(mMeasurementDao.getPendingTriggerIds())
                .thenReturn(Collections.singletonList(trigger.getId()));
        when(mMeasurementDao.getTrigger(trigger.getId())).thenReturn(trigger);
        List<Source> matchingSourceList = new ArrayList<>();
        matchingSourceList.add(source);
        when(mMeasurementDao.getMatchingActiveSources(trigger)).thenReturn(matchingSourceList);
        when(mMeasurementDao.getAttributionsPerRateLimitWindow(
                anyInt(), any(), any())).thenReturn(5L);
        when(mMeasurementDao.getSourceEventReports(any())).thenReturn(new ArrayList<>());
        when(mMeasurementDao.getSourceDestinations(source.getId()))
                .thenReturn(Pair.create(
                        source.getAppDestinations(),
                        source.getWebDestinations()));


        // Execution
        mHandler.performPendingAttributions();

        // Assertions
        verify(mMeasurementDao)
                .updateTriggerStatus(
                        eq(Collections.singletonList(trigger.getId())),
                        eq(Trigger.Status.ATTRIBUTED));
        String expectedAttributionStatus = getAttributionStatus(
                List.of(trigger.getId()), List.of("5"), List.of("1"));
        verify(mMeasurementDao).updateSourceAttributedTriggers(
                eq(source.getId()), eq(expectedAttributionStatus));
        // Verify event report registration origin.
        ArgumentCaptor<EventReport> reportArg = ArgumentCaptor.forClass(EventReport.class);
        verify(mMeasurementDao).insertEventReport(reportArg.capture());
        EventReport eventReport = reportArg.getValue();
        assertEquals(REGISTRATION_URI, eventReport.getRegistrationOrigin());
        verify(mTransaction, times(2)).begin();
        verify(mTransaction, times(2)).end();
    }

    @Test
    public void performAttributions_commonKeysIntersect_attributeTrigger_debugApi_triggerKey()
            throws DatastoreException {
        // Setup
        Trigger trigger =
                TriggerFixture.getValidTriggerBuilder()
                        .setId("triggerId1")
                        .setTriggerTime(TRIGGER_TIME)
                        .setStatus(Trigger.Status.PENDING)
                        .setEventTriggers(
                                "[\n"
                                        + "{\n"
                                        + "  \"trigger_data\": \"5\",\n"
                                        + "  \"priority\": \"123\",\n"
                                        + "  \"deduplication_key\": \"1\"\n"
                                        + "}"
                                        + "]\n")
                        .setFilters(
                                "[{\n"
                                        + "  \"key_1\": [\"value_11\", \"value_12\"],\n"
                                        + "  \"key_2\": [\"value_21\", \"value_22\"]\n"
                                        + "}]\n")
                        .setDebugKey(TRIGGER_DEBUG_KEY)
                        .build();
        Source source =
                SourceFixture.getMinimalValidSourceBuilder()
                        .setEventTime(SOURCE_TIME)
                        .setExpiryTime(EXPIRY_TIME)
                        .setAggregatableReportWindow(TRIGGER_TIME + 1L)
                        .setAttributionMode(Source.AttributionMode.TRUTHFULLY)
                        .setFilterData(
                                "{\n"
                                        + "  \"key_1\": [\"value_11\", \"value_12_x\"],\n"
                                        + "  \"key_2\": [\"value_21_x\", \"value_22\"]\n"
                                        + "}\n")
                        .build();
        when(mMeasurementDao.getPendingTriggerIds())
                .thenReturn(Collections.singletonList(trigger.getId()));
        when(mMeasurementDao.getTrigger(trigger.getId())).thenReturn(trigger);
        List<Source> matchingSourceList = new ArrayList<>();
        matchingSourceList.add(source);
        when(mMeasurementDao.getMatchingActiveSources(trigger)).thenReturn(matchingSourceList);
        when(mMeasurementDao.getAttributionsPerRateLimitWindow(
                anyInt(), any(), any())).thenReturn(5L);
        when(mMeasurementDao.getSourceEventReports(any())).thenReturn(new ArrayList<>());
        when(mMeasurementDao.getSourceDestinations(source.getId()))
                .thenReturn(Pair.create(
                        source.getAppDestinations(),
                        source.getWebDestinations()));


        // Execution
        mHandler.performPendingAttributions();

        // Assertions
        verify(mMeasurementDao)
                .updateTriggerStatus(
                        eq(Collections.singletonList(trigger.getId())),
                        eq(Trigger.Status.ATTRIBUTED));
        String expectedAttributionStatus = getAttributionStatus(
                List.of(trigger.getId()), List.of("5"), List.of("1"));
        verify(mMeasurementDao).updateSourceAttributedTriggers(
                eq(source.getId()), eq(expectedAttributionStatus));
        // Verify event report registration origin.
        ArgumentCaptor<EventReport> reportArg = ArgumentCaptor.forClass(EventReport.class);
        verify(mMeasurementDao).insertEventReport(reportArg.capture());
        EventReport eventReport = reportArg.getValue();
        assertEquals(REGISTRATION_URI, eventReport.getRegistrationOrigin());
        verify(mTransaction, times(2)).begin();
        verify(mTransaction, times(2)).end();
    }

    @Test
    public void performAttributions_triggerSourceFiltersWithNoCommonKeys_attributeTrigger()
            throws DatastoreException {
        // Setup
        Trigger trigger =
                TriggerFixture.getValidTriggerBuilder()
                        .setId("triggerId1")
                        .setTriggerTime(TRIGGER_TIME)
                        .setStatus(Trigger.Status.PENDING)
                        .setEventTriggers(
                                "[\n"
                                        + "{\n"
                                        + "  \"trigger_data\": \"5\",\n"
                                        + "  \"priority\": \"123\",\n"
                                        + "  \"deduplication_key\": \"1\"\n"
                                        + "}"
                                        + "]\n")
                        .setFilters(
                                "[{\n"
                                        + "  \"key_1\": [\"value_11\", \"value_12\"],\n"
                                        + "  \"key_2\": [\"value_21\", \"value_22\"]\n"
                                        + "}]\n")
                        .build();
        Source source =
                SourceFixture.getMinimalValidSourceBuilder()
                        .setEventTime(SOURCE_TIME)
                        .setExpiryTime(EXPIRY_TIME)
                        .setAggregatableReportWindow(TRIGGER_TIME + 1L)
                        .setAttributionMode(Source.AttributionMode.TRUTHFULLY)
                        .setFilterData(
                                "{\n"
                                        + "  \"key_1x\": [\"value_11_x\", \"value_12_x\"],\n"
                                        + "  \"key_2x\": [\"value_21_x\", \"value_22_x\"]\n"
                                        + "}\n")
                        .build();
        when(mMeasurementDao.getPendingTriggerIds())
                .thenReturn(Collections.singletonList(trigger.getId()));
        when(mMeasurementDao.getTrigger(trigger.getId())).thenReturn(trigger);
        List<Source> matchingSourceList = new ArrayList<>();
        matchingSourceList.add(source);
        when(mMeasurementDao.getMatchingActiveSources(trigger)).thenReturn(matchingSourceList);
        when(mMeasurementDao.getAttributionsPerRateLimitWindow(
                anyInt(), any(), any())).thenReturn(5L);
        when(mMeasurementDao.getSourceEventReports(any())).thenReturn(new ArrayList<>());
        when(mMeasurementDao.getSourceDestinations(source.getId()))
                .thenReturn(Pair.create(
                        source.getAppDestinations(),
                        source.getWebDestinations()));


        // Execution
        mHandler.performPendingAttributions();

        // Assertions
        verify(mMeasurementDao)
                .updateTriggerStatus(
                        eq(Collections.singletonList(trigger.getId())),
                        eq(Trigger.Status.ATTRIBUTED));
        String expectedAttributionStatus = getAttributionStatus(
                List.of(trigger.getId()), List.of("5"), List.of("1"));
        verify(mMeasurementDao).updateSourceAttributedTriggers(
                eq(source.getId()), eq(expectedAttributionStatus));
        // Verify event report registration origin.
        ArgumentCaptor<EventReport> reportArg = ArgumentCaptor.forClass(EventReport.class);
        verify(mMeasurementDao).insertEventReport(reportArg.capture());
        EventReport eventReport = reportArg.getValue();
        assertEquals(REGISTRATION_URI, eventReport.getRegistrationOrigin());
        verify(mTransaction, times(2)).begin();
        verify(mTransaction, times(2)).end();
    }

    @Test
    public void performAttributions_eventLevelFilters_filterSet_attributeFirstMatchingTrigger()
            throws DatastoreException {
        // Setup
        long triggerTime = 234324L;
        Trigger trigger =
                TriggerFixture.getValidTriggerBuilder()
                        .setId("triggerId1")
                        .setStatus(Trigger.Status.PENDING)
                        .setEventTriggers(
                                "[\n"
                                        + "{\n"
                                        + "  \"trigger_data\": \"2\",\n"
                                        + "  \"priority\": \"2\",\n"
                                        + "  \"deduplication_key\": \"2\",\n"
                                        + "  \"filters\": [{\n"
                                        + "    \"key_1\": [\"unmatched\"] \n"
                                        + "   }]\n"
                                        + "},"
                                        + "{\n"
                                        + "  \"trigger_data\": \"3\",\n"
                                        + "  \"priority\": \"3\",\n"
                                        + "  \"deduplication_key\": \"3\",\n"
                                        + "  \"filters\": [{\n"
                                        + "    \"ignored\": [\"ignored\"]}, {\n"
                                        + "    \"key_1\": [\"unmatched\"]}, {\n"
                                        + "    \"key_1\": [\"matched\"] \n"
                                        + "   }]\n"
                                        + "}"
                                        + "]\n")
                        .setTriggerTime(triggerTime)
                        .build();
        Source source =
                SourceFixture.getMinimalValidSourceBuilder()
                        .setAttributionMode(Source.AttributionMode.TRUTHFULLY)
                        .setFilterData(
                                "{\n"
                                        + "  \"key_1\": [\"matched\", \"value_2\"],\n"
                                        + "  \"key_2\": [\"value_1\", \"value_2\"]\n"
                                        + "}\n")
                        .setId("sourceId")
                        .setExpiryTime(triggerTime + TimeUnit.DAYS.toMillis(28))
                        .setEventReportWindow(triggerTime + 1L)
                        .setAggregatableReportWindow(triggerTime + 1L)
                        .build();
        EventReport expectedEventReport =
                new EventReport.Builder()
                        .setTriggerPriority(3L)
                        .setTriggerDedupKey(new UnsignedLong(3L))
                        .setTriggerData(new UnsignedLong(1L))
                        .setTriggerTime(triggerTime)
                        .setSourceEventId(source.getEventId())
                        .setStatus(EventReport.Status.PENDING)
                        .setAttributionDestinations(source.getAppDestinations())
                        .setEnrollmentId(source.getEnrollmentId())
                        .setReportTime(
                                mEventReportWindowCalcDelegate.getReportingTime(
                                        source,
                                        trigger.getTriggerTime(),
                                        trigger.getDestinationType()))
                        .setSourceType(source.getSourceType())
                        .setRandomizedTriggerRate(
                                mSourceNoiseHandler.getRandomAttributionProbability(source))
                        .setSourceId(source.getId())
                        .setTriggerId(trigger.getId())
                        .setRegistrationOrigin(REGISTRATION_URI)
                        .build();
        when(mMeasurementDao.getPendingTriggerIds())
                .thenReturn(Collections.singletonList(trigger.getId()));
        when(mMeasurementDao.getTrigger(trigger.getId())).thenReturn(trigger);
        List<Source> matchingSourceList = new ArrayList<>();
        matchingSourceList.add(source);
        when(mMeasurementDao.getMatchingActiveSources(trigger)).thenReturn(matchingSourceList);
        when(mMeasurementDao.getSourceDestinations(source.getId()))
                .thenReturn(Pair.create(
                        source.getAppDestinations(),
                        source.getWebDestinations()));
        when(mMeasurementDao.getAttributionsPerRateLimitWindow(
                anyInt(), any(), any())).thenReturn(5L);
        when(mMeasurementDao.getSourceEventReports(any())).thenReturn(new ArrayList<>());

        // Execution
        mHandler.performPendingAttributions();

        // Assertions
        verify(mMeasurementDao)
                .updateTriggerStatus(
                        eq(Collections.singletonList(trigger.getId())),
                        eq(Trigger.Status.ATTRIBUTED));
        String expectedAttributionStatus = getAttributionStatus(
                List.of(trigger.getId()), List.of("3"), List.of("3"));
        verify(mMeasurementDao).updateSourceAttributedTriggers(
                eq(source.getId()), eq(expectedAttributionStatus));
        verify(mMeasurementDao).insertEventReport(eq(expectedEventReport));
        verify(mTransaction, times(2)).begin();
        verify(mTransaction, times(2)).end();
    }

    @Test
    public void performAttributions_eventLevelFilters_attributeFirstMatchingTrigger()
            throws DatastoreException {
        // Setup
        long triggerTime = 234324L;
        Trigger trigger =
                TriggerFixture.getValidTriggerBuilder()
                        .setId("triggerId1")
                        .setStatus(Trigger.Status.PENDING)
                        .setEventTriggers(
                                "[\n"
                                        + "{\n"
                                        + "  \"trigger_data\": \"2\",\n"
                                        + "  \"priority\": \"2\",\n"
                                        + "  \"deduplication_key\": \"2\",\n"
                                        + "  \"filters\": [{\n"
                                        + "    \"key_1\": [\"value_1_x\"] \n"
                                        + "   }]\n"
                                        + "},"
                                        + "{\n"
                                        + "  \"trigger_data\": \"3\",\n"
                                        + "  \"priority\": \"3\",\n"
                                        + "  \"deduplication_key\": \"3\",\n"
                                        + "  \"filters\": [{\n"
                                        + "    \"key_1\": [\"value_1\"] \n"
                                        + "   }]\n"
                                        + "}"
                                        + "]\n")
                        .setTriggerTime(triggerTime)
                        .build();
        Source source =
                SourceFixture.getMinimalValidSourceBuilder()
                        .setAttributionMode(Source.AttributionMode.TRUTHFULLY)
                        .setFilterData(
                                "{\n"
                                        + "  \"key_1\": [\"value_1\", \"value_2\"],\n"
                                        + "  \"key_2\": [\"value_1\", \"value_2\"]\n"
                                        + "}\n")
                        .setId("sourceId")
                        .setExpiryTime(triggerTime + TimeUnit.DAYS.toMillis(28))
                        .setEventReportWindow(triggerTime + 1L)
                        .setAggregatableReportWindow(triggerTime + 1L)
                        .build();
        EventReport expectedEventReport =
                new EventReport.Builder()
                        .setTriggerPriority(3L)
                        .setTriggerDedupKey(new UnsignedLong(3L))
                        .setTriggerData(new UnsignedLong(1L))
                        .setTriggerTime(triggerTime)
                        .setSourceEventId(source.getEventId())
                        .setStatus(EventReport.Status.PENDING)
                        .setAttributionDestinations(source.getAppDestinations())
                        .setEnrollmentId(source.getEnrollmentId())
                        .setReportTime(
                                mEventReportWindowCalcDelegate.getReportingTime(
                                        source,
                                        trigger.getTriggerTime(),
                                        trigger.getDestinationType()))
                        .setSourceType(source.getSourceType())
                        .setRandomizedTriggerRate(
                                mSourceNoiseHandler.getRandomAttributionProbability(source))
                        .setSourceId(source.getId())
                        .setTriggerId(trigger.getId())
                        .setRegistrationOrigin(REGISTRATION_URI)
                        .build();
        when(mMeasurementDao.getPendingTriggerIds())
                .thenReturn(Collections.singletonList(trigger.getId()));
        when(mMeasurementDao.getTrigger(trigger.getId())).thenReturn(trigger);
        List<Source> matchingSourceList = new ArrayList<>();
        matchingSourceList.add(source);
        when(mMeasurementDao.getMatchingActiveSources(trigger)).thenReturn(matchingSourceList);
        when(mMeasurementDao.getSourceDestinations(source.getId()))
                .thenReturn(Pair.create(
                        source.getAppDestinations(),
                        source.getWebDestinations()));
        when(mMeasurementDao.getAttributionsPerRateLimitWindow(
                anyInt(), any(), any())).thenReturn(5L);
        when(mMeasurementDao.getSourceEventReports(any())).thenReturn(new ArrayList<>());

        // Execution
        mHandler.performPendingAttributions();

        // Assertions
        verify(mMeasurementDao)
                .updateTriggerStatus(
                        eq(Collections.singletonList(trigger.getId())),
                        eq(Trigger.Status.ATTRIBUTED));
        String expectedAttributionStatus = getAttributionStatus(
                List.of(trigger.getId()), List.of("3"), List.of("3"));
        verify(mMeasurementDao).updateSourceAttributedTriggers(
                eq(source.getId()), eq(expectedAttributionStatus));
        verify(mMeasurementDao).insertEventReport(eq(expectedEventReport));
        verify(mTransaction, times(2)).begin();
        verify(mTransaction, times(2)).end();
    }

    @Test
    public void performAttributions_filterSet_eventLevelNotFilters_attributeFirstMatchingTrigger()
            throws DatastoreException {
        // Setup
        long triggerTime = 234324L;
        Trigger trigger =
                TriggerFixture.getValidTriggerBuilder()
                        .setId("triggerId1")
                        .setStatus(Trigger.Status.PENDING)
                        .setEventTriggers(
                                "[\n"
                                        + "{\n"
                                        + "  \"trigger_data\": \"2\",\n"
                                        + "  \"priority\": \"2\",\n"
                                        + "  \"deduplication_key\": \"2\",\n"
                                        + "  \"not_filters\": [{\n"
                                        + "    \"key_1\": [\"value_1\"] \n"
                                        + "   }]\n"
                                        + "},"
                                        + "{\n"
                                        + "  \"trigger_data\": \"3\",\n"
                                        + "  \"priority\": \"3\",\n"
                                        + "  \"deduplication_key\": \"3\",\n"
                                        + "  \"not_filters\": [{\n"
                                        + "    \"key_1\": [\"value_1\"]}, {\n"
                                        + "    \"key_2\": [\"value_2\"]}, {\n"
                                        + "    \"key_1\": [\"matches_when_negated\"] \n"
                                        + "   }]\n"
                                        + "}"
                                        + "]\n")
                        .setTriggerTime(triggerTime)
                        .build();
        Source source =
                SourceFixture.getMinimalValidSourceBuilder()
                        .setAttributionMode(Source.AttributionMode.TRUTHFULLY)
                        .setFilterData(
                                "{\n"
                                        + "  \"key_1\": [\"value_1\", \"value_2\"],\n"
                                        + "  \"key_2\": [\"value_1\", \"value_2\"]\n"
                                        + "}\n")
                        .setId("sourceId")
                        .setExpiryTime(triggerTime + TimeUnit.DAYS.toMillis(28))
                        .setEventReportWindow(triggerTime + 1L)
                        .setAggregatableReportWindow(triggerTime + 1L)
                        .build();
        EventReport expectedEventReport =
                new EventReport.Builder()
                        .setTriggerPriority(3L)
                        .setTriggerDedupKey(new UnsignedLong(3L))
                        .setTriggerData(new UnsignedLong(1L))
                        .setTriggerTime(triggerTime)
                        .setSourceEventId(source.getEventId())
                        .setStatus(EventReport.Status.PENDING)
                        .setAttributionDestinations(source.getAppDestinations())
                        .setEnrollmentId(source.getEnrollmentId())
                        .setReportTime(
                                mEventReportWindowCalcDelegate.getReportingTime(
                                        source,
                                        trigger.getTriggerTime(),
                                        trigger.getDestinationType()))
                        .setSourceType(source.getSourceType())
                        .setRandomizedTriggerRate(
                                mSourceNoiseHandler.getRandomAttributionProbability(source))
                        .setSourceId(source.getId())
                        .setTriggerId(trigger.getId())
                        .setRegistrationOrigin(REGISTRATION_URI)
                        .build();
        when(mMeasurementDao.getPendingTriggerIds())
                .thenReturn(Collections.singletonList(trigger.getId()));
        when(mMeasurementDao.getTrigger(trigger.getId())).thenReturn(trigger);
        List<Source> matchingSourceList = new ArrayList<>();
        matchingSourceList.add(source);
        when(mMeasurementDao.getMatchingActiveSources(trigger)).thenReturn(matchingSourceList);
        when(mMeasurementDao.getSourceDestinations(source.getId()))
                .thenReturn(Pair.create(
                        source.getAppDestinations(),
                        source.getWebDestinations()));
        when(mMeasurementDao.getAttributionsPerRateLimitWindow(
                anyInt(), any(), any())).thenReturn(5L);
        when(mMeasurementDao.getSourceEventReports(any())).thenReturn(new ArrayList<>());

        // Execution
        mHandler.performPendingAttributions();

        // Assertions
        verify(mMeasurementDao)
                .updateTriggerStatus(
                        eq(Collections.singletonList(trigger.getId())),
                        eq(Trigger.Status.ATTRIBUTED));
        String expectedAttributionStatus = getAttributionStatus(
                List.of(trigger.getId()), List.of("3"), List.of("3"));
        verify(mMeasurementDao).updateSourceAttributedTriggers(
                eq(source.getId()), eq(expectedAttributionStatus));
        verify(mMeasurementDao).insertEventReport(eq(expectedEventReport));
        verify(mTransaction, times(2)).begin();
        verify(mTransaction, times(2)).end();
    }

    @Test
    public void performAttributions_eventLevelNotFilters_attributeFirstMatchingTrigger()
            throws DatastoreException {
        // Setup
        long triggerTime = 234324L;
        Trigger trigger =
                TriggerFixture.getValidTriggerBuilder()
                        .setId("triggerId1")
                        .setStatus(Trigger.Status.PENDING)
                        .setEventTriggers(
                                "[\n"
                                        + "{\n"
                                        + "  \"trigger_data\": \"2\",\n"
                                        + "  \"priority\": \"2\",\n"
                                        + "  \"deduplication_key\": \"2\",\n"
                                        + "  \"not_filters\": [{\n"
                                        + "    \"key_1\": [\"value_1\"] \n"
                                        + "   }]\n"
                                        + "},"
                                        + "{\n"
                                        + "  \"trigger_data\": \"3\",\n"
                                        + "  \"priority\": \"3\",\n"
                                        + "  \"deduplication_key\": \"3\",\n"
                                        + "  \"not_filters\": [{\n"
                                        + "    \"key_1\": [\"value_1_x\"] \n"
                                        + "   }]\n"
                                        + "}"
                                        + "]\n")
                        .setTriggerTime(triggerTime)
                        .build();
        Source source =
                SourceFixture.getMinimalValidSourceBuilder()
                        .setAttributionMode(Source.AttributionMode.TRUTHFULLY)
                        .setFilterData(
                                "{\n"
                                        + "  \"key_1\": [\"value_1\", \"value_2\"],\n"
                                        + "  \"key_2\": [\"value_1\", \"value_2\"]\n"
                                        + "}\n")
                        .setId("sourceId")
                        .setExpiryTime(triggerTime + TimeUnit.DAYS.toMillis(28))
                        .setEventReportWindow(triggerTime + 1L)
                        .setAggregatableReportWindow(triggerTime + 1L)
                        .build();
        EventReport expectedEventReport =
                new EventReport.Builder()
                        .setTriggerPriority(3L)
                        .setTriggerDedupKey(new UnsignedLong(3L))
                        .setTriggerData(new UnsignedLong(1L))
                        .setTriggerTime(triggerTime)
                        .setSourceEventId(source.getEventId())
                        .setStatus(EventReport.Status.PENDING)
                        .setAttributionDestinations(source.getAppDestinations())
                        .setEnrollmentId(source.getEnrollmentId())
                        .setReportTime(
                                mEventReportWindowCalcDelegate.getReportingTime(
                                        source,
                                        trigger.getTriggerTime(),
                                        trigger.getDestinationType()))
                        .setSourceType(source.getSourceType())
                        .setRandomizedTriggerRate(
                                mSourceNoiseHandler.getRandomAttributionProbability(source))
                        .setSourceId(source.getId())
                        .setTriggerId(trigger.getId())
                        .setRegistrationOrigin(REGISTRATION_URI)
                        .build();
        when(mMeasurementDao.getPendingTriggerIds())
                .thenReturn(Collections.singletonList(trigger.getId()));
        when(mMeasurementDao.getTrigger(trigger.getId())).thenReturn(trigger);
        List<Source> matchingSourceList = new ArrayList<>();
        matchingSourceList.add(source);
        when(mMeasurementDao.getMatchingActiveSources(trigger)).thenReturn(matchingSourceList);
        when(mMeasurementDao.getSourceDestinations(source.getId()))
                .thenReturn(Pair.create(
                        source.getAppDestinations(),
                        source.getWebDestinations()));
        when(mMeasurementDao.getAttributionsPerRateLimitWindow(
                anyInt(), any(), any())).thenReturn(5L);
        when(mMeasurementDao.getSourceEventReports(any())).thenReturn(new ArrayList<>());

        // Execution
        mHandler.performPendingAttributions();

        // Assertions
        verify(mMeasurementDao)
                .updateTriggerStatus(
                        eq(Collections.singletonList(trigger.getId())),
                        eq(Trigger.Status.ATTRIBUTED));
        String expectedAttributionStatus = getAttributionStatus(
                List.of(trigger.getId()), List.of("3"), List.of("3"));
        verify(mMeasurementDao).updateSourceAttributedTriggers(
                eq(source.getId()), eq(expectedAttributionStatus));
        verify(mMeasurementDao).insertEventReport(eq(expectedEventReport));
        verify(mTransaction, times(2)).begin();
        verify(mTransaction, times(2)).end();
    }

    @Test
    public void performAttributions_eventLevelFiltersWithSourceType_attributeFirstMatchingTrigger()
            throws DatastoreException {
        // Setup
        long triggerTime = 234324L;
        Trigger trigger =
                TriggerFixture.getValidTriggerBuilder()
                        .setId("triggerId1")
                        .setStatus(Trigger.Status.PENDING)
                        .setEventTriggers(
                                "[\n"
                                        + "{\n"
                                        + "  \"trigger_data\": \"2\",\n"
                                        + "  \"priority\": \"2\",\n"
                                        + "  \"deduplication_key\": \"2\",\n"
                                        + "  \"filters\": [{\n"
                                        + "    \"source_type\": [\"event\"], \n"
                                        + "    \"dummy_key\": [\"dummy_value\"] \n"
                                        + "   }]\n"
                                        + "},"
                                        + "{\n"
                                        + "  \"trigger_data\": \"3\",\n"
                                        + "  \"priority\": \"3\",\n"
                                        + "  \"deduplication_key\": \"3\",\n"
                                        + "  \"filters\": [{\n"
                                        + "    \"source_type\": [\"navigation\"], \n"
                                        + "    \"dummy_key\": [\"dummy_value\"] \n"
                                        + "   }]\n"
                                        + "}"
                                        + "]\n")
                        .setTriggerTime(triggerTime)
                        .build();
        Source source =
                SourceFixture.getMinimalValidSourceBuilder()
                        .setAttributionMode(Source.AttributionMode.TRUTHFULLY)
                        .setFilterData(
                                "{\n"
                                        + "  \"key_1\": [\"value_1\", \"value_2\"],\n"
                                        + "  \"key_2\": [\"value_1\", \"value_2\"]\n"
                                        + "}\n")
                        .setId("sourceId")
                        .setSourceType(Source.SourceType.NAVIGATION)
                        .setExpiryTime(triggerTime + TimeUnit.DAYS.toMillis(28))
                        .setEventReportWindow(triggerTime + 1L)
                        .setAggregatableReportWindow(triggerTime + 1L)
                        .build();
        EventReport expectedEventReport =
                new EventReport.Builder()
                        .setTriggerPriority(3L)
                        .setTriggerDedupKey(new UnsignedLong(3L))
                        .setTriggerData(new UnsignedLong(3L))
                        .setTriggerTime(234324L)
                        .setSourceEventId(source.getEventId())
                        .setStatus(EventReport.Status.PENDING)
                        .setAttributionDestinations(source.getAppDestinations())
                        .setEnrollmentId(source.getEnrollmentId())
                        .setReportTime(
                                mEventReportWindowCalcDelegate.getReportingTime(
                                        source,
                                        trigger.getTriggerTime(),
                                        trigger.getDestinationType()))
                        .setSourceType(Source.SourceType.NAVIGATION)
                        .setRandomizedTriggerRate(
                                mSourceNoiseHandler.getRandomAttributionProbability(source))
                        .setSourceId(source.getId())
                        .setTriggerId(trigger.getId())
                        .setRegistrationOrigin(REGISTRATION_URI)
                        .build();
        when(mMeasurementDao.getPendingTriggerIds())
                .thenReturn(Collections.singletonList(trigger.getId()));
        when(mMeasurementDao.getTrigger(trigger.getId())).thenReturn(trigger);
        List<Source> matchingSourceList = new ArrayList<>();
        matchingSourceList.add(source);
        when(mMeasurementDao.getMatchingActiveSources(trigger)).thenReturn(matchingSourceList);
        when(mMeasurementDao.getSourceDestinations(source.getId()))
                .thenReturn(Pair.create(
                        source.getAppDestinations(),
                        source.getWebDestinations()));
        when(mMeasurementDao.getAttributionsPerRateLimitWindow(
                anyInt(), any(), any())).thenReturn(5L);
        when(mMeasurementDao.getSourceEventReports(any())).thenReturn(new ArrayList<>());

        // Execution
        mHandler.performPendingAttributions();

        // Assertions
        verify(mMeasurementDao)
                .updateTriggerStatus(
                        eq(Collections.singletonList(trigger.getId())),
                        eq(Trigger.Status.ATTRIBUTED));
        String expectedAttributionStatus = getAttributionStatus(
                List.of(trigger.getId()), List.of("3"), List.of("3"));
        verify(mMeasurementDao).updateSourceAttributedTriggers(
                eq(source.getId()), eq(expectedAttributionStatus));
        verify(mMeasurementDao).insertEventReport(eq(expectedEventReport));
        verify(mTransaction, times(2)).begin();
        verify(mTransaction, times(2)).end();
    }

    @Test
    public void performAttributions_filterSet_eventLevelFiltersFailToMatch_aggregateReportOnly()
            throws DatastoreException, JSONException {
        // Setup
        long triggerTime = 234324L;
        Trigger trigger =
                TriggerFixture.getValidTriggerBuilder()
                        .setId("triggerId1")
                        .setStatus(Trigger.Status.PENDING)
                        .setEventTriggers(
                                "[\n"
                                        + "{\n"
                                        + "  \"trigger_data\": \"2\",\n"
                                        + "  \"priority\": \"2\",\n"
                                        + "  \"deduplication_key\": \"2\",\n"
                                        + "  \"filters\": [{\n"
                                        + "    \"product\": [\"value_11\"]}, {\n"
                                        + "    \"key_1\": [\"value_11\"] \n"
                                        + "   }]\n"
                                        + "},"
                                        + "{\n"
                                        + "  \"trigger_data\": \"3\",\n"
                                        + "  \"priority\": \"3\",\n"
                                        + "  \"deduplication_key\": \"3\",\n"
                                        + "  \"filters\": [{\n"
                                        + "    \"product\": [\"value_21\"]}, {\n"
                                        + "    \"key_1\": [\"value_21\"] \n"
                                        + "   }]\n"
                                        + "}"
                                        + "]\n")
                        .setTriggerTime(triggerTime)
                        .setAggregateTriggerData(buildAggregateTriggerData().toString())
                        .setAggregateValues("{\"campaignCounts\":32768,\"geoValue\":1644}")
                        .build();
        Source source =
                SourceFixture.getMinimalValidSourceBuilder()
                        .setAttributionMode(Source.AttributionMode.TRUTHFULLY)
                        .setAggregateSource(
                                "{\"campaignCounts\" : \"0x159\", \"geoValue\" : \"0x5\"}")
                        .setFilterData(
                                "{\"product\":[\"1234\", \"2345\"],"
                                        + "\"key_1\": [\"value_1_y\", \"value_2_y\"]}")
                        .setId("sourceId")
                        .setEventReportWindow(triggerTime + 1L)
                        .setAggregatableReportWindow(triggerTime + 1L)
                        .build();
        when(mMeasurementDao.getPendingTriggerIds())
                .thenReturn(Collections.singletonList(trigger.getId()));
        when(mMeasurementDao.getTrigger(trigger.getId())).thenReturn(trigger);
        List<Source> matchingSourceList = new ArrayList<>();
        matchingSourceList.add(source);
        when(mMeasurementDao.getMatchingActiveSources(trigger)).thenReturn(matchingSourceList);
        when(mMeasurementDao.getAttributionsPerRateLimitWindow(
                anyInt(), any(), any())).thenReturn(5L);
        when(mMeasurementDao.getSourceEventReports(any())).thenReturn(new ArrayList<>());

        // Execution
        mHandler.performPendingAttributions();

        // Assertions
        verify(mMeasurementDao)
                .updateTriggerStatus(
                        eq(Collections.singletonList(trigger.getId())),
                        eq(Trigger.Status.ATTRIBUTED));
        verify(mMeasurementDao, never()).insertEventReport(any());
        // Verify aggregate report registration origin.
        ArgumentCaptor<AggregateReport> reportArg = ArgumentCaptor.forClass(AggregateReport.class);
        verify(mMeasurementDao).insertAggregateReport(reportArg.capture());
        AggregateReport aggregateReport = reportArg.getValue();
        assertEquals(REGISTRATION_URI, aggregateReport.getRegistrationOrigin());
        verify(mTransaction, times(2)).begin();
        verify(mTransaction, times(2)).end();
    }

    @Test
    public void performAttributions_eventLevelFiltersFailToMatch_generateAggregateReportOnly()
            throws DatastoreException, JSONException {
        // Setup
        long triggerTime = 234324L;
        Trigger trigger =
                TriggerFixture.getValidTriggerBuilder()
                        .setId("triggerId1")
                        .setStatus(Trigger.Status.PENDING)
                        .setEventTriggers(
                                "[\n"
                                        + "{\n"
                                        + "  \"trigger_data\": \"2\",\n"
                                        + "  \"priority\": \"2\",\n"
                                        + "  \"deduplication_key\": \"2\",\n"
                                        + "  \"filters\": [{\n"
                                        + "    \"key_1\": [\"value_11\"] \n"
                                        + "   }]\n"
                                        + "},"
                                        + "{\n"
                                        + "  \"trigger_data\": \"3\",\n"
                                        + "  \"priority\": \"3\",\n"
                                        + "  \"deduplication_key\": \"3\",\n"
                                        + "  \"filters\": [{\n"
                                        + "    \"key_1\": [\"value_21\"] \n"
                                        + "   }]\n"
                                        + "}"
                                        + "]\n")
                        .setTriggerTime(triggerTime)
                        .setAggregateTriggerData(buildAggregateTriggerData().toString())
                        .setAggregateValues("{\"campaignCounts\":32768,\"geoValue\":1644}")
                        .build();
        Source source =
                SourceFixture.getMinimalValidSourceBuilder()
                        .setAttributionMode(Source.AttributionMode.TRUTHFULLY)
                        .setAggregateSource(
                                "{\"campaignCounts\" : \"0x159\", \"geoValue\" : \"0x5\"}")
                        .setFilterData(
                                "{\"product\":[\"1234\",\"2345\"], \"key_1\": "
                                        + "[\"value_1_y\", \"value_2_y\"]}")
                        .setId("sourceId")
                        .setEventReportWindow(triggerTime + 1L)
                        .setAggregatableReportWindow(triggerTime + 1L)
                        .build();
        when(mMeasurementDao.getPendingTriggerIds())
                .thenReturn(Collections.singletonList(trigger.getId()));
        when(mMeasurementDao.getTrigger(trigger.getId())).thenReturn(trigger);
        List<Source> matchingSourceList = new ArrayList<>();
        matchingSourceList.add(source);
        when(mMeasurementDao.getMatchingActiveSources(trigger)).thenReturn(matchingSourceList);
        when(mMeasurementDao.getAttributionsPerRateLimitWindow(
                anyInt(), any(), any())).thenReturn(5L);
        when(mMeasurementDao.getSourceEventReports(any())).thenReturn(new ArrayList<>());

        // Execution
        mHandler.performPendingAttributions();

        // Assertions
        verify(mMeasurementDao)
                .updateTriggerStatus(
                        eq(Collections.singletonList(trigger.getId())),
                        eq(Trigger.Status.ATTRIBUTED));
        verify(mMeasurementDao, never()).insertEventReport(any());
        verify(mMeasurementDao).insertAggregateReport(any());
        verify(mTransaction, times(2)).begin();
        verify(mTransaction, times(2)).end();
    }

    @Test
    public void
            performAttribution_aggregateReportsExceedsLimitPerDestination_insertsOnlyEventReport()
                    throws DatastoreException, JSONException {
        // Setup
        long triggerTime = 234324L;
        Trigger trigger =
                TriggerFixture.getValidTriggerBuilder()
                        .setId("triggerId1")
                        .setStatus(Trigger.Status.PENDING)
                        .setEventTriggers(
                                "[\n"
                                        + "{\n"
                                        + "  \"trigger_data\": \"5\",\n"
                                        + "  \"priority\": \"123\",\n"
                                        + "  \"deduplication_key\": \"1\"\n"
                                        + "}"
                                        + "]\n")
                        .setFilters(
                                "[{\n"
                                        + "  \"key_1\": [\"value_1\", \"value_2\"],\n"
                                        + "  \"key_2\": [\"value_1\", \"value_2\"]\n"
                                        + "}]\n")
                        .setTriggerTime(triggerTime)
                        .setAggregateTriggerData(buildAggregateTriggerData().toString())
                        .setAggregateValues("{\"campaignCounts\":32768,\"geoValue\":1644}")
                        .build();
        Source source =
                SourceFixture.getMinimalValidSourceBuilder()
                        .setAttributionMode(Source.AttributionMode.TRUTHFULLY)
                        .setAggregateSource(
                                "{\"campaignCounts\" : \"0x159\", \"geoValue\" : \"0x5\"}")
                        .setFilterData(
                                "{\n"
                                        + "  \"key_1\": [\"value_1\", \"value_2\"],\n"
                                        + "  \"key_2\": [\"value_1\", \"value_2\"]\n"
                                        + "}\n")
                        .setExpiryTime(triggerTime + TimeUnit.DAYS.toMillis(28))
                        .setEventReportWindow(triggerTime + 1L)
                        .setAggregatableReportWindow(triggerTime + 1L)
                        .build();
        when(mMeasurementDao.getPendingTriggerIds())
                .thenReturn(Collections.singletonList(trigger.getId()));
        when(mMeasurementDao.getTrigger(trigger.getId())).thenReturn(trigger);
        List<Source> matchingSourceList = new ArrayList<>();
        matchingSourceList.add(source);
        when(mMeasurementDao.getMatchingActiveSources(trigger)).thenReturn(matchingSourceList);
        when(mMeasurementDao.getAttributionsPerRateLimitWindow(
                anyInt(), any(), any())).thenReturn(5L);
        when(mMeasurementDao.getSourceEventReports(any())).thenReturn(new ArrayList<>());
        int numAggregateReportPerDestination = 1024;
        int numEventReportPerDestination = 1023;
        when(mMeasurementDao.getNumAggregateReportsPerDestination(
                        trigger.getAttributionDestination(), trigger.getDestinationType()))
                .thenReturn(numAggregateReportPerDestination);
        when(mMeasurementDao.getNumEventReportsPerDestination(
                        trigger.getAttributionDestination(), trigger.getDestinationType()))
                .thenReturn(numEventReportPerDestination);
        when(mMeasurementDao.getSourceDestinations(source.getId()))
                .thenReturn(Pair.create(
                        source.getAppDestinations(),
                        source.getWebDestinations()));

        // Execution
        mHandler.performPendingAttributions();

        // Assertions
        verify(mMeasurementDao)
                .updateTriggerStatus(
                        eq(Collections.singletonList(trigger.getId())),
                        eq(Trigger.Status.ATTRIBUTED));
        verify(mMeasurementDao, never()).insertAggregateReport(any());
        verify(mMeasurementDao).insertEventReport(any());
        verify(mTransaction, times(2)).begin();
        verify(mTransaction, times(2)).end();
    }

    @Test
    public void performAttribution_maxAggregateReportsPerSourceFlagDisabled_shouldGenerateReport()
            throws DatastoreException, JSONException {
        // Disable flag for max aggregate reports per source.
        when(mFlags.getMeasurementEnableMaxAggregateReportsPerSource()).thenReturn(false);
        when(mFlags.getMeasurementMaxAggregateReportsPerSource()).thenReturn(20);
        // Setup
        long triggerTime = 234324L;
        Trigger trigger =
                TriggerFixture.getValidTriggerBuilder()
                        .setId("triggerId1")
                        .setStatus(Trigger.Status.PENDING)
                        .setEventTriggers(
                                "[\n"
                                        + "{\n"
                                        + "  \"trigger_data\": \"5\",\n"
                                        + "  \"priority\": \"123\",\n"
                                        + "  \"deduplication_key\": \"1\"\n"
                                        + "}"
                                        + "]\n")
                        .setFilters(
                                "[{\n"
                                        + "  \"key_1\": [\"value_1\", \"value_2\"],\n"
                                        + "  \"key_2\": [\"value_1\", \"value_2\"]\n"
                                        + "}]\n")
                        .setTriggerTime(triggerTime)
                        .setAggregateTriggerData(buildAggregateTriggerData().toString())
                        .setAggregateValues("{\"campaignCounts\":32768,\"geoValue\":1644}")
                        .build();
        Source source =
                SourceFixture.getMinimalValidSourceBuilder()
                        .setAttributionMode(Source.AttributionMode.TRUTHFULLY)
                        .setAggregateSource(
                                "{\"campaignCounts\" : \"0x159\", \"geoValue\" : \"0x5\"}")
                        .setFilterData(
                                "{\n"
                                        + "  \"key_1\": [\"value_1\", \"value_2\"],\n"
                                        + "  \"key_2\": [\"value_1\", \"value_2\"]\n"
                                        + "}\n")
                        .setExpiryTime(triggerTime + TimeUnit.DAYS.toMillis(28))
                        .setEventReportWindow(triggerTime + 1L)
                        .setAggregatableReportWindow(triggerTime + 1L)
                        .build();
        when(mMeasurementDao.getPendingTriggerIds())
                .thenReturn(Collections.singletonList(trigger.getId()));
        when(mMeasurementDao.getTrigger(trigger.getId())).thenReturn(trigger);
        List<Source> matchingSourceList = new ArrayList<>();
        matchingSourceList.add(source);
        when(mMeasurementDao.getMatchingActiveSources(trigger)).thenReturn(matchingSourceList);
        when(mMeasurementDao.getAttributionsPerRateLimitWindow(
                anyInt(), any(), any())).thenReturn(5L);
        when(mMeasurementDao.getSourceEventReports(any())).thenReturn(new ArrayList<>());
        int numAggregateReportPerDestination = 10;
        int numEventReportPerDestination = 10;
        when(mMeasurementDao.getNumAggregateReportsPerDestination(
                        trigger.getAttributionDestination(), trigger.getDestinationType()))
                .thenReturn(numAggregateReportPerDestination);
        when(mMeasurementDao.getNumEventReportsPerDestination(
                        trigger.getAttributionDestination(), trigger.getDestinationType()))
                .thenReturn(numEventReportPerDestination);
        when(mMeasurementDao.getSourceDestinations(source.getId()))
                .thenReturn(Pair.create(source.getAppDestinations(), source.getWebDestinations()));
        when(mMeasurementDao.getNumAggregateReportsPerSource(source.getId())).thenReturn(21);

        // Execution
        mHandler.performPendingAttributions();

        // Assertions
        verify(mMeasurementDao)
                .updateTriggerStatus(
                        eq(Collections.singletonList(trigger.getId())),
                        eq(Trigger.Status.ATTRIBUTED));
        verify(mMeasurementDao).insertAggregateReport(any());
        verify(mMeasurementDao).insertEventReport(any());
        verify(mTransaction, times(2)).begin();
        verify(mTransaction, times(2)).end();
    }

    @Test
    public void performAttribution_aggregateReportsExceedsLimitPerSource_insertsOnlyEventReport()
            throws DatastoreException, JSONException {
        // Enable flag for max aggregate reports per source.
        when(mFlags.getMeasurementEnableMaxAggregateReportsPerSource()).thenReturn(true);
        when(mFlags.getMeasurementMaxAggregateReportsPerSource()).thenReturn(20);
        // Setup
        long triggerTime = 234324L;
        Trigger trigger =
                TriggerFixture.getValidTriggerBuilder()
                        .setId("triggerId1")
                        .setStatus(Trigger.Status.PENDING)
                        .setEventTriggers(
                                "[\n"
                                        + "{\n"
                                        + "  \"trigger_data\": \"5\",\n"
                                        + "  \"priority\": \"123\",\n"
                                        + "  \"deduplication_key\": \"1\"\n"
                                        + "}"
                                        + "]\n")
                        .setFilters(
                                "[{\n"
                                        + "  \"key_1\": [\"value_1\", \"value_2\"],\n"
                                        + "  \"key_2\": [\"value_1\", \"value_2\"]\n"
                                        + "}]\n")
                        .setTriggerTime(triggerTime)
                        .setAggregateTriggerData(buildAggregateTriggerData().toString())
                        .setAggregateValues("{\"campaignCounts\":32768,\"geoValue\":1644}")
                        .build();
        Source source =
                SourceFixture.getMinimalValidSourceBuilder()
                        .setAttributionMode(Source.AttributionMode.TRUTHFULLY)
                        .setAggregateSource(
                                "{\"campaignCounts\" : \"0x159\", \"geoValue\" : \"0x5\"}")
                        .setFilterData(
                                "{\n"
                                        + "  \"key_1\": [\"value_1\", \"value_2\"],\n"
                                        + "  \"key_2\": [\"value_1\", \"value_2\"]\n"
                                        + "}\n")
                        .setExpiryTime(triggerTime + TimeUnit.DAYS.toMillis(28))
                        .setEventReportWindow(triggerTime + 1L)
                        .setAggregatableReportWindow(triggerTime + 1L)
                        .build();
        when(mMeasurementDao.getPendingTriggerIds())
                .thenReturn(Collections.singletonList(trigger.getId()));
        when(mMeasurementDao.getTrigger(trigger.getId())).thenReturn(trigger);
        List<Source> matchingSourceList = new ArrayList<>();
        matchingSourceList.add(source);
        when(mMeasurementDao.getMatchingActiveSources(trigger)).thenReturn(matchingSourceList);
        when(mMeasurementDao.getAttributionsPerRateLimitWindow(
                anyInt(), any(), any())).thenReturn(5L);
        when(mMeasurementDao.getSourceEventReports(any())).thenReturn(new ArrayList<>());
        int numAggregateReportPerDestination = 10;
        int numEventReportPerDestination = 10;
        when(mMeasurementDao.getNumAggregateReportsPerDestination(
                        trigger.getAttributionDestination(), trigger.getDestinationType()))
                .thenReturn(numAggregateReportPerDestination);
        when(mMeasurementDao.getNumEventReportsPerDestination(
                        trigger.getAttributionDestination(), trigger.getDestinationType()))
                .thenReturn(numEventReportPerDestination);
        when(mMeasurementDao.getSourceDestinations(source.getId()))
                .thenReturn(Pair.create(source.getAppDestinations(), source.getWebDestinations()));
        when(mMeasurementDao.getNumAggregateReportsPerSource(source.getId())).thenReturn(21);

        // Execution
        mHandler.performPendingAttributions();

        // Assertions
        verify(mMeasurementDao)
                .updateTriggerStatus(
                        eq(Collections.singletonList(trigger.getId())),
                        eq(Trigger.Status.ATTRIBUTED));
        verify(mMeasurementDao, never()).insertAggregateReport(any());
        verify(mDebugReportApi)
                .scheduleTriggerDebugReport(
                        any(),
                        any(),
                        eq("21"),
                        any(),
                        eq(DebugReportApi.Type.TRIGGER_AGGREGATE_EXCESSIVE_REPORTS));
        verify(mMeasurementDao).insertEventReport(any());
        verify(mTransaction, times(2)).begin();
        verify(mTransaction, times(2)).end();
    }

    @Test
    public void performAttribution_eventReportsExceedsLimit_insertsOnlyAggregateReport()
            throws DatastoreException, JSONException {
        // Setup
        long triggerTime = 234324L;
        Trigger trigger =
                TriggerFixture.getValidTriggerBuilder()
                        .setId("triggerId1")
                        .setStatus(Trigger.Status.PENDING)
                        .setEventTriggers(
                                "[\n"
                                        + "{\n"
                                        + "  \"trigger_data\": \"5\",\n"
                                        + "  \"priority\": \"123\",\n"
                                        + "  \"deduplication_key\": \"1\"\n"
                                        + "}"
                                        + "]\n")
                        .setFilters(
                                "[{\n"
                                        + "  \"key_1\": [\"value_1\", \"value_2\"],\n"
                                        + "  \"key_2\": [\"value_1\", \"value_2\"]\n"
                                        + "}]\n")
                        .setTriggerTime(triggerTime)
                        .setAggregateTriggerData(buildAggregateTriggerData().toString())
                        .setAggregateValues("{\"campaignCounts\":32768,\"geoValue\":1644}")
                        .build();
        Source source =
                SourceFixture.getMinimalValidSourceBuilder()
                        .setAttributionMode(Source.AttributionMode.TRUTHFULLY)
                        .setAggregateSource(
                                "{\"campaignCounts\" : \"0x159\", \"geoValue\" : \"0x5\"}")
                        .setFilterData(
                                "{\n"
                                        + "  \"key_1\": [\"value_1\", \"value_2\"],\n"
                                        + "  \"key_2\": [\"value_1\", \"value_2\"]\n"
                                        + "}\n")
                        .setEventReportWindow(triggerTime + 1L)
                        .setAggregatableReportWindow(triggerTime + 1L)
                        .build();
        when(mMeasurementDao.getPendingTriggerIds())
                .thenReturn(Collections.singletonList(trigger.getId()));
        when(mMeasurementDao.getTrigger(trigger.getId())).thenReturn(trigger);
        List<Source> matchingSourceList = new ArrayList<>();
        matchingSourceList.add(source);
        when(mMeasurementDao.getMatchingActiveSources(trigger)).thenReturn(matchingSourceList);
        when(mMeasurementDao.getAttributionsPerRateLimitWindow(
                anyInt(), any(), any())).thenReturn(5L);
        when(mMeasurementDao.getSourceEventReports(any())).thenReturn(new ArrayList<>());
        int numAggregateReportPerDestination = 1023;
        int numEventReportPerDestination = 1024;
        when(mMeasurementDao.getNumAggregateReportsPerDestination(
                        trigger.getAttributionDestination(), trigger.getDestinationType()))
                .thenReturn(numAggregateReportPerDestination);
        when(mMeasurementDao.getNumEventReportsPerDestination(
                        trigger.getAttributionDestination(), trigger.getDestinationType()))
                .thenReturn(numEventReportPerDestination);

        // Execution
        mHandler.performPendingAttributions();

        // Assertion
        verify(mMeasurementDao)
                .updateTriggerStatus(
                        eq(Collections.singletonList(trigger.getId())),
                        eq(Trigger.Status.ATTRIBUTED));
        verify(mMeasurementDao).insertAggregateReport(any());
        verify(mMeasurementDao, never()).insertEventReport(any());
        verify(mTransaction, times(2)).begin();
        verify(mTransaction, times(2)).end();
    }

    @Test
    public void performAttribution_aggregateAndEventReportsExceedsLimit_noReportInsertion()
            throws DatastoreException, JSONException {
        // Setup
        long triggerTime = 234324L;
        Trigger trigger =
                TriggerFixture.getValidTriggerBuilder()
                        .setId("triggerId1")
                        .setStatus(Trigger.Status.PENDING)
                        .setEventTriggers(
                                "[\n"
                                        + "{\n"
                                        + "  \"trigger_data\": \"5\",\n"
                                        + "  \"priority\": \"123\",\n"
                                        + "  \"deduplication_key\": \"1\"\n"
                                        + "}"
                                        + "]\n")
                        .setFilters(
                                "[{\n"
                                        + "  \"key_1\": [\"value_1\", \"value_2\"],\n"
                                        + "  \"key_2\": [\"value_1\", \"value_2\"]\n"
                                        + "}]\n")
                        .setTriggerTime(triggerTime)
                        .setAggregateTriggerData(buildAggregateTriggerData().toString())
                        .setAggregateValues("{\"campaignCounts\":32768,\"geoValue\":1644}")
                        .build();
        Source source =
                SourceFixture.getMinimalValidSourceBuilder()
                        .setAttributionMode(Source.AttributionMode.TRUTHFULLY)
                        .setAggregateSource(
                                "{\"campaignCounts\" : \"0x159\", \"geoValue\" : \"0x5\"}")
                        .setFilterData(
                                "{\n"
                                        + "  \"key_1\": [\"value_1\", \"value_2\"],\n"
                                        + "  \"key_2\": [\"value_1\", \"value_2\"]\n"
                                        + "}\n")
                        .setEventReportWindow(triggerTime + 1L)
                        .setAggregatableReportWindow(triggerTime + 1L)
                        .build();
        when(mMeasurementDao.getPendingTriggerIds())
                .thenReturn(Collections.singletonList(trigger.getId()));
        when(mMeasurementDao.getTrigger(trigger.getId())).thenReturn(trigger);
        List<Source> matchingSourceList = new ArrayList<>();
        matchingSourceList.add(source);
        when(mMeasurementDao.getMatchingActiveSources(trigger)).thenReturn(matchingSourceList);
        when(mMeasurementDao.getAttributionsPerRateLimitWindow(
                anyInt(), any(), any())).thenReturn(5L);
        when(mMeasurementDao.getSourceEventReports(any())).thenReturn(new ArrayList<>());
        int numAggregateReportPerDestination = 1024;
        int numEventReportPerDestination = 1024;
        when(mMeasurementDao.getNumAggregateReportsPerDestination(
                        trigger.getAttributionDestination(), trigger.getDestinationType()))
                .thenReturn(numAggregateReportPerDestination);
        when(mMeasurementDao.getNumEventReportsPerDestination(
                        trigger.getAttributionDestination(), trigger.getDestinationType()))
                .thenReturn(numEventReportPerDestination);

        // Execution
        mHandler.performPendingAttributions();

        // Assertion
        verify(mMeasurementDao)
                .updateTriggerStatus(
                        eq(Collections.singletonList(trigger.getId())), eq(Trigger.Status.IGNORED));
        verify(mMeasurementDao, never()).insertAggregateReport(any());
        verify(mMeasurementDao, never()).insertEventReport(any());
        verify(mTransaction, times(2)).begin();
        verify(mTransaction, times(2)).end();
    }

    @Test
    public void performAttribution_aggregateAndEventReportsDoNotExceedsLimit_ReportInsertion()
            throws DatastoreException, JSONException {
        // Setup
        long triggerTime = 234324L;
        Trigger trigger =
                TriggerFixture.getValidTriggerBuilder()
                        .setId("triggerId1")
                        .setStatus(Trigger.Status.PENDING)
                        .setEventTriggers(
                                "[\n"
                                        + "{\n"
                                        + "  \"trigger_data\": \"5\",\n"
                                        + "  \"priority\": \"123\",\n"
                                        + "  \"deduplication_key\": \"1\"\n"
                                        + "}"
                                        + "]\n")
                        .setFilters(
                                "[{\n"
                                        + "  \"key_1\": [\"value_1\", \"value_2\"],\n"
                                        + "  \"key_2\": [\"value_1\", \"value_2\"]\n"
                                        + "}]\n")
                        .setTriggerTime(triggerTime)
                        .setAggregateTriggerData(buildAggregateTriggerData().toString())
                        .setAggregateValues("{\"campaignCounts\":32768,\"geoValue\":1644}")
                        .build();
        Source source =
                SourceFixture.getMinimalValidSourceBuilder()
                        .setAttributionMode(Source.AttributionMode.TRUTHFULLY)
                        .setAggregateSource(
                                "{\"campaignCounts\" : \"0x159\", \"geoValue\" : \"0x5\"}")
                        .setFilterData(
                                "{\n"
                                        + "  \"key_1\": [\"value_1\", \"value_2\"],\n"
                                        + "  \"key_2\": [\"value_1\", \"value_2\"]\n"
                                        + "}\n")
                        .setExpiryTime(triggerTime + TimeUnit.DAYS.toMillis(28))
                        .setEventReportWindow(triggerTime + 1L)
                        .setAggregatableReportWindow(triggerTime + 1L)
                        .build();
        when(mMeasurementDao.getPendingTriggerIds())
                .thenReturn(Collections.singletonList(trigger.getId()));
        when(mMeasurementDao.getTrigger(trigger.getId())).thenReturn(trigger);
        List<Source> matchingSourceList = new ArrayList<>();
        matchingSourceList.add(source);
        when(mMeasurementDao.getMatchingActiveSources(trigger)).thenReturn(matchingSourceList);
        when(mMeasurementDao.getAttributionsPerRateLimitWindow(
                anyInt(), any(), any())).thenReturn(5L);
        when(mMeasurementDao.getSourceEventReports(any())).thenReturn(new ArrayList<>());
        int numAggregateReportPerDestination = 1023;
        int numEventReportPerDestination = 1023;
        when(mMeasurementDao.getNumAggregateReportsPerDestination(
                        trigger.getAttributionDestination(), trigger.getDestinationType()))
                .thenReturn(numAggregateReportPerDestination);
        when(mMeasurementDao.getNumEventReportsPerDestination(
                        trigger.getAttributionDestination(), trigger.getDestinationType()))
                .thenReturn(numEventReportPerDestination);
        when(mMeasurementDao.getSourceDestinations(source.getId()))
                .thenReturn(Pair.create(
                        source.getAppDestinations(),
                        source.getWebDestinations()));
        when(mMeasurementDao.getSourceDestinations(source.getId()))
                .thenReturn(Pair.create(
                        source.getAppDestinations(),
                        source.getWebDestinations()));
        when(mMeasurementDao.getSourceDestinations(source.getId()))
                .thenReturn(Pair.create(
                        source.getAppDestinations(),
                        source.getWebDestinations()));

        // Execution
        mHandler.performPendingAttributions();

        // Assertion
        verify(mMeasurementDao)
                .updateTriggerStatus(
                        eq(Collections.singletonList(trigger.getId())),
                        eq(Trigger.Status.ATTRIBUTED));
        verify(mMeasurementDao).insertAggregateReport(any());
        // Verify event report registration origin.
        ArgumentCaptor<EventReport> reportArg = ArgumentCaptor.forClass(EventReport.class);
        verify(mMeasurementDao).insertEventReport(reportArg.capture());
        EventReport eventReport = reportArg.getValue();
        assertEquals(REGISTRATION_URI, eventReport.getRegistrationOrigin());
        verify(mTransaction, times(2)).begin();
        verify(mTransaction, times(2)).end();
    }

    @Test
    public void performAttributions_withXnaConfig_originalSourceWinsAndOtherIgnored()
            throws DatastoreException {
        // Setup
        String adtechEnrollment = "AdTech1-Ads";
        AttributionConfig attributionConfig =
                new AttributionConfig.Builder()
                        .setSourceAdtech(adtechEnrollment)
                        .setSourcePriorityRange(new Pair<>(1L, 1000L))
                        .setSourceFilters(null)
                        .setPriority(1L)
                        .setExpiry(604800L)
                        .setFilterData(null)
                        .build();
        Trigger trigger =
                getXnaTriggerBuilder()
                        .setFilters(null)
                        .setNotFilters(null)
                        .setAttributionConfig(
                                new JSONArray(
                                                Collections.singletonList(
                                                        attributionConfig.serializeAsJson(mFlags)))
                                        .toString())
                        .build();

        String aggregatableSource = SourceFixture.ValidSourceParams.buildAggregateSource();
        Source xnaSource =
                createXnaSourceBuilder()
                        .setEnrollmentId(adtechEnrollment)
                        // Priority changes to 1 for derived source
                        .setPriority(100L)
                        .setAggregateSource(aggregatableSource)
                        .setFilterData(null)
                        .setSharedAggregationKeys(
                                new JSONArray(Arrays.asList("campaignCounts", "geoValue"))
                                        .toString())
                        .build();
        // winner due to install attribution and higher priority
        Source triggerEnrollmentSource1 =
                createXnaSourceBuilder()
                        .setEnrollmentId(trigger.getEnrollmentId())
                        .setPriority(2L)
                        .setFilterData(null)
                        .setAggregateSource(aggregatableSource)
                        .build();

        Source triggerEnrollmentSource2 =
                createXnaSourceBuilder()
                        .setEnrollmentId(trigger.getEnrollmentId())
                        .setPriority(2L)
                        .setFilterData(null)
                        .setAggregateSource(aggregatableSource)
                        .setInstallAttributed(false)
                        .build();

        when(mMeasurementDao.getPendingTriggerIds())
                .thenReturn(Collections.singletonList(trigger.getId()));
        when(mMeasurementDao.getTrigger(trigger.getId())).thenReturn(trigger);
        List<Source> matchingSourceList = new ArrayList<>();
        matchingSourceList.add(xnaSource);
        matchingSourceList.add(triggerEnrollmentSource1);
        matchingSourceList.add(triggerEnrollmentSource2);
        when(mMeasurementDao.fetchTriggerMatchingSourcesForXna(any(), any()))
                .thenReturn(matchingSourceList);
        when(mMeasurementDao.getSourceDestinations(triggerEnrollmentSource1.getId()))
                .thenReturn(
                        Pair.create(
                                triggerEnrollmentSource1.getAppDestinations(),
                                triggerEnrollmentSource1.getWebDestinations()));
        when(mMeasurementDao.getAttributionsPerRateLimitWindow(
                anyInt(), any(), any())).thenReturn(5L);
        when(mMeasurementDao.getSourceEventReports(any())).thenReturn(new ArrayList<>());
        when(mFlags.getMeasurementEnableXNA()).thenReturn(true);

        // Execution
        AttributionJobHandler.ProcessingResult result = mHandler.performPendingAttributions();

        // Assertion
        assertEquals(AttributionJobHandler.ProcessingResult.SUCCESS_ALL_RECORDS_PROCESSED, result);
        verify(mMeasurementDao)
                .updateTriggerStatus(
                        eq(Collections.singletonList(trigger.getId())),
                        eq(Trigger.Status.ATTRIBUTED));
        verify(mMeasurementDao).insertAggregateReport(any());
        verify(mMeasurementDao).insertEventReport(any());
        verify(mMeasurementDao, times(2)).insertAttribution(any());
        verify(mMeasurementDao)
                .insertIgnoredSourceForEnrollment(xnaSource.getId(), trigger.getEnrollmentId());
        verify(mMeasurementDao)
                .updateSourceStatus(
                        eq(Collections.singletonList(triggerEnrollmentSource2.getId())),
                        eq(Source.Status.IGNORED));
        verify(mTransaction, times(2)).begin();
        verify(mTransaction, times(2)).end();
    }

    @Test
    public void performAttributions_withXnaConfig_derivedSourceWinsAndOtherIgnored()
            throws DatastoreException {
        // Setup
        String adtechEnrollment = "AdTech1-Ads";
        AttributionConfig attributionConfig =
                new AttributionConfig.Builder()
                        .setExpiry(604800L)
                        .setSourceAdtech(adtechEnrollment)
                        .setSourcePriorityRange(new Pair<>(1L, 1000L))
                        .setSourceFilters(null)
                        .setPriority(50L)
                        .setExpiry(604800L)
                        .setFilterData(null)
                        .build();
        Trigger trigger =
                getXnaTriggerBuilder()
                        .setFilters(null)
                        .setNotFilters(null)
                        .setAttributionConfig(
                                new JSONArray(
                                                Collections.singletonList(
                                                        attributionConfig.serializeAsJson(mFlags)))
                                        .toString())
                        .build();

        String aggregatableSource = SourceFixture.ValidSourceParams.buildAggregateSource();
        // Its derived source will be winner due to install attribution and higher priority
        Source xnaSource =
                createXnaSourceBuilder()
                        .setEnrollmentId(adtechEnrollment)
                        // Priority changes to 50 for derived source
                        .setPriority(1L)
                        .setAggregateSource(aggregatableSource)
                        .setFilterData(null)
                        .setSharedAggregationKeys(
                                new JSONArray(Arrays.asList("campaignCounts", "geoValue"))
                                        .toString())
                        .build();
        Source triggerEnrollmentSource1 =
                createXnaSourceBuilder()
                        .setEnrollmentId(trigger.getEnrollmentId())
                        .setPriority(2L)
                        .setFilterData(null)
                        .setAggregateSource(aggregatableSource)
                        .build();

        Source triggerEnrollmentSource2 =
                createXnaSourceBuilder()
                        .setEnrollmentId(trigger.getEnrollmentId())
                        .setPriority(2L)
                        .setFilterData(null)
                        .setAggregateSource(aggregatableSource)
                        .setInstallAttributed(false)
                        .build();

        when(mMeasurementDao.getPendingTriggerIds())
                .thenReturn(Collections.singletonList(trigger.getId()));
        when(mMeasurementDao.getTrigger(trigger.getId())).thenReturn(trigger);
        List<Source> matchingSourceList = new ArrayList<>();
        matchingSourceList.add(xnaSource);
        matchingSourceList.add(triggerEnrollmentSource1);
        matchingSourceList.add(triggerEnrollmentSource2);
        when(mMeasurementDao.fetchTriggerMatchingSourcesForXna(any(), any()))
                .thenReturn(matchingSourceList);
        when(mMeasurementDao.getAttributionsPerRateLimitWindow(
                anyInt(), any(), any())).thenReturn(5L);
        when(mMeasurementDao.getSourceEventReports(any())).thenReturn(new ArrayList<>());
        when(mFlags.getMeasurementEnableXNA()).thenReturn(true);

        // Execution
        AttributionJobHandler.ProcessingResult result = mHandler.performPendingAttributions();

        // Assertion
        assertEquals(AttributionJobHandler.ProcessingResult.SUCCESS_ALL_RECORDS_PROCESSED, result);
        verify(mMeasurementDao)
                .updateTriggerStatus(
                        eq(Collections.singletonList(trigger.getId())),
                        eq(Trigger.Status.ATTRIBUTED));
        // Verify aggregate report registration origin.
        ArgumentCaptor<AggregateReport> reportArg = ArgumentCaptor.forClass(AggregateReport.class);
        verify(mMeasurementDao).insertAggregateReport(reportArg.capture());
        AggregateReport aggregateReport = reportArg.getValue();
        assertEquals(REGISTRATION_URI, aggregateReport.getRegistrationOrigin());
        verify(mMeasurementDao, never()).insertEventReport(any());
        verify(mMeasurementDao).insertAttribution(any());
        verify(mMeasurementDao)
                .updateSourceStatus(
                        eq(
                                Arrays.asList(
                                        triggerEnrollmentSource1.getId(),
                                        triggerEnrollmentSource2.getId())),
                        eq(Source.Status.IGNORED));
        verify(mTransaction, times(2)).begin();
        verify(mTransaction, times(2)).end();
    }

    @Test
    public void performAttributions_xnaDisabled_derivedSourceIgnored() throws DatastoreException {
        // Setup
        String adtechEnrollment = "AdTech1-Ads";
        AttributionConfig attributionConfig =
                new AttributionConfig.Builder()
                        .setExpiry(604800L)
                        .setSourceAdtech(adtechEnrollment)
                        .setSourcePriorityRange(new Pair<>(1L, 1000L))
                        .setSourceFilters(null)
                        .setPriority(50L)
                        .setExpiry(604800L)
                        .setFilterData(null)
                        .build();
        Trigger trigger =
                getXnaTriggerBuilder()
                        .setFilters(null)
                        .setNotFilters(null)
                        .setAttributionConfig(
                                new JSONArray(
                                                Collections.singletonList(
                                                        attributionConfig.serializeAsJson(mFlags)))
                                        .toString())
                        .build();

        String aggregatableSource = SourceFixture.ValidSourceParams.buildAggregateSource();
        // Its derived source will be winner due to install attribution and higher priority
        Source xnaSource =
                createXnaSourceBuilder()
                        .setEnrollmentId(adtechEnrollment)
                        // Priority changes to 50 for derived source
                        .setPriority(1L)
                        .setAggregateSource(aggregatableSource)
                        .setFilterData(null)
                        .setSharedAggregationKeys(
                                new JSONArray(Arrays.asList("campaignCounts", "geoValue"))
                                        .toString())
                        .build();
        Source triggerEnrollmentSource1 =
                createXnaSourceBuilder()
                        .setEnrollmentId(trigger.getEnrollmentId())
                        .setPriority(2L)
                        .setFilterData(null)
                        .setAggregateSource(aggregatableSource)
                        .build();

        Source triggerEnrollmentSource2 =
                createXnaSourceBuilder()
                        .setEnrollmentId(trigger.getEnrollmentId())
                        .setPriority(2L)
                        .setFilterData(null)
                        .setAggregateSource(aggregatableSource)
                        .setInstallAttributed(false)
                        .build();

        when(mMeasurementDao.getPendingTriggerIds())
                .thenReturn(Collections.singletonList(trigger.getId()));
        when(mMeasurementDao.getTrigger(trigger.getId())).thenReturn(trigger);
        List<Source> matchingSourceList = new ArrayList<>();
        matchingSourceList.add(xnaSource);
        matchingSourceList.add(triggerEnrollmentSource1);
        matchingSourceList.add(triggerEnrollmentSource2);
        when(mMeasurementDao.fetchTriggerMatchingSourcesForXna(any(), any()))
                .thenReturn(matchingSourceList);
        when(mMeasurementDao.getAttributionsPerRateLimitWindow(
                anyInt(), any(), any())).thenReturn(5L);
        when(mMeasurementDao.getSourceEventReports(any())).thenReturn(new ArrayList<>());
        when(mFlags.getMeasurementEnableXNA()).thenReturn(false);

        // Execution
        AttributionJobHandler.ProcessingResult result = mHandler.performPendingAttributions();

        // Assertion
        assertEquals(AttributionJobHandler.ProcessingResult.SUCCESS_ALL_RECORDS_PROCESSED, result);
        verify(mMeasurementDao)
                .updateTriggerStatus(
                        eq(Collections.singletonList(trigger.getId())), eq(Trigger.Status.IGNORED));
        verify(mMeasurementDao, never()).insertAggregateReport(any());
        verify(mMeasurementDao, never()).insertEventReport(any());
        verify(mMeasurementDao, never()).insertAttribution(any());
        verify(mMeasurementDao, never())
                .updateSourceStatus(
                        eq(
                                Arrays.asList(
                                        triggerEnrollmentSource1.getId(),
                                        triggerEnrollmentSource2.getId())),
                        eq(Source.Status.IGNORED));
        verify(mTransaction, times(2)).begin();
        verify(mTransaction, times(2)).end();
    }

    @Test
    public void performAttribution_flexEventReport_oneTriggerGenerateTwoReports()
            throws DatastoreException, JSONException {
        // Setup
        long triggerTime = 234324L;
        Trigger trigger =
                TriggerFixture.getValidTriggerBuilder()
                        .setId("triggerId1")
                        .setStatus(Trigger.Status.PENDING)
                        .setEventTriggers(
                                "[\n"
                                        + "{\n"
                                        + "  \"trigger_data\": \"1\",\n"
                                        + "  \"priority\": \"123\",\n"
                                        + "  \"value\": \"1000\",\n"
                                        + "  \"deduplication_key\": \"1\"\n"
                                        + "}"
                                        + "]\n")
                        .setFilters(
                                "[{\n"
                                        + "  \"key_1\": [\"value_1\", \"value_2\"],\n"
                                        + "  \"key_2\": [\"value_1\", \"value_2\"]\n"
                                        + "}]\n")
                        .setTriggerTime(triggerTime)
                        .setAggregateTriggerData(buildAggregateTriggerData().toString())
                        .setAggregateValues("{\"campaignCounts\":32768,\"geoValue\":1644}")
                        .build();
        TriggerSpecs triggerSpecs = SourceFixture.getValidTriggerSpecsValueSum();
        Source source =
                SourceFixture.getMinimalValidSourceBuilder()
                        .setAttributionMode(Source.AttributionMode.TRUTHFULLY)
                        .setAggregateSource(
                                "{\"campaignCounts\" : \"0x159\", \"geoValue\" : \"0x5\"}")
                        .setFilterData(
                                "{\n"
                                        + "  \"key_1\": [\"value_1\", \"value_2\"],\n"
                                        + "  \"key_2\": [\"value_1\", \"value_2\"]\n"
                                        + "}\n")
                        .setEventReportWindow(triggerTime + 1L)
                        .setAggregatableReportWindow(triggerTime + 1L)
                        .setTriggerSpecsString(triggerSpecs.encodeToJson())
                        .setMaxEventLevelReports(triggerSpecs.getMaxReports())
                        .setPrivacyParameters(triggerSpecs.encodePrivacyParametersToJSONString())
                        .build();
        when(mFlags.getMeasurementFlexibleEventReportingApiEnabled()).thenReturn(true);
        when(mMeasurementDao.getPendingTriggerIds())
                .thenReturn(Collections.singletonList(trigger.getId()));
        when(mMeasurementDao.getTrigger(trigger.getId())).thenReturn(trigger);
        List<Source> matchingSourceList = new ArrayList<>();
        matchingSourceList.add(source);
        when(mMeasurementDao.getMatchingActiveSources(trigger)).thenReturn(matchingSourceList);
        when(mMeasurementDao.getAttributionsPerRateLimitWindow(
                anyInt(), any(), any())).thenReturn(5L);
        when(mMeasurementDao.getSourceEventReports(any())).thenReturn(new ArrayList<>());
        int numAggregateReportPerDestination = 1023;
        int numEventReportPerDestination = 1023;
        when(mMeasurementDao.getNumAggregateReportsPerDestination(
                        trigger.getAttributionDestination(), trigger.getDestinationType()))
                .thenReturn(numAggregateReportPerDestination);
        when(mMeasurementDao.getNumEventReportsPerDestination(
                        trigger.getAttributionDestination(), trigger.getDestinationType()))
                .thenReturn(numEventReportPerDestination);
        when(mMeasurementDao.getSourceDestinations(source.getId()))
                .thenReturn(Pair.create(source.getAppDestinations(), source.getWebDestinations()));

        // Execution
        mHandler.performPendingAttributions();

        // Assertion
        verify(mMeasurementDao)
                .updateTriggerStatus(
                        eq(Collections.singletonList(trigger.getId())),
                        eq(Trigger.Status.ATTRIBUTED));
        verify(mMeasurementDao).insertAggregateReport(any());
        verify(mMeasurementDao, times(2)).insertEventReport(any());
        verify(mMeasurementDao, never()).fetchMatchingEventReports(any(), any());
        verify(mMeasurementDao, times(1)).getSourceEventReports(any());
        verify(mMeasurementDao, times(1)).updateSourceAttributedTriggers(
                eq(source.getId()), eq(source.attributedTriggersToJsonFlexApi()));
        assertEquals(1, source.getTriggerSpecs().getAttributedTriggers().size());
        verify(mMeasurementDao, never()).updateSourceStatus(any(), anyInt());
        verify(mTransaction, times(2)).begin();
        verify(mTransaction, times(2)).end();
    }

    @Test
    /**
     * The triggerData in the trigger didn't match any one of the trigger data in the source
     * registration. No report generated
     */
    public void performAttribution_flexEventReport_triggerDataMismatch()
            throws DatastoreException, JSONException {
        // Setup
        long triggerTime = 234324L;
        Trigger trigger =
                TriggerFixture.getValidTriggerBuilder()
                        .setId("triggerId1")
                        .setStatus(Trigger.Status.PENDING)
                        .setEventTriggers(
                                "[\n"
                                        + "{\n"
                                        + "  \"trigger_data\": \"6\",\n"
                                        + "  \"priority\": \"123\",\n"
                                        + "  \"value\": \"1000\",\n"
                                        + "  \"deduplication_key\": \"1\"\n"
                                        + "}"
                                        + "]\n")
                        .setFilters(
                                "[{\n"
                                        + "  \"key_1\": [\"value_1\", \"value_2\"],\n"
                                        + "  \"key_2\": [\"value_1\", \"value_2\"]\n"
                                        + "}]\n")
                        .setTriggerTime(triggerTime)
                        .setAggregateTriggerData(buildAggregateTriggerData().toString())
                        .setAggregateValues("{\"campaignCounts\":32768,\"geoValue\":1644}")
                        .build();
        TriggerSpecs triggerSpecs = SourceFixture.getValidTriggerSpecsValueSum();
        Source source =
                SourceFixture.getMinimalValidSourceBuilder()
                        .setAttributionMode(Source.AttributionMode.TRUTHFULLY)
                        .setAggregateSource(
                                "{\"campaignCounts\" : \"0x159\", \"geoValue\" : \"0x5\"}")
                        .setFilterData(
                                "{\n"
                                        + "  \"key_1\": [\"value_1\", \"value_2\"],\n"
                                        + "  \"key_2\": [\"value_1\", \"value_2\"]\n"
                                        + "}\n")
                        .setEventReportWindow(triggerTime + 1L)
                        .setAggregatableReportWindow(triggerTime + 1L)
                        .setTriggerSpecsString(triggerSpecs.encodeToJson())
                        .setMaxEventLevelReports(triggerSpecs.getMaxReports())
                        .setPrivacyParameters(triggerSpecs.encodePrivacyParametersToJSONString())
                        .build();
        when(mFlags.getMeasurementFlexibleEventReportingApiEnabled()).thenReturn(true);
        when(mMeasurementDao.getPendingTriggerIds())
                .thenReturn(Collections.singletonList(trigger.getId()));
        when(mMeasurementDao.getTrigger(trigger.getId())).thenReturn(trigger);
        List<Source> matchingSourceList = new ArrayList<>();
        matchingSourceList.add(source);
        when(mMeasurementDao.getMatchingActiveSources(trigger)).thenReturn(matchingSourceList);
        when(mMeasurementDao.getAttributionsPerRateLimitWindow(
                anyInt(), any(), any())).thenReturn(5L);
        when(mMeasurementDao.getSourceEventReports(any())).thenReturn(new ArrayList<>());
        int numAggregateReportPerDestination = 1023;
        int numEventReportPerDestination = 1023;
        when(mMeasurementDao.getNumAggregateReportsPerDestination(
                        trigger.getAttributionDestination(), trigger.getDestinationType()))
                .thenReturn(numAggregateReportPerDestination);
        when(mMeasurementDao.getNumEventReportsPerDestination(
                        trigger.getAttributionDestination(), trigger.getDestinationType()))
                .thenReturn(numEventReportPerDestination);
        when(mMeasurementDao.getSourceDestinations(source.getId()))
                .thenReturn(Pair.create(source.getAppDestinations(), source.getWebDestinations()));
        // Execution
        mHandler.performPendingAttributions();

        // Assertion
        verify(mMeasurementDao)
                .updateTriggerStatus(
                        eq(Collections.singletonList(trigger.getId())),
                        eq(Trigger.Status.ATTRIBUTED));
        verify(mMeasurementDao).insertAggregateReport(any());
        verify(mMeasurementDao, never()).insertEventReport(any());
        verify(mMeasurementDao, never()).fetchMatchingEventReports(any(), any());
        verify(mMeasurementDao, never()).getSourceEventReports(any());
        verify(mMeasurementDao, never()).updateSourceAttributedTriggers(anyString(), anyString());
        verify(mMeasurementDao, never()).updateSourceStatus(any(), anyInt());
        verify(mTransaction, times(2)).begin();
        verify(mTransaction, times(2)).end();
    }

    @Test
    /**
     * Status before attribution: 1 trigger attributed and 1 report generated; Incoming trigger
     * status: 2 new reports should be generated; Result: 2 reports written into DB and no
     * competition condition; debug reports and trigger debug keys populated only when all trigger
     * contributors have debug keys.
     */
    public void performAttribution_flexEventReportTwoNonCompetingTriggersAllDebugReports()
            throws DatastoreException, JSONException {
        // Setup
        long baseTime = System.currentTimeMillis();
        UnsignedLong triggerData1 = new UnsignedLong(1L);
        UnsignedLong triggerData2 = new UnsignedLong(2L);
        UnsignedLong sourceDebugKey = new UnsignedLong(777L);
        UnsignedLong debugKey1 = new UnsignedLong(4L);
        UnsignedLong debugKey2 = new UnsignedLong(55L);
        Trigger trigger =
                TriggerFixture.getValidTriggerBuilder()
                        .setId("triggerId1")
                        .setDestinationType(EventSurfaceType.APP)
                        .setStatus(Trigger.Status.PENDING)
                        .setEventTriggers(
                                "[\n"
                                        + "{\n"
                                        + "  \"trigger_data\": \"" + triggerData2 + "\","
                                        + "  \"priority\": \"123\","
                                        + "  \"value\": \"105\","
                                        + "  \"deduplication_key\": \"123\""
                                        + "}"
                                        + "]")
                        .setFilters(
                                "[{"
                                        + "  \"key_1\": [\"value_1\", \"value_2\"],"
                                        + "  \"key_2\": [\"value_1\", \"value_2\"]"
                                        + "}]")
                        .setTriggerTime(
                                baseTime
                                        + TimeUnit.DAYS.toMillis(1)
                                        + MEASUREMENT_MIN_EVENT_REPORT_DELAY_MILLIS)
                        .setAggregateTriggerData(buildAggregateTriggerData().toString())
                        .setAggregateValues("{\"campaignCounts\":32768,\"geoValue\":1644}")
                        .setAdIdPermission(true)
                        .setDebugKey(debugKey2)
                        .build();

        Pair<Long, Long> firstBucket = Pair.create(10L, 99L);
        Pair<Long, Long> secondBucket = Pair.create(100L, TriggerSpecs.MAX_BUCKET_THRESHOLD);

        final EventReport currentEventReport1 =
                new EventReport.Builder()
                        .setId("100")
                        .setSourceEventId(new UnsignedLong(22L))
                        .setEnrollmentId("another-enrollment-id")
                        .setAttributionDestinations(List.of(Uri.parse("android-app://com.ignored")))
                        .setReportTime(
                                baseTime
                                        + TimeUnit.DAYS.toMillis(3)
                                        + MEASUREMENT_MIN_EVENT_REPORT_DELAY_MILLIS)
                        .setStatus(EventReport.Status.PENDING)
                        .setSourceType(Source.SourceType.NAVIGATION)
                        .setRegistrationOrigin(WebUtil.validUri("https://adtech2.test"))
                        .setTriggerTime(baseTime + 3000L)
                        .setTriggerData(triggerData1)
                        .setTriggerPriority(123L)
                        .setTriggerValue(30)
                        .setTriggerSummaryBucket(firstBucket)
                        .setTriggerDedupKey(new UnsignedLong(3L))
                        .setTriggerDebugKey(debugKey1)
                        .build();

        TriggerSpecs templateTriggerSpecs = SourceFixture.getValidTriggerSpecsValueSum();
        JSONArray existingAttributes = new JSONArray();
        JSONObject triggerRecord1 = generateTriggerJSONFromEventReport(currentEventReport1);

        existingAttributes.put(triggerRecord1);

        Source source =
                SourceFixture.getMinimalValidSourceBuilder()
                        .setAttributionMode(Source.AttributionMode.TRUTHFULLY)
                        .setEventTime(baseTime)
                        .setAggregateSource(
                                "{\"campaignCounts\" : \"0x159\", \"geoValue\" : \"0x5\"}")
                        .setFilterData(
                                "{\n"
                                        + "  \"key_1\": [\"value_1\", \"value_2\"],\n"
                                        + "  \"key_2\": [\"value_1\", \"value_2\"]\n"
                                        + "}\n")
                        .setEventReportWindow(
                                baseTime
                                        + TimeUnit.DAYS.toMillis(2)
                                        + MEASUREMENT_MIN_EVENT_REPORT_DELAY_MILLIS)
                        .setAggregatableReportWindow(
                                baseTime
                                        + TimeUnit.DAYS.toMillis(2)
                                        + MEASUREMENT_MIN_EVENT_REPORT_DELAY_MILLIS)
                        .setTriggerSpecsString(templateTriggerSpecs.encodeToJson())
                        .setMaxEventLevelReports(templateTriggerSpecs.getMaxReports())
                        .setEventAttributionStatus(existingAttributes.toString())
                        .setPrivacyParameters(
                                templateTriggerSpecs.encodePrivacyParametersToJSONString())
                        .setAdIdPermission(true)
                        .setDebugKey(sourceDebugKey)
                        .build();

        when(mFlags.getMeasurementFlexibleEventReportingApiEnabled()).thenReturn(true);
        when(mMeasurementDao.getPendingTriggerIds())
                .thenReturn(Collections.singletonList(trigger.getId()));
        when(mMeasurementDao.getTrigger(trigger.getId())).thenReturn(trigger);
        List<Source> matchingSourceList = new ArrayList<>();
        matchingSourceList.add(source);
        when(mMeasurementDao.getMatchingActiveSources(trigger)).thenReturn(matchingSourceList);
        when(mMeasurementDao.getAttributionsPerRateLimitWindow(
                anyInt(), any(), any())).thenReturn(5L);
        when(mMeasurementDao.getSourceEventReports(any()))
                .thenReturn(new ArrayList<>(Collections.singletonList(currentEventReport1)));
        int numAggregateReportPerDestination = 10;
        int numEventReportPerDestination = 10;
        when(mMeasurementDao.getNumAggregateReportsPerDestination(
                        trigger.getAttributionDestination(), trigger.getDestinationType()))
                .thenReturn(numAggregateReportPerDestination);
        when(mMeasurementDao.getNumEventReportsPerDestination(
                        trigger.getAttributionDestination(), trigger.getDestinationType()))
                .thenReturn(numEventReportPerDestination);
        when(mMeasurementDao.getSourceDestinations(source.getId()))
                .thenReturn(Pair.create(source.getAppDestinations(), source.getWebDestinations()));

        // Execution
        mHandler.performPendingAttributions();

        // Assertion
        verify(mMeasurementDao)
                .updateTriggerStatus(
                        eq(Collections.singletonList(trigger.getId())),
                        eq(Trigger.Status.ATTRIBUTED));

        verify(mMeasurementDao, times(1)).getSourceEventReports(any());
        ArgumentCaptor<EventReport> insertedReportsCaptor =
                ArgumentCaptor.forClass(EventReport.class);
        ArgumentCaptor<List<EventReport>> deletedReportsCaptor =
                ArgumentCaptor.forClass((Class) List.class);
        verify(mMeasurementDao, times(3)).insertEventReport(insertedReportsCaptor.capture());
        verify(mMeasurementDao, times(1)).deleteFlexEventReportsAndAttributions(
                deletedReportsCaptor.capture());
        verify(mTransaction, times(2)).begin();
        verify(mTransaction, times(2)).end();
        assertEquals(1, deletedReportsCaptor.getValue().size());
        List<EventReport> insertedEventReports = insertedReportsCaptor.getAllValues();
        assertEquals(firstBucket, insertedEventReports.get(0).getTriggerSummaryBucket());
        assertEquals(firstBucket, insertedEventReports.get(1).getTriggerSummaryBucket());
        assertEquals(secondBucket, insertedEventReports.get(2).getTriggerSummaryBucket());
        assertEquals(triggerData1, insertedEventReports.get(0).getTriggerData());
        assertEquals(triggerData2, insertedEventReports.get(1).getTriggerData());
        assertEquals(triggerData2, insertedEventReports.get(2).getTriggerData());
        assertEquals(List.of(debugKey1), insertedEventReports.get(0).getTriggerDebugKeys());
        assertEquals(List.of(debugKey2), insertedEventReports.get(1).getTriggerDebugKeys());
        assertEquals(List.of(debugKey2), insertedEventReports.get(2).getTriggerDebugKeys());
        assertNull(insertedEventReports.get(0).getSourceDebugKey());
        assertEquals(sourceDebugKey, insertedEventReports.get(1).getSourceDebugKey());
        assertEquals(sourceDebugKey, insertedEventReports.get(2).getSourceDebugKey());
        assertEquals(
                EventReport.DebugReportStatus.NONE,
                insertedEventReports.get(0).getDebugReportStatus());
        assertEquals(
                EventReport.DebugReportStatus.PENDING,
                insertedEventReports.get(1).getDebugReportStatus());
        assertEquals(
                EventReport.DebugReportStatus.PENDING,
                insertedEventReports.get(2).getDebugReportStatus());
        long reportTime = TimeUnit.DAYS.toMillis(2) + MEASUREMENT_MIN_EVENT_REPORT_DELAY_MILLIS;
        assertEquals(reportTime, insertedEventReports.get(0).getReportTime() - baseTime);
        assertEquals(reportTime, insertedEventReports.get(1).getReportTime() - baseTime);
        assertEquals(reportTime, insertedEventReports.get(2).getReportTime() - baseTime);
        verify(mMeasurementDao).insertAggregateReport(any());
        verify(mMeasurementDao, never()).fetchMatchingEventReports(any(), any());
        verify(mMeasurementDao, times(1)).updateSourceAttributedTriggers(
                eq(source.getId()), eq(source.attributedTriggersToJsonFlexApi()));
        assertEquals(2, source.getTriggerSpecs().getAttributedTriggers().size());
        verify(mMeasurementDao, never()).updateSourceStatus(any(), anyInt());
    }

    @Test
    /*
     * Status before attribution: 1 trigger attributed and 2 report generated with triggerData 1;
     * Incoming trigger status: 2 reports should be generated for triggerData 2 Result: incoming
     * trigger has higher priority and one previous report should be deleted; debug reports and
     * trigger debug keys populated only when all trigger contributors have debug keys.
     */
    public void performAttribution_flexEventReportSecondTriggerHigherPriorityAllDebugReports()
            throws DatastoreException, JSONException {
        // Setup
        long baseTime = System.currentTimeMillis();
        UnsignedLong triggerData1 = new UnsignedLong(1L);
        UnsignedLong triggerData2 = new UnsignedLong(2L);
        UnsignedLong sourceDebugKey = new UnsignedLong(777L);
        UnsignedLong debugKey1 = new UnsignedLong(4L);
        UnsignedLong debugKey2 = new UnsignedLong(55L);
        Trigger trigger =
                TriggerFixture.getValidTriggerBuilder()
                        .setId("triggerId1")
                        .setStatus(Trigger.Status.PENDING)
                        .setEventTriggers(
                                "["
                                        + "{"
                                        + "  \"trigger_data\": \"" + triggerData2 + "\","
                                        + "  \"priority\": \"123\","
                                        + "  \"value\": \"105\","
                                        + "  \"deduplication_key\": \"1234\""
                                        + "}"
                                        + "]")
                        .setFilters(
                                "[{"
                                        + "  \"key_1\": [\"value_1\", \"value_2\"],"
                                        + "  \"key_2\": [\"value_1\", \"value_2\"]"
                                        + "}]")
                        .setTriggerTime(baseTime + TimeUnit.DAYS.toMillis(1) + 4800000)
                        .setAggregateTriggerData(buildAggregateTriggerData().toString())
                        .setAggregateValues("{\"campaignCounts\":32768,\"geoValue\":1644}")
                        .setAdIdPermission(true)
                        .setDebugKey(debugKey2)
                        .build();

        final EventReport.Builder eventReportBuilder =
                new EventReport.Builder()
                        .setId("100")
                        .setSourceEventId(new UnsignedLong(22L))
                        .setEnrollmentId("another-enrollment-id")
                        .setAttributionDestinations(List.of(Uri.parse("https://bar.test")))
                        .setReportTime(
                                baseTime
                                        + TimeUnit.DAYS.toMillis(2)
                                        + MEASUREMENT_MIN_EVENT_REPORT_DELAY_MILLIS)
                        .setStatus(EventReport.Status.PENDING)
                        .setSourceType(Source.SourceType.NAVIGATION)
                        .setRegistrationOrigin(WebUtil.validUri("https://adtech2.test"))
                        .setTriggerTime(baseTime + TimeUnit.DAYS.toMillis(1))
                        .setTriggerData(triggerData1)
                        .setTriggerPriority(121L)
                        .setTriggerValue(101)
                        .setTriggerDedupKey(new UnsignedLong(3L))
                        .setTriggerDebugKey(debugKey1);

        TriggerSpecs templateTriggerSpecs = SourceFixture.getValidTriggerSpecsValueSum();
        JSONArray existingAttributes = new JSONArray();
        JSONObject triggerRecord1 = generateTriggerJSONFromEventReport(eventReportBuilder.build());

        existingAttributes.put(triggerRecord1);

        Source source =
                SourceFixture.getMinimalValidSourceBuilder()
                        .setEventReportDedupKeys(
                                new ArrayList<>(Collections.singletonList(new UnsignedLong(3L))))
                        .setAttributionMode(Source.AttributionMode.TRUTHFULLY)
                        .setAggregateSource(
                                "{\"campaignCounts\" : \"0x159\", \"geoValue\" : \"0x5\"}")
                        .setFilterData(
                                "{"
                                        + "  \"key_1\": [\"value_1\", \"value_2\"],"
                                        + "  \"key_2\": [\"value_1\", \"value_2\"]"
                                        + "}")
                        .setEventTime(baseTime)
                        .setEventReportWindow(
                                baseTime
                                        + TimeUnit.DAYS.toMillis(3)
                                        + MEASUREMENT_MIN_EVENT_REPORT_DELAY_MILLIS)
                        .setAggregatableReportWindow(
                                baseTime
                                        + TimeUnit.DAYS.toMillis(3)
                                        + MEASUREMENT_MIN_EVENT_REPORT_DELAY_MILLIS)
                        .setTriggerSpecsString(templateTriggerSpecs.encodeToJson())
                        .setMaxEventLevelReports(templateTriggerSpecs.getMaxReports())
                        .setEventAttributionStatus(existingAttributes.toString())
                        .setPrivacyParameters(
                                templateTriggerSpecs.encodePrivacyParametersToJSONString())
                        .setAdIdPermission(true)
                        .setDebugKey(sourceDebugKey)
                        .build();

        Pair<Long, Long> firstBucket = Pair.create(10L, 99L);
        Pair<Long, Long> secondBucket = Pair.create(100L, TriggerSpecs.MAX_BUCKET_THRESHOLD);

        when(mFlags.getMeasurementFlexibleEventReportingApiEnabled()).thenReturn(true);
        when(mMeasurementDao.getPendingTriggerIds())
                .thenReturn(Collections.singletonList(trigger.getId()));
        when(mMeasurementDao.getTrigger(trigger.getId())).thenReturn(trigger);
        List<Source> matchingSourceList = new ArrayList<>();
        matchingSourceList.add(source);
        when(mMeasurementDao.getMatchingActiveSources(trigger)).thenReturn(matchingSourceList);
        when(mMeasurementDao.getAttributionsPerRateLimitWindow(
                anyInt(), any(), any())).thenReturn(5L);
        when(mMeasurementDao.getSourceEventReports(any()))
                .thenReturn(
                        new ArrayList<>(Arrays.asList(
                                eventReportBuilder
                                        .setTriggerSummaryBucket(firstBucket)
                                        .build(),
                                eventReportBuilder
                                        .setTriggerSummaryBucket(secondBucket)
                                        .build())));
        int numAggregateReportPerDestination = 0;
        int numEventReportPerDestination = 2;
        when(mMeasurementDao.getNumAggregateReportsPerDestination(
                        trigger.getAttributionDestination(), trigger.getDestinationType()))
                .thenReturn(numAggregateReportPerDestination);
        when(mMeasurementDao.getNumEventReportsPerDestination(
                        trigger.getAttributionDestination(), trigger.getDestinationType()))
                .thenReturn(numEventReportPerDestination);
        when(mMeasurementDao.getSourceDestinations(source.getId()))
                .thenReturn(Pair.create(source.getAppDestinations(), source.getWebDestinations()));

        // Execution
        mHandler.performPendingAttributions();

        // Assertion
        verify(mMeasurementDao)
                .updateTriggerStatus(
                        eq(Collections.singletonList(trigger.getId())),
                        eq(Trigger.Status.ATTRIBUTED));

        verify(mMeasurementDao).insertAggregateReport(any());
        verify(mMeasurementDao, times(1)).getSourceEventReports(any());
        verify(mMeasurementDao, never()).fetchMatchingEventReports(any(), any());
        ArgumentCaptor<EventReport> insertedReportsCaptor =
                ArgumentCaptor.forClass(EventReport.class);
        ArgumentCaptor<List<EventReport>> deletedReportsCaptor =
                ArgumentCaptor.forClass((Class) List.class);
        verify(mMeasurementDao, times(3)).insertEventReport(insertedReportsCaptor.capture());
        verify(mMeasurementDao, times(1)).deleteFlexEventReportsAndAttributions(
                deletedReportsCaptor.capture());
        verify(mTransaction, times(2)).begin();
        verify(mTransaction, times(2)).end();
        List<EventReport> insertedEventReports = insertedReportsCaptor.getAllValues();
        assertEquals(firstBucket, insertedEventReports.get(0).getTriggerSummaryBucket());
        assertEquals(secondBucket, insertedEventReports.get(1).getTriggerSummaryBucket());
        assertEquals(firstBucket, insertedEventReports.get(2).getTriggerSummaryBucket());
        assertEquals(triggerData2, insertedEventReports.get(0).getTriggerData());
        assertEquals(triggerData2, insertedEventReports.get(1).getTriggerData());
        assertEquals(triggerData1, insertedEventReports.get(2).getTriggerData());
        assertEquals(List.of(debugKey2), insertedEventReports.get(0).getTriggerDebugKeys());
        assertEquals(List.of(debugKey2), insertedEventReports.get(1).getTriggerDebugKeys());
        assertEquals(List.of(debugKey1), insertedEventReports.get(2).getTriggerDebugKeys());
        assertEquals(sourceDebugKey, insertedEventReports.get(0).getSourceDebugKey());
        assertEquals(sourceDebugKey, insertedEventReports.get(1).getSourceDebugKey());
        assertNull(insertedEventReports.get(2).getSourceDebugKey());
        assertEquals(
                EventReport.DebugReportStatus.PENDING,
                insertedEventReports.get(0).getDebugReportStatus());
        assertEquals(
                EventReport.DebugReportStatus.PENDING,
                insertedEventReports.get(1).getDebugReportStatus());
        assertEquals(
                EventReport.DebugReportStatus.NONE,
                insertedEventReports.get(2).getDebugReportStatus());
        assertEquals(2, deletedReportsCaptor.getValue().size());
        long reportTime = TimeUnit.DAYS.toMillis(2) + MEASUREMENT_MIN_EVENT_REPORT_DELAY_MILLIS;
        assertEquals(reportTime, insertedEventReports.get(0).getReportTime() - baseTime);
        assertEquals(reportTime, insertedEventReports.get(1).getReportTime() - baseTime);
        assertEquals(reportTime, insertedEventReports.get(2).getReportTime() - baseTime);
        verify(mMeasurementDao, times(1)).updateSourceAttributedTriggers(
                eq(source.getId()), eq(source.attributedTriggersToJsonFlexApi()));
        assertEquals(2, source.getTriggerSpecs().getAttributedTriggers().size());
        verify(mMeasurementDao, never()).updateSourceStatus(any(), anyInt());
    }

    @Test
    /*
     * Status before attribution: 1 trigger attributed and 2 report generated with triggerData 1;
     * Incoming trigger status: 2 reports should be generated for triggerData 2 Result: incoming
     * trigger has lower priority, no previous report should be deleted and only 1 new report
     * inserted into DB; debug reports and trigger debug keys populated only when all trigger
     * contributors have debug keys.
     */
    public void performAttribution_flexEventReportSecondTriggerLowerPrioritySomeDebugReports()
            throws DatastoreException, JSONException {
        // Setup
        long baseTime = System.currentTimeMillis();
        UnsignedLong triggerData1 = new UnsignedLong(1L);
        UnsignedLong triggerData2 = new UnsignedLong(2L);
        UnsignedLong sourceDebugKey = new UnsignedLong(777L);
        UnsignedLong debugKey2 = new UnsignedLong(55L);
        Trigger trigger =
                TriggerFixture.getValidTriggerBuilder()
                        .setId("triggerId1")
                        .setStatus(Trigger.Status.PENDING)
                        .setEventTriggers(
                                "["
                                        + "{"
                                        + "  \"trigger_data\": \"" + triggerData2 + "\","
                                        + "  \"priority\": \"123\","
                                        + "  \"value\": \"105\","
                                        + "  \"deduplication_key\": \"1\""
                                        + "}"
                                        + "]")
                        .setFilters(
                                "[{"
                                        + "  \"key_1\": [\"value_1\", \"value_2\"],"
                                        + "  \"key_2\": [\"value_1\", \"value_2\"]"
                                        + "}]")
                        .setTriggerTime(
                                baseTime
                                        + TimeUnit.DAYS.toMillis(1)
                                        + MEASUREMENT_MIN_EVENT_REPORT_DELAY_MILLIS)
                        .setAggregateTriggerData(buildAggregateTriggerData().toString())
                        .setAggregateValues("{\"campaignCounts\":32768,\"geoValue\":1644}")
                        .setAdIdPermission(true)
                        .setDebugKey(debugKey2)
                        .build();

        Pair<Long, Long> firstBucket = Pair.create(10L, 99L);
        Pair<Long, Long> secondBucket = Pair.create(100L, TriggerSpecs.MAX_BUCKET_THRESHOLD);

        final EventReport.Builder eventReportBuilder =
                new EventReport.Builder()
                        .setId("100")
                        .setSourceEventId(new UnsignedLong(22L))
                        .setEnrollmentId("another-enrollment-id")
                        .setAttributionDestinations(List.of(Uri.parse("https://bar.test")))
                        .setReportTime(
                                baseTime
                                        + TimeUnit.DAYS.toMillis(2)
                                        + MEASUREMENT_MIN_EVENT_REPORT_DELAY_MILLIS)
                        .setStatus(EventReport.Status.PENDING)
                        .setDebugReportStatus(EventReport.DebugReportStatus.PENDING)
                        .setSourceType(Source.SourceType.NAVIGATION)
                        .setRegistrationOrigin(WebUtil.validUri("https://adtech2.test"))
                        .setTriggerTime(baseTime + 3000)
                        .setTriggerData(triggerData1)
                        .setTriggerPriority(124L)
                        .setSourceDebugKey(sourceDebugKey)
                        .setTriggerValue(103)
                        .setTriggerDedupKey(new UnsignedLong(3L));

        TriggerSpecs templateTriggerSpecs = SourceFixture.getValidTriggerSpecsValueSum();
        JSONArray existingAttributes = new JSONArray();
        JSONObject triggerRecord1 = generateTriggerJSONFromEventReport(eventReportBuilder.build());

        existingAttributes.put(triggerRecord1);

        Source source =
                SourceFixture.getMinimalValidSourceBuilder()
                        .setEventReportDedupKeys(
                                new ArrayList<>(Collections.singleton(new UnsignedLong(3L))))
                        .setAttributionMode(Source.AttributionMode.TRUTHFULLY)
                        .setAggregateSource(
                                "{\"campaignCounts\" : \"0x159\", \"geoValue\" : \"0x5\"}")
                        .setFilterData(
                                "{\n"
                                        + "  \"key_1\": [\"value_1\", \"value_2\"],\n"
                                        + "  \"key_2\": [\"value_1\", \"value_2\"]\n"
                                        + "}\n")
                        .setEventTime(baseTime)
                        .setEventReportWindow(
                                baseTime
                                        + TimeUnit.DAYS.toMillis(3)
                                        + MEASUREMENT_MIN_EVENT_REPORT_DELAY_MILLIS)
                        .setAggregatableReportWindow(
                                baseTime
                                        + TimeUnit.DAYS.toMillis(3)
                                        + MEASUREMENT_MIN_EVENT_REPORT_DELAY_MILLIS)
                        .setTriggerSpecsString(templateTriggerSpecs.encodeToJson())
                        .setMaxEventLevelReports(templateTriggerSpecs.getMaxReports())
                        .setEventAttributionStatus(existingAttributes.toString())
                        .setPrivacyParameters(
                                templateTriggerSpecs.encodePrivacyParametersToJSONString())
                        .setAdIdPermission(true)
                        .setDebugKey(sourceDebugKey)
                        .build();

        when(mFlags.getMeasurementFlexibleEventReportingApiEnabled()).thenReturn(true);
        when(mMeasurementDao.getPendingTriggerIds())
                .thenReturn(Collections.singletonList(trigger.getId()));
        when(mMeasurementDao.getTrigger(trigger.getId())).thenReturn(trigger);
        List<Source> matchingSourceList = new ArrayList<>();
        matchingSourceList.add(source);
        when(mMeasurementDao.getMatchingActiveSources(trigger)).thenReturn(matchingSourceList);
        when(mMeasurementDao.getAttributionsPerRateLimitWindow(
                anyInt(), any(), any())).thenReturn(5L);
        when(mMeasurementDao.getSourceEventReports(any()))
                .thenReturn(
                        new ArrayList<>(Arrays.asList(
                                eventReportBuilder
                                        .setTriggerSummaryBucket(firstBucket)
                                        .build(),
                                eventReportBuilder
                                        .setTriggerSummaryBucket(secondBucket)
                                        .build())));
        int numAggregateReportPerDestination = 24;
        int numEventReportPerDestination = 35;
        when(mMeasurementDao.getNumAggregateReportsPerDestination(
                        trigger.getAttributionDestination(), trigger.getDestinationType()))
                .thenReturn(numAggregateReportPerDestination);
        when(mMeasurementDao.getNumEventReportsPerDestination(
                        trigger.getAttributionDestination(), trigger.getDestinationType()))
                .thenReturn(numEventReportPerDestination);
        when(mMeasurementDao.getSourceDestinations(source.getId()))
                .thenReturn(Pair.create(source.getAppDestinations(), source.getWebDestinations()));

        // Execution
        mHandler.performPendingAttributions();

        // Assertion
        verify(mMeasurementDao)
                .updateTriggerStatus(
                        eq(Collections.singletonList(trigger.getId())),
                        eq(Trigger.Status.ATTRIBUTED));

        verify(mMeasurementDao, times(1)).getSourceEventReports(any());
        ArgumentCaptor<EventReport> insertedReportsCaptor =
                ArgumentCaptor.forClass(EventReport.class);
        ArgumentCaptor<List<EventReport>> deletedReportsCaptor =
                ArgumentCaptor.forClass((Class) List.class);
        verify(mMeasurementDao, times(3)).insertEventReport(insertedReportsCaptor.capture());
        verify(mMeasurementDao, times(1)).deleteFlexEventReportsAndAttributions(
                deletedReportsCaptor.capture());
        verify(mTransaction, times(2)).begin();
        verify(mTransaction, times(2)).end();
        assertEquals(2, deletedReportsCaptor.getValue().size());
        List<EventReport> insertedEventReports = insertedReportsCaptor.getAllValues();
        assertEquals(firstBucket, insertedEventReports.get(0).getTriggerSummaryBucket());
        assertEquals(secondBucket, insertedEventReports.get(1).getTriggerSummaryBucket());
        assertEquals(firstBucket, insertedEventReports.get(2).getTriggerSummaryBucket());
        assertEquals(triggerData1, insertedEventReports.get(0).getTriggerData());
        assertEquals(triggerData1, insertedEventReports.get(1).getTriggerData());
        assertEquals(triggerData2, insertedEventReports.get(2).getTriggerData());
        assertEquals(Collections.emptyList(), insertedEventReports.get(0).getTriggerDebugKeys());
        assertEquals(Collections.emptyList(), insertedEventReports.get(1).getTriggerDebugKeys());
        assertEquals(List.of(debugKey2), insertedEventReports.get(2).getTriggerDebugKeys());
        assertEquals(sourceDebugKey, insertedEventReports.get(0).getSourceDebugKey());
        assertEquals(sourceDebugKey, insertedEventReports.get(1).getSourceDebugKey());
        assertEquals(sourceDebugKey, insertedEventReports.get(2).getSourceDebugKey());
        assertEquals(
                EventReport.DebugReportStatus.NONE,
                insertedEventReports.get(0).getDebugReportStatus());
        assertEquals(
                EventReport.DebugReportStatus.NONE,
                insertedEventReports.get(1).getDebugReportStatus());
        assertEquals(
                EventReport.DebugReportStatus.PENDING,
                insertedEventReports.get(2).getDebugReportStatus());
        long reportTime = TimeUnit.DAYS.toMillis(2) + MEASUREMENT_MIN_EVENT_REPORT_DELAY_MILLIS;
        assertEquals(reportTime, insertedEventReports.get(0).getReportTime() - baseTime);
        assertEquals(reportTime, insertedEventReports.get(1).getReportTime() - baseTime);
        assertEquals(reportTime, insertedEventReports.get(2).getReportTime() - baseTime);
        verify(mMeasurementDao).insertAggregateReport(any());
        verify(mMeasurementDao, never()).fetchMatchingEventReports(any(), any());
        verify(mMeasurementDao, times(1)).updateSourceAttributedTriggers(
                eq(source.getId()), eq(source.attributedTriggersToJsonFlexApi()));
        assertEquals(2, source.getTriggerSpecs().getAttributedTriggers().size());
        verify(mMeasurementDao, never()).updateSourceStatus(any(), anyInt());
    }

    @Test
    /**
     * Status before attribution: 2 trigger attributed and 2 report generated with triggerData 1 and
     * 2, respectively; Incoming trigger status: 2 reports should be generated for triggerData 1
     * Result: incoming trigger has higher priority so previous report with triggerData 2 is
     * deleted.
     */
    public void performAttribution_flexEventReport_insertThirdTriggerPriorityReset()
            throws DatastoreException, JSONException {
        // Setup
        long baseTime = System.currentTimeMillis();
        Trigger trigger =
                TriggerFixture.getValidTriggerBuilder()
                        .setId("triggerId1")
                        .setStatus(Trigger.Status.PENDING)
                        .setEventTriggers(
                                "[\n"
                                        + "{\n"
                                        + "  \"trigger_data\": \"1\",\n"
                                        + "  \"priority\": \"123\",\n"
                                        + "  \"value\": \"105\",\n"
                                        + "  \"deduplication_key\": \"111\"\n"
                                        + "}"
                                        + "]\n")
                        .setFilters(
                                "[{\n"
                                        + "  \"key_1\": [\"value_1\", \"value_2\"],\n"
                                        + "  \"key_2\": [\"value_1\", \"value_2\"]\n"
                                        + "}]\n")
                        .setTriggerTime(
                                baseTime
                                        + TimeUnit.DAYS.toMillis(1)
                                        + MEASUREMENT_MIN_EVENT_REPORT_DELAY_MILLIS)
                        .setAggregateTriggerData(buildAggregateTriggerData().toString())
                        .setAggregateValues("{\"campaignCounts\":32768,\"geoValue\":1644}")
                        .build();

        Pair<Long, Long> firstBucket = Pair.create(10L, 99L);
        Pair<Long, Long> secondBucket = Pair.create(100L, TriggerSpecs.MAX_BUCKET_THRESHOLD);

        final EventReport currentEventReport1 =
                new EventReport.Builder()
                        .setId("100")
                        .setTriggerId("01234")
                        .setSourceEventId(new UnsignedLong(22L))
                        .setEnrollmentId("another-enrollment-id")
                        .setAttributionDestinations(List.of(Uri.parse("https://bar.test")))
                        .setReportTime(
                                baseTime
                                        + TimeUnit.DAYS.toMillis(2)
                                        + MEASUREMENT_MIN_EVENT_REPORT_DELAY_MILLIS)
                        .setStatus(EventReport.Status.PENDING)
                        .setDebugReportStatus(EventReport.DebugReportStatus.PENDING)
                        .setSourceType(Source.SourceType.NAVIGATION)
                        .setRegistrationOrigin(WebUtil.validUri("https://adtech2.test"))
                        .setTriggerTime(baseTime + TimeUnit.DAYS.toMillis(1))
                        .setTriggerData(new UnsignedLong(1L))
                        .setTriggerPriority(50)
                        .setTriggerValue(20)
                        .setTriggerSummaryBucket(firstBucket)
                        .setTriggerDedupKey(new UnsignedLong(3L))
                        .build();
        final EventReport currentEventReport2 =
                new EventReport.Builder()
                        .setId("101")
                        .setTriggerId("12345")
                        .setSourceEventId(new UnsignedLong(22L))
                        .setEnrollmentId("another-enrollment-id")
                        .setAttributionDestinations(List.of(Uri.parse("https://bar.test")))
                        .setReportTime(
                                baseTime
                                        + TimeUnit.DAYS.toMillis(2)
                                        + MEASUREMENT_MIN_EVENT_REPORT_DELAY_MILLIS)
                        .setStatus(EventReport.Status.PENDING)
                        .setDebugReportStatus(EventReport.DebugReportStatus.PENDING)
                        .setSourceType(Source.SourceType.NAVIGATION)
                        .setRegistrationOrigin(WebUtil.validUri("https://adtech2.test"))
                        .setTriggerTime(baseTime + TimeUnit.DAYS.toMillis(1) + 1000)
                        .setTriggerData(new UnsignedLong(2L))
                        .setTriggerPriority(60)
                        .setTriggerValue(30)
                        .setTriggerSummaryBucket(firstBucket)
                        .setTriggerDedupKey(new UnsignedLong(1233L))
                        .build();

        TriggerSpecs templateTriggerSpecs = SourceFixture.getValidTriggerSpecsValueSum(2);

        JSONArray existingAttributes = new JSONArray();
        JSONObject triggerRecord1 = generateTriggerJSONFromEventReport(currentEventReport1);
        JSONObject triggerRecord2 = generateTriggerJSONFromEventReport(currentEventReport2);

        existingAttributes.put(triggerRecord1);
        existingAttributes.put(triggerRecord2);

        Source source =
                SourceFixture.getMinimalValidSourceBuilder()
                        .setEventReportDedupKeys(
                                new ArrayList<>(
                                        Arrays.asList(
                                                new UnsignedLong(3L), new UnsignedLong(1233L))))
                        .setAttributionMode(Source.AttributionMode.TRUTHFULLY)
                        .setAggregateSource(
                                "{\"campaignCounts\" : \"0x159\", \"geoValue\" : \"0x5\"}")
                        .setFilterData(
                                "{\n"
                                        + "  \"key_1\": [\"value_1\", \"value_2\"],\n"
                                        + "  \"key_2\": [\"value_1\", \"value_2\"]\n"
                                        + "}\n")
                        .setEventTime(baseTime)
                        .setEventReportWindow(
                                baseTime
                                        + TimeUnit.DAYS.toMillis(3)
                                        + MEASUREMENT_MIN_EVENT_REPORT_DELAY_MILLIS)
                        .setAggregatableReportWindow(
                                baseTime
                                        + TimeUnit.DAYS.toMillis(3)
                                        + MEASUREMENT_MIN_EVENT_REPORT_DELAY_MILLIS)
                        .setTriggerSpecsString(templateTriggerSpecs.encodeToJson())
                        .setMaxEventLevelReports(templateTriggerSpecs.getMaxReports())
                        .setEventAttributionStatus(existingAttributes.toString())
                        .setPrivacyParameters(
                                templateTriggerSpecs.encodePrivacyParametersToJSONString())
                        .build();

        when(mFlags.getMeasurementFlexibleEventReportingApiEnabled()).thenReturn(true);
        when(mMeasurementDao.getPendingTriggerIds())
                .thenReturn(Collections.singletonList(trigger.getId()));
        when(mMeasurementDao.getTrigger(trigger.getId())).thenReturn(trigger);
        List<Source> matchingSourceList = new ArrayList<>();
        matchingSourceList.add(source);
        when(mMeasurementDao.getMatchingActiveSources(trigger)).thenReturn(matchingSourceList);
        when(mMeasurementDao.getAttributionsPerRateLimitWindow(
                anyInt(), any(), any())).thenReturn(5L);
        when(mMeasurementDao.getSourceEventReports(any()))
                .thenReturn(
                        new ArrayList<>(Arrays.asList(currentEventReport1, currentEventReport2)));
        int numAggregateReportPerDestination = 3;
        int numEventReportPerDestination = 3;
        when(mMeasurementDao.getNumAggregateReportsPerDestination(
                        trigger.getAttributionDestination(), trigger.getDestinationType()))
                .thenReturn(numAggregateReportPerDestination);
        when(mMeasurementDao.getNumEventReportsPerDestination(
                        trigger.getAttributionDestination(), trigger.getDestinationType()))
                .thenReturn(numEventReportPerDestination);
        when(mMeasurementDao.getSourceDestinations(source.getId()))
                .thenReturn(Pair.create(source.getAppDestinations(), source.getWebDestinations()));

        // Execution
        mHandler.performPendingAttributions();

        // Assertion
        verify(mMeasurementDao)
                .updateTriggerStatus(
                        eq(Collections.singletonList(trigger.getId())),
                        eq(Trigger.Status.ATTRIBUTED));

        verify(mMeasurementDao, times(1)).getSourceEventReports(any());
        ArgumentCaptor<EventReport> insertedReportsCaptor =
                ArgumentCaptor.forClass(EventReport.class);
        ArgumentCaptor<List<EventReport>> deletedReportsCaptor =
                ArgumentCaptor.forClass((Class) List.class);
        verify(mMeasurementDao, times(2)).insertEventReport(insertedReportsCaptor.capture());
        verify(mMeasurementDao, times(1)).deleteFlexEventReportsAndAttributions(
                deletedReportsCaptor.capture());
        verify(mTransaction, times(2)).begin();
        verify(mTransaction, times(2)).end();
        assertEquals(2, deletedReportsCaptor.getValue().size());
        List<EventReport> insertedEventReports = insertedReportsCaptor.getAllValues();
        assertEquals(firstBucket, insertedEventReports.get(0).getTriggerSummaryBucket());
        assertEquals(secondBucket, insertedEventReports.get(1).getTriggerSummaryBucket());
        assertEquals(new UnsignedLong(1L), insertedEventReports.get(0).getTriggerData());
        assertEquals(new UnsignedLong(1L), insertedEventReports.get(1).getTriggerData());
        long reportTime = TimeUnit.DAYS.toMillis(2) + MEASUREMENT_MIN_EVENT_REPORT_DELAY_MILLIS;
        assertEquals(reportTime, insertedEventReports.get(0).getReportTime() - baseTime);
        assertEquals(reportTime, insertedEventReports.get(1).getReportTime() - baseTime);

        verify(mMeasurementDao).insertAggregateReport(any());
        verify(mMeasurementDao, never()).fetchMatchingEventReports(any(), any());
        verify(mMeasurementDao, times(1)).updateSourceAttributedTriggers(
                eq(source.getId()), eq(source.attributedTriggersToJsonFlexApi()));
        assertEquals(3, source.getTriggerSpecs().getAttributedTriggers().size());
        verify(mMeasurementDao, never()).updateSourceStatus(any(), anyInt());
    }

    @Test
    public void performAttribution_flexEventReport_notReportDueToDedup()
            throws DatastoreException, JSONException {

        // Setup
        long baseTime = System.currentTimeMillis();
        Trigger trigger =
                TriggerFixture.getValidTriggerBuilder()
                        .setId("triggerId1")
                        .setStatus(Trigger.Status.PENDING)
                        .setEventTriggers(
                                "[\n"
                                        + "{\n"
                                        + "  \"trigger_data\": \"1\",\n"
                                        + "  \"priority\": \"123\",\n"
                                        + "  \"value\": \"105\",\n"
                                        + "  \"deduplication_key\": \"111\"\n"
                                        + "}"
                                        + "]\n")
                        .setFilters(
                                "[{\n"
                                        + "  \"key_1\": [\"value_1\", \"value_2\"],\n"
                                        + "  \"key_2\": [\"value_1\", \"value_2\"]\n"
                                        + "}]\n")
                        .setTriggerTime(
                                baseTime
                                        + TimeUnit.DAYS.toMillis(1)
                                        + MEASUREMENT_MIN_EVENT_REPORT_DELAY_MILLIS)
                        .setAggregateTriggerData(buildAggregateTriggerData().toString())
                        .setAggregateValues("{\"campaignCounts\":32768,\"geoValue\":1644}")
                        .build();

        final EventReport currentEventReport1 =
                new EventReport.Builder()
                        .setId("100")
                        .setTriggerId("01234")
                        .setSourceEventId(new UnsignedLong(22L))
                        .setEnrollmentId("another-enrollment-id")
                        .setAttributionDestinations(List.of(Uri.parse("https://bar.test")))
                        .setReportTime(
                                baseTime
                                        + TimeUnit.DAYS.toMillis(2)
                                        + MEASUREMENT_MIN_EVENT_REPORT_DELAY_MILLIS)
                        .setStatus(EventReport.Status.PENDING)
                        .setDebugReportStatus(EventReport.DebugReportStatus.PENDING)
                        .setSourceType(Source.SourceType.NAVIGATION)
                        .setRegistrationOrigin(WebUtil.validUri("https://adtech2.test"))
                        .setTriggerTime(baseTime + TimeUnit.DAYS.toMillis(1))
                        .setTriggerData(new UnsignedLong(1L))
                        .setTriggerPriority(50)
                        .setTriggerValue(20)
                        .setTriggerDedupKey(new UnsignedLong(111L))
                        .build();
        final EventReport currentEventReport2 =
                new EventReport.Builder()
                        .setId("101")
                        .setTriggerId("12345")
                        .setSourceEventId(new UnsignedLong(22L))
                        .setEnrollmentId("another-enrollment-id")
                        .setAttributionDestinations(List.of(Uri.parse("https://bar.test")))
                        .setReportTime(
                                baseTime
                                        + TimeUnit.DAYS.toMillis(2)
                                        + MEASUREMENT_MIN_EVENT_REPORT_DELAY_MILLIS)
                        .setStatus(EventReport.Status.PENDING)
                        .setDebugReportStatus(EventReport.DebugReportStatus.PENDING)
                        .setSourceType(Source.SourceType.NAVIGATION)
                        .setRegistrationOrigin(WebUtil.validUri("https://adtech2.test"))
                        .setTriggerTime(baseTime + TimeUnit.DAYS.toMillis(1) + 1000)
                        .setTriggerData(new UnsignedLong(2L))
                        .setTriggerPriority(60)
                        .setTriggerValue(30)
                        .setTriggerDedupKey(new UnsignedLong(123L))
                        .build();

        TriggerSpecs templateTriggerSpecs = SourceFixture.getValidTriggerSpecsValueSum(2);
        JSONArray existingAttributes = new JSONArray();
        JSONObject triggerRecord1 = generateTriggerJSONFromEventReport(currentEventReport1);
        JSONObject triggerRecord2 = generateTriggerJSONFromEventReport(currentEventReport2);

        existingAttributes.put(triggerRecord1);
        existingAttributes.put(triggerRecord2);

        Source source =
                SourceFixture.getMinimalValidSourceBuilder()
                        .setEventReportDedupKeys(
                                new ArrayList<>(
                                        Arrays.asList(
                                                new UnsignedLong(111L), new UnsignedLong(123L))))
                        .setAttributionMode(Source.AttributionMode.TRUTHFULLY)
                        .setAggregateSource(
                                "{\"campaignCounts\" : \"0x159\", \"geoValue\" : \"0x5\"}")
                        .setFilterData(
                                "{\n"
                                        + "  \"key_1\": [\"value_1\", \"value_2\"],\n"
                                        + "  \"key_2\": [\"value_1\", \"value_2\"]\n"
                                        + "}\n")
                        .setEventTime(baseTime)
                        .setEventReportWindow(
                                baseTime
                                        + TimeUnit.DAYS.toMillis(3)
                                        + MEASUREMENT_MIN_EVENT_REPORT_DELAY_MILLIS)
                        .setAggregatableReportWindow(
                                baseTime
                                        + TimeUnit.DAYS.toMillis(3)
                                        + MEASUREMENT_MIN_EVENT_REPORT_DELAY_MILLIS)
                        .setTriggerSpecsString(templateTriggerSpecs.encodeToJson())
                        .setMaxEventLevelReports(templateTriggerSpecs.getMaxReports())
                        .setEventAttributionStatus(existingAttributes.toString())
                        .setPrivacyParameters(
                                templateTriggerSpecs.encodePrivacyParametersToJSONString())
                        .build();

        when(mFlags.getMeasurementFlexibleEventReportingApiEnabled()).thenReturn(true);
        when(mMeasurementDao.getPendingTriggerIds())
                .thenReturn(Collections.singletonList(trigger.getId()));
        when(mMeasurementDao.getTrigger(trigger.getId())).thenReturn(trigger);
        List<Source> matchingSourceList = new ArrayList<>();
        matchingSourceList.add(source);
        when(mMeasurementDao.getMatchingActiveSources(trigger)).thenReturn(matchingSourceList);
        when(mMeasurementDao.getAttributionsPerRateLimitWindow(
                anyInt(), any(), any())).thenReturn(5L);
        when(mMeasurementDao.getSourceEventReports(any()))
                .thenReturn(
                        new ArrayList<>(Arrays.asList(currentEventReport1, currentEventReport2)));
        int numAggregateReportPerDestination = 1023;
        int numEventReportPerDestination = 1023;
        when(mMeasurementDao.getNumAggregateReportsPerDestination(
                        trigger.getAttributionDestination(), trigger.getDestinationType()))
                .thenReturn(numAggregateReportPerDestination);
        when(mMeasurementDao.getNumEventReportsPerDestination(
                        trigger.getAttributionDestination(), trigger.getDestinationType()))
                .thenReturn(numEventReportPerDestination);
        when(mMeasurementDao.getSourceDestinations(source.getId()))
                .thenReturn(Pair.create(source.getAppDestinations(), source.getWebDestinations()));

        // Execution
        mHandler.performPendingAttributions();

        // Assertion
        verify(mMeasurementDao)
                .updateTriggerStatus(
                        eq(Collections.singletonList(trigger.getId())),
                        eq(Trigger.Status.ATTRIBUTED));

        verify(mMeasurementDao).insertAggregateReport(any());
        verify(mMeasurementDao, never()).fetchMatchingEventReports(any(), any());
        verify(mMeasurementDao, never()).getSourceEventReports(any());

        verify(mMeasurementDao, never()).insertEventReport(any());
        verify(mMeasurementDao, never()).deleteEventReport(any());
        verify(mTransaction, times(2)).begin();
        verify(mTransaction, times(2)).end();

        verify(mMeasurementDao, never()).updateSourceAttributedTriggers(anyString(), anyString());
        verify(mMeasurementDao, never()).updateSourceStatus(any(), anyInt());
    }

    @Test
    public void performAttribution_flexEventReport_dedupKeyInserted()
            throws DatastoreException, JSONException {
        // Setup
        long baseTime = System.currentTimeMillis();
        Trigger trigger =
                TriggerFixture.getValidTriggerBuilder()
                        .setId("triggerId1")
                        .setStatus(Trigger.Status.PENDING)
                        .setEventTriggers(
                                "[\n"
                                        + "{\n"
                                        + "  \"trigger_data\": \"1\",\n"
                                        + "  \"priority\": \"123\",\n"
                                        + "  \"value\": \"1\",\n"
                                        + "  \"deduplication_key\": \"111\"\n"
                                        + "}"
                                        + "]\n")
                        .setFilters(
                                "[{\n"
                                        + "  \"key_1\": [\"value_1\", \"value_2\"],\n"
                                        + "  \"key_2\": [\"value_1\", \"value_2\"]\n"
                                        + "}]\n")
                        .setTriggerTime(
                                baseTime
                                        + TimeUnit.DAYS.toMillis(1)
                                        + MEASUREMENT_MIN_EVENT_REPORT_DELAY_MILLIS)
                        .setAggregateTriggerData(buildAggregateTriggerData().toString())
                        .setAggregateValues("{\"campaignCounts\":32768,\"geoValue\":1644}")
                        .build();

        TriggerSpecs templateTriggerSpecs = SourceFixture.getValidTriggerSpecsValueSum(2);
        JSONArray existingAttributes = new JSONArray();

        Source source =
                SourceFixture.getMinimalValidSourceBuilder()
                        .setEventReportDedupKeys(new ArrayList<>())
                        .setAttributionMode(Source.AttributionMode.TRUTHFULLY)
                        .setAggregateSource(
                                "{\"campaignCounts\" : \"0x159\", \"geoValue\" : \"0x5\"}")
                        .setFilterData(
                                "{\n"
                                        + "  \"key_1\": [\"value_1\", \"value_2\"],\n"
                                        + "  \"key_2\": [\"value_1\", \"value_2\"]\n"
                                        + "}\n")
                        .setEventTime(baseTime)
                        .setEventReportWindow(
                                baseTime
                                        + TimeUnit.DAYS.toMillis(3)
                                        + MEASUREMENT_MIN_EVENT_REPORT_DELAY_MILLIS)
                        .setAggregatableReportWindow(
                                baseTime
                                        + TimeUnit.DAYS.toMillis(3)
                                        + MEASUREMENT_MIN_EVENT_REPORT_DELAY_MILLIS)
                        .setTriggerSpecsString(templateTriggerSpecs.encodeToJson())
                        .setMaxEventLevelReports(templateTriggerSpecs.getMaxReports())
                        .setEventAttributionStatus(existingAttributes.toString())
                        .setPrivacyParameters(
                                templateTriggerSpecs.encodePrivacyParametersToJSONString())
                        .build();

        when(mFlags.getMeasurementFlexibleEventReportingApiEnabled()).thenReturn(true);
        when(mMeasurementDao.getPendingTriggerIds())
                .thenReturn(Collections.singletonList(trigger.getId()));
        when(mMeasurementDao.getTrigger(trigger.getId())).thenReturn(trigger);
        List<Source> matchingSourceList = new ArrayList<>();
        matchingSourceList.add(source);
        when(mMeasurementDao.getMatchingActiveSources(trigger)).thenReturn(matchingSourceList);
        when(mMeasurementDao.getAttributionsPerRateLimitWindow(
                anyInt(), any(), any())).thenReturn(5L);
        when(mMeasurementDao.getSourceEventReports(any())).thenReturn(new ArrayList<>());
        int numAggregateReportPerDestination = 1023;
        int numEventReportPerDestination = 1023;
        when(mMeasurementDao.getNumAggregateReportsPerDestination(
                        trigger.getAttributionDestination(), trigger.getDestinationType()))
                .thenReturn(numAggregateReportPerDestination);
        when(mMeasurementDao.getNumEventReportsPerDestination(
                        trigger.getAttributionDestination(), trigger.getDestinationType()))
                .thenReturn(numEventReportPerDestination);
        when(mMeasurementDao.getSourceDestinations(source.getId()))
                .thenReturn(Pair.create(source.getAppDestinations(), source.getWebDestinations()));

        // Execution
        mHandler.performPendingAttributions();

        // Assertion
        verify(mMeasurementDao)
                .updateTriggerStatus(
                        eq(Collections.singletonList(trigger.getId())),
                        eq(Trigger.Status.ATTRIBUTED));

        verify(mMeasurementDao).insertAggregateReport(any());
        verify(mMeasurementDao, never()).fetchMatchingEventReports(any(), any());
        verify(mMeasurementDao, times(1)).getSourceEventReports(any());
        verify(mMeasurementDao, never()).insertEventReport(any());
        verify(mMeasurementDao, never()).deleteEventReport(any());
        verify(mTransaction, times(2)).begin();
        verify(mTransaction, times(2)).end();

        verify(mMeasurementDao, times(1)).updateSourceAttributedTriggers(
                eq(source.getId()), eq(source.attributedTriggersToJsonFlexApi()));
        verify(mMeasurementDao, never()).updateSourceStatus(any(), anyInt());
    }

    @Test
    public void performAttribution_flexEventReport_dedupKeyInserted_dedupAlignflagOff()
            throws DatastoreException, JSONException {
        // Setup
        long baseTime = System.currentTimeMillis();
        Trigger trigger =
                TriggerFixture.getValidTriggerBuilder()
                        .setId("triggerId1")
                        .setStatus(Trigger.Status.PENDING)
                        .setEventTriggers(
                                "[\n"
                                        + "{\n"
                                        + "  \"trigger_data\": \"1\",\n"
                                        + "  \"priority\": \"123\",\n"
                                        + "  \"value\": \"1\",\n"
                                        + "  \"deduplication_key\": \"111\"\n"
                                        + "}"
                                        + "]\n")
                        .setFilters(
                                "[{\n"
                                        + "  \"key_1\": [\"value_1\", \"value_2\"],\n"
                                        + "  \"key_2\": [\"value_1\", \"value_2\"]\n"
                                        + "}]\n")
                        .setTriggerTime(
                                baseTime
                                        + TimeUnit.DAYS.toMillis(1)
                                        + MEASUREMENT_MIN_EVENT_REPORT_DELAY_MILLIS)
                        .setAggregateTriggerData(buildAggregateTriggerData().toString())
                        .setAggregateValues("{\"campaignCounts\":32768,\"geoValue\":1644}")
                        .build();

        TriggerSpecs templateTriggerSpecs = SourceFixture.getValidTriggerSpecsValueSum(2);
        JSONArray existingAttributes = new JSONArray();

        Source source =
                SourceFixture.getMinimalValidSourceBuilder()
                        .setEventReportDedupKeys(new ArrayList<>())
                        .setAttributionMode(Source.AttributionMode.TRUTHFULLY)
                        .setAggregateSource(
                                "{\"campaignCounts\" : \"0x159\", \"geoValue\" : \"0x5\"}")
                        .setFilterData(
                                "{\n"
                                        + "  \"key_1\": [\"value_1\", \"value_2\"],\n"
                                        + "  \"key_2\": [\"value_1\", \"value_2\"]\n"
                                        + "}\n")
                        .setEventTime(baseTime)
                        .setEventReportWindow(
                                baseTime
                                        + TimeUnit.DAYS.toMillis(3)
                                        + MEASUREMENT_MIN_EVENT_REPORT_DELAY_MILLIS)
                        .setAggregatableReportWindow(
                                baseTime
                                        + TimeUnit.DAYS.toMillis(3)
                                        + MEASUREMENT_MIN_EVENT_REPORT_DELAY_MILLIS)
                        .setTriggerSpecsString(templateTriggerSpecs.encodeToJson())
                        .setMaxEventLevelReports(templateTriggerSpecs.getMaxReports())
                        .setEventAttributionStatus(existingAttributes.toString())
                        .setPrivacyParameters(
                                templateTriggerSpecs.encodePrivacyParametersToJSONString())
                        .build();

        when(mFlags.getMeasurementFlexibleEventReportingApiEnabled()).thenReturn(true);
        when(mMeasurementDao.getPendingTriggerIds())
                .thenReturn(Collections.singletonList(trigger.getId()));
        when(mMeasurementDao.getTrigger(trigger.getId())).thenReturn(trigger);
        List<Source> matchingSourceList = new ArrayList<>();
        matchingSourceList.add(source);
        when(mMeasurementDao.getMatchingActiveSources(trigger)).thenReturn(matchingSourceList);
        when(mMeasurementDao.getAttributionsPerRateLimitWindow(
                anyInt(), any(), any())).thenReturn(5L);
        when(mMeasurementDao.getSourceEventReports(any())).thenReturn(new ArrayList<>());
        int numAggregateReportPerDestination = 5;
        int numEventReportPerDestination = 4;
        when(mMeasurementDao.getNumAggregateReportsPerDestination(
                        trigger.getAttributionDestination(), trigger.getDestinationType()))
                .thenReturn(numAggregateReportPerDestination);
        when(mMeasurementDao.getNumEventReportsPerDestination(
                        trigger.getAttributionDestination(), trigger.getDestinationType()))
                .thenReturn(numEventReportPerDestination);
        when(mMeasurementDao.getSourceDestinations(source.getId()))
                .thenReturn(Pair.create(source.getAppDestinations(), source.getWebDestinations()));
        when(mFlags.getMeasurementEnableAraDeduplicationAlignmentV1()).thenReturn(false);

        // Execution
        mHandler.performPendingAttributions();

        // Assertion
        verify(mMeasurementDao)
                .updateTriggerStatus(
                        eq(Collections.singletonList(trigger.getId())),
                        eq(Trigger.Status.ATTRIBUTED));

        verify(mMeasurementDao).insertAggregateReport(any());
        verify(mMeasurementDao, never()).fetchMatchingEventReports(any(), any());
        verify(mMeasurementDao, times(1)).getSourceEventReports(any());
        verify(mMeasurementDao, times(1)).updateSourceEventReportDedupKeys(any());
        verify(mMeasurementDao, never()).insertEventReport(any());
        verify(mMeasurementDao, never()).deleteEventReport(any());
        verify(mTransaction, times(2)).begin();
        verify(mTransaction, times(2)).end();

        verify(mMeasurementDao, times(1)).updateSourceAttributedTriggers(
                eq(source.getId()), eq(source.attributedTriggersToJsonFlexApi()));
        verify(mMeasurementDao, never()).updateSourceStatus(any(), anyInt());
    }

    @Test
    public void performAttributions_withXnaConfig_derivedSourceWinsAndIsLogged()
            throws DatastoreException {
        // Setup
        String adtechEnrollment = "AdTech1-Ads";
        AttributionConfig attributionConfig =
                new AttributionConfig.Builder()
                        .setExpiry(604800L)
                        .setSourceAdtech(adtechEnrollment)
                        .setSourcePriorityRange(new Pair<>(1L, 1000L))
                        .setSourceFilters(null)
                        .setPriority(50L)
                        .setExpiry(604800L)
                        .setFilterData(null)
                        .build();
        Trigger trigger =
                getXnaTriggerBuilder()
                        .setFilters(null)
                        .setNotFilters(null)
                        .setAttributionConfig(
                                new JSONArray(
                                                Collections.singletonList(
                                                        attributionConfig.serializeAsJson(mFlags)))
                                        .toString())
                        .build();

        String aggregatableSource = SourceFixture.ValidSourceParams.buildAggregateSource();
        // Its derived source will be winner due to install attribution and higher priority
        Source xnaSource =
                createXnaSourceBuilder()
                        .setEnrollmentId(adtechEnrollment)
                        // Priority changes to 50 for derived source
                        .setPriority(1L)
                        .setAggregateSource(aggregatableSource)
                        .setFilterData(null)
                        .setSharedAggregationKeys(
                                new JSONArray(Arrays.asList("campaignCounts", "geoValue"))
                                        .toString())
                        .build();
        Source triggerEnrollmentSource1 =
                createXnaSourceBuilder()
                        .setEnrollmentId(trigger.getEnrollmentId())
                        .setPriority(2L)
                        .setFilterData(null)
                        .setAggregateSource(aggregatableSource)
                        .build();

        Source triggerEnrollmentSource2 =
                createXnaSourceBuilder()
                        .setEnrollmentId(trigger.getEnrollmentId())
                        .setPriority(2L)
                        .setFilterData(null)
                        .setAggregateSource(aggregatableSource)
                        .setInstallAttributed(false)
                        .build();

        when(mMeasurementDao.getPendingTriggerIds())
                .thenReturn(Collections.singletonList(trigger.getId()));
        when(mMeasurementDao.getTrigger(trigger.getId())).thenReturn(trigger);
        List<Source> matchingSourceList = new ArrayList<>();
        matchingSourceList.add(xnaSource);
        matchingSourceList.add(triggerEnrollmentSource1);
        matchingSourceList.add(triggerEnrollmentSource2);
        when(mMeasurementDao.fetchTriggerMatchingSourcesForXna(any(), any()))
                .thenReturn(matchingSourceList);
        when(mMeasurementDao.getAttributionsPerRateLimitWindow(
                anyInt(), any(), any())).thenReturn(5L);
        when(mMeasurementDao.getSourceEventReports(any())).thenReturn(new ArrayList<>());
        when(mFlags.getMeasurementEnableXNA()).thenReturn(true);

        // Execution
        AttributionJobHandler.ProcessingResult result = mHandler.performPendingAttributions();

        // Assertion
        assertEquals(AttributionJobHandler.ProcessingResult.SUCCESS_ALL_RECORDS_PROCESSED, result);
        verify(mMeasurementDao)
                .updateTriggerStatus(
                        eq(Collections.singletonList(trigger.getId())),
                        eq(Trigger.Status.ATTRIBUTED));

        ArgumentCaptor<MeasurementAttributionStats> statusArg =
                ArgumentCaptor.forClass(MeasurementAttributionStats.class);
        verify(mLogger).logMeasurementAttributionStats(statusArg.capture());
        MeasurementAttributionStats measurementAttributionStats = statusArg.getValue();
        assertTrue(measurementAttributionStats.isSourceDerived());
    }

    @Test
    public void performAttributions_invalidTriggerId_triggerNotFoundLogged()
            throws DatastoreException {
        Trigger trigger =
                TriggerFixture.getValidTriggerBuilder()
                        .setId("triggerId1")
                        .setTriggerTime(TRIGGER_TIME)
                        .setStatus(Trigger.Status.PENDING)
                        .setEventTriggers(
                                "[\n"
                                        + "{\n"
                                        + "  \"trigger_data\": \"5\",\n"
                                        + "  \"priority\": \"123\",\n"
                                        + "  \"deduplication_key\": \"1\"\n"
                                        + "}"
                                        + "]\n")
                        .setNotFilters(
                                "[{\n"
                                        + "  \"key_1\": [\"value_11_x\", \"value_12\"]}, {\n"
                                        + "  \"key_2\": [\"value_21\", \"value_22_x\"]\n"
                                        + "}]\n")
                        .build();
        when(mMeasurementDao.getPendingTriggerIds())
                .thenReturn(Collections.singletonList(trigger.getId()));
        when(mMeasurementDao.getTrigger(trigger.getId())).thenThrow(DatastoreException.class);

        // Execution
<<<<<<< HEAD
        boolean result = mHandler.performPendingAttributions();

        // Assertion
        assertEquals(false, result);
=======
        AttributionJobHandler.ProcessingResult result = mHandler.performPendingAttributions();

        // Assertion
        assertEquals(AttributionJobHandler.ProcessingResult.FAILURE, result);
>>>>>>> e5cd4102
        ArgumentCaptor<MeasurementAttributionStats> statusArg =
                ArgumentCaptor.forClass(MeasurementAttributionStats.class);
        verify(mLogger).logMeasurementAttributionStats(statusArg.capture());
        MeasurementAttributionStats measurementAttributionStats = statusArg.getValue();
        assertEquals(
                measurementAttributionStats.getSourceType(),
                AttributionStatus.SourceType.UNKNOWN.getValue());
        assertEquals(
                measurementAttributionStats.getSurfaceType(),
                AttributionStatus.AttributionSurface.UNKNOWN.getValue());
        assertEquals(
                measurementAttributionStats.getResult(),
                AttributionStatus.AttributionResult.UNKNOWN.getValue());
        assertEquals(
                measurementAttributionStats.getFailureType(),
                AttributionStatus.FailureType.TRIGGER_NOT_FOUND.getValue());
    }

    @Test
    public void performAttributions_withinLookbackWindow_attributeTrigger()
            throws DatastoreException {
        when(mFlags.getMeasurementEnableLookbackWindowFilter()).thenReturn(true);
        // Setup
        Trigger trigger =
                TriggerFixture.getValidTriggerBuilder()
                        .setId("triggerId1")
                        .setStatus(Trigger.Status.PENDING)
                        .setEventTriggers(
                                "[\n"
                                        + "{\n"
                                        + "  \"trigger_data\": \"2\",\n"
                                        + "  \"priority\": \"2\",\n"
                                        + "  \"deduplication_key\": \"2\",\n"
                                        + "  \"filters\": [{\n"
                                        + "    \"source_type\": [\"event\"], \n"
                                        + "    \"dummy_key\": [\"dummy_value\"] \n"
                                        + "   }]\n"
                                        + "},"
                                        + "{\n"
                                        + "  \"trigger_data\": \"3\",\n"
                                        + "  \"priority\": \"3\",\n"
                                        + "  \"deduplication_key\": \"3\",\n"
                                        + "  \"filters\": [{\n"
                                        + "    \"source_type\": [\"navigation\"], \n"
                                        + "    \"dummy_key\": [\"dummy_value\"] \n"
                                        + "   }]\n"
                                        + "}"
                                        + "]\n")
                        .setTriggerTime(TRIGGER_TIME)
                        .setFilters(
                                "[{\n"
                                        + "  \"key_1\": [\"value_11\", \"value_12\"],\n"
                                        // Set Lookback window to be greater than duration from
                                        // source to trigger time.
                                        + "  \"_lookback_window\": 1000\n"
                                        + "}]\n")
                        .build();
        Source source =
                SourceFixture.getMinimalValidSourceBuilder()
                        .setAttributionMode(Source.AttributionMode.TRUTHFULLY)
                        .setFilterData(
                                "{\n" + "  \"key_1\": [\"value_11\", \"value_12\"]\n" + "}\n")
                        .setId("sourceId")
                        .setEventTime(TRIGGER_TIME - TimeUnit.SECONDS.toMillis(LOOKBACK_WINDOW - 1))
                        .setSourceType(Source.SourceType.NAVIGATION)
                        .setExpiryTime(TRIGGER_TIME + TimeUnit.DAYS.toMillis(28))
                        .setEventReportWindow(TRIGGER_TIME + 1)
                        .setAggregatableReportWindow(TRIGGER_TIME + 1)
                        .build();
        EventReport expectedEventReport =
                new EventReport.Builder()
                        .setTriggerPriority(3L)
                        .setTriggerDedupKey(new UnsignedLong(3L))
                        .setTriggerData(new UnsignedLong(3L))
                        .setTriggerTime(trigger.getTriggerTime())
                        .setSourceEventId(source.getEventId())
                        .setStatus(EventReport.Status.PENDING)
                        .setAttributionDestinations(source.getAppDestinations())
                        .setEnrollmentId(source.getEnrollmentId())
                        .setReportTime(
                                mEventReportWindowCalcDelegate.getReportingTime(
                                        source,
                                        trigger.getTriggerTime(),
                                        trigger.getDestinationType()))
                        .setSourceType(Source.SourceType.NAVIGATION)
                        .setRandomizedTriggerRate(
                                mSourceNoiseHandler.getRandomAttributionProbability(source))
                        .setSourceId(source.getId())
                        .setTriggerId(trigger.getId())
                        .setRegistrationOrigin(REGISTRATION_URI)
                        .build();
        when(mMeasurementDao.getPendingTriggerIds())
                .thenReturn(Collections.singletonList(trigger.getId()));
        when(mMeasurementDao.getTrigger(trigger.getId())).thenReturn(trigger);
        List<Source> matchingSourceList = new ArrayList<>();
        matchingSourceList.add(source);
        when(mMeasurementDao.getMatchingActiveSources(trigger)).thenReturn(matchingSourceList);
        when(mMeasurementDao.getSourceDestinations(source.getId()))
                .thenReturn(Pair.create(source.getAppDestinations(), source.getWebDestinations()));
        when(mMeasurementDao.getAttributionsPerRateLimitWindow(
                anyInt(), any(), any())).thenReturn(5L);
        when(mMeasurementDao.getSourceEventReports(any())).thenReturn(new ArrayList<>());

        // Execution
        mHandler.performPendingAttributions();

        // Assertions
        verify(mMeasurementDao)
                .updateTriggerStatus(
                        eq(Collections.singletonList(trigger.getId())),
                        eq(Trigger.Status.ATTRIBUTED));
        String expectedAttributionStatus =
                getAttributionStatus(List.of(trigger.getId()), List.of("3"), List.of("3"));
        verify(mMeasurementDao)
                .updateSourceAttributedTriggers(eq(source.getId()), eq(expectedAttributionStatus));
        verify(mMeasurementDao).insertEventReport(eq(expectedEventReport));
    }

    @Test
    public void performAttributions_outsideLookbackWindow_noAttributionTrigger()
            throws DatastoreException {
        when(mFlags.getMeasurementEnableLookbackWindowFilter()).thenReturn(true);
        // Setup
        Trigger trigger =
                TriggerFixture.getValidTriggerBuilder()
                        .setId("triggerId1")
                        .setStatus(Trigger.Status.PENDING)
                        .setEventTriggers(
                                "[\n"
                                        + "{\n"
                                        + "  \"trigger_data\": \"2\",\n"
                                        + "  \"priority\": \"2\",\n"
                                        + "  \"deduplication_key\": \"2\",\n"
                                        + "  \"filters\": [{\n"
                                        + "    \"source_type\": [\"event\"], \n"
                                        + "    \"dummy_key\": [\"dummy_value\"] \n"
                                        + "   }]\n"
                                        + "},"
                                        + "{\n"
                                        + "  \"trigger_data\": \"3\",\n"
                                        + "  \"priority\": \"3\",\n"
                                        + "  \"deduplication_key\": \"3\",\n"
                                        + "  \"filters\": [{\n"
                                        + "    \"source_type\": [\"navigation\"], \n"
                                        + "    \"dummy_key\": [\"dummy_value\"] \n"
                                        + "   }]\n"
                                        + "}"
                                        + "]\n")
                        .setTriggerTime(TRIGGER_TIME)
                        .setFilters(
                                "[{\n"
                                        + "  \"key_1\": [\"value_11\", \"value_12\"],\n"
                                        // Set Lookback window to be smaller than duration from
                                        // source to trigger time.
                                        + "  \"_lookback_window\": 1000\n"
                                        + "}]\n")
                        .build();
        Source source =
                SourceFixture.getMinimalValidSourceBuilder()
                        .setAttributionMode(Source.AttributionMode.TRUTHFULLY)
                        .setFilterData(
                                "{\n" + "  \"key_1\": [\"value_11\", \"value_12\"]\n" + "}\n")
                        .setId("sourceId")
                        .setEventTime(TRIGGER_TIME - TimeUnit.SECONDS.toMillis(LOOKBACK_WINDOW + 1))
                        .setSourceType(Source.SourceType.NAVIGATION)
                        .setEventReportWindow(TRIGGER_TIME + 1)
                        .setAggregatableReportWindow(TRIGGER_TIME + 1)
                        .build();
        EventReport expectedEventReport =
                new EventReport.Builder()
                        .setTriggerPriority(2L)
                        .setTriggerDedupKey(new UnsignedLong(2L))
                        .setTriggerData(new UnsignedLong(2L))
                        .setTriggerTime(trigger.getTriggerTime())
                        .setSourceEventId(source.getEventId())
                        .setStatus(EventReport.Status.PENDING)
                        .setAttributionDestinations(source.getAppDestinations())
                        .setEnrollmentId(source.getEnrollmentId())
                        .setReportTime(
                                mEventReportWindowCalcDelegate.getReportingTime(
                                        source,
                                        trigger.getTriggerTime(),
                                        trigger.getDestinationType()))
                        .setSourceType(Source.SourceType.NAVIGATION)
                        .setRandomizedTriggerRate(
                                mSourceNoiseHandler.getRandomAttributionProbability(source))
                        .setSourceId(source.getId())
                        .setTriggerId(trigger.getId())
                        .setRegistrationOrigin(REGISTRATION_URI)
                        .build();
        when(mMeasurementDao.getPendingTriggerIds())
                .thenReturn(Collections.singletonList(trigger.getId()));
        when(mMeasurementDao.getTrigger(trigger.getId())).thenReturn(trigger);
        List<Source> matchingSourceList = new ArrayList<>();
        matchingSourceList.add(source);
        when(mMeasurementDao.getMatchingActiveSources(trigger)).thenReturn(matchingSourceList);
        when(mMeasurementDao.getSourceDestinations(source.getId()))
                .thenReturn(Pair.create(source.getAppDestinations(), source.getWebDestinations()));
        when(mMeasurementDao.getAttributionsPerRateLimitWindow(
                anyInt(), any(), any())).thenReturn(5L);
        when(mMeasurementDao.getSourceEventReports(any())).thenReturn(new ArrayList<>());

        // Execution
        mHandler.performPendingAttributions();

        // Assertions
        verify(mMeasurementDao)
                .updateTriggerStatus(
                        eq(Collections.singletonList(trigger.getId())), eq(Trigger.Status.IGNORED));
        verify(mMeasurementDao, never()).updateSourceAttributedTriggers(any(), any());
        verify(mMeasurementDao, never()).insertEventReport(eq(expectedEventReport));
    }

    public static Trigger.Builder getXnaTriggerBuilder() {
        return new Trigger.Builder()
                .setId(UUID.randomUUID().toString())
                .setAttributionDestination(
                        TriggerFixture.ValidTriggerParams.ATTRIBUTION_DESTINATION)
                .setEnrollmentId(TriggerFixture.ValidTriggerParams.ENROLLMENT_ID)
                .setRegistrant(TriggerFixture.ValidTriggerParams.REGISTRANT)
                .setTriggerTime(TriggerFixture.ValidTriggerParams.TRIGGER_TIME)
                .setEventTriggers(TriggerFixture.ValidTriggerParams.EVENT_TRIGGERS)
                .setAggregateTriggerData(TriggerFixture.ValidTriggerParams.AGGREGATE_TRIGGER_DATA)
                .setAggregateValues(TriggerFixture.ValidTriggerParams.AGGREGATE_VALUES)
                .setFilters(TriggerFixture.ValidTriggerParams.TOP_LEVEL_FILTERS_JSON_STRING)
                .setNotFilters(TriggerFixture.ValidTriggerParams.TOP_LEVEL_NOT_FILTERS_JSON_STRING)
                .setAttributionConfig(TriggerFixture.ValidTriggerParams.ATTRIBUTION_CONFIGS_STRING)
                .setAdtechBitMapping(TriggerFixture.ValidTriggerParams.X_NETWORK_KEY_MAPPING)
                .setRegistrationOrigin(TriggerFixture.ValidTriggerParams.REGISTRATION_ORIGIN);
    }

    private Source.Builder createXnaSourceBuilder() {
        return new Source.Builder()
                .setId(UUID.randomUUID().toString())
                .setEventId(SourceFixture.ValidSourceParams.SOURCE_EVENT_ID)
                .setPublisher(SourceFixture.ValidSourceParams.PUBLISHER)
                .setAppDestinations(SourceFixture.ValidSourceParams.ATTRIBUTION_DESTINATIONS)
                .setWebDestinations(SourceFixture.ValidSourceParams.WEB_DESTINATIONS)
                .setEnrollmentId(SourceFixture.ValidSourceParams.ENROLLMENT_ID)
                .setRegistrant(SourceFixture.ValidSourceParams.REGISTRANT)
                .setEventTime(SourceFixture.ValidSourceParams.SOURCE_EVENT_TIME)
                .setExpiryTime(SourceFixture.ValidSourceParams.EXPIRY_TIME)
                .setPriority(SourceFixture.ValidSourceParams.PRIORITY)
                .setSourceType(SourceFixture.ValidSourceParams.SOURCE_TYPE)
                .setInstallAttributionWindow(
                        SourceFixture.ValidSourceParams.INSTALL_ATTRIBUTION_WINDOW)
                .setInstallCooldownWindow(SourceFixture.ValidSourceParams.INSTALL_COOLDOWN_WINDOW)
                .setAttributionMode(SourceFixture.ValidSourceParams.ATTRIBUTION_MODE)
                .setAggregateSource(SourceFixture.ValidSourceParams.buildAggregateSource())
                .setFilterData(buildMatchingFilterData())
                .setIsDebugReporting(true)
                .setRegistrationId(SourceFixture.ValidSourceParams.REGISTRATION_ID)
                .setSharedAggregationKeys(SourceFixture.ValidSourceParams.SHARED_AGGREGATE_KEYS)
                .setInstallTime(SourceFixture.ValidSourceParams.INSTALL_TIME)
                .setAggregatableReportWindow(SourceFixture.ValidSourceParams.EXPIRY_TIME)
                .setRegistrationOrigin(SourceFixture.ValidSourceParams.REGISTRATION_ORIGIN)
                .setInstallAttributed(true);
    }

    private String buildMatchingFilterData() {
        try {
            JSONObject filterMap = new JSONObject();
            filterMap.put(
                    "conversion_subdomain",
                    new JSONArray(Collections.singletonList("electronics.megastore")));
            return filterMap.toString();
        } catch (JSONException e) {
            LogUtil.e("JSONException when building aggregate filter data.");
        }
        return null;
    }

    private JSONArray buildAggregateTriggerData() throws JSONException {
        JSONArray triggerDatas = new JSONArray();
        JSONObject jsonObject1 = new JSONObject();
        jsonObject1.put("key_piece", "0x400");
        jsonObject1.put("source_keys", new JSONArray(Arrays.asList("campaignCounts")));
        jsonObject1.put("filters", createFilterJSONArray());
        jsonObject1.put("not_filters", createFilterJSONArray());
        JSONObject jsonObject2 = new JSONObject();
        jsonObject2.put("key_piece", "0xA80");
        jsonObject2.put("source_keys", new JSONArray(Arrays.asList("geoValue", "noMatch")));
        triggerDatas.put(jsonObject1);
        triggerDatas.put(jsonObject2);
        return triggerDatas;
    }

    private JSONArray createFilterJSONArray() throws JSONException {
        JSONObject filterMap = new JSONObject();
        filterMap.put("conversion_subdomain",
                new JSONArray(Arrays.asList("electronics.megastore")));
        filterMap.put("product", new JSONArray(Arrays.asList("1234", "2345")));
        JSONArray filterSet = new JSONArray();
        filterSet.put(filterMap);
        return filterSet;
    }

    private void assertNullAggregateReport(
            AggregateReport report, Trigger trigger, long timeOffset) {
        assertEquals(trigger.getRegistrationOrigin(), report.getRegistrationOrigin());
        assertEquals(trigger.getAttributionDestination(), report.getAttributionDestination());

        long lowerBound = trigger.getTriggerTime() + PrivacyParams.AGGREGATE_REPORT_MIN_DELAY;
        // Add slightly more delay to upper bound to account for execution.
        long upperBound =
                trigger.getTriggerTime()
                        + PrivacyParams.AGGREGATE_REPORT_MIN_DELAY
                        + PrivacyParams.AGGREGATE_REPORT_DELAY_SPAN
                        + 1000L;

        assertTrue(
                report.getScheduledReportTime() > lowerBound
                        && report.getScheduledReportTime() < upperBound);

        assertNull(report.getSourceDebugKey());
        assertEquals(trigger.getDebugKey(), report.getTriggerDebugKey());
        if (trigger.getAggregationCoordinatorOrigin() == null) {
            assertEquals(
                    Uri.parse(AdServicesConfig.getMeasurementDefaultAggregationCoordinatorOrigin()),
                    report.getAggregationCoordinatorOrigin());
        } else {
            assertEquals(
                    trigger.getAggregationCoordinatorOrigin(),
                    report.getAggregationCoordinatorOrigin());
        }
        assertTrue(report.isFakeReport());
        assertEquals(trigger.getId(), report.getTriggerId());
        assertEquals(trigger.getTriggerTime() - timeOffset, report.getSourceRegistrationTime());
    }

    private void assertAggregateReportsEqual(
            AggregateReport expectedReport, AggregateReport actualReport) {
        // Avoids checking report time because there is randomization
        assertEquals(expectedReport.getApiVersion(), actualReport.getApiVersion());
        assertEquals(
                expectedReport.getAttributionDestination(),
                actualReport.getAttributionDestination());
        assertEquals(
                expectedReport.getDebugCleartextPayload(), actualReport.getDebugCleartextPayload());
        assertEquals(expectedReport.getEnrollmentId(), actualReport.getEnrollmentId());
        assertEquals(expectedReport.getPublisher(), actualReport.getPublisher());
        assertEquals(expectedReport.getSourceId(), actualReport.getSourceId());
        assertEquals(expectedReport.getTriggerId(), actualReport.getTriggerId());
        assertEquals(
                expectedReport.getAggregateAttributionData(),
                actualReport.getAggregateAttributionData());
        assertEquals(expectedReport.getSourceDebugKey(), actualReport.getSourceDebugKey());
        assertEquals(expectedReport.getTriggerDebugKey(), actualReport.getTriggerDebugKey());
        assertEquals(expectedReport.getRegistrationOrigin(), actualReport.getRegistrationOrigin());
        assertEquals(expectedReport.isFakeReport(), actualReport.isFakeReport());
    }

    private static Trigger.Builder getTriggerBuilder() throws JSONException {
        return TriggerFixture.getValidTriggerBuilder()
                .setId("triggerId1")
                .setTriggerTime(TRIGGER_TIME)
                .setStatus(Trigger.Status.PENDING)
                .setEventTriggers(new JSONArray().toString());
    }

    private static Trigger.Builder getAggregateTriggerBuilder() throws JSONException {
        JSONArray triggerDatas = new JSONArray();
        JSONObject jsonObject1 = new JSONObject();
        jsonObject1.put("key_piece", "0x400");
        jsonObject1.put("source_keys", new JSONArray(Arrays.asList("campaignCounts")));
        JSONObject jsonObject2 = new JSONObject();
        jsonObject2.put("key_piece", "0xA80");
        jsonObject2.put("source_keys", new JSONArray(Arrays.asList("geoValue", "noMatch")));
        triggerDatas.put(jsonObject1);
        triggerDatas.put(jsonObject2);

        return getTriggerBuilder()
                .setAggregateTriggerData(triggerDatas.toString())
                .setAggregateValues("{\"campaignCounts\":32768,\"geoValue\":1644}");
    }

    private static Trigger getAggregateTrigger() throws JSONException {
        return getAggregateTriggerBuilder().build();
    }

    private static Trigger getAggregateAndEventTrigger() throws JSONException {
        return getAggregateTriggerBuilder()
                .setEventTriggers(EVENT_TRIGGERS)
                .build();
    }

    private static Source getAggregateSource() {
        return SourceFixture.getMinimalValidSourceBuilder()
                .setId("sourceId1")
                .setEventTime(SOURCE_TIME)
                .setExpiryTime(EXPIRY_TIME)
                .setAggregatableReportWindow(TRIGGER_TIME + 1L)
                .setAttributionMode(Source.AttributionMode.TRUTHFULLY)
                .setAggregateSource("{\"campaignCounts\" : \"0x159\", \"geoValue\" : \"0x5\"}")
                .setFilterData("{\"product\":[\"1234\",\"2345\"]}")
                .build();
    }

    private static JSONObject generateTriggerJSONFromEventReport(EventReport eventReport)
            throws JSONException {
        JSONObject triggerRecord = new JSONObject();
        triggerRecord.put("trigger_id", eventReport.getId());
        triggerRecord.put("value", eventReport.getTriggerValue());
        triggerRecord.put("priority", eventReport.getTriggerPriority());
        triggerRecord.put("trigger_time", eventReport.getTriggerTime());
        triggerRecord.put("trigger_data", eventReport.getTriggerData());
        triggerRecord.put("dedup_key", eventReport.getTriggerDedupKey());
        if (eventReport.getTriggerDebugKey() != null) {
            triggerRecord.put("debug_key", eventReport.getTriggerDebugKey());
        }
        triggerRecord.put("has_source_debug_key", eventReport.getSourceDebugKey() != null);
        return triggerRecord;
    }

    private static String getAttributionStatus(List<String> triggerIds, List<String> triggerData,
            List<String> dedupKeys) {
        try {
            JSONArray attributionStatus = new JSONArray();
            for (int i = 0; i < triggerIds.size(); i++) {
                attributionStatus.put(
                        new JSONObject()
                                .put("trigger_id", triggerIds.get(i))
                                .put("trigger_data", triggerData.get(i))
                                .put("dedup_key", dedupKeys.get(i)));
            }
            return attributionStatus.toString();
        } catch (JSONException ignored) {
            return null;
        }
    }

    private static long roundDownToDay(long timestamp) {
        return Math.floorDiv(timestamp, TimeUnit.DAYS.toMillis(1)) * TimeUnit.DAYS.toMillis(1);
    }
}<|MERGE_RESOLUTION|>--- conflicted
+++ resolved
@@ -6080,17 +6080,10 @@
         when(mMeasurementDao.getTrigger(trigger.getId())).thenThrow(DatastoreException.class);
 
         // Execution
-<<<<<<< HEAD
-        boolean result = mHandler.performPendingAttributions();
-
-        // Assertion
-        assertEquals(false, result);
-=======
         AttributionJobHandler.ProcessingResult result = mHandler.performPendingAttributions();
 
         // Assertion
         assertEquals(AttributionJobHandler.ProcessingResult.FAILURE, result);
->>>>>>> e5cd4102
         ArgumentCaptor<MeasurementAttributionStats> statusArg =
                 ArgumentCaptor.forClass(MeasurementAttributionStats.class);
         verify(mLogger).logMeasurementAttributionStats(statusArg.capture());
