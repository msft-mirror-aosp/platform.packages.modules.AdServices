/*
 * Copyright (C) 2022 The Android Open Source Project
 *
 * Licensed under the Apache License, Version 2.0 (the "License");
 * you may not use this file except in compliance with the License.
 * You may obtain a copy of the License at
 *
 *      http://www.apache.org/licenses/LICENSE-2.0
 *
 * Unless required by applicable law or agreed to in writing, software
 * distributed under the License is distributed on an "AS IS" BASIS,
 * WITHOUT WARRANTIES OR CONDITIONS OF ANY KIND, either express or implied.
 * See the License for the specific language governing permissions and
 * limitations under the License.
 */

package com.android.adservices.service.measurement.reporting;

import static org.junit.Assert.*;
import static org.mockito.ArgumentMatchers.any;
import static org.mockito.ArgumentMatchers.anyInt;
import static org.mockito.ArgumentMatchers.anyString;
import static org.mockito.ArgumentMatchers.eq;
import static org.mockito.Mockito.doNothing;
import static org.mockito.Mockito.doReturn;
import static org.mockito.Mockito.doThrow;
import static org.mockito.Mockito.mock;
import static org.mockito.Mockito.never;
import static org.mockito.Mockito.times;
import static org.mockito.Mockito.verify;
import static org.mockito.Mockito.when;

import android.adservices.common.AdServicesStatusUtils;
import android.content.Context;
import android.net.Uri;

import androidx.test.core.app.ApplicationProvider;

import com.android.adservices.data.enrollment.EnrollmentDao;
import com.android.adservices.data.measurement.DatastoreException;
import com.android.adservices.data.measurement.DatastoreManager;
import com.android.adservices.data.measurement.IMeasurementDao;
import com.android.adservices.data.measurement.ITransaction;
<<<<<<< HEAD
import com.android.adservices.errorlogging.ErrorLogUtil;
=======
>>>>>>> 98cbd62a
import com.android.adservices.service.Flags;
import com.android.adservices.service.FlagsFactory;
import com.android.adservices.service.enrollment.EnrollmentData;
import com.android.adservices.service.measurement.EventReport;
import com.android.adservices.service.measurement.WebUtil;
import com.android.adservices.service.measurement.aggregation.AggregateReport;
import com.android.adservices.service.measurement.util.UnsignedLong;
import com.android.adservices.service.stats.AdServicesLogger;
import com.android.dx.mockito.inline.extended.ExtendedMockito;
import com.android.dx.mockito.inline.extended.StaticMockitoSession;

import org.json.JSONException;
import org.json.JSONObject;
import org.junit.After;
import org.junit.Before;
import org.junit.Test;
import org.junit.runner.RunWith;
import org.mockito.Mock;
import org.mockito.Mockito;
import org.mockito.junit.MockitoJUnitRunner;
import org.mockito.quality.Strictness;

import java.io.IOException;
import java.net.HttpURLConnection;
import java.util.List;

/** Unit test for {@link EventReportingJobHandler} */
@RunWith(MockitoJUnitRunner.class)
public class EventReportingJobHandlerTest {
    private static final UnsignedLong SOURCE_DEBUG_KEY = new UnsignedLong(237865L);
    private static final UnsignedLong TRIGGER_DEBUG_KEY = new UnsignedLong(928762L);

    private static final Uri REPORTING_ORIGIN = WebUtil.validUri("https://subdomain.example.test");
    private static final List<Uri> ATTRIBUTION_DESTINATIONS = List.of(
            Uri.parse("https://destination.test"));

    private static final EnrollmentData ENROLLMENT = new EnrollmentData.Builder()
            .setAttributionReportingUrl(List.of("https://ad-tech.test"))
            .build();

    private static final String SOURCE_REGISTRANT = "android-app://com.registrant";

    protected static final Context sContext = ApplicationProvider.getApplicationContext();
    DatastoreManager mDatastoreManager;

    @Mock IMeasurementDao mMeasurementDao;

    @Mock ITransaction mTransaction;

    @Mock EnrollmentDao mEnrollmentDao;
    @Mock private Flags mMockFlags;
    private StaticMockitoSession mMockitoSession;

    @Mock Flags mFlags;
    @Mock AdServicesLogger mLogger;

    EventReportingJobHandler mEventReportingJobHandler;
    EventReportingJobHandler mSpyEventReportingJobHandler;
    EventReportingJobHandler mSpyDebugEventReportingJobHandler;


    class FakeDatasoreManager extends DatastoreManager {
        @Override
        public ITransaction createNewTransaction() {
            return mTransaction;
        }

        @Override
        public IMeasurementDao getMeasurementDao() {
            return mMeasurementDao;
        }

        @Override
        protected int getDataStoreVersion() {
            return 0;
        }
    }

    @Before
    public void setUp() throws DatastoreException {
        mMockitoSession =
                ExtendedMockito.mockitoSession()
                        .spyStatic(FlagsFactory.class)
<<<<<<< HEAD
                        .spyStatic(ErrorLogUtil.class)
=======
>>>>>>> 98cbd62a
                        .strictness(Strictness.LENIENT)
                        .startMocking();
        mMockFlags = mock(Flags.class);
        ExtendedMockito.doReturn(mMockFlags).when(FlagsFactory::getFlags);
        when(mMockFlags.getMeasurementEnableAppPackageNameLogging()).thenReturn(true);
        mDatastoreManager = new FakeDatasoreManager();
        when(mEnrollmentDao.getEnrollmentData(any())).thenReturn(ENROLLMENT);
        when(mMeasurementDao.getSourceRegistrant(any())).thenReturn(SOURCE_REGISTRANT);
        doReturn(false).when(mFlags).getMeasurementEnableReportingJobsThrowJsonException();
        doReturn(false).when(mFlags).getMeasurementEnableReportingJobsThrowCryptoException();
        doReturn(false).when(mFlags).getMeasurementEnableReportingJobsThrowUnaccountedException();
<<<<<<< HEAD
        ExtendedMockito.doNothing()
                .when(() -> ErrorLogUtil.e(anyInt(), anyInt(), anyString(), anyString()));
        ExtendedMockito.doNothing().when(() -> ErrorLogUtil.e(any(), anyInt(), anyInt()));
        mEventReportingJobHandler =
                new EventReportingJobHandler(mEnrollmentDao, mDatastoreManager, mFlags, mLogger);
=======
        mEventReportingJobHandler =
                new EventReportingJobHandler(
                        mEnrollmentDao, mDatastoreManager, null, mFlags, mLogger);
>>>>>>> 98cbd62a
        mSpyEventReportingJobHandler = Mockito.spy(mEventReportingJobHandler);
        mSpyDebugEventReportingJobHandler =
                Mockito.spy(
                        new EventReportingJobHandler(
<<<<<<< HEAD
                                        mEnrollmentDao, mDatastoreManager, mFlags, mLogger)
=======
                                        mEnrollmentDao, mDatastoreManager, null, mFlags, mLogger)
>>>>>>> 98cbd62a
                                .setIsDebugInstance(true));
    }

    @Test
    public void testSendReportForPendingReportSuccess()
            throws DatastoreException, IOException, JSONException {
        EventReport eventReport =
                new EventReport.Builder()
                        .setId("eventReportId")
                        .setSourceEventId(new UnsignedLong(1234L))
                        .setAttributionDestinations(ATTRIBUTION_DESTINATIONS)
                        .setStatus(EventReport.Status.PENDING)
                        .setSourceDebugKey(SOURCE_DEBUG_KEY)
                        .setTriggerDebugKey(TRIGGER_DEBUG_KEY)
                        .setRegistrationOrigin(REPORTING_ORIGIN)
                        .build();
        JSONObject eventReportPayload =
                new EventReportPayload.Builder()
                        .setReportId(eventReport.getId())
                        .setSourceEventId(eventReport.getSourceEventId())
                        .setAttributionDestination(eventReport.getAttributionDestinations())
                        .build()
                        .toJson();

        when(mMeasurementDao.getEventReport(eventReport.getId())).thenReturn(eventReport);
        doReturn(HttpURLConnection.HTTP_OK)
                .when(mSpyEventReportingJobHandler)
                .makeHttpPostRequest(eq(REPORTING_ORIGIN), Mockito.any());
        doReturn(eventReportPayload)
                .when(mSpyEventReportingJobHandler)
                .createReportJsonPayload(Mockito.any());

        doNothing()
                .when(mMeasurementDao)
                .markAggregateReportStatus(eventReport.getId(), AggregateReport.Status.DELIVERED);

        assertEquals(
                AdServicesStatusUtils.STATUS_SUCCESS,
                mSpyEventReportingJobHandler.performReport(
                        eventReport.getId(), new ReportingStatus()));

        verify(mMeasurementDao, times(1)).markEventReportStatus(any(), anyInt());
        verify(mSpyEventReportingJobHandler, times(1))
                .makeHttpPostRequest(eq(REPORTING_ORIGIN), Mockito.any());
        verify(mTransaction, times(2)).begin();
        verify(mTransaction, times(2)).end();
    }

    @Test
    public void testSendReportForPendingDebugReportSuccess()
            throws DatastoreException, IOException, JSONException {
        EventReport eventReport =
                new EventReport.Builder()
                        .setId("eventReportId")
                        .setSourceEventId(new UnsignedLong(1234L))
                        .setAttributionDestinations(ATTRIBUTION_DESTINATIONS)
                        .setStatus(EventReport.Status.PENDING)
                        .setDebugReportStatus(EventReport.DebugReportStatus.PENDING)
                        .setSourceDebugKey(SOURCE_DEBUG_KEY)
                        .setTriggerDebugKey(TRIGGER_DEBUG_KEY)
                        .setRegistrationOrigin(REPORTING_ORIGIN)
                        .build();
        JSONObject eventReportPayload =
                new EventReportPayload.Builder()
                        .setReportId(eventReport.getId())
                        .setSourceEventId(eventReport.getSourceEventId())
                        .setAttributionDestination(eventReport.getAttributionDestinations())
                        .build()
                        .toJson();

        when(mMeasurementDao.getEventReport(eventReport.getId())).thenReturn(eventReport);
        doReturn(HttpURLConnection.HTTP_OK)
                .when(mSpyDebugEventReportingJobHandler)
                .makeHttpPostRequest(eq(REPORTING_ORIGIN), Mockito.any());
        doReturn(eventReportPayload)
                .when(mSpyDebugEventReportingJobHandler)
                .createReportJsonPayload(Mockito.any());

        doNothing().when(mMeasurementDao).markEventDebugReportDelivered(eventReport.getId());

        assertEquals(
                AdServicesStatusUtils.STATUS_SUCCESS,
                mSpyDebugEventReportingJobHandler.performReport(
                        eventReport.getId(), new ReportingStatus()));

        verify(mMeasurementDao, times(1)).markEventDebugReportDelivered(any());
        verify(mSpyDebugEventReportingJobHandler, times(1))
                .makeHttpPostRequest(eq(REPORTING_ORIGIN), Mockito.any());
        verify(mTransaction, times(2)).begin();
        verify(mTransaction, times(2)).end();
    }

    @Test
    public void testSendReportForPendingReportSuccessSingleTriggerDebugKey()
            throws DatastoreException, IOException, JSONException {
        EventReport eventReport =
                new EventReport.Builder()
                        .setId("eventReportId")
                        .setSourceEventId(new UnsignedLong(1234L))
                        .setAttributionDestinations(ATTRIBUTION_DESTINATIONS)
                        .setStatus(EventReport.Status.PENDING)
                        .setTriggerDebugKey(TRIGGER_DEBUG_KEY)
                        .setRegistrationOrigin(REPORTING_ORIGIN)
                        .build();
        JSONObject eventReportPayload =
                new EventReportPayload.Builder()
                        .setReportId(eventReport.getId())
                        .setSourceEventId(eventReport.getSourceEventId())
                        .setAttributionDestination(eventReport.getAttributionDestinations())
                        .build()
                        .toJson();

        when(mMeasurementDao.getEventReport(eventReport.getId())).thenReturn(eventReport);
        doReturn(HttpURLConnection.HTTP_OK)
                .when(mSpyEventReportingJobHandler)
                .makeHttpPostRequest(eq(REPORTING_ORIGIN), Mockito.any());
        doReturn(eventReportPayload)
                .when(mSpyEventReportingJobHandler)
                .createReportJsonPayload(Mockito.any());

        doNothing()
                .when(mMeasurementDao)
                .markAggregateReportStatus(eventReport.getId(), AggregateReport.Status.DELIVERED);

        assertEquals(
                AdServicesStatusUtils.STATUS_SUCCESS,
                mSpyEventReportingJobHandler.performReport(
                        eventReport.getId(), new ReportingStatus()));

        verify(mMeasurementDao, times(1)).markEventReportStatus(any(), anyInt());
        verify(mSpyEventReportingJobHandler, times(1))
                .makeHttpPostRequest(eq(REPORTING_ORIGIN), Mockito.any());
        verify(mTransaction, times(2)).begin();
        verify(mTransaction, times(2)).end();
    }

    @Test
    public void testSendReportForPendingReportSuccessSingleSourceDebugKey()
            throws DatastoreException, IOException, JSONException {
        EventReport eventReport =
                new EventReport.Builder()
                        .setId("eventReportId")
                        .setSourceEventId(new UnsignedLong(1234L))
                        .setAttributionDestinations(ATTRIBUTION_DESTINATIONS)
                        .setStatus(EventReport.Status.PENDING)
                        .setSourceDebugKey(SOURCE_DEBUG_KEY)
                        .setRegistrationOrigin(REPORTING_ORIGIN)
                        .build();
        JSONObject eventReportPayload =
                new EventReportPayload.Builder()
                        .setReportId(eventReport.getId())
                        .setSourceEventId(eventReport.getSourceEventId())
                        .setAttributionDestination(eventReport.getAttributionDestinations())
                        .build()
                        .toJson();

        when(mMeasurementDao.getEventReport(eventReport.getId())).thenReturn(eventReport);
        doReturn(HttpURLConnection.HTTP_OK)
                .when(mSpyEventReportingJobHandler)
                .makeHttpPostRequest(eq(REPORTING_ORIGIN), Mockito.any());
        doReturn(eventReportPayload)
                .when(mSpyEventReportingJobHandler)
                .createReportJsonPayload(Mockito.any());

        doNothing()
                .when(mMeasurementDao)
                .markAggregateReportStatus(eventReport.getId(), AggregateReport.Status.DELIVERED);

        assertEquals(
                AdServicesStatusUtils.STATUS_SUCCESS,
                mSpyEventReportingJobHandler.performReport(
                        eventReport.getId(), new ReportingStatus()));

        verify(mMeasurementDao, times(1)).markEventReportStatus(any(), anyInt());
        verify(mSpyEventReportingJobHandler, times(1))
                .makeHttpPostRequest(eq(REPORTING_ORIGIN), Mockito.any());
        verify(mTransaction, times(2)).begin();
        verify(mTransaction, times(2)).end();
    }

    @Test
    public void testSendReportForPendingReportSuccessWithNullDebugKeys()
            throws DatastoreException, IOException, JSONException {
        EventReport eventReport =
                new EventReport.Builder()
                        .setId("eventReportId")
                        .setSourceEventId(new UnsignedLong(1234L))
                        .setAttributionDestinations(ATTRIBUTION_DESTINATIONS)
                        .setStatus(EventReport.Status.PENDING)
                        .setSourceDebugKey(null)
                        .setTriggerDebugKey(null)
                        .setRegistrationOrigin(REPORTING_ORIGIN)
                        .build();
        JSONObject eventReportPayload =
                new EventReportPayload.Builder()
                        .setReportId(eventReport.getId())
                        .setSourceEventId(eventReport.getSourceEventId())
                        .setAttributionDestination(eventReport.getAttributionDestinations())
                        .build()
                        .toJson();

        when(mMeasurementDao.getEventReport(eventReport.getId())).thenReturn(eventReport);
        doReturn(HttpURLConnection.HTTP_OK)
                .when(mSpyEventReportingJobHandler)
                .makeHttpPostRequest(eq(REPORTING_ORIGIN), Mockito.any());
        doReturn(eventReportPayload)
                .when(mSpyEventReportingJobHandler)
                .createReportJsonPayload(Mockito.any());

        doNothing()
                .when(mMeasurementDao)
                .markAggregateReportStatus(eventReport.getId(), AggregateReport.Status.DELIVERED);
        assertEquals(
                AdServicesStatusUtils.STATUS_SUCCESS,
                mSpyEventReportingJobHandler.performReport(
                        eventReport.getId(), new ReportingStatus()));

        verify(mMeasurementDao, times(1)).markEventReportStatus(any(), anyInt());
        verify(mSpyEventReportingJobHandler, times(1))
                .makeHttpPostRequest(eq(REPORTING_ORIGIN), Mockito.any());
        verify(mTransaction, times(2)).begin();
        verify(mTransaction, times(2)).end();
    }

    @Test
    public void testSendReportForPendingReportFailure()
            throws DatastoreException, IOException, JSONException {
        EventReport eventReport =
                new EventReport.Builder()
                        .setId("eventReportId")
                        .setSourceEventId(new UnsignedLong(1234L))
                        .setAttributionDestinations(ATTRIBUTION_DESTINATIONS)
                        .setStatus(EventReport.Status.PENDING)
                        .setRegistrationOrigin(REPORTING_ORIGIN)
                        .build();
        JSONObject eventReportPayload =
                new EventReportPayload.Builder()
                        .setReportId(eventReport.getId())
                        .setSourceEventId(eventReport.getSourceEventId())
                        .setAttributionDestination(eventReport.getAttributionDestinations())
                        .build()
                        .toJson();

        when(mMeasurementDao.getEventReport(eventReport.getId())).thenReturn(eventReport);
        doReturn(HttpURLConnection.HTTP_BAD_REQUEST)
                .when(mSpyEventReportingJobHandler)
                .makeHttpPostRequest(eq(REPORTING_ORIGIN), Mockito.any());
        doReturn(eventReportPayload)
                .when(mSpyEventReportingJobHandler)
                .createReportJsonPayload(Mockito.any());

        assertEquals(
                AdServicesStatusUtils.STATUS_IO_ERROR,
                mSpyEventReportingJobHandler.performReport(
                        eventReport.getId(), new ReportingStatus()));

        verify(mMeasurementDao, never()).markEventReportStatus(any(), anyInt());
        verify(mSpyEventReportingJobHandler, times(1))
                .makeHttpPostRequest(eq(REPORTING_ORIGIN), Mockito.any());
        verify(mTransaction, times(1)).begin();
        verify(mTransaction, times(1)).end();
    }

    @Test
    public void performReport_throwsIOException_logsReportingStatus()
            throws DatastoreException, IOException, JSONException {
        EventReport eventReport =
                new EventReport.Builder()
                        .setId("eventReportId")
                        .setSourceEventId(new UnsignedLong(1234L))
                        .setAttributionDestinations(ATTRIBUTION_DESTINATIONS)
                        .setStatus(EventReport.Status.PENDING)
                        .setRegistrationOrigin(REPORTING_ORIGIN)
                        .build();
        JSONObject eventReportPayload =
                new EventReportPayload.Builder()
                        .setReportId(eventReport.getId())
                        .setSourceEventId(eventReport.getSourceEventId())
                        .setAttributionDestination(eventReport.getAttributionDestinations())
                        .build()
                        .toJson();

        when(mMeasurementDao.getEventReport(eventReport.getId())).thenReturn(eventReport);
        doThrow(new IOException())
                .when(mSpyEventReportingJobHandler)
                .makeHttpPostRequest(eq(REPORTING_ORIGIN), Mockito.any());
        doReturn(eventReportPayload)
                .when(mSpyEventReportingJobHandler)
                .createReportJsonPayload(Mockito.any());

        assertEquals(
                AdServicesStatusUtils.STATUS_IO_ERROR,
                mSpyEventReportingJobHandler.performReport(
                        eventReport.getId(), new ReportingStatus()));

        verify(mMeasurementDao, never()).markEventReportStatus(any(), anyInt());
        verify(mSpyEventReportingJobHandler, times(1))
                .makeHttpPostRequest(eq(REPORTING_ORIGIN), Mockito.any());
        verify(mTransaction, times(1)).begin();
        verify(mTransaction, times(1)).end();
    }

    @Test
    public void performReport_throwsJsonDisabledToThrow_logsAndSwallowsException()
            throws DatastoreException, IOException, JSONException {
        EventReport eventReport =
                new EventReport.Builder()
                        .setId("eventReportId")
                        .setSourceEventId(new UnsignedLong(1234L))
                        .setAttributionDestinations(ATTRIBUTION_DESTINATIONS)
                        .setStatus(EventReport.Status.PENDING)
                        .setRegistrationOrigin(REPORTING_ORIGIN)
                        .build();

        doReturn(false).when(mFlags).getMeasurementEnableReportDeletionOnUnrecoverableException();
        doReturn(false).when(mFlags).getMeasurementEnableReportingJobsThrowJsonException();
        doReturn(eventReport).when(mMeasurementDao).getEventReport(eventReport.getId());
        doReturn(HttpURLConnection.HTTP_OK)
                .when(mSpyEventReportingJobHandler)
                .makeHttpPostRequest(eq(REPORTING_ORIGIN), Mockito.any());
        doThrow(new JSONException("cause message"))
                .when(mSpyEventReportingJobHandler)
                .createReportJsonPayload(Mockito.any());

        assertEquals(
                AdServicesStatusUtils.STATUS_UNKNOWN_ERROR,
                mSpyEventReportingJobHandler.performReport(
                        eventReport.getId(), new ReportingStatus()));
        verify(mMeasurementDao, never()).markEventReportStatus(anyString(), anyInt());
        verify(mTransaction, times(1)).begin();
        verify(mTransaction, times(1)).end();
    }

    @Test
    public void performReport_throwsJsonEnabledToThrow_marksReportDeletedAndRethrowsException()
            throws DatastoreException, IOException, JSONException {
        EventReport eventReport =
                new EventReport.Builder()
                        .setId("eventReportId")
                        .setSourceEventId(new UnsignedLong(1234L))
                        .setAttributionDestinations(ATTRIBUTION_DESTINATIONS)
                        .setStatus(EventReport.Status.PENDING)
                        .setRegistrationOrigin(REPORTING_ORIGIN)
                        .build();

        doReturn(true).when(mFlags).getMeasurementEnableReportingJobsThrowJsonException();
        doReturn(true).when(mFlags).getMeasurementEnableReportDeletionOnUnrecoverableException();
        doReturn(1.0f).when(mFlags).getMeasurementThrowUnknownExceptionSamplingRate();
        doReturn(eventReport).when(mMeasurementDao).getEventReport(eventReport.getId());
        doReturn(HttpURLConnection.HTTP_OK)
                .when(mSpyEventReportingJobHandler)
                .makeHttpPostRequest(eq(REPORTING_ORIGIN), Mockito.any());
        doThrow(new JSONException("cause message"))
                .when(mSpyEventReportingJobHandler)
                .createReportJsonPayload(Mockito.any());

        try {
            mSpyEventReportingJobHandler.performReport(eventReport.getId(), new ReportingStatus());
            fail();
        } catch (IllegalStateException e) {
            assertEquals(JSONException.class, e.getCause().getClass());
            assertEquals("cause message", e.getCause().getMessage());
        }

        verify(mMeasurementDao)
                .markEventReportStatus(eventReport.getId(), EventReport.Status.MARKED_TO_DELETE);
        verify(mTransaction, times(2)).begin();
        verify(mTransaction, times(2)).end();
    }

    @Test
    public void performReport_throwsJsonEnabledToThrowNoSampling_logsAndSwallowsException()
            throws DatastoreException, IOException, JSONException {
        EventReport eventReport =
                new EventReport.Builder()
                        .setId("eventReportId")
                        .setSourceEventId(new UnsignedLong(1234L))
                        .setAttributionDestinations(ATTRIBUTION_DESTINATIONS)
                        .setStatus(EventReport.Status.PENDING)
                        .setRegistrationOrigin(REPORTING_ORIGIN)
                        .build();

        doReturn(true).when(mFlags).getMeasurementEnableReportingJobsThrowJsonException();
        doReturn(true).when(mFlags).getMeasurementEnableReportDeletionOnUnrecoverableException();
        doReturn(0.0f).when(mFlags).getMeasurementThrowUnknownExceptionSamplingRate();
        doReturn(eventReport).when(mMeasurementDao).getEventReport(eventReport.getId());
        doReturn(HttpURLConnection.HTTP_OK)
                .when(mSpyEventReportingJobHandler)
                .makeHttpPostRequest(eq(REPORTING_ORIGIN), Mockito.any());
        doThrow(new JSONException("cause message"))
                .when(mSpyEventReportingJobHandler)
                .createReportJsonPayload(Mockito.any());

        assertEquals(
                AdServicesStatusUtils.STATUS_UNKNOWN_ERROR,
                mSpyEventReportingJobHandler.performReport(
                        eventReport.getId(), new ReportingStatus()));
        verify(mMeasurementDao)
                .markEventReportStatus(
                        eq(eventReport.getId()), eq(EventReport.Status.MARKED_TO_DELETE));
        verify(mTransaction, times(2)).begin();
        verify(mTransaction, times(2)).end();
    }

    @Test
    public void performReport_throwsUnknownExceptionDisabledToThrow_logsAndSwallowsException()
            throws DatastoreException, IOException, JSONException {
        EventReport eventReport =
                new EventReport.Builder()
                        .setId("eventReportId")
                        .setSourceEventId(new UnsignedLong(1234L))
                        .setAttributionDestinations(ATTRIBUTION_DESTINATIONS)
                        .setStatus(EventReport.Status.PENDING)
                        .setRegistrationOrigin(REPORTING_ORIGIN)
                        .build();
        JSONObject eventReportPayload =
                new EventReportPayload.Builder()
                        .setReportId(eventReport.getId())
                        .setSourceEventId(eventReport.getSourceEventId())
                        .setAttributionDestination(eventReport.getAttributionDestinations())
                        .build()
                        .toJson();

        doReturn(false).when(mFlags).getMeasurementEnableReportingJobsThrowUnaccountedException();
        doReturn(eventReport).when(mMeasurementDao).getEventReport(eventReport.getId());
        doThrow(new RuntimeException("unknown exception"))
                .when(mSpyEventReportingJobHandler)
                .makeHttpPostRequest(eq(REPORTING_ORIGIN), Mockito.any());
        doReturn(eventReportPayload)
                .when(mSpyEventReportingJobHandler)
                .createReportJsonPayload(Mockito.any());

        assertEquals(
                AdServicesStatusUtils.STATUS_UNKNOWN_ERROR,
                mSpyEventReportingJobHandler.performReport(
                        eventReport.getId(), new ReportingStatus()));
        verify(mMeasurementDao, never()).markEventReportStatus(anyString(), anyInt());
        verify(mTransaction, times(1)).begin();
        verify(mTransaction, times(1)).end();
    }

    @Test
    public void performReport_throwsUnknownExceptionEnabledToThrow_rethrowsException()
            throws DatastoreException, IOException, JSONException {
        EventReport eventReport =
                new EventReport.Builder()
                        .setId("eventReportId")
                        .setSourceEventId(new UnsignedLong(1234L))
                        .setAttributionDestinations(ATTRIBUTION_DESTINATIONS)
                        .setStatus(EventReport.Status.PENDING)
                        .setRegistrationOrigin(REPORTING_ORIGIN)
                        .build();

        doReturn(true).when(mFlags).getMeasurementEnableReportingJobsThrowUnaccountedException();
        doReturn(eventReport).when(mMeasurementDao).getEventReport(eventReport.getId());
        doReturn(HttpURLConnection.HTTP_OK)
                .when(mSpyEventReportingJobHandler)
                .makeHttpPostRequest(eq(REPORTING_ORIGIN), Mockito.any());
        doThrow(new RuntimeException("unknown exception"))
                .when(mSpyEventReportingJobHandler)
                .createReportJsonPayload(Mockito.any());
        doReturn(1.0f).when(mFlags).getMeasurementThrowUnknownExceptionSamplingRate();

        try {
            mSpyEventReportingJobHandler.performReport(eventReport.getId(), new ReportingStatus());
            fail();
        } catch (RuntimeException e) {
            assertEquals("unknown exception", e.getMessage());
        }

        verify(mTransaction, times(1)).begin();
        verify(mTransaction, times(1)).end();
    }

    @Test
    public void performReport_enabledToThrowNoSampling_logsAndSwallowsException()
            throws DatastoreException, IOException, JSONException {
        EventReport eventReport =
                new EventReport.Builder()
                        .setId("eventReportId")
                        .setSourceEventId(new UnsignedLong(1234L))
                        .setAttributionDestinations(ATTRIBUTION_DESTINATIONS)
                        .setStatus(EventReport.Status.PENDING)
                        .setRegistrationOrigin(REPORTING_ORIGIN)
                        .build();

        doReturn(true).when(mFlags).getMeasurementEnableReportingJobsThrowUnaccountedException();
        doReturn(eventReport).when(mMeasurementDao).getEventReport(eventReport.getId());
        doReturn(HttpURLConnection.HTTP_OK)
                .when(mSpyEventReportingJobHandler)
                .makeHttpPostRequest(eq(REPORTING_ORIGIN), Mockito.any());
        doThrow(new RuntimeException("unknown exception"))
                .when(mSpyEventReportingJobHandler)
                .createReportJsonPayload(Mockito.any());
        doReturn(0.0f).when(mFlags).getMeasurementThrowUnknownExceptionSamplingRate();

        assertEquals(
                AdServicesStatusUtils.STATUS_UNKNOWN_ERROR,
                mSpyEventReportingJobHandler.performReport(
                        eventReport.getId(), new ReportingStatus()));
        verify(mMeasurementDao, never()).markEventReportStatus(anyString(), anyInt());
        verify(mTransaction, times(1)).begin();
        verify(mTransaction, times(1)).end();
    }

    @Test
    public void testSendReportForAlreadyDeliveredReport() throws DatastoreException, IOException {
        EventReport eventReport =
                new EventReport.Builder()
                        .setId("eventReportId")
                        .setStatus(EventReport.Status.DELIVERED)
                        .setRegistrationOrigin(REPORTING_ORIGIN)
                        .build();

        when(mMeasurementDao.getEventReport(eventReport.getId())).thenReturn(eventReport);
        assertEquals(
                AdServicesStatusUtils.STATUS_INVALID_ARGUMENT,
                mSpyEventReportingJobHandler.performReport(
                        eventReport.getId(), new ReportingStatus()));

        verify(mMeasurementDao, never()).markEventReportStatus(any(), anyInt());
        verify(mSpyEventReportingJobHandler, times(0))
                .makeHttpPostRequest(eq(REPORTING_ORIGIN), Mockito.any());
        verify(mTransaction, times(1)).begin();
        verify(mTransaction, times(1)).end();
    }

    @Test
    public void testPerformScheduledPendingReportsForMultipleReports()
            throws DatastoreException, IOException, JSONException {
        EventReport eventReport1 =
                new EventReport.Builder()
                        .setId("eventReport1")
                        .setSourceEventId(new UnsignedLong(1234L))
                        .setAttributionDestinations(ATTRIBUTION_DESTINATIONS)
                        .setStatus(EventReport.Status.PENDING)
                        .setReportTime(1000L)
                        .setRegistrationOrigin(REPORTING_ORIGIN)
                        .build();
        JSONObject eventReportPayload1 =
                new EventReportPayload.Builder()
                        .setReportId(eventReport1.getId())
                        .setSourceEventId(eventReport1.getSourceEventId())
                        .setAttributionDestination(eventReport1.getAttributionDestinations())
                        .build()
                        .toJson();
        EventReport eventReport2 =
                new EventReport.Builder()
                        .setId("eventReport2")
                        .setSourceEventId(new UnsignedLong(12345L))
                        .setAttributionDestinations(ATTRIBUTION_DESTINATIONS)
                        .setStatus(EventReport.Status.PENDING)
                        .setReportTime(1100L)
                        .setRegistrationOrigin(REPORTING_ORIGIN)
                        .build();
        JSONObject eventReportPayload2 =
                new EventReportPayload.Builder()
                        .setReportId(eventReport2.getId())
                        .setSourceEventId(eventReport2.getSourceEventId())
                        .setAttributionDestination(eventReport2.getAttributionDestinations())
                        .build()
                        .toJson();

        when(mMeasurementDao.getPendingEventReportIdsInWindow(1000, 1100))
                .thenReturn(List.of(eventReport1.getId(), eventReport2.getId()));
        when(mMeasurementDao.getEventReport(eventReport1.getId())).thenReturn(eventReport1);
        when(mMeasurementDao.getEventReport(eventReport2.getId())).thenReturn(eventReport2);
        doReturn(HttpURLConnection.HTTP_OK)
                .when(mSpyEventReportingJobHandler)
                .makeHttpPostRequest(eq(REPORTING_ORIGIN), any());
        doReturn(eventReportPayload1)
                .when(mSpyEventReportingJobHandler)
                .createReportJsonPayload(eventReport1);
        doReturn(eventReportPayload2)
                .when(mSpyEventReportingJobHandler)
                .createReportJsonPayload(eventReport2);

        assertTrue(mSpyEventReportingJobHandler.performScheduledPendingReportsInWindow(1000, 1100));

        verify(mMeasurementDao, times(2)).markEventReportStatus(any(), anyInt());
        verify(mSpyEventReportingJobHandler, times(2))
                .makeHttpPostRequest(eq(REPORTING_ORIGIN), Mockito.any());
        verify(mTransaction, times(5)).begin();
        verify(mTransaction, times(5)).end();
    }

    @Test
    public void testPerformScheduledPendingReports_ThreadInterrupted()
            throws JSONException, DatastoreException, IOException {
        EventReport eventReport1 =
                new EventReport.Builder()
                        .setId("eventReport1")
                        .setSourceEventId(new UnsignedLong(1234L))
                        .setAttributionDestinations(ATTRIBUTION_DESTINATIONS)
                        .setStatus(EventReport.Status.PENDING)
                        .setReportTime(1000L)
                        .setRegistrationOrigin(REPORTING_ORIGIN)
                        .build();
        JSONObject eventReportPayload1 =
                new EventReportPayload.Builder()
                        .setReportId(eventReport1.getId())
                        .setSourceEventId(eventReport1.getSourceEventId())
                        .setAttributionDestination(eventReport1.getAttributionDestinations())
                        .build()
                        .toJson();
        EventReport eventReport2 =
                new EventReport.Builder()
                        .setId("eventReport2")
                        .setSourceEventId(new UnsignedLong(12345L))
                        .setAttributionDestinations(ATTRIBUTION_DESTINATIONS)
                        .setStatus(EventReport.Status.PENDING)
                        .setReportTime(1100L)
                        .setRegistrationOrigin(REPORTING_ORIGIN)
                        .build();
        JSONObject eventReportPayload2 =
                new EventReportPayload.Builder()
                        .setReportId(eventReport2.getId())
                        .setSourceEventId(eventReport2.getSourceEventId())
                        .setAttributionDestination(eventReport2.getAttributionDestinations())
                        .build()
                        .toJson();

        when(mMeasurementDao.getPendingEventReportIdsInWindow(1000, 1100))
                .thenReturn(List.of(eventReport1.getId(), eventReport2.getId()));
        when(mMeasurementDao.getEventReport(eventReport1.getId())).thenReturn(eventReport1);
        when(mMeasurementDao.getEventReport(eventReport2.getId())).thenReturn(eventReport2);
        doReturn(HttpURLConnection.HTTP_OK)
                .when(mSpyEventReportingJobHandler)
                .makeHttpPostRequest(Mockito.eq(REPORTING_ORIGIN), any());
        doReturn(eventReportPayload1)
                .when(mSpyEventReportingJobHandler)
                .createReportJsonPayload(eventReport1);
        doReturn(eventReportPayload2)
                .when(mSpyEventReportingJobHandler)
                .createReportJsonPayload(eventReport2);

        Thread.currentThread().interrupt();

        assertTrue(mSpyEventReportingJobHandler.performScheduledPendingReportsInWindow(1000, 1100));

        // 1 transaction for initial retrieval of pending report ids.
        verify(mTransaction, times(1)).begin();
        verify(mTransaction, times(1)).end();

        // 0 reports processed, since the thread exits early.
        verify(mMeasurementDao, times(0)).markEventReportStatus(any(), anyInt());
        verify(mSpyEventReportingJobHandler, times(0))
                .makeHttpPostRequest(Mockito.eq(REPORTING_ORIGIN), Mockito.any());
    }

    @After
    public void tearDown() {
        mMockitoSession.finishMocking();
    }
}<|MERGE_RESOLUTION|>--- conflicted
+++ resolved
@@ -41,10 +41,6 @@
 import com.android.adservices.data.measurement.DatastoreManager;
 import com.android.adservices.data.measurement.IMeasurementDao;
 import com.android.adservices.data.measurement.ITransaction;
-<<<<<<< HEAD
-import com.android.adservices.errorlogging.ErrorLogUtil;
-=======
->>>>>>> 98cbd62a
 import com.android.adservices.service.Flags;
 import com.android.adservices.service.FlagsFactory;
 import com.android.adservices.service.enrollment.EnrollmentData;
@@ -128,10 +124,6 @@
         mMockitoSession =
                 ExtendedMockito.mockitoSession()
                         .spyStatic(FlagsFactory.class)
-<<<<<<< HEAD
-                        .spyStatic(ErrorLogUtil.class)
-=======
->>>>>>> 98cbd62a
                         .strictness(Strictness.LENIENT)
                         .startMocking();
         mMockFlags = mock(Flags.class);
@@ -143,26 +135,14 @@
         doReturn(false).when(mFlags).getMeasurementEnableReportingJobsThrowJsonException();
         doReturn(false).when(mFlags).getMeasurementEnableReportingJobsThrowCryptoException();
         doReturn(false).when(mFlags).getMeasurementEnableReportingJobsThrowUnaccountedException();
-<<<<<<< HEAD
-        ExtendedMockito.doNothing()
-                .when(() -> ErrorLogUtil.e(anyInt(), anyInt(), anyString(), anyString()));
-        ExtendedMockito.doNothing().when(() -> ErrorLogUtil.e(any(), anyInt(), anyInt()));
-        mEventReportingJobHandler =
-                new EventReportingJobHandler(mEnrollmentDao, mDatastoreManager, mFlags, mLogger);
-=======
         mEventReportingJobHandler =
                 new EventReportingJobHandler(
                         mEnrollmentDao, mDatastoreManager, null, mFlags, mLogger);
->>>>>>> 98cbd62a
         mSpyEventReportingJobHandler = Mockito.spy(mEventReportingJobHandler);
         mSpyDebugEventReportingJobHandler =
                 Mockito.spy(
                         new EventReportingJobHandler(
-<<<<<<< HEAD
-                                        mEnrollmentDao, mDatastoreManager, mFlags, mLogger)
-=======
                                         mEnrollmentDao, mDatastoreManager, null, mFlags, mLogger)
->>>>>>> 98cbd62a
                                 .setIsDebugInstance(true));
     }
 
