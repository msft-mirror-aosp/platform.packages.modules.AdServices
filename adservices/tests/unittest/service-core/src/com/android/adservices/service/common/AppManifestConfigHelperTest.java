--- conflicted
+++ resolved
@@ -30,10 +30,7 @@
 
 import static com.google.common.truth.Truth.assertWithMessage;
 
-<<<<<<< HEAD
-=======
 import static org.mockito.ArgumentMatchers.any;
->>>>>>> 4f19f827
 import static org.mockito.ArgumentMatchers.anyBoolean;
 import static org.mockito.ArgumentMatchers.anyString;
 import static org.mockito.ArgumentMatchers.eq;
@@ -65,10 +62,7 @@
 import org.junit.Rule;
 import org.junit.Test;
 import org.mockito.Mock;
-<<<<<<< HEAD
-=======
 import org.mockito.verification.VerificationMode;
->>>>>>> 4f19f827
 
 @SmallTest
 public final class AppManifestConfigHelperTest {
@@ -108,10 +102,7 @@
         when(mMockContext.getPackageManager()).thenReturn(mMockPackageManager);
         mockGetFlags(mMockFlags);
         setEnabledByDefault(false);
-<<<<<<< HEAD
-=======
         doNothingOnErrorLogUtilError();
->>>>>>> 4f19f827
     }
 
     @Test
@@ -349,28 +340,6 @@
 
         assertNoAccessAllowed();
         verifyErrorLogUtilErrorLogged(e, times(4)); // Called once for each API
-    }
-
-    @Test
-    @RequiresSdkLevelAtLeastS(reason = "Uses PackageManager API not available on R")
-    public void testIsAllowedApiAccess_parsingExceptionSwallowed_enabledByDefault_sPlus()
-            throws Exception {
-        setEnabledByDefault(true);
-        mockGetPropertySucceeds(PACKAGE_NAME, AD_SERVICES_CONFIG_PROPERTY, RESOURCE_ID);
-        mockAppManifestConfigParserGetConfigThrows();
-
-        assertNoAccessAllowed();
-    }
-
-    @Test
-    public void testIsAllowedApiAccess_parsingExceptionSwallowed_enabledByDefault_rMinus()
-            throws Exception {
-        setEnabledByDefault(true);
-        mockSdkLevelR();
-        mockGetAssetSucceeds(PACKAGE_NAME, RESOURCE_ID);
-        mockAppManifestConfigParserGetConfigThrows();
-
-        assertNoAccessAllowed();
     }
 
     @Test
@@ -490,16 +459,10 @@
                 .when(() -> AppManifestConfigParser.getConfig(eq(mMockParser), anyBoolean()));
     }
 
-<<<<<<< HEAD
-    private void mockAppManifestConfigParserGetConfigThrows() throws Exception {
-        doThrow(XmlParseException.class)
-                .when(() -> AppManifestConfigParser.getConfig(eq(mMockParser), anyBoolean()));
-=======
     private XmlParseException mockAppManifestConfigParserGetConfigThrows() throws Exception {
         XmlParseException e = new XmlParseException("D'OH!");
         doThrow(e).when(() -> AppManifestConfigParser.getConfig(eq(mMockParser), anyBoolean()));
         return e;
->>>>>>> 4f19f827
     }
 
     private void mockIsAllowedAttributionAccess(String partnerId, boolean value) {
@@ -578,8 +541,6 @@
                                 PACKAGE_NAME,
                                 ENROLLMENT_ID))
                 .isTrue();
-<<<<<<< HEAD
-=======
 
         verifyErrorLogUtilErrorLogged(any(), never());
     }
@@ -592,7 +553,6 @@
                 eq(AD_SERVICES_ERROR_REPORTED__ERROR_CODE__APP_MANIFEST_CONFIG_PARSING_ERROR),
                 eq(AD_SERVICES_ERROR_REPORTED__PPAPI_NAME__PPAPI_NAME_UNSPECIFIED),
                 mode);
->>>>>>> 4f19f827
     }
 
     private void setEnabledByDefault(boolean value) {
