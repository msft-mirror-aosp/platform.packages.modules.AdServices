/*
 * Copyright (C) 2023 The Android Open Source Project
 *
 * Licensed under the Apache License, Version 2.0 (the "License");
 * you may not use this file except in compliance with the License.
 * You may obtain a copy of the License at
 *
 *      http://www.apache.org/licenses/LICENSE-2.0
 *
 * Unless required by applicable law or agreed to in writing, software
 * distributed under the License is distributed on an "AS IS" BASIS,
 * WITHOUT WARRANTIES OR CONDITIONS OF ANY KIND, either express or implied.
 * See the License for the specific language governing permissions and
 * limitations under the License.
 */

package com.android.adservices.service.topics.cobalt;

import static com.google.common.truth.Truth.assertThat;

import static org.mockito.ArgumentMatchers.any;
import static org.mockito.ArgumentMatchers.anyLong;
import static org.mockito.Mockito.verify;
import static org.mockito.Mockito.verifyNoMoreInteractions;
import static org.mockito.Mockito.when;

import android.content.Context;

import androidx.test.core.app.ApplicationProvider;
import androidx.test.filters.SmallTest;

import com.android.adservices.cobalt.CobaltRegistryLoader;
import com.android.adservices.data.topics.Topic;
import com.android.cobalt.CobaltLogger;
import com.android.cobalt.domain.Project;

import com.google.cobalt.MetricDefinition;
import com.google.common.collect.ImmutableList;

import org.junit.Before;
import org.junit.Test;
import org.mockito.Mock;
import org.mockito.MockitoAnnotations;

import java.util.Map;

@SmallTest
public final class TopicsCobaltLoggerTest {
    private static final int COUNT = 5;

    private static final int METRIC_ID = 1;
    private static final int UNKNOWN_TOPIC_EVENT_CODE = 0;
    private static final int FIRST_EVENT_CODE = 1;
    private static final int FIRST_TOPIC = 10001;
    private static final int SUPPORTED_TOPICS_COUNT = 500;
    private static final int LAST_TOPIC = FIRST_TOPIC + SUPPORTED_TOPICS_COUNT - 1;
    private static final int LOGGED_TOPICS_COUNT = 10;

    private static final Context sContext = ApplicationProvider.getApplicationContext();

    @Mock private CobaltLogger mMockCobaltLogger;
    private TopicsCobaltLogger mTopicsCobaltLogger;

    @Before
    public void setUp() throws Exception {
        MockitoAnnotations.initMocks(this);
        mTopicsCobaltLogger = new TopicsCobaltLogger(mMockCobaltLogger);
    }

    @Test
    public void expectationsMatchRegistryValues() throws Exception {
        // Parse the actual Cobalt registry for AdServices to ensure to topics logger's assumptions
        // are compatible with what is actually in the registry.
        //
        // See
        // //packages/modules/AdServices/adservices/service-core/resources/cobalt_registry.textpb
        // for the actual registy.
<<<<<<< HEAD
        CobaltRegistry cobaltRegistry = CobaltRegistryLoader.getRegistry(sContext);
        assertThat(cobaltRegistry.getCustomersCount()).isAtLeast(1);
        assertThat(cobaltRegistry.getCustomers(0).getProjectsCount()).isAtLeast(1);
=======
        Project cobaltRegistry = CobaltRegistryLoader.getRegistry(sContext);
>>>>>>> 018eaadd
        MetricDefinition topicsMetric =
                cobaltRegistry.getMetrics().stream()
                        .filter(m -> m.getMetricName().equals("returned_topics"))
                        .findFirst()
                        .orElseThrow();
        assertThat(topicsMetric.getMetricDimensionsCount()).isAtLeast(1);
        assertThat(topicsMetric.getMetricDimensions(0).getDimension()).isEqualTo("topic");
        assertThat(topicsMetric.getId()).isEqualTo(METRIC_ID);
        Map<Integer, String> eventCodes = topicsMetric.getMetricDimensions(0).getEventCodes();
        int unknownTopicEventCode =
                eventCodes.entrySet().stream()
                        .filter(e -> e.getValue().equals("UNKNOWN"))
                        .map(e -> e.getKey())
                        .findFirst()
                        .orElseThrow();
        int firstEventCode =
                eventCodes.entrySet().stream()
                        .mapToInt(Map.Entry::getKey)
                        .filter(i -> i != UNKNOWN_TOPIC_EVENT_CODE)
                        .min()
                        .orElseThrow();

        assertThat(unknownTopicEventCode).isEqualTo(UNKNOWN_TOPIC_EVENT_CODE);
        assertThat(firstEventCode).isEqualTo(FIRST_EVENT_CODE);
        assertThat(topicsMetric.getMetricDimensions(0).getMaxEventCode())
                .isEqualTo(SUPPORTED_TOPICS_COUNT);
    }

    @Test
    public void logTopicOccurrence_topicTooLow_logsUnknown() throws Exception {
        when(mMockCobaltLogger.logOccurrence(anyLong(), anyLong(), any())).thenReturn(null);
        mTopicsCobaltLogger.logTopicOccurrence(createTopic(FIRST_TOPIC - 1));
        verify(mMockCobaltLogger)
                .logOccurrence(
                        METRIC_ID, /* count= */ 1, ImmutableList.of(UNKNOWN_TOPIC_EVENT_CODE));
    }

    @Test
    public void logTopicOccurrence_topicTooHigh_logsUnknown() throws Exception {
        when(mMockCobaltLogger.logOccurrence(anyLong(), anyLong(), any())).thenReturn(null);
        mTopicsCobaltLogger.logTopicOccurrence(createTopic(LAST_TOPIC + 1));
        verify(mMockCobaltLogger)
                .logOccurrence(
                        METRIC_ID, /* count= */ 1, ImmutableList.of(UNKNOWN_TOPIC_EVENT_CODE));
    }

    @Test
    public void logTopicOccurrences_topicTooLow_logsUnknown() throws Exception {
        when(mMockCobaltLogger.logOccurrence(anyLong(), anyLong(), any())).thenReturn(null);
        mTopicsCobaltLogger.logTopicOccurrences(createTopic(FIRST_TOPIC - 1), COUNT);
        verify(mMockCobaltLogger)
                .logOccurrence(METRIC_ID, COUNT, ImmutableList.of(UNKNOWN_TOPIC_EVENT_CODE));
    }

    @Test
    public void logTopicOccurrences_topicTooHigh_logsUnknown() throws Exception {
        when(mMockCobaltLogger.logOccurrence(anyLong(), anyLong(), any())).thenReturn(null);
        mTopicsCobaltLogger.logTopicOccurrences(createTopic(LAST_TOPIC + 1), COUNT);
        verify(mMockCobaltLogger)
                .logOccurrence(METRIC_ID, COUNT, ImmutableList.of(UNKNOWN_TOPIC_EVENT_CODE));
    }

    @Test
    public void logTopicOccurrences_zeroCount_notLogged() throws Exception {
        verifyNoMoreInteractions(mMockCobaltLogger);
        mTopicsCobaltLogger.logTopicOccurrences(createTopic(FIRST_TOPIC), 0);
    }

    @Test
    public void logTopicOccurrences_negativeCount_notLogged() throws Exception {
        verifyNoMoreInteractions(mMockCobaltLogger);
        mTopicsCobaltLogger.logTopicOccurrences(createTopic(FIRST_TOPIC), -1);
    }

    @Test
    public void logTopicOccurrence_allTopicsLoggedCorrectly() throws Exception {
        when(mMockCobaltLogger.logOccurrence(anyLong(), anyLong(), any())).thenReturn(null);
        for (int i = 0; i < LOGGED_TOPICS_COUNT; ++i) {
            mTopicsCobaltLogger.logTopicOccurrence(createTopic(FIRST_TOPIC + i));
            verify(mMockCobaltLogger)
                    .logOccurrence(
                            METRIC_ID, /* count= */ 1, ImmutableList.of(FIRST_EVENT_CODE + i));
        }
    }

    @Test
    public void logTopicOccurrences_allTopicsLoggedCorrectly() throws Exception {
        when(mMockCobaltLogger.logOccurrence(anyLong(), anyLong(), any())).thenReturn(null);
        for (int i = 0; i < LOGGED_TOPICS_COUNT; ++i) {
            mTopicsCobaltLogger.logTopicOccurrences(createTopic(FIRST_TOPIC + i), COUNT);
            verify(mMockCobaltLogger)
                    .logOccurrence(METRIC_ID, COUNT, ImmutableList.of(FIRST_EVENT_CODE + i));
        }
    }

    private Topic createTopic(int topic) {
        return Topic.create(topic, /* taxonomyVersion= */ 1, /* modelVersion= */ 1);
    }
}<|MERGE_RESOLUTION|>--- conflicted
+++ resolved
@@ -75,13 +75,7 @@
         // See
         // //packages/modules/AdServices/adservices/service-core/resources/cobalt_registry.textpb
         // for the actual registy.
-<<<<<<< HEAD
-        CobaltRegistry cobaltRegistry = CobaltRegistryLoader.getRegistry(sContext);
-        assertThat(cobaltRegistry.getCustomersCount()).isAtLeast(1);
-        assertThat(cobaltRegistry.getCustomers(0).getProjectsCount()).isAtLeast(1);
-=======
         Project cobaltRegistry = CobaltRegistryLoader.getRegistry(sContext);
->>>>>>> 018eaadd
         MetricDefinition topicsMetric =
                 cobaltRegistry.getMetrics().stream()
                         .filter(m -> m.getMetricName().equals("returned_topics"))
