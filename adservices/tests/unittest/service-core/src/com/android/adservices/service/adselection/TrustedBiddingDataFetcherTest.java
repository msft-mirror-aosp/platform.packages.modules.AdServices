/*
 * Copyright (C) 2022 The Android Open Source Project
 *
 * Licensed under the Apache License, Version 2.0 (the "License");
 * you may not use this file except in compliance with the License.
 * You may obtain a copy of the License at
 *
 *      http://www.apache.org/licenses/LICENSE-2.0
 *
 * Unless required by applicable law or agreed to in writing, software
 * distributed under the License is distributed on an "AS IS" BASIS,
 * WITHOUT WARRANTIES OR CONDITIONS OF ANY KIND, either express or implied.
 * See the License for the specific language governing permissions and
 * limitations under the License.
 */

package com.android.adservices.service.adselection;

<<<<<<< HEAD
=======
import static android.adservices.adselection.CustomAudienceBiddingInfoFixture.DATA_VERSION_1;

import static com.android.adservices.service.adselection.DataVersionFetcher.DATA_VERSION_HEADER_BIDDING_KEY;

>>>>>>> 98cbd62a
import static org.junit.Assert.assertEquals;
import static org.junit.Assert.assertNull;
import static org.junit.Assert.assertTrue;
import static org.mockito.ArgumentMatchers.argThat;
import static org.mockito.Mockito.verify;
import static org.mockito.Mockito.verifyNoMoreInteractions;
import static org.mockito.Mockito.when;

import android.adservices.common.AdSelectionSignals;
import android.adservices.common.CommonFixture;
import android.adservices.customaudience.CustomAudienceFixture;
import android.net.Uri;

import com.android.adservices.customaudience.DBCustomAudienceFixture;
import com.android.adservices.data.customaudience.DBCustomAudience;
import com.android.adservices.data.customaudience.DBTrustedBiddingData;
import com.android.adservices.service.common.httpclient.AdServicesHttpClientResponse;
import com.android.adservices.service.common.httpclient.AdServicesHttpsClient;
import com.android.adservices.service.devapi.CustomAudienceDevOverridesHelper;
import com.android.adservices.service.devapi.DevContext;

import com.google.common.collect.ImmutableList;
import com.google.common.collect.ImmutableMap;
import com.google.common.collect.Lists;
import com.google.common.util.concurrent.Futures;
import com.google.common.util.concurrent.MoreExecutors;

import org.json.JSONObject;
import org.junit.Before;
import org.junit.Test;
import org.junit.runner.RunWith;
import org.mockito.ArgumentMatcher;
import org.mockito.Mock;
import org.mockito.junit.MockitoJUnitRunner;

import java.util.List;
import java.util.Map;
import java.util.Objects;
import java.util.concurrent.ExecutionException;

@RunWith(MockitoJUnitRunner.class)
public class TrustedBiddingDataFetcherTest {

    private static final String NAME_1 = "n1";
    private static final String NAME_2 = "n2";
    private static final String NAME_3 = "n3";

    private static final String KEY_1 = "k1";
    private static final String KEY_2 = "k2";
    private static final String KEY_3 = "k3";

    private static final String VALUE_1 = "v1";
    private static final String VALUE_2 = "v2";

    private static final List<String> KEYS_1 = ImmutableList.of(KEY_1, KEY_2);
    private static final List<String> KEYS_2 = ImmutableList.of(KEY_2, KEY_3);
    private static final List<String> ALL_KEYS = ImmutableList.of(KEY_1, KEY_2, KEY_3);

    private static final Uri PATH_1 = CommonFixture.getUri(CommonFixture.VALID_BUYER_1, "/p1/");
    private static final Uri PATH_2 = CommonFixture.getUri(CommonFixture.VALID_BUYER_1, "/p2/");

    @Mock private AdServicesHttpsClient mAdServicesHttpsClient;
    @Mock private DevContext mDevContext;
    @Mock private CustomAudienceDevOverridesHelper mCustomAudienceDevOverridesHelper;

    private TrustedBiddingDataFetcher mTrustedBiddingDataFetcher;

    @Before
    public void setup() {
        mTrustedBiddingDataFetcher =
                new TrustedBiddingDataFetcher(
                        mAdServicesHttpsClient,
                        mDevContext,
                        mCustomAudienceDevOverridesHelper,
                        MoreExecutors.newDirectExecutorService(),
                        false);
    }

    @Test
    public void testDevOptionDisabled_fetchForMultipleUri()
            throws ExecutionException, InterruptedException {
        when(mAdServicesHttpsClient.fetchPayload(
<<<<<<< HEAD
                        argThat(new TestTrustedBiddingDataUriKeysMatcher(PATH_1, ALL_KEYS))))
=======
                        argThat(new TestTrustedBiddingDataUriKeysMatcher(PATH_1, ALL_KEYS)),
                        any()))
>>>>>>> 98cbd62a
                .thenReturn(
                        Futures.immediateFuture(
                                AdServicesHttpClientResponse.builder()
                                        .setResponseBody(
                                                new JSONObject(ImmutableMap.of(KEY_1, VALUE_1))
                                                        .toString())
                                        .build()));
        when(mAdServicesHttpsClient.fetchPayload(
<<<<<<< HEAD
                        argThat(new TestTrustedBiddingDataUriKeysMatcher(PATH_2, KEYS_2))))
=======
                        argThat(new TestTrustedBiddingDataUriKeysMatcher(PATH_2, KEYS_2)),
                        any()))
>>>>>>> 98cbd62a
                .thenReturn(
                        Futures.immediateFuture(
                                AdServicesHttpClientResponse.builder()
                                        .setResponseBody(
                                                new JSONObject(ImmutableMap.of(KEY_2, VALUE_2))
                                                        .toString())
                                        .build()));
        Map<Uri, JSONObject> result =
                mTrustedBiddingDataFetcher
                        .getTrustedBiddingDataForBuyer(
                                ImmutableList.of(
                                        getCustomAudience(NAME_1, PATH_1, KEYS_1),
                                        getCustomAudience(NAME_2, PATH_1, KEYS_2),
                                        getCustomAudience(NAME_3, PATH_2, KEYS_2)))
                        .get();

        assertEquals(2, result.size());
        assertTrue(result.containsKey(PATH_1));
        assertEquals(
                new JSONObject(ImmutableMap.of(KEY_1, VALUE_1)).toString(),
                result.get(PATH_1).toString());
        assertTrue(result.containsKey(PATH_2));
        assertEquals(
                new JSONObject(ImmutableMap.of(KEY_2, VALUE_2)).toString(),
<<<<<<< HEAD
                result.get(PATH_2).toString());

        verify(mAdServicesHttpsClient)
                .fetchPayload(argThat(new TestTrustedBiddingDataUriKeysMatcher(PATH_1, ALL_KEYS)));
        verify(mAdServicesHttpsClient)
                .fetchPayload(argThat(new TestTrustedBiddingDataUriKeysMatcher(PATH_2, KEYS_2)));
=======
                result.get(PATH_2).getBody().toString());

        verify(mAdServicesHttpsClient)
                .fetchPayload(
                        argThat(new TestTrustedBiddingDataUriKeysMatcher(PATH_1, ALL_KEYS)),
                        any());
        verify(mAdServicesHttpsClient)
                .fetchPayload(
                        argThat(new TestTrustedBiddingDataUriKeysMatcher(PATH_2, KEYS_2)),
                        any());

        verify(mDevContext).getDevOptionsEnabled();
        verifyNoMoreInteractions(
                mAdServicesHttpsClient, mDevContext, mCustomAudienceDevOverridesHelper);
    }

    @Test
    public void testDevOptionDisabled_fetchForMultipleUriWithHeaders()
            throws ExecutionException, InterruptedException {
        when(mAdServicesHttpsClient.fetchPayload(
                        argThat(new TestTrustedBiddingDataUriKeysMatcher(PATH_1, ALL_KEYS)),
                        any()))
                .thenReturn(
                        Futures.immediateFuture(
                                AdServicesHttpClientResponse.builder()
                                        .setResponseBody(
                                                new JSONObject(ImmutableMap.of(KEY_1, VALUE_1))
                                                        .toString())
                                        .setResponseHeaders(
                                                ImmutableMap.of(KEY_4, List.of(VALUE_1, VALUE_2)))
                                        .build()));
        when(mAdServicesHttpsClient.fetchPayload(
                        argThat(new TestTrustedBiddingDataUriKeysMatcher(PATH_2, KEYS_2)),
                        any()))
                .thenReturn(
                        Futures.immediateFuture(
                                AdServicesHttpClientResponse.builder()
                                        .setResponseBody(
                                                new JSONObject(ImmutableMap.of(KEY_2, VALUE_2))
                                                        .toString())
                                        .build()));
        Map<Uri, TrustedBiddingResponse> result =
                mTrustedBiddingDataFetcher
                        .getTrustedBiddingDataForBuyer(
                                ImmutableList.of(
                                        getCustomAudience(NAME_1, PATH_1, KEYS_1),
                                        getCustomAudience(NAME_2, PATH_1, KEYS_2),
                                        getCustomAudience(NAME_3, PATH_2, KEYS_2)))
                        .get();

        assertEquals(2, result.size());
        assertTrue(result.containsKey(PATH_1));
        assertEquals(
                new JSONObject(ImmutableMap.of(KEY_1, VALUE_1)).toString(),
                result.get(PATH_1).getBody().toString());
        assertEquals(
                new JSONObject(ImmutableMap.of(KEY_4, List.of(VALUE_1, VALUE_2))).toString(),
                result.get(PATH_1).getHeaders().toString());
        assertTrue(result.containsKey(PATH_2));
        assertEquals(
                new JSONObject(ImmutableMap.of(KEY_2, VALUE_2)).toString(),
                result.get(PATH_2).getBody().toString());

        // Assert empty headers for URI 2
        assertEquals(
                new JSONObject(ImmutableMap.of()).toString(),
                result.get(PATH_2).getHeaders().toString());

        verify(mAdServicesHttpsClient)
                .fetchPayload(
                        argThat(new TestTrustedBiddingDataUriKeysMatcher(PATH_1, ALL_KEYS)),
                        any());
        verify(mAdServicesHttpsClient)
                .fetchPayload(
                        argThat(new TestTrustedBiddingDataUriKeysMatcher(PATH_2, KEYS_2)),
                        any());
>>>>>>> 98cbd62a

        verify(mDevContext).getDevOptionsEnabled();
        verifyNoMoreInteractions(
                mAdServicesHttpsClient, mDevContext, mCustomAudienceDevOverridesHelper);
    }

    @Test
    public void testDevOptionDisabled_fetchFailedOrNoResultFromServer()
            throws ExecutionException, InterruptedException {
        when(mAdServicesHttpsClient.fetchPayload(
<<<<<<< HEAD
                        argThat(new TestTrustedBiddingDataUriKeysMatcher(PATH_1, KEYS_1))))
=======
                        argThat(new TestTrustedBiddingDataUriKeysMatcher(PATH_1, KEYS_1)),
                        any()))
>>>>>>> 98cbd62a
                .thenReturn(
                        Futures.immediateFuture(
                                AdServicesHttpClientResponse.builder()
                                        .setResponseBody(
                                                new JSONObject(ImmutableMap.of(KEY_1, VALUE_1))
                                                        .toString())
                                        .build()));
        when(mAdServicesHttpsClient.fetchPayload(
<<<<<<< HEAD
                        argThat(new TestTrustedBiddingDataUriKeysMatcher(PATH_2, KEYS_2))))
=======
                        argThat(new TestTrustedBiddingDataUriKeysMatcher(PATH_2, KEYS_2)),
                        any()))
>>>>>>> 98cbd62a
                .thenReturn(Futures.immediateFailedFuture(new Exception()));

        Map<Uri, JSONObject> result =
                mTrustedBiddingDataFetcher
                        .getTrustedBiddingDataForBuyer(
                                ImmutableList.of(
                                        getCustomAudience(NAME_1, PATH_1, KEYS_1),
                                        getCustomAudience(NAME_2, PATH_2, KEYS_2)))
                        .get();

        assertEquals(1, result.size());
        assertTrue(result.containsKey(PATH_1));
        assertEquals(
                new JSONObject(ImmutableMap.of(KEY_1, VALUE_1)).toString(),
                result.get(PATH_1).toString());
        assertNull(result.get(PATH_2));

        verify(mAdServicesHttpsClient)
<<<<<<< HEAD
                .fetchPayload(argThat(new TestTrustedBiddingDataUriKeysMatcher(PATH_1, KEYS_1)));
        verify(mAdServicesHttpsClient)
                .fetchPayload(argThat(new TestTrustedBiddingDataUriKeysMatcher(PATH_2, KEYS_2)));
=======
                .fetchPayload(
                        argThat(new TestTrustedBiddingDataUriKeysMatcher(PATH_1, KEYS_1)),
                        any());
        verify(mAdServicesHttpsClient)
                .fetchPayload(
                        argThat(new TestTrustedBiddingDataUriKeysMatcher(PATH_2, KEYS_2)),
                        any());
>>>>>>> 98cbd62a

        verify(mDevContext).getDevOptionsEnabled();
        verifyNoMoreInteractions(
                mAdServicesHttpsClient, mDevContext, mCustomAudienceDevOverridesHelper);
    }

    @Test
    public void testDevOptionDisabled_serverReturnedMalformedData()
            throws ExecutionException, InterruptedException {
        when(mAdServicesHttpsClient.fetchPayload(
<<<<<<< HEAD
                        argThat(new TestTrustedBiddingDataUriKeysMatcher(PATH_1, KEYS_1))))
=======
                        argThat(new TestTrustedBiddingDataUriKeysMatcher(PATH_1, KEYS_1)),
                        any()))
>>>>>>> 98cbd62a
                .thenReturn(
                        Futures.immediateFuture(
                                AdServicesHttpClientResponse.builder()
                                        .setResponseBody(
                                                new JSONObject(ImmutableMap.of(KEY_1, VALUE_1))
                                                        .toString())
                                        .build()));
        when(mAdServicesHttpsClient.fetchPayload(
<<<<<<< HEAD
                        argThat(new TestTrustedBiddingDataUriKeysMatcher(PATH_2, KEYS_2))))
=======
                        argThat(new TestTrustedBiddingDataUriKeysMatcher(PATH_2, KEYS_2)),
                        any()))
>>>>>>> 98cbd62a
                .thenReturn(
                        Futures.immediateFuture(
                                AdServicesHttpClientResponse.builder()
                                        .setResponseBody("not A VALID JSON{{}")
                                        .build()));

        Map<Uri, JSONObject> result =
                mTrustedBiddingDataFetcher
                        .getTrustedBiddingDataForBuyer(
                                ImmutableList.of(
                                        getCustomAudience(NAME_1, PATH_1, KEYS_1),
                                        getCustomAudience(NAME_2, PATH_2, KEYS_2)))
                        .get();

        assertEquals(1, result.size());
        assertTrue(result.containsKey(PATH_1));
        assertEquals(
                new JSONObject(ImmutableMap.of(KEY_1, VALUE_1)).toString(),
                result.get(PATH_1).toString());
        assertNull(result.get(PATH_2));

        verify(mAdServicesHttpsClient)
<<<<<<< HEAD
                .fetchPayload(argThat(new TestTrustedBiddingDataUriKeysMatcher(PATH_1, KEYS_1)));
        verify(mAdServicesHttpsClient)
                .fetchPayload(argThat(new TestTrustedBiddingDataUriKeysMatcher(PATH_2, KEYS_2)));
=======
                .fetchPayload(
                        argThat(new TestTrustedBiddingDataUriKeysMatcher(PATH_1, KEYS_1)),
                        any());
        verify(mAdServicesHttpsClient)
                .fetchPayload(
                        argThat(new TestTrustedBiddingDataUriKeysMatcher(PATH_2, KEYS_2)),
                        any());
>>>>>>> 98cbd62a
        verify(mDevContext).getDevOptionsEnabled();
        verifyNoMoreInteractions(
                mAdServicesHttpsClient, mDevContext, mCustomAudienceDevOverridesHelper);
    }

    @Test
    public void testDevOptionEnabled_someCAhasDevOverride()
            throws ExecutionException, InterruptedException {
        when(mDevContext.getDevOptionsEnabled()).thenReturn(true);
        when(mCustomAudienceDevOverridesHelper.getTrustedBiddingSignalsOverride(
                        CustomAudienceFixture.VALID_OWNER, CommonFixture.VALID_BUYER_1, NAME_1))
                .thenReturn(AdSelectionSignals.EMPTY);
        when(mAdServicesHttpsClient.fetchPayload(
<<<<<<< HEAD
                        argThat(new TestTrustedBiddingDataUriKeysMatcher(PATH_2, KEYS_2))))
=======
                        argThat(new TestTrustedBiddingDataUriKeysMatcher(PATH_2, KEYS_2)),
                        any()))
>>>>>>> 98cbd62a
                .thenReturn(
                        Futures.immediateFuture(
                                AdServicesHttpClientResponse.builder()
                                        .setResponseBody(
                                                new JSONObject(ImmutableMap.of(KEY_2, VALUE_2))
                                                        .toString())
                                        .build()));

        AdServicesHttpClientResponse temp =
                AdServicesHttpClientResponse.builder()
                        .setResponseBody(new JSONObject(ImmutableMap.of(KEY_2, VALUE_2)).toString())
                        .build();

        assertEquals(temp.getResponseHeaders(), ImmutableMap.of());
        Map<Uri, JSONObject> result =
                mTrustedBiddingDataFetcher
                        .getTrustedBiddingDataForBuyer(
                                ImmutableList.of(
                                        getCustomAudience(NAME_1, PATH_1, KEYS_1),
                                        getCustomAudience(NAME_2, PATH_2, KEYS_2)))
                        .get();

        assertEquals(1, result.size());
        assertTrue(result.containsKey(PATH_2));
        assertEquals(
                new JSONObject(ImmutableMap.of(KEY_2, VALUE_2)).toString(),
                result.get(PATH_2).toString());
        assertNull(result.get(PATH_1));

        verify(mDevContext).getDevOptionsEnabled();
        verify(mCustomAudienceDevOverridesHelper)
                .getTrustedBiddingSignalsOverride(
                        CustomAudienceFixture.VALID_OWNER, CommonFixture.VALID_BUYER_1, NAME_1);
        verify(mCustomAudienceDevOverridesHelper)
                .getTrustedBiddingSignalsOverride(
                        CustomAudienceFixture.VALID_OWNER, CommonFixture.VALID_BUYER_1, NAME_2);
        verify(mAdServicesHttpsClient)
<<<<<<< HEAD
                .fetchPayload(argThat(new TestTrustedBiddingDataUriKeysMatcher(PATH_2, KEYS_2)));
=======
                .fetchPayload(
                        argThat(new TestTrustedBiddingDataUriKeysMatcher(PATH_2, KEYS_2)),
                        any());
>>>>>>> 98cbd62a
        verifyNoMoreInteractions(
                mAdServicesHttpsClient, mDevContext, mCustomAudienceDevOverridesHelper);
    }

    @Test
    public void testFetchTrustedBiddingDataDataVersionEnabled() throws Exception {
        // Re init fetcher
        mTrustedBiddingDataFetcher =
                new TrustedBiddingDataFetcher(
                        mAdServicesHttpsClient,
                        mDevContext,
                        mCustomAudienceDevOverridesHelper,
                        MoreExecutors.newDirectExecutorService(),
                        true);

        when(mAdServicesHttpsClient.fetchPayload(
                        argThat(new TestTrustedBiddingDataUriKeysMatcher(PATH_1, KEYS_1)),
                        any(),
                        any()))
                .thenReturn(
                        Futures.immediateFuture(
                                AdServicesHttpClientResponse.builder()
                                        .setResponseBody(
                                                new JSONObject(ImmutableMap.of(KEY_1, VALUE_1))
                                                        .toString())
                                        .setResponseHeaders(
                                                ImmutableMap.of(
                                                        DATA_VERSION_HEADER_BIDDING_KEY,
                                                        List.of(Integer.toString(DATA_VERSION_1))))
                                        .build()));

        Map<Uri, TrustedBiddingResponse> result =
                mTrustedBiddingDataFetcher
                        .getTrustedBiddingDataForBuyer(
                                ImmutableList.of(getCustomAudience(NAME_1, PATH_1, KEYS_1)))
                        .get();

        verify(mAdServicesHttpsClient)
                .fetchPayload(
                        argThat(new TestTrustedBiddingDataUriKeysMatcher(PATH_1, KEYS_1)),
                        any(),
                        any());

        assertEquals(1, result.size());
        assertTrue(result.containsKey(PATH_1));
        assertEquals(
                new JSONObject(ImmutableMap.of(KEY_1, VALUE_1)).toString(),
                result.get(PATH_1).getBody().toString());
        assertEquals(
                Integer.toString(DATA_VERSION_1),
                result.get(PATH_1)
                        .getHeaders()
                        .getJSONArray(DATA_VERSION_HEADER_BIDDING_KEY)
                        .get(0));
    }

    @Test
    public void testFetchTrustedBiddingDataDataVersionDisabled() throws Exception {
        when(mAdServicesHttpsClient.fetchPayload(
                        argThat(new TestTrustedBiddingDataUriKeysMatcher(PATH_1, KEYS_1)),
                        any(),
                        any()))
                .thenReturn(
                        Futures.immediateFuture(
                                AdServicesHttpClientResponse.builder()
                                        .setResponseBody(
                                                new JSONObject(ImmutableMap.of(KEY_1, VALUE_1))
                                                        .toString())
                                        .setResponseHeaders(
                                                ImmutableMap.of(
                                                        DATA_VERSION_HEADER_BIDDING_KEY,
                                                        List.of(Integer.toString(DATA_VERSION_1))))
                                        .build()));

        when(mAdServicesHttpsClient.fetchPayload(
                        argThat(new TestTrustedBiddingDataUriKeysMatcher(PATH_1, KEYS_1)), any()))
                .thenReturn(
                        Futures.immediateFuture(
                                AdServicesHttpClientResponse.builder()
                                        .setResponseBody(
                                                new JSONObject(ImmutableMap.of(KEY_1, VALUE_1))
                                                        .toString())
                                        .build()));

        Map<Uri, TrustedBiddingResponse> result =
                mTrustedBiddingDataFetcher
                        .getTrustedBiddingDataForBuyer(
                                ImmutableList.of(getCustomAudience(NAME_1, PATH_1, KEYS_1)))
                        .get();

        verify(mAdServicesHttpsClient)
                .fetchPayload(
                        argThat(new TestTrustedBiddingDataUriKeysMatcher(PATH_1, KEYS_1)), any());

        assertEquals(1, result.size());
        assertTrue(result.containsKey(PATH_1));
        assertEquals(
                new JSONObject(ImmutableMap.of(KEY_1, VALUE_1)).toString(),
                result.get(PATH_1).getBody().toString());
        assertEquals("{}", result.get(PATH_1).getHeaders().toString());
    }

    private DBCustomAudience getCustomAudience(String name, Uri path, List<String> keys) {
        return DBCustomAudienceFixture.getValidBuilderByBuyer(CommonFixture.VALID_BUYER_1)
                .setName(name)
                .setTrustedBiddingData(
                        new DBTrustedBiddingData.Builder().setUri(path).setKeys(keys).build())
                .build();
    }

    private static class TestTrustedBiddingDataUriKeysMatcher implements ArgumentMatcher<Uri> {
        private final Uri mPath;
        private final List<String> mKeys;

        TestTrustedBiddingDataUriKeysMatcher(Uri path, List<String> keys) {
            mPath = path;
            mKeys = keys;
        }

        @Override
        public boolean matches(Uri argument) {
            if (argument == null) {
                return false;
            }

            if (!Objects.equals(mPath.toString(), argument.toString().split("\\?")[0])) {
                return false;
            }

            List<String> argumentKeys =
                    Lists.newArrayList(
                            argument.getQueryParameter(DBTrustedBiddingData.QUERY_PARAM_KEYS)
                                    .split(","));
            return argumentKeys.size() == mKeys.size()
                    && argumentKeys.containsAll(mKeys)
                    && mKeys.containsAll(argumentKeys);
        }
    }
}<|MERGE_RESOLUTION|>--- conflicted
+++ resolved
@@ -16,16 +16,14 @@
 
 package com.android.adservices.service.adselection;
 
-<<<<<<< HEAD
-=======
 import static android.adservices.adselection.CustomAudienceBiddingInfoFixture.DATA_VERSION_1;
 
 import static com.android.adservices.service.adselection.DataVersionFetcher.DATA_VERSION_HEADER_BIDDING_KEY;
 
->>>>>>> 98cbd62a
 import static org.junit.Assert.assertEquals;
 import static org.junit.Assert.assertNull;
 import static org.junit.Assert.assertTrue;
+import static org.mockito.ArgumentMatchers.any;
 import static org.mockito.ArgumentMatchers.argThat;
 import static org.mockito.Mockito.verify;
 import static org.mockito.Mockito.verifyNoMoreInteractions;
@@ -73,6 +71,7 @@
     private static final String KEY_1 = "k1";
     private static final String KEY_2 = "k2";
     private static final String KEY_3 = "k3";
+    private static final String KEY_4 = "k4";
 
     private static final String VALUE_1 = "v1";
     private static final String VALUE_2 = "v2";
@@ -105,26 +104,18 @@
     public void testDevOptionDisabled_fetchForMultipleUri()
             throws ExecutionException, InterruptedException {
         when(mAdServicesHttpsClient.fetchPayload(
-<<<<<<< HEAD
-                        argThat(new TestTrustedBiddingDataUriKeysMatcher(PATH_1, ALL_KEYS))))
-=======
                         argThat(new TestTrustedBiddingDataUriKeysMatcher(PATH_1, ALL_KEYS)),
                         any()))
->>>>>>> 98cbd62a
-                .thenReturn(
-                        Futures.immediateFuture(
-                                AdServicesHttpClientResponse.builder()
-                                        .setResponseBody(
-                                                new JSONObject(ImmutableMap.of(KEY_1, VALUE_1))
-                                                        .toString())
-                                        .build()));
-        when(mAdServicesHttpsClient.fetchPayload(
-<<<<<<< HEAD
-                        argThat(new TestTrustedBiddingDataUriKeysMatcher(PATH_2, KEYS_2))))
-=======
-                        argThat(new TestTrustedBiddingDataUriKeysMatcher(PATH_2, KEYS_2)),
-                        any()))
->>>>>>> 98cbd62a
+                .thenReturn(
+                        Futures.immediateFuture(
+                                AdServicesHttpClientResponse.builder()
+                                        .setResponseBody(
+                                                new JSONObject(ImmutableMap.of(KEY_1, VALUE_1))
+                                                        .toString())
+                                        .build()));
+        when(mAdServicesHttpsClient.fetchPayload(
+                        argThat(new TestTrustedBiddingDataUriKeysMatcher(PATH_2, KEYS_2)),
+                        any()))
                 .thenReturn(
                         Futures.immediateFuture(
                                 AdServicesHttpClientResponse.builder()
@@ -132,7 +123,7 @@
                                                 new JSONObject(ImmutableMap.of(KEY_2, VALUE_2))
                                                         .toString())
                                         .build()));
-        Map<Uri, JSONObject> result =
+        Map<Uri, TrustedBiddingResponse> result =
                 mTrustedBiddingDataFetcher
                         .getTrustedBiddingDataForBuyer(
                                 ImmutableList.of(
@@ -145,18 +136,10 @@
         assertTrue(result.containsKey(PATH_1));
         assertEquals(
                 new JSONObject(ImmutableMap.of(KEY_1, VALUE_1)).toString(),
-                result.get(PATH_1).toString());
+                result.get(PATH_1).getBody().toString());
         assertTrue(result.containsKey(PATH_2));
         assertEquals(
                 new JSONObject(ImmutableMap.of(KEY_2, VALUE_2)).toString(),
-<<<<<<< HEAD
-                result.get(PATH_2).toString());
-
-        verify(mAdServicesHttpsClient)
-                .fetchPayload(argThat(new TestTrustedBiddingDataUriKeysMatcher(PATH_1, ALL_KEYS)));
-        verify(mAdServicesHttpsClient)
-                .fetchPayload(argThat(new TestTrustedBiddingDataUriKeysMatcher(PATH_2, KEYS_2)));
-=======
                 result.get(PATH_2).getBody().toString());
 
         verify(mAdServicesHttpsClient)
@@ -233,7 +216,6 @@
                 .fetchPayload(
                         argThat(new TestTrustedBiddingDataUriKeysMatcher(PATH_2, KEYS_2)),
                         any());
->>>>>>> 98cbd62a
 
         verify(mDevContext).getDevOptionsEnabled();
         verifyNoMoreInteractions(
@@ -244,29 +226,21 @@
     public void testDevOptionDisabled_fetchFailedOrNoResultFromServer()
             throws ExecutionException, InterruptedException {
         when(mAdServicesHttpsClient.fetchPayload(
-<<<<<<< HEAD
-                        argThat(new TestTrustedBiddingDataUriKeysMatcher(PATH_1, KEYS_1))))
-=======
-                        argThat(new TestTrustedBiddingDataUriKeysMatcher(PATH_1, KEYS_1)),
-                        any()))
->>>>>>> 98cbd62a
-                .thenReturn(
-                        Futures.immediateFuture(
-                                AdServicesHttpClientResponse.builder()
-                                        .setResponseBody(
-                                                new JSONObject(ImmutableMap.of(KEY_1, VALUE_1))
-                                                        .toString())
-                                        .build()));
-        when(mAdServicesHttpsClient.fetchPayload(
-<<<<<<< HEAD
-                        argThat(new TestTrustedBiddingDataUriKeysMatcher(PATH_2, KEYS_2))))
-=======
-                        argThat(new TestTrustedBiddingDataUriKeysMatcher(PATH_2, KEYS_2)),
-                        any()))
->>>>>>> 98cbd62a
+                        argThat(new TestTrustedBiddingDataUriKeysMatcher(PATH_1, KEYS_1)),
+                        any()))
+                .thenReturn(
+                        Futures.immediateFuture(
+                                AdServicesHttpClientResponse.builder()
+                                        .setResponseBody(
+                                                new JSONObject(ImmutableMap.of(KEY_1, VALUE_1))
+                                                        .toString())
+                                        .build()));
+        when(mAdServicesHttpsClient.fetchPayload(
+                        argThat(new TestTrustedBiddingDataUriKeysMatcher(PATH_2, KEYS_2)),
+                        any()))
                 .thenReturn(Futures.immediateFailedFuture(new Exception()));
 
-        Map<Uri, JSONObject> result =
+        Map<Uri, TrustedBiddingResponse> result =
                 mTrustedBiddingDataFetcher
                         .getTrustedBiddingDataForBuyer(
                                 ImmutableList.of(
@@ -278,23 +252,17 @@
         assertTrue(result.containsKey(PATH_1));
         assertEquals(
                 new JSONObject(ImmutableMap.of(KEY_1, VALUE_1)).toString(),
-                result.get(PATH_1).toString());
+                result.get(PATH_1).getBody().toString());
         assertNull(result.get(PATH_2));
 
         verify(mAdServicesHttpsClient)
-<<<<<<< HEAD
-                .fetchPayload(argThat(new TestTrustedBiddingDataUriKeysMatcher(PATH_1, KEYS_1)));
-        verify(mAdServicesHttpsClient)
-                .fetchPayload(argThat(new TestTrustedBiddingDataUriKeysMatcher(PATH_2, KEYS_2)));
-=======
-                .fetchPayload(
-                        argThat(new TestTrustedBiddingDataUriKeysMatcher(PATH_1, KEYS_1)),
-                        any());
-        verify(mAdServicesHttpsClient)
-                .fetchPayload(
-                        argThat(new TestTrustedBiddingDataUriKeysMatcher(PATH_2, KEYS_2)),
-                        any());
->>>>>>> 98cbd62a
+                .fetchPayload(
+                        argThat(new TestTrustedBiddingDataUriKeysMatcher(PATH_1, KEYS_1)),
+                        any());
+        verify(mAdServicesHttpsClient)
+                .fetchPayload(
+                        argThat(new TestTrustedBiddingDataUriKeysMatcher(PATH_2, KEYS_2)),
+                        any());
 
         verify(mDevContext).getDevOptionsEnabled();
         verifyNoMoreInteractions(
@@ -305,33 +273,25 @@
     public void testDevOptionDisabled_serverReturnedMalformedData()
             throws ExecutionException, InterruptedException {
         when(mAdServicesHttpsClient.fetchPayload(
-<<<<<<< HEAD
-                        argThat(new TestTrustedBiddingDataUriKeysMatcher(PATH_1, KEYS_1))))
-=======
-                        argThat(new TestTrustedBiddingDataUriKeysMatcher(PATH_1, KEYS_1)),
-                        any()))
->>>>>>> 98cbd62a
-                .thenReturn(
-                        Futures.immediateFuture(
-                                AdServicesHttpClientResponse.builder()
-                                        .setResponseBody(
-                                                new JSONObject(ImmutableMap.of(KEY_1, VALUE_1))
-                                                        .toString())
-                                        .build()));
-        when(mAdServicesHttpsClient.fetchPayload(
-<<<<<<< HEAD
-                        argThat(new TestTrustedBiddingDataUriKeysMatcher(PATH_2, KEYS_2))))
-=======
-                        argThat(new TestTrustedBiddingDataUriKeysMatcher(PATH_2, KEYS_2)),
-                        any()))
->>>>>>> 98cbd62a
+                        argThat(new TestTrustedBiddingDataUriKeysMatcher(PATH_1, KEYS_1)),
+                        any()))
+                .thenReturn(
+                        Futures.immediateFuture(
+                                AdServicesHttpClientResponse.builder()
+                                        .setResponseBody(
+                                                new JSONObject(ImmutableMap.of(KEY_1, VALUE_1))
+                                                        .toString())
+                                        .build()));
+        when(mAdServicesHttpsClient.fetchPayload(
+                        argThat(new TestTrustedBiddingDataUriKeysMatcher(PATH_2, KEYS_2)),
+                        any()))
                 .thenReturn(
                         Futures.immediateFuture(
                                 AdServicesHttpClientResponse.builder()
                                         .setResponseBody("not A VALID JSON{{}")
                                         .build()));
 
-        Map<Uri, JSONObject> result =
+        Map<Uri, TrustedBiddingResponse> result =
                 mTrustedBiddingDataFetcher
                         .getTrustedBiddingDataForBuyer(
                                 ImmutableList.of(
@@ -343,23 +303,17 @@
         assertTrue(result.containsKey(PATH_1));
         assertEquals(
                 new JSONObject(ImmutableMap.of(KEY_1, VALUE_1)).toString(),
-                result.get(PATH_1).toString());
+                result.get(PATH_1).getBody().toString());
         assertNull(result.get(PATH_2));
 
         verify(mAdServicesHttpsClient)
-<<<<<<< HEAD
-                .fetchPayload(argThat(new TestTrustedBiddingDataUriKeysMatcher(PATH_1, KEYS_1)));
-        verify(mAdServicesHttpsClient)
-                .fetchPayload(argThat(new TestTrustedBiddingDataUriKeysMatcher(PATH_2, KEYS_2)));
-=======
-                .fetchPayload(
-                        argThat(new TestTrustedBiddingDataUriKeysMatcher(PATH_1, KEYS_1)),
-                        any());
-        verify(mAdServicesHttpsClient)
-                .fetchPayload(
-                        argThat(new TestTrustedBiddingDataUriKeysMatcher(PATH_2, KEYS_2)),
-                        any());
->>>>>>> 98cbd62a
+                .fetchPayload(
+                        argThat(new TestTrustedBiddingDataUriKeysMatcher(PATH_1, KEYS_1)),
+                        any());
+        verify(mAdServicesHttpsClient)
+                .fetchPayload(
+                        argThat(new TestTrustedBiddingDataUriKeysMatcher(PATH_2, KEYS_2)),
+                        any());
         verify(mDevContext).getDevOptionsEnabled();
         verifyNoMoreInteractions(
                 mAdServicesHttpsClient, mDevContext, mCustomAudienceDevOverridesHelper);
@@ -373,12 +327,8 @@
                         CustomAudienceFixture.VALID_OWNER, CommonFixture.VALID_BUYER_1, NAME_1))
                 .thenReturn(AdSelectionSignals.EMPTY);
         when(mAdServicesHttpsClient.fetchPayload(
-<<<<<<< HEAD
-                        argThat(new TestTrustedBiddingDataUriKeysMatcher(PATH_2, KEYS_2))))
-=======
-                        argThat(new TestTrustedBiddingDataUriKeysMatcher(PATH_2, KEYS_2)),
-                        any()))
->>>>>>> 98cbd62a
+                        argThat(new TestTrustedBiddingDataUriKeysMatcher(PATH_2, KEYS_2)),
+                        any()))
                 .thenReturn(
                         Futures.immediateFuture(
                                 AdServicesHttpClientResponse.builder()
@@ -393,7 +343,7 @@
                         .build();
 
         assertEquals(temp.getResponseHeaders(), ImmutableMap.of());
-        Map<Uri, JSONObject> result =
+        Map<Uri, TrustedBiddingResponse> result =
                 mTrustedBiddingDataFetcher
                         .getTrustedBiddingDataForBuyer(
                                 ImmutableList.of(
@@ -405,7 +355,7 @@
         assertTrue(result.containsKey(PATH_2));
         assertEquals(
                 new JSONObject(ImmutableMap.of(KEY_2, VALUE_2)).toString(),
-                result.get(PATH_2).toString());
+                result.get(PATH_2).getBody().toString());
         assertNull(result.get(PATH_1));
 
         verify(mDevContext).getDevOptionsEnabled();
@@ -416,13 +366,9 @@
                 .getTrustedBiddingSignalsOverride(
                         CustomAudienceFixture.VALID_OWNER, CommonFixture.VALID_BUYER_1, NAME_2);
         verify(mAdServicesHttpsClient)
-<<<<<<< HEAD
-                .fetchPayload(argThat(new TestTrustedBiddingDataUriKeysMatcher(PATH_2, KEYS_2)));
-=======
-                .fetchPayload(
-                        argThat(new TestTrustedBiddingDataUriKeysMatcher(PATH_2, KEYS_2)),
-                        any());
->>>>>>> 98cbd62a
+                .fetchPayload(
+                        argThat(new TestTrustedBiddingDataUriKeysMatcher(PATH_2, KEYS_2)),
+                        any());
         verifyNoMoreInteractions(
                 mAdServicesHttpsClient, mDevContext, mCustomAudienceDevOverridesHelper);
     }
