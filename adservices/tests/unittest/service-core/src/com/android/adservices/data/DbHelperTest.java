/*
 * Copyright (C) 2022 The Android Open Source Project
 *
 * Licensed under the Apache License, Version 2.0 (the "License");
 * you may not use this file except in compliance with the License.
 * You may obtain a copy of the License at
 *
 *      http://www.apache.org/licenses/LICENSE-2.0
 *
 * Unless required by applicable law or agreed to in writing, software
 * distributed under the License is distributed on an "AS IS" BASIS,
 * WITHOUT WARRANTIES OR CONDITIONS OF ANY KIND, either express or implied.
 * See the License for the specific language governing permissions and
 * limitations under the License.
 */

package com.android.adservices.data;

import static com.android.adservices.data.DbHelper.CURRENT_DATABASE_VERSION;
import static com.android.adservices.data.DbHelper.DATABASE_VERSION_V7;
import static com.android.adservices.data.DbTestUtil.doesIndexExist;
import static com.android.adservices.data.DbTestUtil.doesTableExistAndColumnCountMatch;
import static com.android.adservices.data.DbTestUtil.getDatabaseNameForTest;

import static com.google.common.truth.Truth.assertThat;

import static org.junit.Assert.assertEquals;
import static org.junit.Assert.assertNotNull;
import static org.junit.Assert.assertTrue;
import static org.mockito.Mockito.doReturn;
import static org.mockito.Mockito.mock;
import static org.mockito.Mockito.spy;
import static org.mockito.Mockito.when;

import android.content.Context;
import android.database.Cursor;
import android.database.sqlite.SQLiteDatabase;

import androidx.test.core.app.ApplicationProvider;

import com.android.adservices.data.measurement.DbHelperV1;
<<<<<<< HEAD
import com.android.adservices.data.topics.migration.TopicDbMigratorV3;
=======
import com.android.adservices.data.topics.migration.TopicDbMigratorV7;
>>>>>>> 4bca3809
import com.android.adservices.service.Flags;
import com.android.adservices.service.FlagsFactory;
import com.android.dx.mockito.inline.extended.ExtendedMockito;

import org.junit.After;
import org.junit.Assert;
import org.junit.Before;
import org.junit.Test;
import org.junit.runner.RunWith;
import org.mockito.Mock;
import org.mockito.Mockito;
import org.mockito.MockitoAnnotations;
import org.mockito.MockitoSession;
import org.mockito.junit.MockitoJUnitRunner;
import org.mockito.quality.Strictness;

import java.util.List;

@RunWith(MockitoJUnitRunner.class)
public class DbHelperTest {
    protected static final Context sContext = ApplicationProvider.getApplicationContext();

    private MockitoSession mStaticMockSession;

    @Mock private Flags mMockFlags;

    @Before
    public void setup() {
        MockitoAnnotations.initMocks(this);
        mStaticMockSession =
                ExtendedMockito.mockitoSession()
                        .spyStatic(FlagsFactory.class)
                        .strictness(Strictness.WARN)
                        .startMocking();
        ExtendedMockito.doReturn(mMockFlags).when(FlagsFactory::getFlags);
    }

    @After
    public void teardown() {
        mStaticMockSession.finishMocking();
    }

    @Test
    public void testOnCreate() {
        SQLiteDatabase db = DbTestUtil.getDbHelperForTest().safeGetReadableDatabase();
        assertNotNull(db);
        assertTrue(doesTableExistAndColumnCountMatch(db, "topics_taxonomy", 4));
        assertTrue(doesTableExistAndColumnCountMatch(db, "topics_app_classification_topics", 6));
        assertTrue(doesTableExistAndColumnCountMatch(db, "topics_caller_can_learn_topic", 6));
        assertTrue(doesTableExistAndColumnCountMatch(db, "topics_top_topics", 10));
        assertTrue(doesTableExistAndColumnCountMatch(db, "topics_returned_topics", 7));
        assertTrue(doesTableExistAndColumnCountMatch(db, "topics_usage_history", 3));
        assertTrue(doesTableExistAndColumnCountMatch(db, "topics_app_usage_history", 3));
        assertMeasurementSchema(db);
    }

    @Test
    public void testGetDbFileSize() {
        final String databaseName = "testsize.db";
        DbHelper dbHelper = new DbHelper(sContext, databaseName, 1);

        // Create database
        dbHelper.getReadableDatabase();

        // Verify size should be more than 0 bytes as database was created
        Assert.assertTrue(dbHelper.getDbFileSize() > 0);

        // Delete database file
        sContext.getDatabasePath(databaseName).delete();

        // Verify database does not exist anymore
        Assert.assertEquals(-1, dbHelper.getDbFileSize());
    }

    @Test
    public void onOpen_appliesForeignKeyConstraint() {
        // dbHelper.onOpen gets called implicitly
        SQLiteDatabase db = DbTestUtil.getDbHelperForTest().safeGetReadableDatabase();
        try (Cursor cursor = db.rawQuery("PRAGMA foreign_keys", null)) {
            cursor.moveToNext();
            assertEquals(1, cursor.getLong(0));
        }
    }

    @Test
    public void testOnUpgrade_topicsV5Migration() {
        DbHelper dbHelper = spy(DbTestUtil.getDbHelperForTest());
        SQLiteDatabase db = mock(SQLiteDatabase.class);

        // Do not actually perform queries but verify the invocation.
        TopicDbMigratorV7 topicDbMigratorV7 = Mockito.spy(new TopicDbMigratorV7());
        Mockito.doNothing().when(topicDbMigratorV7).performMigration(db);

        // Ignore Measurement Migrators
        doReturn(List.of()).when(dbHelper).getOrderedDbMigrators();
        doReturn(List.of(topicDbMigratorV7)).when(dbHelper).topicsGetOrderedDbMigrators();

        // Negative case - target version 3 is not in (oldVersion, newVersion]
        dbHelper.onUpgrade(db, /* oldVersion */ 1, /* new Version */ CURRENT_DATABASE_VERSION);
        Mockito.verify(topicDbMigratorV7, Mockito.never()).performMigration(db);

        // Positive case - target version 3 is in (oldVersion, newVersion]
        dbHelper.onUpgrade(db, /* oldVersion */ 1, /* new Version */ DATABASE_VERSION_V7);
        Mockito.verify(topicDbMigratorV7).performMigration(db);
    }

    @Test
    public void testSupportsTopicContributorsTable() {
        DbHelper dbHelperV2 =
                new DbHelper(
                        sContext,
                        getDatabaseNameForTest(), /* dbVersion*/
                        CURRENT_DATABASE_VERSION);
        assertThat(dbHelperV2.supportsTopicContributorsTable()).isFalse();

        DbHelper dbHelperV3 =
                new DbHelper(
                        sContext, getDatabaseNameForTest(), /* dbVersion*/ DATABASE_VERSION_V7);
        assertThat(dbHelperV3.supportsTopicContributorsTable()).isTrue();
    }

    @Test
    public void testGetDatabaseVersionToCreate() {
        // Test feature flag is off
        when(mMockFlags.getEnableDatabaseSchemaVersion3()).thenReturn(false);
        assertThat(DbHelper.getDatabaseVersionToCreate()).isEqualTo(CURRENT_DATABASE_VERSION);

        // Test feature flag is on
        when(mMockFlags.getEnableDatabaseSchemaVersion3()).thenReturn(true);
        assertThat(DbHelper.getDatabaseVersionToCreate()).isEqualTo(DATABASE_VERSION_V7);
    }

    @Test
    public void testOnUpgrade_measurementMigration() {
        String dbName = "test_db";
        DbHelperV1 dbHelperV1 = new DbHelperV1(sContext, dbName, 1);
        SQLiteDatabase db = dbHelperV1.safeGetWritableDatabase();

        assertEquals(1, db.getVersion());

        DbHelper dbHelper = new DbHelper(sContext, dbName, CURRENT_DATABASE_VERSION);
        dbHelper.onUpgrade(db, 1, CURRENT_DATABASE_VERSION);
        assertMeasurementSchema(db);
    }

    private void assertMeasurementSchema(SQLiteDatabase db) {
        assertTrue(doesTableExistAndColumnCountMatch(db, "msmt_source", 23));
        assertTrue(doesTableExistAndColumnCountMatch(db, "msmt_trigger", 14));
        assertTrue(doesTableExistAndColumnCountMatch(db, "msmt_async_registration_contract", 16));
        assertTrue(doesTableExistAndColumnCountMatch(db, "msmt_event_report", 17));
        assertTrue(doesTableExistAndColumnCountMatch(db, "msmt_attribution", 10));
        assertTrue(doesTableExistAndColumnCountMatch(db, "msmt_aggregate_report", 14));
        assertTrue(doesTableExistAndColumnCountMatch(db, "msmt_aggregate_encryption_key", 4));
        assertTrue(doesTableExistAndColumnCountMatch(db, "enrollment_data", 8));
        assertTrue(doesTableExistAndColumnCountMatch(db, "msmt_debug_report", 4));
        assertTrue(doesIndexExist(db, "idx_msmt_source_ad_ei_et"));
        assertTrue(doesIndexExist(db, "idx_msmt_source_p_ad_wd_s_et"));
        assertTrue(doesIndexExist(db, "idx_msmt_trigger_ad_ei_tt"));
        assertTrue(doesIndexExist(db, "idx_msmt_source_et"));
        assertTrue(doesIndexExist(db, "idx_msmt_trigger_tt"));
        assertTrue(doesIndexExist(db, "idx_msmt_attribution_ss_so_ds_do_ei_tt"));
    }

    @Test
    public void testOnUpgrade_measurementMigration() {
        String dbName = "test_db";
        DbHelperV1 dbHelperV1 = new DbHelperV1(sContext, dbName, 1);
        SQLiteDatabase db = dbHelperV1.safeGetWritableDatabase();

        assertEquals(1, db.getVersion());

        DbHelper dbHelperForV3 = new DbHelper(sContext, dbName, 3);
        dbHelperForV3.onUpgrade(db, 1, DATABASE_VERSION_V3);
        assertMeasurementSchema(db);
    }

    private void assertMeasurementSchema(SQLiteDatabase db) {
        assertTrue(doesTableExistAndColumnCountMatch(db, "msmt_source", 22));
        assertTrue(doesTableExistAndColumnCountMatch(db, "msmt_trigger", 13));
        assertTrue(doesTableExistAndColumnCountMatch(db, "msmt_async_registration_contract", 16));
        assertTrue(doesTableExistAndColumnCountMatch(db, "msmt_event_report", 17));
        assertTrue(doesTableExistAndColumnCountMatch(db, "msmt_attribution", 10));
        assertTrue(doesTableExistAndColumnCountMatch(db, "msmt_aggregate_report", 14));
        assertTrue(doesTableExistAndColumnCountMatch(db, "msmt_aggregate_encryption_key", 4));
        assertTrue(doesTableExistAndColumnCountMatch(db, "enrollment_data", 8));
        assertTrue(doesIndexExist(db, "idx_msmt_source_ad_ei_et"));
        assertTrue(doesIndexExist(db, "idx_msmt_source_p_ad_wd_s_et"));
        assertTrue(doesIndexExist(db, "idx_msmt_trigger_ad_ei_tt"));
        assertTrue(doesIndexExist(db, "idx_msmt_source_et"));
        assertTrue(doesIndexExist(db, "idx_msmt_trigger_tt"));
        assertTrue(doesIndexExist(db, "idx_msmt_attribution_ss_so_ds_do_ei_tt"));
    }
}<|MERGE_RESOLUTION|>--- conflicted
+++ resolved
@@ -39,11 +39,7 @@
 import androidx.test.core.app.ApplicationProvider;
 
 import com.android.adservices.data.measurement.DbHelperV1;
-<<<<<<< HEAD
-import com.android.adservices.data.topics.migration.TopicDbMigratorV3;
-=======
 import com.android.adservices.data.topics.migration.TopicDbMigratorV7;
->>>>>>> 4bca3809
 import com.android.adservices.service.Flags;
 import com.android.adservices.service.FlagsFactory;
 import com.android.dx.mockito.inline.extended.ExtendedMockito;
@@ -206,34 +202,4 @@
         assertTrue(doesIndexExist(db, "idx_msmt_trigger_tt"));
         assertTrue(doesIndexExist(db, "idx_msmt_attribution_ss_so_ds_do_ei_tt"));
     }
-
-    @Test
-    public void testOnUpgrade_measurementMigration() {
-        String dbName = "test_db";
-        DbHelperV1 dbHelperV1 = new DbHelperV1(sContext, dbName, 1);
-        SQLiteDatabase db = dbHelperV1.safeGetWritableDatabase();
-
-        assertEquals(1, db.getVersion());
-
-        DbHelper dbHelperForV3 = new DbHelper(sContext, dbName, 3);
-        dbHelperForV3.onUpgrade(db, 1, DATABASE_VERSION_V3);
-        assertMeasurementSchema(db);
-    }
-
-    private void assertMeasurementSchema(SQLiteDatabase db) {
-        assertTrue(doesTableExistAndColumnCountMatch(db, "msmt_source", 22));
-        assertTrue(doesTableExistAndColumnCountMatch(db, "msmt_trigger", 13));
-        assertTrue(doesTableExistAndColumnCountMatch(db, "msmt_async_registration_contract", 16));
-        assertTrue(doesTableExistAndColumnCountMatch(db, "msmt_event_report", 17));
-        assertTrue(doesTableExistAndColumnCountMatch(db, "msmt_attribution", 10));
-        assertTrue(doesTableExistAndColumnCountMatch(db, "msmt_aggregate_report", 14));
-        assertTrue(doesTableExistAndColumnCountMatch(db, "msmt_aggregate_encryption_key", 4));
-        assertTrue(doesTableExistAndColumnCountMatch(db, "enrollment_data", 8));
-        assertTrue(doesIndexExist(db, "idx_msmt_source_ad_ei_et"));
-        assertTrue(doesIndexExist(db, "idx_msmt_source_p_ad_wd_s_et"));
-        assertTrue(doesIndexExist(db, "idx_msmt_trigger_ad_ei_tt"));
-        assertTrue(doesIndexExist(db, "idx_msmt_source_et"));
-        assertTrue(doesIndexExist(db, "idx_msmt_trigger_tt"));
-        assertTrue(doesIndexExist(db, "idx_msmt_attribution_ss_so_ds_do_ei_tt"));
-    }
 }