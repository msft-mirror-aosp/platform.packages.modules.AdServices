--- conflicted
+++ resolved
@@ -17,7 +17,7 @@
 package com.android.adservices.data;
 
 import static com.android.adservices.data.DbHelper.CURRENT_DATABASE_VERSION;
-import static com.android.adservices.data.DbHelper.DATABASE_VERSION_V5;
+import static com.android.adservices.data.DbHelper.DATABASE_VERSION_V7;
 import static com.android.adservices.data.DbTestUtil.doesIndexExist;
 import static com.android.adservices.data.DbTestUtil.doesTableExistAndColumnCountMatch;
 import static com.android.adservices.data.DbTestUtil.getDatabaseNameForTest;
@@ -142,11 +142,7 @@
         Mockito.verify(topicDbMigratorV5, Mockito.never()).performMigration(db);
 
         // Positive case - target version 5 is in (oldVersion, newVersion]
-<<<<<<< HEAD
-        dbHelper.onUpgrade(db, /* oldVersion */ 1, /* new Version */ DATABASE_VERSION_V5);
-=======
         dbHelper.onUpgrade(db, /* oldVersion */ 1, /* new Version */ DATABASE_VERSION_V7);
->>>>>>> 1d06b1b2
         Mockito.verify(topicDbMigratorV5).performMigration(db);
     }
 
@@ -156,11 +152,7 @@
         SQLiteDatabase db = mock(SQLiteDatabase.class);
 
         // Verify no error if migrate db from V5 to V3
-<<<<<<< HEAD
-        dbHelper.onDowngrade(db, DATABASE_VERSION_V5, CURRENT_DATABASE_VERSION);
-=======
         dbHelper.onDowngrade(db, DATABASE_VERSION_V7, CURRENT_DATABASE_VERSION);
->>>>>>> 1d06b1b2
     }
 
     @Test
@@ -174,11 +166,7 @@
 
         DbHelper dbHelperV5 =
                 new DbHelper(
-<<<<<<< HEAD
-                        sContext, getDatabaseNameForTest(), /* dbVersion*/ DATABASE_VERSION_V5);
-=======
                         sContext, getDatabaseNameForTest(), /* dbVersion*/ DATABASE_VERSION_V7);
->>>>>>> 1d06b1b2
         assertThat(dbHelperV5.supportsTopicContributorsTable()).isTrue();
     }
 
@@ -190,11 +178,7 @@
 
         // Test feature flag is on
         when(mMockFlags.getEnableDatabaseSchemaVersion5()).thenReturn(true);
-<<<<<<< HEAD
-        assertThat(DbHelper.getDatabaseVersionToCreate()).isEqualTo(DATABASE_VERSION_V5);
-=======
         assertThat(DbHelper.getDatabaseVersionToCreate()).isEqualTo(DATABASE_VERSION_V7);
->>>>>>> 1d06b1b2
     }
 
     @Test
