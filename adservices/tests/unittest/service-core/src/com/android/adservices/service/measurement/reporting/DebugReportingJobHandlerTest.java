/*
 * Copyright (C) 2022 The Android Open Source Project
 *
 * Licensed under the Apache License, Version 2.0 (the "License");
 * you may not use this file except in compliance with the License.
 * You may obtain a copy of the License at
 *
 *      http://www.apache.org/licenses/LICENSE-2.0
 *
 * Unless required by applicable law or agreed to in writing, software
 * distributed under the License is distributed on an "AS IS" BASIS,
 * WITHOUT WARRANTIES OR CONDITIONS OF ANY KIND, either express or implied.
 * See the License for the specific language governing permissions and
 * limitations under the License.
 */

package com.android.adservices.service.measurement.reporting;

import static org.junit.Assert.assertEquals;
import static org.junit.Assert.assertTrue;
import static org.junit.Assert.fail;
import static org.mockito.ArgumentMatchers.any;
import static org.mockito.ArgumentMatchers.anyInt;
import static org.mockito.ArgumentMatchers.anyString;
import static org.mockito.Mockito.doNothing;
import static org.mockito.Mockito.doReturn;
import static org.mockito.Mockito.doThrow;
import static org.mockito.Mockito.never;
import static org.mockito.Mockito.times;
import static org.mockito.Mockito.verify;
import static org.mockito.Mockito.when;

import android.adservices.common.AdServicesStatusUtils;
import android.content.Context;
import android.net.Uri;

import androidx.test.core.app.ApplicationProvider;

import com.android.adservices.common.WebUtil;
import com.android.adservices.data.enrollment.EnrollmentDao;
import com.android.adservices.data.measurement.DatastoreException;
import com.android.adservices.data.measurement.DatastoreManager;
import com.android.adservices.data.measurement.IMeasurementDao;
import com.android.adservices.data.measurement.ITransaction;
import com.android.adservices.errorlogging.AdServicesErrorLogger;
import com.android.adservices.errorlogging.ErrorLogUtil;
import com.android.adservices.service.Flags;
import com.android.adservices.service.FlagsFactory;
<<<<<<< HEAD
import com.android.adservices.service.measurement.WebUtil;
import com.android.adservices.service.stats.AdServicesLogger;
=======
import com.android.adservices.service.measurement.KeyValueData;
import com.android.adservices.service.stats.AdServicesLogger;
import com.android.adservices.service.stats.MeasurementReportsStats;
>>>>>>> 018eaadd
import com.android.dx.mockito.inline.extended.ExtendedMockito;
import com.android.dx.mockito.inline.extended.StaticMockitoSession;

import org.json.JSONArray;
import org.json.JSONException;
import org.junit.After;
import org.junit.Assert;
import org.junit.Before;
import org.junit.Test;
import org.junit.runner.RunWith;
import org.mockito.ArgumentCaptor;
import org.mockito.Mock;
import org.mockito.Mockito;
import org.mockito.junit.MockitoJUnitRunner;
import org.mockito.quality.Strictness;

import java.io.IOException;
import java.net.HttpURLConnection;
import java.util.Collections;
import java.util.List;

/** Unit test for {@link DebugReportingJobHandler} */
@RunWith(MockitoJUnitRunner.class)
public class DebugReportingJobHandlerTest {

    private static final Uri REGISTRATION_URI = WebUtil.validUri("https://subdomain.example.test");
    private static final Uri SOURCE_REGISTRANT = Uri.parse("android-app://com.example.abc");

    protected static final Context sContext = ApplicationProvider.getApplicationContext();
    DatastoreManager mDatastoreManager;

    @Mock private IMeasurementDao mMeasurementDao;

    @Mock private ITransaction mTransaction;

    @Mock private EnrollmentDao mEnrollmentDao;

    @Mock private Flags mFlags;
    private StaticMockitoSession mMockitoSession;
    @Mock private AdServicesLogger mLogger;
    @Mock private AdServicesErrorLogger mErrorLogger;

    DebugReportingJobHandler mDebugReportingJobHandler;
    DebugReportingJobHandler mSpyDebugReportingJobHandler;

    class FakeDatasoreManager extends DatastoreManager {
        FakeDatasoreManager() {
            super(mErrorLogger);
        }

        @Override
        public ITransaction createNewTransaction() {
            return mTransaction;
        }

        @Override
        public IMeasurementDao getMeasurementDao() {
            return mMeasurementDao;
        }

        @Override
        protected int getDataStoreVersion() {
            return 0;
        }
    }

    @Before
    public void setUp() {
        mDatastoreManager = new FakeDatasoreManager();
        mMockitoSession =
                ExtendedMockito.mockitoSession()
                        .spyStatic(FlagsFactory.class)
                        .spyStatic(ErrorLogUtil.class)
                        .strictness(Strictness.LENIENT)
                        .startMocking();
        ExtendedMockito.doNothing().when(() -> ErrorLogUtil.e(anyInt(), anyInt()));
        ExtendedMockito.doNothing().when(() -> ErrorLogUtil.e(any(), anyInt(), anyInt()));

        mDebugReportingJobHandler =
<<<<<<< HEAD
                new DebugReportingJobHandler(mEnrollmentDao, mDatastoreManager, mFlags, mLogger);
=======
                new DebugReportingJobHandler(
                        mEnrollmentDao, mDatastoreManager, mFlags, mLogger, sContext);
>>>>>>> 018eaadd
        mSpyDebugReportingJobHandler = Mockito.spy(mDebugReportingJobHandler);
    }

    @After
    public void after() {
        mMockitoSession.finishMocking();
    }

    @Test
    public void testSendDebugReportForSuccess()
            throws DatastoreException, IOException, JSONException {
        DebugReport debugReport = createDebugReport1();
        JSONArray debugReportPayload = new JSONArray();
        debugReportPayload.put(debugReport.toPayloadJson());

        when(mMeasurementDao.getDebugReport(debugReport.getId())).thenReturn(debugReport);
        doReturn(HttpURLConnection.HTTP_OK)
                .when(mSpyDebugReportingJobHandler)
                .makeHttpPostRequest(Mockito.eq(REGISTRATION_URI), Mockito.any());
        doReturn(debugReportPayload)
                .when(mSpyDebugReportingJobHandler)
                .createReportJsonPayload(Mockito.any());

        doNothing().when(mMeasurementDao).deleteDebugReport(debugReport.getId());

        Assert.assertEquals(
                AdServicesStatusUtils.STATUS_SUCCESS,
                mSpyDebugReportingJobHandler.performReport(
                        debugReport.getId(), new ReportingStatus()));

        verify(mMeasurementDao, times(1)).deleteDebugReport(any());
        verify(mTransaction, times(2)).begin();
        verify(mTransaction, times(2)).end();
    }

    @Test
    public void testSendDebugReportForFailure()
            throws DatastoreException, IOException, JSONException {
        DebugReport debugReport = createDebugReport1();
        JSONArray debugReportPayload = new JSONArray();
        debugReportPayload.put(debugReport.toPayloadJson());
        when(mMeasurementDao.getDebugReport(debugReport.getId())).thenReturn(debugReport);
        doReturn(HttpURLConnection.HTTP_BAD_REQUEST)
                .when(mSpyDebugReportingJobHandler)
                .makeHttpPostRequest(Mockito.eq(REGISTRATION_URI), Mockito.any());
        doReturn(debugReportPayload)
                .when(mSpyDebugReportingJobHandler)
                .createReportJsonPayload(Mockito.any());

        Assert.assertEquals(
                AdServicesStatusUtils.STATUS_IO_ERROR,
                mSpyDebugReportingJobHandler.performReport(
                        debugReport.getId(), new ReportingStatus()));

        verify(mMeasurementDao, never()).deleteDebugReport(any());
        verify(mTransaction, times(1)).begin();
        verify(mTransaction, times(1)).end();
    }

    @Test
    public void testPerformScheduledReportsForMultipleReports()
            throws DatastoreException, IOException, JSONException {
        DebugReport debugReport1 = createDebugReport1();
        JSONArray debugReportPayload1 = new JSONArray();
        debugReportPayload1.put(debugReport1.toPayloadJson());
        DebugReport debugReport2 = createDebugReport2();
        JSONArray debugReportPayload2 = new JSONArray();
        debugReportPayload2.put(debugReport2.toPayloadJson());

        when(mMeasurementDao.getDebugReportIds())
                .thenReturn(List.of(debugReport1.getId(), debugReport2.getId()));
        when(mMeasurementDao.getDebugReport(debugReport1.getId())).thenReturn(debugReport1);
        when(mMeasurementDao.getDebugReport(debugReport2.getId())).thenReturn(debugReport2);
        doReturn(HttpURLConnection.HTTP_OK)
                .when(mSpyDebugReportingJobHandler)
                .makeHttpPostRequest(Mockito.eq(REGISTRATION_URI), any());
        doReturn(debugReportPayload1)
                .when(mSpyDebugReportingJobHandler)
                .createReportJsonPayload(debugReport1);
        doReturn(debugReportPayload2)
                .when(mSpyDebugReportingJobHandler)
                .createReportJsonPayload(debugReport2);

        mSpyDebugReportingJobHandler.performScheduledPendingReports();

        verify(mMeasurementDao, times(2)).deleteDebugReport(any());
        verify(mTransaction, times(7)).begin();
        verify(mTransaction, times(7)).end();
    }

    @Test
    public void testPerformScheduledReports_ThreadInterrupted()
            throws DatastoreException, IOException, JSONException {
        DebugReport debugReport1 = createDebugReport1();
        JSONArray debugReportPayload1 = new JSONArray();
        debugReportPayload1.put(debugReport1.toPayloadJson());
        DebugReport debugReport2 = createDebugReport2();
        JSONArray debugReportPayload2 = new JSONArray();
        debugReportPayload2.put(debugReport2.toPayloadJson());

        when(mMeasurementDao.getDebugReportIds())
                .thenReturn(List.of(debugReport1.getId(), debugReport2.getId()));
        when(mMeasurementDao.getDebugReport(debugReport1.getId())).thenReturn(debugReport1);
        when(mMeasurementDao.getDebugReport(debugReport2.getId())).thenReturn(debugReport2);
        doReturn(HttpURLConnection.HTTP_OK)
                .when(mSpyDebugReportingJobHandler)
                .makeHttpPostRequest(Mockito.eq(REGISTRATION_URI), any());
        doReturn(debugReportPayload1)
                .when(mSpyDebugReportingJobHandler)
                .createReportJsonPayload(debugReport1);
        doReturn(debugReportPayload2)
                .when(mSpyDebugReportingJobHandler)
                .createReportJsonPayload(debugReport2);

        Thread.currentThread().interrupt();
        mSpyDebugReportingJobHandler.performScheduledPendingReports();

        // 0 reports processed, since the thread exits early.
        verify(mMeasurementDao, times(0)).deleteDebugReport(any());

        // 1 transaction for initial retrieval of pending report ids.
        verify(mTransaction, times(1)).begin();
        verify(mTransaction, times(1)).end();
    }

    @Test
    public void testPerformScheduledReports_LogZeroRetryCount()
            throws DatastoreException, IOException, JSONException {
        DebugReport debugReport1 = createDebugReport1();
        JSONArray debugReportPayload1 = new JSONArray();
        debugReportPayload1.put(debugReport1.toPayloadJson());

        doReturn(true).when(mFlags).getMeasurementEnableAppPackageNameLogging();
        when(mMeasurementDao.getDebugReportIds()).thenReturn(List.of(debugReport1.getId()));
        when(mMeasurementDao.getDebugReport(debugReport1.getId())).thenReturn(debugReport1);
        doReturn(HttpURLConnection.HTTP_OK)
                .when(mSpyDebugReportingJobHandler)
                .makeHttpPostRequest(Mockito.eq(REGISTRATION_URI), any());
        doReturn(debugReportPayload1)
                .when(mSpyDebugReportingJobHandler)
                .createReportJsonPayload(debugReport1);

        mSpyDebugReportingJobHandler.performScheduledPendingReports();

        ArgumentCaptor<MeasurementReportsStats> statusArg =
                ArgumentCaptor.forClass(MeasurementReportsStats.class);
        verify(mLogger).logMeasurementReports(statusArg.capture());
        MeasurementReportsStats measurementReportsStats = statusArg.getValue();
        assertTrue(
                measurementReportsStats.getType()
                        >= ReportingStatus.ReportType.VERBOSE_DEBUG_SOURCE_DESTINATION_LIMIT
                                .getValue());
        assertEquals(
                measurementReportsStats.getResultCode(),
                ReportingStatus.UploadStatus.SUCCESS.getValue());
        assertEquals(
                measurementReportsStats.getFailureType(),
                ReportingStatus.FailureStatus.UNKNOWN.getValue());
        assertEquals(
                measurementReportsStats.getSourceRegistrant(),
                debugReport1.getRegistrant().toString());
        verify(mMeasurementDao, never()).incrementAndGetReportingRetryCount(any(), any());
    }

    @Test
    public void testPerformScheduledReports_LogReportNotFound()
            throws DatastoreException, JSONException {
        DebugReport debugReport1 = createDebugReport1();
        JSONArray debugReportPayload1 = new JSONArray();
        debugReportPayload1.put(debugReport1.toPayloadJson());

        when(mMeasurementDao.getDebugReportIds()).thenReturn(List.of(debugReport1.getId()));
        when(mMeasurementDao.getDebugReport(debugReport1.getId())).thenReturn(null);

        mSpyDebugReportingJobHandler.performScheduledPendingReports();

        ArgumentCaptor<MeasurementReportsStats> statusArg =
                ArgumentCaptor.forClass(MeasurementReportsStats.class);
        verify(mLogger).logMeasurementReports(statusArg.capture());
        MeasurementReportsStats measurementReportsStats = statusArg.getValue();
        assertEquals(
                measurementReportsStats.getType(), ReportingStatus.ReportType.UNKNOWN.getValue());
        assertEquals(
                measurementReportsStats.getResultCode(),
                ReportingStatus.UploadStatus.FAILURE.getValue());
        assertEquals(
                measurementReportsStats.getFailureType(),
                ReportingStatus.FailureStatus.REPORT_NOT_FOUND.getValue());
        assertEquals(measurementReportsStats.getSourceRegistrant(), "");
        verify(mMeasurementDao)
                .incrementAndGetReportingRetryCount(
                        debugReport1.getId(), KeyValueData.DataType.DEBUG_REPORT_RETRY_COUNT);
    }

    @Test
    public void performReport_throwsIOException_logsReportingStatus()
            throws DatastoreException, IOException, JSONException {
        DebugReport debugReport = createDebugReport1();

        when(mMeasurementDao.getDebugReport(debugReport.getId())).thenReturn(debugReport);
        doThrow(new IOException())
                .when(mSpyDebugReportingJobHandler)
                .makeHttpPostRequest(Mockito.eq(REGISTRATION_URI), any());
        doReturn(new JSONArray(Collections.singletonList(debugReport.toPayloadJson())))
                .when(mSpyDebugReportingJobHandler)
                .createReportJsonPayload(Mockito.any());

        assertEquals(
                AdServicesStatusUtils.STATUS_IO_ERROR,
                mSpyDebugReportingJobHandler.performReport(
                        debugReport.getId(), new ReportingStatus()));

        verify(mMeasurementDao, never()).deleteDebugReport(anyString());
        verify(mSpyDebugReportingJobHandler, times(1))
                .makeHttpPostRequest(Mockito.eq(REGISTRATION_URI), Mockito.any());
        verify(mTransaction, times(1)).begin();
        verify(mTransaction, times(1)).end();
    }

    @Test
    public void performReport_throwsJsonDisabledToThrow_logsAndSwallowsException()
            throws DatastoreException, IOException, JSONException {
        DebugReport debugReport = createDebugReport1();

        doReturn(false).when(mFlags).getMeasurementEnableReportDeletionOnUnrecoverableException();
        doReturn(false).when(mFlags).getMeasurementEnableReportingJobsThrowJsonException();
        doReturn(debugReport).when(mMeasurementDao).getDebugReport(debugReport.getId());
        doReturn(HttpURLConnection.HTTP_OK)
                .when(mSpyDebugReportingJobHandler)
                .makeHttpPostRequest(Mockito.eq(REGISTRATION_URI), Mockito.any());
        doThrow(new JSONException("cause message"))
                .when(mSpyDebugReportingJobHandler)
                .createReportJsonPayload(Mockito.any());

        assertEquals(
                AdServicesStatusUtils.STATUS_UNKNOWN_ERROR,
                mSpyDebugReportingJobHandler.performReport(
                        debugReport.getId(), new ReportingStatus()));
        verify(mMeasurementDao, never()).deleteDebugReport(anyString());
        verify(mTransaction, times(1)).begin();
        verify(mTransaction, times(1)).end();
    }

    @Test
    public void performReport_throwsJsonEnabledToThrow_marksReportDeletedAndRethrowsException()
            throws DatastoreException, IOException, JSONException {
        DebugReport debugReport = createDebugReport1();

        doReturn(true).when(mFlags).getMeasurementEnableReportDeletionOnUnrecoverableException();
        doReturn(true).when(mFlags).getMeasurementEnableReportingJobsThrowJsonException();
        doReturn(1.0f).when(mFlags).getMeasurementThrowUnknownExceptionSamplingRate();
        doReturn(debugReport).when(mMeasurementDao).getDebugReport(debugReport.getId());
        doReturn(HttpURLConnection.HTTP_OK)
                .when(mSpyDebugReportingJobHandler)
                .makeHttpPostRequest(Mockito.eq(REGISTRATION_URI), Mockito.any());
        doThrow(new JSONException("cause message"))
                .when(mSpyDebugReportingJobHandler)
                .createReportJsonPayload(Mockito.any());

        try {
            mSpyDebugReportingJobHandler.performReport(debugReport.getId(), new ReportingStatus());
            fail();
        } catch (IllegalStateException e) {
            assertEquals(JSONException.class, e.getCause().getClass());
            assertEquals("cause message", e.getCause().getMessage());
        }

        verify(mMeasurementDao).deleteDebugReport(debugReport.getId());
        verify(mTransaction, times(2)).begin();
        verify(mTransaction, times(2)).end();
    }

    @Test
    public void performReport_throwsJsonEnabledToThrowNoSampling_logsAndSwallowsException()
            throws DatastoreException, IOException, JSONException {
        DebugReport debugReport = createDebugReport1();

        doReturn(true).when(mFlags).getMeasurementEnableReportDeletionOnUnrecoverableException();
        doReturn(true).when(mFlags).getMeasurementEnableReportingJobsThrowJsonException();
        doReturn(0.0f).when(mFlags).getMeasurementThrowUnknownExceptionSamplingRate();
        doReturn(debugReport).when(mMeasurementDao).getDebugReport(debugReport.getId());
        doReturn(HttpURLConnection.HTTP_OK)
                .when(mSpyDebugReportingJobHandler)
                .makeHttpPostRequest(Mockito.eq(REGISTRATION_URI), Mockito.any());
        doThrow(new JSONException("cause message"))
                .when(mSpyDebugReportingJobHandler)
                .createReportJsonPayload(Mockito.any());

        assertEquals(
                AdServicesStatusUtils.STATUS_UNKNOWN_ERROR,
                mSpyDebugReportingJobHandler.performReport(
                        debugReport.getId(), new ReportingStatus()));
        verify(mMeasurementDao).deleteDebugReport(debugReport.getId());
        verify(mTransaction, times(2)).begin();
        verify(mTransaction, times(2)).end();
    }

    @Test
    public void performReport_throwsUnknownExceptionDisabledToThrow_logsAndSwallowsException()
            throws DatastoreException, IOException, JSONException {
        DebugReport debugReport = createDebugReport1();

        doReturn(false).when(mFlags).getMeasurementEnableReportingJobsThrowUnaccountedException();
        doReturn(debugReport).when(mMeasurementDao).getDebugReport(debugReport.getId());
        doThrow(new RuntimeException("unknown exception"))
                .when(mSpyDebugReportingJobHandler)
                .makeHttpPostRequest(Mockito.eq(REGISTRATION_URI), Mockito.any());
        doReturn(new JSONArray(Collections.singletonList(debugReport.toPayloadJson())))
                .when(mSpyDebugReportingJobHandler)
                .createReportJsonPayload(Mockito.any());

        assertEquals(
                AdServicesStatusUtils.STATUS_UNKNOWN_ERROR,
                mSpyDebugReportingJobHandler.performReport(
                        debugReport.getId(), new ReportingStatus()));
        verify(mMeasurementDao, never()).deleteDebugReport(anyString());
        verify(mTransaction, times(1)).begin();
        verify(mTransaction, times(1)).end();
    }

    @Test
    public void performReport_throwsUnknownExceptionEnabledToThrow_rethrowsException()
            throws DatastoreException, IOException, JSONException {
        DebugReport debugReport = createDebugReport1();

        doReturn(true).when(mFlags).getMeasurementEnableReportingJobsThrowUnaccountedException();
        doReturn(debugReport).when(mMeasurementDao).getDebugReport(debugReport.getId());
        doReturn(HttpURLConnection.HTTP_OK)
                .when(mSpyDebugReportingJobHandler)
                .makeHttpPostRequest(Mockito.eq(REGISTRATION_URI), Mockito.any());
        doThrow(new RuntimeException("unknown exception"))
                .when(mSpyDebugReportingJobHandler)
                .createReportJsonPayload(Mockito.any());
        doReturn(1.0f).when(mFlags).getMeasurementThrowUnknownExceptionSamplingRate();

        try {
            mSpyDebugReportingJobHandler.performReport(debugReport.getId(), new ReportingStatus());
            fail();
        } catch (RuntimeException e) {
            assertEquals("unknown exception", e.getMessage());
        }

        verify(mTransaction, times(1)).begin();
        verify(mTransaction, times(1)).end();
    }

    @Test
    public void performReport_throwsUnknownExceptionEnabledToThrowNoSampling_swallowsException()
            throws DatastoreException, IOException, JSONException {
        DebugReport debugReport = createDebugReport1();

        doReturn(true).when(mFlags).getMeasurementEnableReportingJobsThrowUnaccountedException();
        doReturn(debugReport).when(mMeasurementDao).getDebugReport(debugReport.getId());
        doReturn(HttpURLConnection.HTTP_OK)
                .when(mSpyDebugReportingJobHandler)
                .makeHttpPostRequest(Mockito.eq(REGISTRATION_URI), Mockito.any());
        doThrow(new RuntimeException("unknown exception"))
                .when(mSpyDebugReportingJobHandler)
                .createReportJsonPayload(Mockito.any());
        doReturn(0.0f).when(mFlags).getMeasurementThrowUnknownExceptionSamplingRate();

        assertEquals(
                AdServicesStatusUtils.STATUS_UNKNOWN_ERROR,
                mSpyDebugReportingJobHandler.performReport(
                        debugReport.getId(), new ReportingStatus()));
        verify(mMeasurementDao, never()).deleteDebugReport(anyString());
        verify(mTransaction, times(1)).begin();
        verify(mTransaction, times(1)).end();
    }

    private DebugReport createDebugReport1() {
        return new DebugReport.Builder()
                .setId("reportId1")
                .setType("trigger-event-deduplicated")
                .setBody(
                        " {\n"
                                + "      \"attribution_destination\":"
                                + " \"https://destination.example\",\n"
                                + "      \"source_event_id\": \"45623\"\n"
                                + "    }")
                .setEnrollmentId("1")
                .setRegistrationOrigin(REGISTRATION_URI)
                .setInsertionTime(0L)
                .setRegistrant(SOURCE_REGISTRANT)
                .build();
    }

    private DebugReport createDebugReport2() {
        return new DebugReport.Builder()
                .setId("reportId2")
                .setType("source-destination-limit")
                .setBody(
                        " {\n"
                                + "      \"attribution_destination\":"
                                + " \"https://destination.example\",\n"
                                + "      \"source_event_id\": \"45623\"\n"
                                + "    }")
                .setEnrollmentId("1")
                .setRegistrationOrigin(REGISTRATION_URI)
                .setInsertionTime(0L)
                .setRegistrant(SOURCE_REGISTRANT)
                .build();
    }
}<|MERGE_RESOLUTION|>--- conflicted
+++ resolved
@@ -46,14 +46,9 @@
 import com.android.adservices.errorlogging.ErrorLogUtil;
 import com.android.adservices.service.Flags;
 import com.android.adservices.service.FlagsFactory;
-<<<<<<< HEAD
-import com.android.adservices.service.measurement.WebUtil;
-import com.android.adservices.service.stats.AdServicesLogger;
-=======
 import com.android.adservices.service.measurement.KeyValueData;
 import com.android.adservices.service.stats.AdServicesLogger;
 import com.android.adservices.service.stats.MeasurementReportsStats;
->>>>>>> 018eaadd
 import com.android.dx.mockito.inline.extended.ExtendedMockito;
 import com.android.dx.mockito.inline.extended.StaticMockitoSession;
 
@@ -133,12 +128,8 @@
         ExtendedMockito.doNothing().when(() -> ErrorLogUtil.e(any(), anyInt(), anyInt()));
 
         mDebugReportingJobHandler =
-<<<<<<< HEAD
-                new DebugReportingJobHandler(mEnrollmentDao, mDatastoreManager, mFlags, mLogger);
-=======
                 new DebugReportingJobHandler(
                         mEnrollmentDao, mDatastoreManager, mFlags, mLogger, sContext);
->>>>>>> 018eaadd
         mSpyDebugReportingJobHandler = Mockito.spy(mDebugReportingJobHandler);
     }
 
@@ -225,8 +216,8 @@
         mSpyDebugReportingJobHandler.performScheduledPendingReports();
 
         verify(mMeasurementDao, times(2)).deleteDebugReport(any());
-        verify(mTransaction, times(7)).begin();
-        verify(mTransaction, times(7)).end();
+        verify(mTransaction, times(5)).begin();
+        verify(mTransaction, times(5)).end();
     }
 
     @Test
