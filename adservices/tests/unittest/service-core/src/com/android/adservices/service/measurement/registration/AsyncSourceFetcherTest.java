/*
 * Copyright (C) 2022 The Android Open Source Project
 *
 * Licensed under the Apache License, Version 2.0 (the "License");
 * you may not use this file except in compliance with the License.
 * You may obtain a copy of the License at
 *
 *      http://www.apache.org/licenses/LICENSE-2.0
 *
 * Unless required by applicable law or agreed to in writing, software
 * distributed under the License is distributed on an "AS IS" BASIS,
 * WITHOUT WARRANTIES OR CONDITIONS OF ANY KIND, either express or implied.
 * See the License for the specific language governing permissions and
 * limitations under the License.
 */
package com.android.adservices.service.measurement.registration;

import static com.android.adservices.service.measurement.PrivacyParams.MAX_REPORTING_REGISTER_SOURCE_EXPIRATION_IN_SECONDS;
import static com.android.adservices.service.measurement.PrivacyParams.MIN_REPORTING_REGISTER_SOURCE_EXPIRATION_IN_SECONDS;
import static com.android.adservices.service.measurement.SystemHealthParams.MAX_AGGREGATE_KEYS_PER_REGISTRATION;
import static com.android.adservices.service.measurement.SystemHealthParams.MAX_ATTRIBUTION_FILTERS;
import static com.android.adservices.service.measurement.SystemHealthParams.MAX_REDIRECTS_PER_REGISTRATION;
import static com.android.adservices.service.measurement.SystemHealthParams.MAX_VALUES_PER_ATTRIBUTION_FILTER;
import static com.android.adservices.service.stats.AdServicesStatsLog.AD_SERVICES_MEASUREMENT_REGISTRATIONS;
import static com.android.adservices.service.stats.AdServicesStatsLog.AD_SERVICES_MEASUREMENT_REGISTRATIONS__TYPE__SOURCE;

import static org.junit.Assert.assertEquals;
import static org.junit.Assert.assertFalse;
import static org.junit.Assert.assertNull;
import static org.junit.Assert.assertTrue;
import static org.mockito.ArgumentMatchers.any;
import static org.mockito.ArgumentMatchers.eq;
import static org.mockito.Mockito.doReturn;
import static org.mockito.Mockito.doThrow;
import static org.mockito.Mockito.never;
import static org.mockito.Mockito.spy;
import static org.mockito.Mockito.times;
import static org.mockito.Mockito.verify;
import static org.mockito.Mockito.when;

import android.adservices.measurement.RegistrationRequest;
import android.adservices.measurement.WebSourceParams;
import android.adservices.measurement.WebSourceRegistrationRequest;
import android.content.Context;
import android.net.Uri;
import android.view.InputEvent;

import androidx.test.filters.SmallTest;
import androidx.test.platform.app.InstrumentationRegistry;

import com.android.adservices.data.enrollment.EnrollmentDao;
import com.android.adservices.service.Flags;
import com.android.adservices.service.FlagsFactory;
import com.android.adservices.service.enrollment.EnrollmentData;
import com.android.adservices.service.measurement.AsyncRegistration;
import com.android.adservices.service.measurement.Source;
import com.android.adservices.service.measurement.WebUtil;
import com.android.adservices.service.measurement.util.AsyncFetchStatus;
import com.android.adservices.service.measurement.util.AsyncRedirect;
import com.android.adservices.service.measurement.util.UnsignedLong;
import com.android.adservices.service.stats.AdServicesLogger;
import com.android.adservices.service.stats.MeasurementRegistrationResponseStats;
import com.android.dx.mockito.inline.extended.ExtendedMockito;

import org.json.JSONException;
import org.json.JSONObject;
import org.junit.After;
import org.junit.Before;
import org.junit.Test;
import org.junit.runner.RunWith;
import org.mockito.Mock;
import org.mockito.MockitoSession;
import org.mockito.junit.MockitoJUnitRunner;
import org.mockito.quality.Strictness;

import java.io.IOException;
import java.net.URL;
import java.util.Arrays;
import java.util.Collections;
import java.util.HashMap;
import java.util.List;
import java.util.Map;
import java.util.Optional;
import java.util.UUID;
import java.util.concurrent.TimeUnit;
import java.util.stream.Collectors;
import java.util.stream.IntStream;

import javax.net.ssl.HttpsURLConnection;
/** Unit tests for {@link SourceFetcher} */
@RunWith(MockitoJUnitRunner.class)
@SmallTest
public final class AsyncSourceFetcherTest {
    private static final String ANDROID_APP_SCHEME = "android-app";
    private static final String ANDROID_APP_SCHEME_URI_PREFIX = ANDROID_APP_SCHEME + "://";
    private static final String DEFAULT_REGISTRATION = WebUtil.validUrl("https://foo.test");
    private static final String ENROLLMENT_ID = "enrollment-id";
    private static final EnrollmentData ENROLLMENT =
            new EnrollmentData.Builder().setEnrollmentId("enrollment-id").build();
    private static final String DEFAULT_TOP_ORIGIN =
            "https://com.android.adservices.servicecoretest";
    ;
    private static final String DEFAULT_DESTINATION = "android-app://com.myapps";
    private static final String DEFAULT_DESTINATION_WITHOUT_SCHEME = "com.myapps";
    private static final long DEFAULT_PRIORITY = 123;
    private static final long DEFAULT_EXPIRY = 456789;
    private static final UnsignedLong DEFAULT_EVENT_ID = new UnsignedLong(987654321L);
    private static final UnsignedLong EVENT_ID_1 = new UnsignedLong(987654321L);
    private static final UnsignedLong DEBUG_KEY = new UnsignedLong(823523783L);
    private static final String LIST_TYPE_REDIRECT_URI = WebUtil.validUrl("https://bar.test");
    private static final String LOCATION_TYPE_REDIRECT_URI =
            WebUtil.validUrl("https://example.test");
    private static final String ALT_DESTINATION = "android-app://com.yourapps";
    private static final long ALT_PRIORITY = 321;
    private static final long ALT_EVENT_ID = 123456789;
    private static final long ALT_EXPIRY = 456790;
<<<<<<< HEAD
    private static final Uri REGISTRATION_URI_1 = Uri.parse("https://foo.com");
    private static final Uri REGISTRATION_URI_2 = Uri.parse("https://foo2.com");
=======
    private static final Uri REGISTRATION_URI_1 = WebUtil.validUri("https://foo.test");
    private static final Uri REGISTRATION_URI_2 = WebUtil.validUri("https://foo2.test");
    private static final String SDK_PACKAGE_NAME = "sdk.package.name";
>>>>>>> 3f1573e1
    private static final Uri OS_DESTINATION = Uri.parse("android-app://com.os-destination");
    private static final String LONG_FILTER_STRING = "12345678901234567890123456";
    private static final String LONG_AGGREGATE_KEY_ID = "12345678901234567890123456";
    private static final String LONG_AGGREGATE_KEY_PIECE = "0x123456789012345678901234567890123";
    private static final Uri OS_DESTINATION_WITH_PATH =
            Uri.parse("android-app://com.os-destination/my/path");
    private static final Uri WEB_DESTINATION = WebUtil.validUri("https://web-destination.test");
    private static final Uri WEB_DESTINATION_WITH_SUBDOMAIN =
            WebUtil.validUri("https://subdomain.web-destination.test");
    private static final WebSourceParams SOURCE_REGISTRATION_1 =
            new WebSourceParams.Builder(REGISTRATION_URI_1).setDebugKeyAllowed(true).build();
    private static final WebSourceParams SOURCE_REGISTRATION_2 =
            new WebSourceParams.Builder(REGISTRATION_URI_2).setDebugKeyAllowed(false).build();
    private static final Context sContext =
            InstrumentationRegistry.getInstrumentation().getContext();

    AsyncSourceFetcher mFetcher;

    @Mock HttpsURLConnection mUrlConnection;
    @Mock EnrollmentDao mEnrollmentDao;
    @Mock Flags mFlags;
    @Mock AdServicesLogger mLogger;

    private MockitoSession mStaticMockSession;

    @Before
    public void setup() {
        mStaticMockSession =
                ExtendedMockito.mockitoSession()
                        .spyStatic(FlagsFactory.class)
                        .strictness(Strictness.WARN)
                        .startMocking();
        ExtendedMockito.doReturn(FlagsFactory.getFlagsForTest()).when(FlagsFactory::getFlags);

        mFetcher = spy(new AsyncSourceFetcher(mEnrollmentDao, mFlags, mLogger));
        // For convenience, return the same enrollment-ID since we're using many arbitrary
        // registration URIs and not yet enforcing uniqueness of enrollment.
        when(mEnrollmentDao.getEnrollmentDataFromMeasurementUrl(any())).thenReturn(ENROLLMENT);
    }

    @After
    public void cleanup() throws InterruptedException {
        mStaticMockSession.finishMocking();
    }

    @Test
    public void testBasicSourceRequest() throws Exception {
        RegistrationRequest request = buildRequest(DEFAULT_REGISTRATION);
        doReturn(mUrlConnection).when(mFetcher).openUrl(new URL(DEFAULT_REGISTRATION));
        doReturn(5000L).when(mFlags).getMaxResponseBasedRegistrationPayloadSizeBytes();
        when(mUrlConnection.getResponseCode()).thenReturn(200);
        when(mUrlConnection.getHeaderFields())
                .thenReturn(
                        Map.of(
                                "Attribution-Reporting-Register-Source",
                                List.of(
                                        "{\n"
                                                + "  \"destination\": \""
                                                + DEFAULT_DESTINATION
                                                + "\",\n"
                                                + "  \"priority\": \""
                                                + DEFAULT_PRIORITY
                                                + "\",\n"
                                                + "  \"expiry\": \""
                                                + DEFAULT_EXPIRY
                                                + "\",\n"
                                                + "  \"source_event_id\": \""
                                                + DEFAULT_EVENT_ID
                                                + "\",\n"
                                                + "  \"debug_key\": \""
                                                + DEBUG_KEY
                                                + "\"\n"
                                                + "}\n")));

        AsyncRedirect asyncRedirect = new AsyncRedirect();
        AsyncFetchStatus asyncFetchStatus = new AsyncFetchStatus();
        // Execution
        Optional<Source> fetch =
                mFetcher.fetchSource(
                        appSourceRegistrationRequest(request), asyncFetchStatus, asyncRedirect);
        // Assertion
        assertEquals(AsyncFetchStatus.ResponseStatus.SUCCESS, asyncFetchStatus.getStatus());
        assertTrue(fetch.isPresent());
        Source result = fetch.get();
        assertEquals(ENROLLMENT_ID, result.getEnrollmentId());
        assertEquals(DEFAULT_DESTINATION, result.getAppDestination().toString());
        assertEquals(DEFAULT_PRIORITY, result.getPriority());
        assertEquals(
                result.getEventTime() + TimeUnit.SECONDS.toMillis(DEFAULT_EXPIRY),
                result.getExpiryTime());
        assertEquals(DEFAULT_EVENT_ID, result.getEventId());
        assertEquals(DEBUG_KEY, result.getDebugKey());
        verify(mLogger)
                .logMeasurementRegistrationsResponseSize(
                        eq(
                                new MeasurementRegistrationResponseStats.Builder(
                                                AD_SERVICES_MEASUREMENT_REGISTRATIONS,
                                                AD_SERVICES_MEASUREMENT_REGISTRATIONS__TYPE__SOURCE,
                                                190)
                                        .setAdTechDomain(null)
                                        .build()));
        verify(mUrlConnection).setRequestMethod("POST");
    }

    @Test
    public void testBasicSourceRequest_failsWhenNotEnrolled() throws Exception {
        RegistrationRequest request = buildRequest(DEFAULT_REGISTRATION);
        when(mEnrollmentDao.getEnrollmentDataFromMeasurementUrl(any())).thenReturn(null);
        doReturn(mUrlConnection).when(mFetcher).openUrl(new URL(DEFAULT_REGISTRATION));
        when(mUrlConnection.getResponseCode()).thenReturn(200);
        when(mUrlConnection.getHeaderFields())
                .thenReturn(
                        Map.of(
                                "Attribution-Reporting-Register-Source",
                                List.of(
                                        "{\n"
                                                + "  \"destination\": \""
                                                + DEFAULT_DESTINATION
                                                + "\",\n"
                                                + "  \"priority\": \""
                                                + DEFAULT_PRIORITY
                                                + "\",\n"
                                                + "  \"expiry\": \""
                                                + DEFAULT_EXPIRY
                                                + "\",\n"
                                                + "  \"source_event_id\": \""
                                                + DEFAULT_EVENT_ID
                                                + "\",\n"
                                                + "  \"debug_key\": \""
                                                + DEBUG_KEY
                                                + "\"\n"
                                                + "}\n")));
        AsyncRedirect asyncRedirect = new AsyncRedirect();
        AsyncFetchStatus asyncFetchStatus = new AsyncFetchStatus();
        // Execution
        Optional<Source> fetch =
                mFetcher.fetchSource(
                        appSourceRegistrationRequest(request), asyncFetchStatus, asyncRedirect);
        // Assertion
        assertEquals(
                AsyncFetchStatus.ResponseStatus.INVALID_ENROLLMENT, asyncFetchStatus.getStatus());
        assertFalse(fetch.isPresent());
        verify(mFetcher, never()).openUrl(any());
    }

    @Test
    public void testBasicSourceRequestWithoutAdIdPermission() throws Exception {
        RegistrationRequest request = buildRequestWithoutAdIdPermission(DEFAULT_REGISTRATION);
        doReturn(mUrlConnection).when(mFetcher).openUrl(new URL(DEFAULT_REGISTRATION));
        when(mUrlConnection.getResponseCode()).thenReturn(200);
        when(mUrlConnection.getHeaderFields())
                .thenReturn(
                        Map.of(
                                "Attribution-Reporting-Register-Source",
                                List.of(
                                        "{\n"
                                                + "  \"destination\": \""
                                                + DEFAULT_DESTINATION
                                                + "\",\n"
                                                + "  \"priority\": \""
                                                + DEFAULT_PRIORITY
                                                + "\",\n"
                                                + "  \"expiry\": \""
                                                + DEFAULT_EXPIRY
                                                + "\",\n"
                                                + "  \"source_event_id\": \""
                                                + DEFAULT_EVENT_ID
                                                + "\",\n"
                                                + "  \"debug_key\": \""
                                                + DEBUG_KEY
                                                + "\"\n"
                                                + "}\n")));
        AsyncRedirect asyncRedirect = new AsyncRedirect();
        AsyncFetchStatus asyncFetchStatus = new AsyncFetchStatus();
        // Execution
        Optional<Source> fetch =
                mFetcher.fetchSource(
                        appSourceRegistrationRequest(request), asyncFetchStatus, asyncRedirect);
        // Assertion
        assertEquals(AsyncFetchStatus.ResponseStatus.SUCCESS, asyncFetchStatus.getStatus());
        assertTrue(fetch.isPresent());
        Source result = fetch.get();
        assertEquals(ENROLLMENT_ID, result.getEnrollmentId());
        assertEquals(DEFAULT_DESTINATION, result.getAppDestination().toString());
        assertEquals(DEFAULT_PRIORITY, result.getPriority());
        assertEquals(
                result.getEventTime() + TimeUnit.SECONDS.toMillis(DEFAULT_EXPIRY),
                result.getExpiryTime());
        assertEquals(DEFAULT_EVENT_ID, result.getEventId());
        assertNull(result.getDebugKey());
        verify(mUrlConnection).setRequestMethod("POST");
    }

    @Test
    public void testSourceRequestWithPostInstallAttributes() throws Exception {
        RegistrationRequest request =
<<<<<<< HEAD
                new RegistrationRequest.Builder()
                        .setRegistrationType(RegistrationRequest.REGISTER_SOURCE)
                        .setRegistrationUri(Uri.parse("https://foo.com"))
                        .setPackageName(sContext.getAttributionSource().getPackageName())
                        .build();
        doReturn(mUrlConnection).when(mFetcher).openUrl(new URL("https://foo.com"));
=======
                buildDefaultRegistrationRequestBuilder(DEFAULT_REGISTRATION).build();
        doReturn(mUrlConnection).when(mFetcher).openUrl(new URL(DEFAULT_REGISTRATION));
>>>>>>> 3f1573e1
        when(mUrlConnection.getResponseCode()).thenReturn(200);
        when(mUrlConnection.getHeaderFields())
                .thenReturn(
                        Map.of(
                                "Attribution-Reporting-Register-Source",
                                List.of(
                                        "{\n"
                                            + "  \"destination\": \"android-app://com.myapps\",\n"
                                            + "  \"priority\": \"123\",\n"
                                            + "  \"expiry\": \"456789\",\n"
                                            + "  \"source_event_id\": \"987654321\",\n"
                                            + "  \"install_attribution_window\": \"272800\",\n"
                                            + "  \"post_install_exclusivity_window\": \"987654\"\n"
                                            + "}\n")));
        AsyncRedirect asyncRedirect = new AsyncRedirect();
        AsyncFetchStatus asyncFetchStatus = new AsyncFetchStatus();
        // Execution
        Optional<Source> fetch =
                mFetcher.fetchSource(
                        appSourceRegistrationRequest(request), asyncFetchStatus, asyncRedirect);
        // Assertion
        assertEquals(AsyncFetchStatus.ResponseStatus.SUCCESS, asyncFetchStatus.getStatus());
        assertTrue(fetch.isPresent());
        Source result = fetch.get();
        assertEquals(ENROLLMENT_ID, result.getEnrollmentId());
        assertEquals("android-app://com.myapps", result.getAppDestination().toString());
        assertEquals(123, result.getPriority());
        assertEquals(
                result.getEventTime() + TimeUnit.SECONDS.toMillis(456789), result.getExpiryTime());
        assertEquals(new UnsignedLong(987654321L), result.getEventId());
        assertEquals(TimeUnit.SECONDS.toMillis(272800), result.getInstallAttributionWindow());
        assertEquals(TimeUnit.SECONDS.toMillis(987654L), result.getInstallCooldownWindow());
        verify(mUrlConnection).setRequestMethod("POST");
    }

    @Test
    public void testSourceRequestWithPostInstallAttributesReceivedAsNull() throws Exception {
        RegistrationRequest request =
<<<<<<< HEAD
                new RegistrationRequest.Builder()
                        .setRegistrationType(RegistrationRequest.REGISTER_SOURCE)
                        .setRegistrationUri(Uri.parse("https://foo.com"))
                        .setPackageName(sContext.getAttributionSource().getPackageName())
                        .build();
        doReturn(mUrlConnection).when(mFetcher).openUrl(new URL("https://foo.com"));
=======
                buildDefaultRegistrationRequestBuilder(DEFAULT_REGISTRATION).build();
        doReturn(mUrlConnection).when(mFetcher).openUrl(new URL(DEFAULT_REGISTRATION));
>>>>>>> 3f1573e1
        when(mUrlConnection.getResponseCode()).thenReturn(200);
        when(mUrlConnection.getHeaderFields())
                .thenReturn(
                        Map.of(
                                "Attribution-Reporting-Register-Source",
                                List.of(
                                        "{\n"
                                                + "  \"destination\": \"android-app://com"
                                                + ".myapps\",\n"
                                                + "  \"priority\": \"123\",\n"
                                                + "  \"expiry\": \"456789\",\n"
                                                + "  \"source_event_id\": \"987654321\",\n"
                                                + "  \"install_attribution_window\": null,\n"
                                                + "  \"post_install_exclusivity_window\": null\n"
                                                + "}\n")));
        AsyncRedirect asyncRedirect = new AsyncRedirect();
        AsyncFetchStatus asyncFetchStatus = new AsyncFetchStatus();
        // Execution
        Optional<Source> fetch =
                mFetcher.fetchSource(
                        appSourceRegistrationRequest(request), asyncFetchStatus, asyncRedirect);
        // Assertion
        assertEquals(AsyncFetchStatus.ResponseStatus.SUCCESS, asyncFetchStatus.getStatus());
        assertTrue(fetch.isPresent());
        Source result = fetch.get();
        assertEquals(ENROLLMENT_ID, result.getEnrollmentId());
        assertEquals("android-app://com.myapps", result.getAppDestination().toString());
        assertEquals(123, result.getPriority());
        assertEquals(
                result.getEventTime() + TimeUnit.SECONDS.toMillis(456789), result.getExpiryTime());
        assertEquals(new UnsignedLong(987654321L), result.getEventId());
        // fallback to default value - 30 days
        assertEquals(TimeUnit.SECONDS.toMillis(2592000L), result.getInstallAttributionWindow());
        // fallback to default value - 0 days
        assertEquals(0L, result.getInstallCooldownWindow());
        verify(mUrlConnection).setRequestMethod("POST");
    }

    @Test
    public void testSourceRequestWithInstallAttributesOutofBounds() throws IOException {
        RegistrationRequest request =
<<<<<<< HEAD
                new RegistrationRequest.Builder()
                        .setRegistrationType(RegistrationRequest.REGISTER_SOURCE)
                        .setRegistrationUri(Uri.parse("https://foo.com"))
                        .setPackageName(sContext.getAttributionSource().getPackageName())
                        .build();
        doReturn(mUrlConnection).when(mFetcher).openUrl(new URL("https://foo.com"));
=======
                buildDefaultRegistrationRequestBuilder(DEFAULT_REGISTRATION).build();
        doReturn(mUrlConnection).when(mFetcher).openUrl(new URL(DEFAULT_REGISTRATION));
>>>>>>> 3f1573e1
        when(mUrlConnection.getResponseCode()).thenReturn(200);
        when(mUrlConnection.getHeaderFields())
                .thenReturn(
                        Map.of(
                                "Attribution-Reporting-Register-Source",
                                List.of(
                                        "{\n"
                                            + "  \"destination\": \"android-app://com.myapps\",\n"
                                            + "  \"priority\": \"123\",\n"
                                            + "  \"expiry\": \"456789\",\n"
                                            + "  \"source_event_id\": \"987654321\",\n"
                                            // Min value of attribution is 1 day or 86400
                                            // seconds
                                            + "  \"install_attribution_window\": \"86300\",\n"
                                            // Max value of cooldown is 30 days or 2592000
                                            // seconds
                                            + "  \"post_install_exclusivity_window\":"
                                            + " \"9876543210\"\n"
                                            + "}\n")));
        AsyncRedirect asyncRedirect = new AsyncRedirect();
        AsyncFetchStatus asyncFetchStatus = new AsyncFetchStatus();
        // Execution
        Optional<Source> fetch =
                mFetcher.fetchSource(
                        appSourceRegistrationRequest(request), asyncFetchStatus, asyncRedirect);
        // Assertion
        assertEquals(AsyncFetchStatus.ResponseStatus.SUCCESS, asyncFetchStatus.getStatus());
        assertTrue(fetch.isPresent());
        Source result = fetch.get();
        assertEquals(ENROLLMENT_ID, result.getEnrollmentId());
        assertEquals("android-app://com.myapps", result.getAppDestination().toString());
        assertEquals(123, result.getPriority());
        assertEquals(
                result.getEventTime() + TimeUnit.SECONDS.toMillis(456789), result.getExpiryTime());
        assertEquals(new UnsignedLong(987654321L), result.getEventId());
        // Adjusted to minimum allowed value
        assertEquals(TimeUnit.SECONDS.toMillis(86400), result.getInstallAttributionWindow());
        // Adjusted to maximum allowed value
        assertEquals(TimeUnit.SECONDS.toMillis((2592000L)), result.getInstallCooldownWindow());
        verify(mUrlConnection).setRequestMethod("POST");
    }

    @Test
    public void testBadSourceUrl() {
        RegistrationRequest request = buildRequest(WebUtil.validUrl("bad-schema://foo.test"));
        AsyncRedirect asyncRedirect = new AsyncRedirect();
        AsyncFetchStatus asyncFetchStatus = new AsyncFetchStatus();
        // Execution
        Optional<Source> fetch =
                mFetcher.fetchSource(
                        appSourceRegistrationRequest(request), asyncFetchStatus, asyncRedirect);
        // Assertion
        assertEquals(AsyncFetchStatus.ResponseStatus.PARSING_ERROR, asyncFetchStatus.getStatus());
        assertFalse(fetch.isPresent());
    }

    @Test
    public void testBadSourceConnection() throws Exception {
        RegistrationRequest request = buildRequest(DEFAULT_REGISTRATION);
        doThrow(new IOException("Bad internet things"))
                .when(mFetcher)
                .openUrl(new URL(DEFAULT_REGISTRATION));
        AsyncRedirect asyncRedirect = new AsyncRedirect();
        AsyncFetchStatus asyncFetchStatus = new AsyncFetchStatus();
        // Execution
        Optional<Source> fetch =
                mFetcher.fetchSource(
                        appSourceRegistrationRequest(request), asyncFetchStatus, asyncRedirect);
        // Assertion
        assertEquals(AsyncFetchStatus.ResponseStatus.NETWORK_ERROR, asyncFetchStatus.getStatus());
        assertFalse(fetch.isPresent());
    }

    @Test
    public void testBadSourceJson_missingSourceEventId() throws Exception {
        RegistrationRequest request = buildRequest(DEFAULT_REGISTRATION);
        doReturn(mUrlConnection).when(mFetcher).openUrl(new URL(DEFAULT_REGISTRATION));
        when(mUrlConnection.getResponseCode()).thenReturn(200);
        when(mUrlConnection.getHeaderFields())
                .thenReturn(
                        Map.of(
                                "Attribution-Reporting-Register-Source",
                                List.of(
                                        "{\n"
                                                + "\"source_event_id\": \""
                                                + DEFAULT_EVENT_ID
                                                + "\"")));
        AsyncRedirect asyncRedirect = new AsyncRedirect();
        AsyncFetchStatus asyncFetchStatus = new AsyncFetchStatus();
        // Execution
        Optional<Source> fetch =
                mFetcher.fetchSource(
                        appSourceRegistrationRequest(request), asyncFetchStatus, asyncRedirect);
        // Assertion
        assertEquals(AsyncFetchStatus.ResponseStatus.PARSING_ERROR, asyncFetchStatus.getStatus());
        assertFalse(fetch.isPresent());
        verify(mUrlConnection).setRequestMethod("POST");
    }

    @Test
    public void testBadSourceJson_missingHeader() throws Exception {
        RegistrationRequest request = buildRequest(DEFAULT_REGISTRATION);
        doReturn(mUrlConnection).when(mFetcher).openUrl(new URL(DEFAULT_REGISTRATION));
        when(mUrlConnection.getResponseCode()).thenReturn(200);
        when(mUrlConnection.getHeaderFields()).thenReturn(Collections.emptyMap());
        AsyncRedirect asyncRedirect = new AsyncRedirect();
        AsyncFetchStatus asyncFetchStatus = new AsyncFetchStatus();
        // Execution
        Optional<Source> fetch =
                mFetcher.fetchSource(
                        appSourceRegistrationRequest(request), asyncFetchStatus, asyncRedirect);
        // Assertion
        assertEquals(AsyncFetchStatus.ResponseStatus.PARSING_ERROR, asyncFetchStatus.getStatus());
        assertFalse(fetch.isPresent());
        verify(mUrlConnection).setRequestMethod("POST");
    }

    @Test
    public void testBadSourceJson_missingDestination() throws Exception {
        RegistrationRequest request = buildRequest(DEFAULT_REGISTRATION);
        doReturn(mUrlConnection).when(mFetcher).openUrl(new URL(DEFAULT_REGISTRATION));
        when(mUrlConnection.getResponseCode()).thenReturn(200);
        when(mUrlConnection.getHeaderFields())
                .thenReturn(
                        Map.of(
                                "Attribution-Reporting-Register-Source",
                                List.of(
                                        "{\n"
                                                + "\"destination\": \""
                                                + DEFAULT_DESTINATION
                                                + "\"")));
        AsyncRedirect asyncRedirect = new AsyncRedirect();
        AsyncFetchStatus asyncFetchStatus = new AsyncFetchStatus();
        // Execution
        Optional<Source> fetch =
                mFetcher.fetchSource(
                        appSourceRegistrationRequest(request), asyncFetchStatus, asyncRedirect);
        // Assertion
        assertEquals(AsyncFetchStatus.ResponseStatus.PARSING_ERROR, asyncFetchStatus.getStatus());
        assertFalse(fetch.isPresent());
        verify(mUrlConnection).setRequestMethod("POST");
    }

    @Test
    public void testBasicSourceRequestMinimumFields() throws Exception {
        RegistrationRequest request = buildRequest(DEFAULT_REGISTRATION);
        doReturn(mUrlConnection).when(mFetcher).openUrl(new URL(DEFAULT_REGISTRATION));
        when(mUrlConnection.getResponseCode()).thenReturn(200);
        when(mUrlConnection.getHeaderFields())
                .thenReturn(
                        Map.of(
                                "Attribution-Reporting-Register-Source",
                                List.of(
                                        "{\n"
                                                + "\"destination\": \""
                                                + DEFAULT_DESTINATION
                                                + "\",\n"
                                                + "\"source_event_id\": \""
                                                + DEFAULT_EVENT_ID
                                                + "\"\n"
                                                + "}\n")));
        AsyncRedirect asyncRedirect = new AsyncRedirect();
        AsyncFetchStatus asyncFetchStatus = new AsyncFetchStatus();
        // Execution
        Optional<Source> fetch =
                mFetcher.fetchSource(
                        appSourceRegistrationRequest(request), asyncFetchStatus, asyncRedirect);
        // Assertion
        assertEquals(AsyncFetchStatus.ResponseStatus.SUCCESS, asyncFetchStatus.getStatus());
        assertTrue(fetch.isPresent());
        Source result = fetch.get();
        assertEquals(ENROLLMENT_ID, result.getEnrollmentId());
        assertEquals(DEFAULT_DESTINATION, result.getAppDestination().toString());
        assertEquals(DEFAULT_EVENT_ID, result.getEventId());
        assertEquals(0, result.getPriority());
        assertEquals(
                result.getEventTime()
                        + TimeUnit.SECONDS.toMillis(
                                MAX_REPORTING_REGISTER_SOURCE_EXPIRATION_IN_SECONDS),
                result.getExpiryTime());
        verify(mUrlConnection).setRequestMethod("POST");
    }

    @Test
    public void testBasicSourceRequest_sourceEventId_negative() throws Exception {
        RegistrationRequest request = buildRequest(DEFAULT_REGISTRATION);
        doReturn(mUrlConnection).when(mFetcher).openUrl(new URL(DEFAULT_REGISTRATION));
        when(mUrlConnection.getResponseCode()).thenReturn(200);
        when(mUrlConnection.getHeaderFields())
                .thenReturn(
                        Map.of(
                                "Attribution-Reporting-Register-Source",
                                List.of(
                                        "{\"destination\":\""
                                                + DEFAULT_DESTINATION
                                                + "\","
                                                + "\"source_event_id\":\"-35\"}")));
        AsyncRedirect asyncRedirect = new AsyncRedirect();
        AsyncFetchStatus asyncFetchStatus = new AsyncFetchStatus();

        // Execution
        Optional<Source> fetch =
                mFetcher.fetchSource(
                        appSourceRegistrationRequest(request), asyncFetchStatus, asyncRedirect);

        // Assertion
        assertFalse(fetch.isPresent());
        verify(mUrlConnection, times(1)).setRequestMethod("POST");
        verify(mFetcher, times(1)).openUrl(any());
    }

    @Test
    public void testBasicSourceRequest_sourceEventId_tooLarge() throws Exception {
        RegistrationRequest request = buildRequest(DEFAULT_REGISTRATION);
        doReturn(mUrlConnection).when(mFetcher).openUrl(new URL(DEFAULT_REGISTRATION));
        when(mUrlConnection.getResponseCode()).thenReturn(200);
        when(mUrlConnection.getHeaderFields())
                .thenReturn(
                        Map.of(
                                "Attribution-Reporting-Register-Source",
                                List.of(
                                        "{\"destination\":\""
                                                + DEFAULT_DESTINATION
                                                + "\",\"source_event_id\":\""
                                                + "18446744073709551616\"}")));
        AsyncRedirect asyncRedirect = new AsyncRedirect();
        AsyncFetchStatus asyncFetchStatus = new AsyncFetchStatus();

        // Execution
        Optional<Source> fetch =
                mFetcher.fetchSource(
                        appSourceRegistrationRequest(request), asyncFetchStatus, asyncRedirect);

        // Assertion
        assertFalse(fetch.isPresent());
        verify(mUrlConnection, times(1)).setRequestMethod("POST");
        verify(mFetcher, times(1)).openUrl(any());
    }

    @Test
    public void testBasicSourceRequest_sourceEventId_notAnInt() throws Exception {
        RegistrationRequest request = buildRequest(DEFAULT_REGISTRATION);
        doReturn(mUrlConnection).when(mFetcher).openUrl(new URL(DEFAULT_REGISTRATION));
        when(mUrlConnection.getResponseCode()).thenReturn(200);
        when(mUrlConnection.getHeaderFields())
                .thenReturn(
                        Map.of(
                                "Attribution-Reporting-Register-Source",
                                List.of(
                                        "{\"destination\":\""
                                                + DEFAULT_DESTINATION
                                                + "\","
                                                + "\"source_event_id\":\"8l2\"}")));
        AsyncRedirect asyncRedirect = new AsyncRedirect();
        AsyncFetchStatus asyncFetchStatus = new AsyncFetchStatus();

        // Execution
        Optional<Source> fetch =
                mFetcher.fetchSource(
                        appSourceRegistrationRequest(request), asyncFetchStatus, asyncRedirect);

        // Assertion
        assertFalse(fetch.isPresent());
        verify(mUrlConnection, times(1)).setRequestMethod("POST");
        verify(mFetcher, times(1)).openUrl(any());
    }

    @Test
    public void testBasicSourceRequest_sourceEventId_uses64thBit() throws Exception {
        RegistrationRequest request = buildRequest(DEFAULT_REGISTRATION);
        doReturn(mUrlConnection).when(mFetcher).openUrl(new URL(DEFAULT_REGISTRATION));
        when(mUrlConnection.getResponseCode()).thenReturn(200);
        when(mUrlConnection.getHeaderFields())
                .thenReturn(
                        Map.of(
                                "Attribution-Reporting-Register-Source",
                                List.of(
                                        "{\"destination\":\""
                                                + DEFAULT_DESTINATION
                                                + "\",\"source_event_id\":\""
                                                + "18446744073709551615\"}")));
        AsyncRedirect asyncRedirect = new AsyncRedirect();
        AsyncFetchStatus asyncFetchStatus = new AsyncFetchStatus();

        // Execution
        Optional<Source> fetch =
                mFetcher.fetchSource(
                        appSourceRegistrationRequest(request), asyncFetchStatus, asyncRedirect);

        // Assertion
        assertTrue(fetch.isPresent());
        Source result = fetch.get();
        assertEquals(ENROLLMENT_ID, result.getEnrollmentId());
        assertEquals(DEFAULT_DESTINATION, result.getAppDestination().toString());
        assertEquals(0, result.getPriority());
        assertEquals(new UnsignedLong(-1L), result.getEventId());
        assertEquals(
                result.getEventTime()
                        + TimeUnit.SECONDS.toMillis(
                                MAX_REPORTING_REGISTER_SOURCE_EXPIRATION_IN_SECONDS),
                result.getExpiryTime());
        verify(mUrlConnection).setRequestMethod("POST");
    }

    @Test
    public void testBasicSourceRequest_debugKey_negative() throws Exception {
        RegistrationRequest request = buildRequest(DEFAULT_REGISTRATION);
        doReturn(mUrlConnection).when(mFetcher).openUrl(new URL(DEFAULT_REGISTRATION));
        when(mUrlConnection.getResponseCode()).thenReturn(200);
        when(mUrlConnection.getHeaderFields())
                .thenReturn(
                        Map.of(
                                "Attribution-Reporting-Register-Source",
                                List.of(
                                        "{\"destination\":\""
                                                + DEFAULT_DESTINATION
                                                + "\","
                                                + "\"source_event_id\":\""
                                                + DEFAULT_EVENT_ID
                                                + "\","
                                                + "\"debug_key\":\"-18\"}")));
        AsyncRedirect asyncRedirect = new AsyncRedirect();
        AsyncFetchStatus asyncFetchStatus = new AsyncFetchStatus();

        // Execution
        Optional<Source> fetch =
                mFetcher.fetchSource(
                        appSourceRegistrationRequest(request), asyncFetchStatus, asyncRedirect);

        // Assertion
        assertTrue(fetch.isPresent());
        Source result = fetch.get();
        assertEquals(ENROLLMENT_ID, result.getEnrollmentId());
        assertEquals(DEFAULT_DESTINATION, result.getAppDestination().toString());
        assertEquals(DEFAULT_EVENT_ID, result.getEventId());
        assertEquals(0, result.getPriority());
        assertNull(result.getDebugKey());
        assertEquals(
                result.getEventTime()
                        + TimeUnit.SECONDS.toMillis(
                                MAX_REPORTING_REGISTER_SOURCE_EXPIRATION_IN_SECONDS),
                result.getExpiryTime());
        verify(mUrlConnection).setRequestMethod("POST");
    }

    @Test
    public void testBasicSourceRequest_debugKey_tooLarge() throws Exception {
        RegistrationRequest request = buildRequest(DEFAULT_REGISTRATION);
        doReturn(mUrlConnection).when(mFetcher).openUrl(new URL(DEFAULT_REGISTRATION));
        when(mUrlConnection.getResponseCode()).thenReturn(200);
        when(mUrlConnection.getHeaderFields())
                .thenReturn(
                        Map.of(
                                "Attribution-Reporting-Register-Source",
                                List.of(
                                        "{\"destination\":\""
                                                + DEFAULT_DESTINATION
                                                + "\","
                                                + "\"source_event_id\":\""
                                                + DEFAULT_EVENT_ID
                                                + "\","
                                                + "\"debug_key\":\"18446744073709551616\"}")));

        AsyncRedirect asyncRedirect = new AsyncRedirect();
        AsyncFetchStatus asyncFetchStatus = new AsyncFetchStatus();

        // Execution
        Optional<Source> fetch =
                mFetcher.fetchSource(
                        appSourceRegistrationRequest(request), asyncFetchStatus, asyncRedirect);

        // Assertion
        assertTrue(fetch.isPresent());
        Source result = fetch.get();
        assertEquals(ENROLLMENT_ID, result.getEnrollmentId());
        assertEquals(DEFAULT_DESTINATION, result.getAppDestination().toString());
        assertEquals(DEFAULT_EVENT_ID, result.getEventId());
        assertEquals(0, result.getPriority());
        assertNull(result.getDebugKey());
        assertEquals(
                result.getEventTime()
                        + TimeUnit.SECONDS.toMillis(
                                MAX_REPORTING_REGISTER_SOURCE_EXPIRATION_IN_SECONDS),
                result.getExpiryTime());
        verify(mUrlConnection).setRequestMethod("POST");
    }

    @Test
    public void testBasicSourceRequest_debugKey_notAnInt() throws Exception {
        RegistrationRequest request = buildRequest(DEFAULT_REGISTRATION);
        doReturn(mUrlConnection).when(mFetcher).openUrl(new URL(DEFAULT_REGISTRATION));
        when(mUrlConnection.getResponseCode()).thenReturn(200);
        when(mUrlConnection.getHeaderFields())
                .thenReturn(
                        Map.of(
                                "Attribution-Reporting-Register-Source",
                                List.of(
                                        "{\"destination\":\""
                                                + DEFAULT_DESTINATION
                                                + "\","
                                                + "\"source_event_id\":\""
                                                + DEFAULT_EVENT_ID
                                                + "\","
                                                + "\"debug_key\":\"987fs\"}")));
        AsyncRedirect asyncRedirect = new AsyncRedirect();
        AsyncFetchStatus asyncFetchStatus = new AsyncFetchStatus();

        // Execution
        Optional<Source> fetch =
                mFetcher.fetchSource(
                        appSourceRegistrationRequest(request), asyncFetchStatus, asyncRedirect);

        // Assertion
        assertTrue(fetch.isPresent());
        Source result = fetch.get();
        assertEquals(ENROLLMENT_ID, result.getEnrollmentId());
        assertEquals(DEFAULT_DESTINATION, result.getAppDestination().toString());
        assertEquals(DEFAULT_EVENT_ID, result.getEventId());
        assertEquals(0, result.getPriority());
        assertNull(result.getDebugKey());
        assertEquals(
                result.getEventTime()
                        + TimeUnit.SECONDS.toMillis(
                                MAX_REPORTING_REGISTER_SOURCE_EXPIRATION_IN_SECONDS),
                result.getExpiryTime());
        verify(mUrlConnection).setRequestMethod("POST");
    }

    @Test
    public void testBasicSourceRequest_debugKey_uses64thBit() throws Exception {
        RegistrationRequest request = buildRequest(DEFAULT_REGISTRATION);
        doReturn(mUrlConnection).when(mFetcher).openUrl(new URL(DEFAULT_REGISTRATION));
        when(mUrlConnection.getResponseCode()).thenReturn(200);
        when(mUrlConnection.getHeaderFields())
                .thenReturn(
                        Map.of(
                                "Attribution-Reporting-Register-Source",
                                List.of(
                                        "{\"destination\":\""
                                                + DEFAULT_DESTINATION
                                                + "\","
                                                + "\"source_event_id\":\""
                                                + DEFAULT_EVENT_ID
                                                + "\","
                                                + "\"debug_key\":\"18446744073709551615\"}")));
        AsyncRedirect asyncRedirect = new AsyncRedirect();
        AsyncFetchStatus asyncFetchStatus = new AsyncFetchStatus();

        // Execution
        Optional<Source> fetch =
                mFetcher.fetchSource(
                        appSourceRegistrationRequest(request), asyncFetchStatus, asyncRedirect);

        // Assertion
        assertTrue(fetch.isPresent());
        Source result = fetch.get();
        assertEquals(ENROLLMENT_ID, result.getEnrollmentId());
        assertEquals(DEFAULT_DESTINATION, result.getAppDestination().toString());
        assertEquals(DEFAULT_EVENT_ID, result.getEventId());
        assertEquals(0, result.getPriority());
        assertEquals(new UnsignedLong(-1L), result.getDebugKey());
        assertEquals(
                result.getEventTime()
                        + TimeUnit.SECONDS.toMillis(
                                MAX_REPORTING_REGISTER_SOURCE_EXPIRATION_IN_SECONDS),
                result.getExpiryTime());
        verify(mUrlConnection).setRequestMethod("POST");
    }

    @Test
    public void testBasicSourceRequestMinimumFieldsAndRestNull() throws Exception {
        RegistrationRequest request =
<<<<<<< HEAD
                new RegistrationRequest.Builder()
                        .setRegistrationType(RegistrationRequest.REGISTER_SOURCE)
                        .setRegistrationUri(Uri.parse("https://foo.com"))
                        .setPackageName(sContext.getAttributionSource().getPackageName())
                        .build();
        doReturn(mUrlConnection).when(mFetcher).openUrl(new URL("https://foo.com"));
=======
                buildDefaultRegistrationRequestBuilder(DEFAULT_REGISTRATION).build();
        doReturn(mUrlConnection).when(mFetcher).openUrl(new URL(DEFAULT_REGISTRATION));
>>>>>>> 3f1573e1
        when(mUrlConnection.getResponseCode()).thenReturn(200);
        when(mUrlConnection.getHeaderFields())
                .thenReturn(
                        Map.of(
                                "Attribution-Reporting-Register-Source",
                                List.of(
                                        "{\n"
                                                + "\"destination\": \"android-app://com.myapps\",\n"
                                                + "\"source_event_id\": \"123\",\n"
                                                + "\"priority\": null,\n"
                                                + "\"expiry\": null\n"
                                                + "}\n")));

        AsyncRedirect asyncRedirect = new AsyncRedirect();
        AsyncFetchStatus asyncFetchStatus = new AsyncFetchStatus();
        // Execution
        Optional<Source> fetch =
                mFetcher.fetchSource(
                        appSourceRegistrationRequest(request), asyncFetchStatus, asyncRedirect);
        // Assertion
        assertEquals(AsyncFetchStatus.ResponseStatus.SUCCESS, asyncFetchStatus.getStatus());
        assertTrue(fetch.isPresent());
        Source result = fetch.get();
        assertEquals(ENROLLMENT_ID, result.getEnrollmentId());
        assertEquals("android-app://com.myapps", result.getAppDestination().toString());
        assertEquals(new UnsignedLong(123L), result.getEventId());
        assertEquals(0, result.getPriority());
        assertEquals(
                result.getEventTime()
                        + TimeUnit.SECONDS.toMillis(
                                MAX_REPORTING_REGISTER_SOURCE_EXPIRATION_IN_SECONDS),
                result.getExpiryTime());
        verify(mUrlConnection).setRequestMethod("POST");
    }
    @Test
    public void testBasicSourceRequestWithExpiryLessThan2Days() throws Exception {
        RegistrationRequest request = buildRequest(DEFAULT_REGISTRATION);
        doReturn(mUrlConnection).when(mFetcher).openUrl(new URL(DEFAULT_REGISTRATION));
        when(mUrlConnection.getResponseCode()).thenReturn(200);
        when(mUrlConnection.getHeaderFields())
                .thenReturn(
                        Map.of(
                                "Attribution-Reporting-Register-Source",
                                List.of(
                                        "{\n"
                                                + "\"destination\": \""
                                                + DEFAULT_DESTINATION
                                                + "\",\n"
                                                + "\"source_event_id\": \""
                                                + DEFAULT_EVENT_ID
                                                + "\",\n"
                                                + "\"expiry\": 1"
                                                + "}\n")));
        AsyncRedirect asyncRedirect = new AsyncRedirect();
        AsyncFetchStatus asyncFetchStatus = new AsyncFetchStatus();
        // Execution
        Optional<Source> fetch =
                mFetcher.fetchSource(
                        appSourceRegistrationRequest(request), asyncFetchStatus, asyncRedirect);
        // Assertion
        assertEquals(AsyncFetchStatus.ResponseStatus.SUCCESS, asyncFetchStatus.getStatus());
        assertTrue(fetch.isPresent());
        Source result = fetch.get();
        assertEquals(ENROLLMENT_ID, result.getEnrollmentId());
        assertEquals(DEFAULT_DESTINATION, result.getAppDestination().toString());
        assertEquals(DEFAULT_EVENT_ID, result.getEventId());
        assertEquals(0, result.getPriority());
        assertEquals(
                result.getEventTime()
                        + TimeUnit.SECONDS.toMillis(
                                MIN_REPORTING_REGISTER_SOURCE_EXPIRATION_IN_SECONDS),
                result.getExpiryTime());
        verify(mUrlConnection).setRequestMethod("POST");
    }
    @Test
    public void testBasicSourceRequestWithExpiryMoreThan30Days() throws Exception {
        RegistrationRequest request = buildRequest(DEFAULT_REGISTRATION);
        doReturn(mUrlConnection).when(mFetcher).openUrl(new URL(DEFAULT_REGISTRATION));
        when(mUrlConnection.getResponseCode()).thenReturn(200);
        when(mUrlConnection.getHeaderFields())
                .thenReturn(
                        Map.of(
                                "Attribution-Reporting-Register-Source",
                                List.of(
                                        "{\n"
                                                + "\"destination\": \""
                                                + DEFAULT_DESTINATION
                                                + "\",\n"
                                                + "\"source_event_id\": \""
                                                + DEFAULT_EVENT_ID
                                                + "\",\n"
                                                + "\"expiry\": 2678400"
                                                + "}\n")));
        AsyncRedirect asyncRedirect = new AsyncRedirect();
        AsyncFetchStatus asyncFetchStatus = new AsyncFetchStatus();
        // Execution
        Optional<Source> fetch =
                mFetcher.fetchSource(
                        appSourceRegistrationRequest(request), asyncFetchStatus, asyncRedirect);
        // Assertion
        assertEquals(AsyncFetchStatus.ResponseStatus.SUCCESS, asyncFetchStatus.getStatus());
        assertTrue(fetch.isPresent());
        Source result = fetch.get();
        assertEquals(ENROLLMENT_ID, result.getEnrollmentId());
        assertEquals(DEFAULT_DESTINATION, result.getAppDestination().toString());
        assertEquals(DEFAULT_EVENT_ID, result.getEventId());
        assertEquals(0, result.getPriority());
        assertEquals(
                result.getEventTime()
                        + TimeUnit.SECONDS.toMillis(
                                MAX_REPORTING_REGISTER_SOURCE_EXPIRATION_IN_SECONDS),
                result.getExpiryTime());
        verify(mUrlConnection).setRequestMethod("POST");
    }
    @Test
    public void testNotOverHttps() throws Exception {
        RegistrationRequest request = buildRequest(WebUtil.validUrl("http://foo.test"));
        AsyncRedirect asyncRedirect = new AsyncRedirect();
        AsyncFetchStatus asyncFetchStatus = new AsyncFetchStatus();
        // Execution
        Optional<Source> fetch =
                mFetcher.fetchSource(
                        appSourceRegistrationRequest(request), asyncFetchStatus, asyncRedirect);
        // Assertion
        assertEquals(AsyncFetchStatus.ResponseStatus.PARSING_ERROR, asyncFetchStatus.getStatus());
        assertFalse(fetch.isPresent());
        verify(mFetcher, never()).openUrl(any());
    }

    @Test
    public void test500_ignoreFailure() throws Exception {
        RegistrationRequest request = buildRequest(DEFAULT_REGISTRATION);
        doReturn(mUrlConnection).when(mFetcher).openUrl(any(URL.class));
        when(mUrlConnection.getResponseCode()).thenReturn(500);
        Map<String, List<String>> headersSecondRequest = new HashMap<>();
        headersSecondRequest.put(
                "Attribution-Reporting-Register-Source",
                List.of(
                        "{\n"
                                + "\"destination\": \""
                                + DEFAULT_DESTINATION
                                + "\",\n"
                                + "\"source_event_id\": \""
                                + ALT_EVENT_ID
                                + "\",\n"
                                + "\"expiry\": "
                                + ALT_EXPIRY
                                + ""
                                + "}\n"));
        when(mUrlConnection.getHeaderFields()).thenReturn(headersSecondRequest);
        AsyncRedirect asyncRedirect = new AsyncRedirect();
        AsyncFetchStatus asyncFetchStatus = new AsyncFetchStatus();
        // Execution
        Optional<Source> fetch =
                mFetcher.fetchSource(
                        appSourceRegistrationRequest(request), asyncFetchStatus, asyncRedirect);
        // Assertion
        assertEquals(
                AsyncFetchStatus.ResponseStatus.SERVER_UNAVAILABLE, asyncFetchStatus.getStatus());
        assertFalse(fetch.isPresent());
        verify(mUrlConnection).setRequestMethod("POST");
    }
    @Test
    public void testFailedParsingButValidRedirect_returnFailure() throws Exception {
        RegistrationRequest request = buildRequest(DEFAULT_REGISTRATION);
        doReturn(mUrlConnection).when(mFetcher).openUrl(any(URL.class));
        when(mUrlConnection.getResponseCode()).thenReturn(200);
        Map<String, List<String>> headersFirstRequest = new HashMap<>();
        headersFirstRequest.put("Attribution-Reporting-Register-Source", List.of("{}"));
        headersFirstRequest.put("Attribution-Reporting-Redirect", List.of(LIST_TYPE_REDIRECT_URI));
        Map<String, List<String>> headersSecondRequest = new HashMap<>();
        headersSecondRequest.put(
                "Attribution-Reporting-Register-Source",
                List.of(
                        "{\n"
                                + "\"destination\": \""
                                + DEFAULT_DESTINATION
                                + "\",\n"
                                + "\"source_event_id\": \""
                                + ALT_EVENT_ID
                                + "\",\n"
                                + "\"expiry\": "
                                + ALT_EXPIRY
                                + ""
                                + "}\n"));
        when(mUrlConnection.getHeaderFields())
                .thenReturn(headersFirstRequest)
                .thenReturn(headersSecondRequest);
        AsyncRedirect asyncRedirect = new AsyncRedirect();
        AsyncFetchStatus asyncFetchStatus = new AsyncFetchStatus();
        // Execution
        Optional<Source> fetch =
                mFetcher.fetchSource(
                        appSourceRegistrationRequest(request), asyncFetchStatus, asyncRedirect);
        // Assertion
        assertEquals(AsyncFetchStatus.ResponseStatus.PARSING_ERROR, asyncFetchStatus.getStatus());
        assertFalse(fetch.isPresent());
        verify(mUrlConnection, times(1)).setRequestMethod("POST");
    }
    @Test
    public void testRedirectDifferentDestination_keepAllReturnSuccess() throws Exception {
        RegistrationRequest request = buildRequest(DEFAULT_REGISTRATION);
        doReturn(mUrlConnection).when(mFetcher).openUrl(any(URL.class));
        when(mUrlConnection.getResponseCode()).thenReturn(200);
        Map<String, List<String>> headersFirstRequest = new HashMap<>();
        headersFirstRequest.put(
                "Attribution-Reporting-Register-Source",
                List.of(
                        "{\n"
                                + "\"destination\": \""
                                + DEFAULT_DESTINATION
                                + "\",\n"
                                + "\"source_event_id\": \""
                                + DEFAULT_EVENT_ID
                                + "\",\n"
                                + "\"priority\": \""
                                + DEFAULT_PRIORITY
                                + "\",\n"
                                + "\"expiry\": "
                                + DEFAULT_EXPIRY
                                + ""
                                + "}\n"));
        headersFirstRequest.put("Attribution-Reporting-Redirect", List.of(LIST_TYPE_REDIRECT_URI));
        Map<String, List<String>> headersSecondRequest = new HashMap<>();
        headersSecondRequest.put(
                "Attribution-Reporting-Register-Source",
                List.of(
                        "{\n"
                                + "\"destination\": \""
                                + ALT_DESTINATION
                                + "\",\n"
                                + "\"source_event_id\": \""
                                + ALT_EVENT_ID
                                + "\",\n"
                                + "\"priority\": \""
                                + ALT_PRIORITY
                                + "\",\n"
                                + "\"expiry\": "
                                + ALT_EXPIRY
                                + ""
                                + "}\n"));
        when(mUrlConnection.getHeaderFields())
                .thenReturn(headersFirstRequest)
                .thenReturn(headersSecondRequest);
        AsyncRedirect asyncRedirect = new AsyncRedirect();
        AsyncFetchStatus asyncFetchStatus = new AsyncFetchStatus();
        // Execution
        Optional<Source> fetch =
                mFetcher.fetchSource(
                        appSourceRegistrationRequest(request), asyncFetchStatus, asyncRedirect);
        // Assertion
        assertEquals(AsyncFetchStatus.ResponseStatus.SUCCESS, asyncFetchStatus.getStatus());
        assertTrue(fetch.isPresent());
        Source result = fetch.get();
        assertEquals(ENROLLMENT_ID, result.getEnrollmentId());
        assertEquals(DEFAULT_DESTINATION, result.getAppDestination().toString());
        assertEquals(DEFAULT_EVENT_ID, result.getEventId());
        assertEquals(DEFAULT_PRIORITY, result.getPriority());
        assertEquals(
                result.getEventTime() + TimeUnit.SECONDS.toMillis(DEFAULT_EXPIRY),
                result.getExpiryTime());
        assertEquals(LIST_TYPE_REDIRECT_URI, asyncRedirect.getRedirects().get(0).toString());
        verify(mUrlConnection, times(1)).setRequestMethod("POST");
    }

    // Tests for redirect types

    @Test
    public void testRedirectType_bothRedirectHeaderTypes_choosesListType() throws Exception {
        RegistrationRequest request = buildRequest(DEFAULT_REGISTRATION);
        doReturn(mUrlConnection).when(mFetcher).openUrl(any(URL.class));
        when(mUrlConnection.getResponseCode()).thenReturn(200);
        Map<String, List<String>> headers = getDefaultHeaders();

        // Populate both 'list' and 'location' type headers
        headers.put("Attribution-Reporting-Redirect", List.of(LIST_TYPE_REDIRECT_URI));
        headers.put("Location", List.of(LOCATION_TYPE_REDIRECT_URI));

        when(mUrlConnection.getHeaderFields()).thenReturn(headers);
        AsyncRedirect asyncRedirect = new AsyncRedirect();
        AsyncFetchStatus asyncFetchStatus = new AsyncFetchStatus();
        // Execution
        Optional<Source> fetch =
                mFetcher.fetchSource(
                        appSourceRegistrationRequest(request), asyncFetchStatus, asyncRedirect);
        // Assertion
        assertEquals(AsyncFetchStatus.ResponseStatus.SUCCESS, asyncFetchStatus.getStatus());
        assertTrue(fetch.isPresent());
        Source result = fetch.get();
        assertDefaultSourceRegistration(result);

        // Assert 'none' type redirects were chosen
        assertEquals(AsyncRegistration.RedirectType.NONE, asyncRedirect.getRedirectType());
        assertEquals(1, asyncRedirect.getRedirects().size());
        assertEquals(LIST_TYPE_REDIRECT_URI, asyncRedirect.getRedirects().get(0).toString());

        verify(mUrlConnection, times(1)).setRequestMethod("POST");
    }

    @Test
    public void testRedirectType_locationRedirectHeaderType_choosesLocationType() throws Exception {
        RegistrationRequest request = buildRequest(DEFAULT_REGISTRATION);
        doReturn(mUrlConnection).when(mFetcher).openUrl(any(URL.class));
        when(mUrlConnection.getResponseCode()).thenReturn(302);
        Map<String, List<String>> headers = getDefaultHeaders();

        // Populate only 'location' type header
        headers.put("Location", List.of(LOCATION_TYPE_REDIRECT_URI));

        when(mUrlConnection.getHeaderFields()).thenReturn(headers);
        AsyncRedirect asyncRedirect = new AsyncRedirect();
        AsyncFetchStatus asyncFetchStatus = new AsyncFetchStatus();
        // Execution
        Optional<Source> fetch =
                mFetcher.fetchSource(
                        appSourceRegistrationRequest(request), asyncFetchStatus, asyncRedirect);
        // Assertion
        assertEquals(AsyncFetchStatus.ResponseStatus.SUCCESS, asyncFetchStatus.getStatus());
        assertTrue(fetch.isPresent());
        Source result = fetch.get();
        assertDefaultSourceRegistration(result);

        // Assert 'location' type redirects were chosen
        assertEquals(AsyncRegistration.RedirectType.DAISY_CHAIN, asyncRedirect.getRedirectType());
        assertEquals(1, asyncRedirect.getRedirects().size());
        assertEquals(LOCATION_TYPE_REDIRECT_URI, asyncRedirect.getRedirects().get(0).toString());

        verify(mUrlConnection, times(1)).setRequestMethod("POST");
    }

    @Test
    public void testRedirectType_locationRedirectType_maxCount_noRedirectReturned()
            throws Exception {
        RegistrationRequest request = buildRequest(DEFAULT_REGISTRATION);
        doReturn(mUrlConnection).when(mFetcher).openUrl(any(URL.class));
        when(mUrlConnection.getResponseCode()).thenReturn(302);
        Map<String, List<String>> headers = getDefaultHeaders();

        // Populate only 'location' type header
        headers.put("Location", List.of(LOCATION_TYPE_REDIRECT_URI));

        when(mUrlConnection.getHeaderFields()).thenReturn(headers);
        AsyncRedirect asyncRedirect = new AsyncRedirect();
        AsyncFetchStatus asyncFetchStatus = new AsyncFetchStatus();
        // Execution
        Optional<Source> fetch = mFetcher.fetchSource(
                appSourceRegistrationRequest(
                        request,
                        AsyncRegistration.RedirectType.DAISY_CHAIN,
                        MAX_REDIRECTS_PER_REGISTRATION),
                asyncFetchStatus,
                asyncRedirect);
        // Assertion
        assertEquals(AsyncFetchStatus.ResponseStatus.SUCCESS, asyncFetchStatus.getStatus());
        assertTrue(fetch.isPresent());
        Source result = fetch.get();
        assertDefaultSourceRegistration(result);

        // Assert 'location' type redirect but no uri
        assertEquals(AsyncRegistration.RedirectType.DAISY_CHAIN, asyncRedirect.getRedirectType());
        assertEquals(0, asyncRedirect.getRedirects().size());

        verify(mUrlConnection, times(1)).setRequestMethod("POST");
    }

    @Test
    public void testRedirectType_locationRedirectType_count1_redirectReturned() throws Exception {
        RegistrationRequest request = buildRequest(DEFAULT_REGISTRATION);
        doReturn(mUrlConnection).when(mFetcher).openUrl(any(URL.class));
        when(mUrlConnection.getResponseCode()).thenReturn(302);
        Map<String, List<String>> headers = getDefaultHeaders();

        // Populate only 'location' type header
        headers.put("Location", List.of(LOCATION_TYPE_REDIRECT_URI));

        when(mUrlConnection.getHeaderFields()).thenReturn(headers);
        AsyncRedirect asyncRedirect = new AsyncRedirect();
        AsyncFetchStatus asyncFetchStatus = new AsyncFetchStatus();
        // Execution
        Optional<Source> fetch =
                mFetcher.fetchSource(
                        appSourceRegistrationRequest(
                                request, AsyncRegistration.RedirectType.DAISY_CHAIN, 1),
                        asyncFetchStatus,
                        asyncRedirect);
        // Assertion
        assertEquals(AsyncFetchStatus.ResponseStatus.SUCCESS, asyncFetchStatus.getStatus());
        assertTrue(fetch.isPresent());
        Source result = fetch.get();
        assertDefaultSourceRegistration(result);

        // Assert 'location' type redirect and uri
        assertEquals(AsyncRegistration.RedirectType.DAISY_CHAIN, asyncRedirect.getRedirectType());
        assertEquals(1, asyncRedirect.getRedirects().size());
        assertEquals(LOCATION_TYPE_REDIRECT_URI, asyncRedirect.getRedirects().get(0).toString());

        verify(mUrlConnection, times(1)).setRequestMethod("POST");
    }

    @Test
    public void testRedirectType_locationRedirectType_ignoresListType() throws Exception {
        RegistrationRequest request = buildRequest(DEFAULT_REGISTRATION);
        doReturn(mUrlConnection).when(mFetcher).openUrl(any(URL.class));
        when(mUrlConnection.getResponseCode()).thenReturn(302);
        Map<String, List<String>> headers = getDefaultHeaders();

        // Populate both 'list' and 'location' type headers
        headers.put("Attribution-Reporting-Redirect", List.of(LIST_TYPE_REDIRECT_URI));
        headers.put("Location", List.of(LOCATION_TYPE_REDIRECT_URI));

        when(mUrlConnection.getHeaderFields()).thenReturn(headers);
        AsyncRedirect asyncRedirect = new AsyncRedirect();
        AsyncFetchStatus asyncFetchStatus = new AsyncFetchStatus();
        // Execution
        Optional<Source> fetch =
                mFetcher.fetchSource(
                        appSourceRegistrationRequest(
                                request, AsyncRegistration.RedirectType.DAISY_CHAIN, 1),
                        asyncFetchStatus,
                        asyncRedirect);
        // Assertion
        assertEquals(AsyncFetchStatus.ResponseStatus.SUCCESS, asyncFetchStatus.getStatus());
        assertTrue(fetch.isPresent());
        Source result = fetch.get();
        assertDefaultSourceRegistration(result);

        // Assert 'location' type redirect and uri
        assertEquals(AsyncRegistration.RedirectType.DAISY_CHAIN, asyncRedirect.getRedirectType());
        assertEquals(1, asyncRedirect.getRedirects().size());
        assertEquals(LOCATION_TYPE_REDIRECT_URI, asyncRedirect.getRedirects().get(0).toString());

        verify(mUrlConnection, times(1)).setRequestMethod("POST");
    }

    // End tests for redirect types

    @Test
    public void testBasicSourceRequestWithFilterData() throws Exception {
        RegistrationRequest request = buildRequest(DEFAULT_REGISTRATION);
        String filterData =
                "  \"filter_data\": {\"product\":[\"1234\",\"2345\"], \"ctid\":[\"id\"]} \n";
        doReturn(mUrlConnection).when(mFetcher).openUrl(any(URL.class));
        when(mUrlConnection.getResponseCode()).thenReturn(200);
        when(mUrlConnection.getHeaderFields())
                .thenReturn(
                        Map.of(
                                "Attribution-Reporting-Register-Source",
                                List.of(
                                        "{\n"
                                            + "  \"destination\": \"android-app://com.myapps\",\n"
                                            + "  \"priority\": \"123\",\n"
                                            + "  \"expiry\": \"456789\",\n"
                                            + "  \"source_event_id\": \"987654321\",\n"
                                            + filterData
                                            + "}\n")));
        AsyncRedirect asyncRedirect = new AsyncRedirect();
        AsyncFetchStatus asyncFetchStatus = new AsyncFetchStatus();
        // Execution
        Optional<Source> fetch =
                mFetcher.fetchSource(
                        appSourceRegistrationRequest(request), asyncFetchStatus, asyncRedirect);
        // Assertion
        assertEquals(AsyncFetchStatus.ResponseStatus.SUCCESS, asyncFetchStatus.getStatus());
        assertTrue(fetch.isPresent());
        Source result = fetch.get();
        assertEquals(ENROLLMENT_ID, result.getEnrollmentId());
        assertEquals("android-app://com.myapps", result.getAppDestination().toString());
        assertEquals(123, result.getPriority());
        assertEquals(
                result.getEventTime() + TimeUnit.SECONDS.toMillis(456789), result.getExpiryTime());
        assertEquals(new UnsignedLong(987654321L), result.getEventId());
        assertEquals(
                "{\"product\":[\"1234\",\"2345\"],\"ctid\":[\"id\"]}",
                result.getFilterData());
        verify(mUrlConnection).setRequestMethod("POST");
    }

    @Test
    public void testSourceRequest_filterData_invalidJson() throws Exception {
        RegistrationRequest request = buildRequest(DEFAULT_REGISTRATION);
        String filterData =
                "  \"filter_data\": {\"product\":\"1234\",\"2345\"], \"ctid\":[\"id\"]} \n";
        doReturn(mUrlConnection).when(mFetcher).openUrl(any(URL.class));
        when(mUrlConnection.getResponseCode()).thenReturn(200);
        when(mUrlConnection.getHeaderFields())
                .thenReturn(
                        Map.of(
                                "Attribution-Reporting-Register-Source",
                                List.of(
                                        "{\n"
                                            + "  \"destination\": \"android-app://com.myapps\",\n"
                                            + "  \"priority\": \"123\",\n"
                                            + "  \"expiry\": \"456789\",\n"
                                            + "  \"source_event_id\": \"987654321\",\n"
                                            + filterData
                                            + "}\n")));
        AsyncRedirect asyncRedirect = new AsyncRedirect();
        AsyncFetchStatus asyncFetchStatus = new AsyncFetchStatus();
        // Execution
        Optional<Source> fetch =
                mFetcher.fetchSource(
                        appSourceRegistrationRequest(request), asyncFetchStatus, asyncRedirect);
        // Assertion
        assertFalse(fetch.isPresent());
        verify(mUrlConnection, times(1)).setRequestMethod("POST");
        verify(mFetcher, times(1)).openUrl(any());
    }

    @Test
    public void testSourceRequest_filterData_tooManyFilters() throws Exception {
        RegistrationRequest request = buildRequest(DEFAULT_REGISTRATION);
        StringBuilder filters = new StringBuilder("{");
        filters.append(
                IntStream.range(0, MAX_ATTRIBUTION_FILTERS + 1)
                        .mapToObj(i -> "\"filter-string-" + i + "\": [\"filter-value\"]")
                        .collect(Collectors.joining(",")));
        filters.append("}");
        String filterData = "  \"filter_data\": " + filters + "\n";
        doReturn(mUrlConnection).when(mFetcher).openUrl(any(URL.class));
        when(mUrlConnection.getResponseCode()).thenReturn(200);
        when(mUrlConnection.getHeaderFields())
                .thenReturn(
                        Map.of(
                                "Attribution-Reporting-Register-Source",
                                List.of(
                                        "{\n"
                                            + "  \"destination\": \"android-app://com.myapps\",\n"
                                            + "  \"priority\": \"123\",\n"
                                            + "  \"expiry\": \"456789\",\n"
                                            + "  \"source_event_id\": \"987654321\",\n"
                                            + filterData
                                            + "}\n")));
        AsyncRedirect asyncRedirect = new AsyncRedirect();
        AsyncFetchStatus asyncFetchStatus = new AsyncFetchStatus();
        // Execution
        Optional<Source> fetch =
                mFetcher.fetchSource(
                        appSourceRegistrationRequest(request), asyncFetchStatus, asyncRedirect);
        // Assertion
        assertFalse(fetch.isPresent());
        verify(mUrlConnection, times(1)).setRequestMethod("POST");
        verify(mFetcher, times(1)).openUrl(any());
    }

    @Test
    public void testSourceRequest_filterData_keyTooLong() throws Exception {
        RegistrationRequest request = buildRequest(DEFAULT_REGISTRATION);
        String filterData =
                "  \"filter_data\": {\"product\":[\"1234\",\"2345\"], \""
                        + LONG_FILTER_STRING
                        + "\":[\"id\"]} \n";
        doReturn(mUrlConnection).when(mFetcher).openUrl(any(URL.class));
        when(mUrlConnection.getResponseCode()).thenReturn(200);
        when(mUrlConnection.getHeaderFields())
                .thenReturn(
                        Map.of(
                                "Attribution-Reporting-Register-Source",
                                List.of(
                                        "{\n"
                                            + "  \"destination\": \"android-app://com.myapps\",\n"
                                            + "  \"priority\": \"123\",\n"
                                            + "  \"expiry\": \"456789\",\n"
                                            + "  \"source_event_id\": \"987654321\",\n"
                                            + filterData
                                            + "}\n")));
        AsyncRedirect asyncRedirect = new AsyncRedirect();
        AsyncFetchStatus asyncFetchStatus = new AsyncFetchStatus();
        // Execution
        Optional<Source> fetch =
                mFetcher.fetchSource(
                        appSourceRegistrationRequest(request), asyncFetchStatus, asyncRedirect);
        // Assertion
        assertFalse(fetch.isPresent());
        verify(mUrlConnection, times(1)).setRequestMethod("POST");
        verify(mFetcher, times(1)).openUrl(any());
    }

    @Test
    public void testSourceRequest_filterData_tooManyValues() throws Exception {
        RegistrationRequest request = buildRequest(DEFAULT_REGISTRATION);
        StringBuilder filters =
                new StringBuilder(
                        "{"
                                + "\"filter-string-1\": [\"filter-value-1\"],"
                                + "\"filter-string-2\": [");
        filters.append(
                IntStream.range(0, MAX_VALUES_PER_ATTRIBUTION_FILTER + 1)
                        .mapToObj(i -> "\"filter-value-" + i + "\"")
                        .collect(Collectors.joining(",")));
        filters.append("]}");
        String filterData = "  \"filter_data\": " + filters + " \n";
        doReturn(mUrlConnection).when(mFetcher).openUrl(any(URL.class));
        when(mUrlConnection.getResponseCode()).thenReturn(200);
        when(mUrlConnection.getHeaderFields())
                .thenReturn(
                        Map.of(
                                "Attribution-Reporting-Register-Source",
                                List.of(
                                        "{\n"
                                            + "  \"destination\": \"android-app://com.myapps\",\n"
                                            + "  \"priority\": \"123\",\n"
                                            + "  \"expiry\": \"456789\",\n"
                                            + "  \"source_event_id\": \"987654321\",\n"
                                            + filterData
                                            + "}\n")));
        AsyncRedirect asyncRedirect = new AsyncRedirect();
        AsyncFetchStatus asyncFetchStatus = new AsyncFetchStatus();
        // Execution
        Optional<Source> fetch =
                mFetcher.fetchSource(
                        appSourceRegistrationRequest(request), asyncFetchStatus, asyncRedirect);
        // Assertion
        assertFalse(fetch.isPresent());
        verify(mUrlConnection, times(1)).setRequestMethod("POST");
        verify(mFetcher, times(1)).openUrl(any());
    }

    @Test
    public void testSourceRequest_filterData_valueTooLong() throws Exception {
        RegistrationRequest request = buildRequest(DEFAULT_REGISTRATION);
        String filterData =
                "  \"filter_data\": {\"product\":[\"1234\",\""
                        + LONG_FILTER_STRING
                        + "\"], \"ctid\":[\"id\"]} \n";
        doReturn(mUrlConnection).when(mFetcher).openUrl(any(URL.class));
        when(mUrlConnection.getResponseCode()).thenReturn(200);
        when(mUrlConnection.getHeaderFields())
                .thenReturn(
                        Map.of(
                                "Attribution-Reporting-Register-Source",
                                List.of(
                                        "{\n"
                                            + "  \"destination\": \"android-app://com.myapps\",\n"
                                            + "  \"priority\": \"123\",\n"
                                            + "  \"expiry\": \"456789\",\n"
                                            + "  \"source_event_id\": \"987654321\",\n"
                                            + filterData
                                            + "}\n")));
        AsyncRedirect asyncRedirect = new AsyncRedirect();
        AsyncFetchStatus asyncFetchStatus = new AsyncFetchStatus();
        // Execution
        Optional<Source> fetch =
                mFetcher.fetchSource(
                        appSourceRegistrationRequest(request), asyncFetchStatus, asyncRedirect);
        // Assertion
        assertFalse(fetch.isPresent());
        verify(mUrlConnection, times(1)).setRequestMethod("POST");
        verify(mFetcher, times(1)).openUrl(any());
    }
    @Test
    public void testMissingHeaderButWithRedirect() throws Exception {
        RegistrationRequest request = buildRequest(DEFAULT_REGISTRATION);
        doReturn(mUrlConnection).when(mFetcher).openUrl(any(URL.class));
        when(mUrlConnection.getResponseCode()).thenReturn(200);
        when(mUrlConnection.getHeaderFields())
                .thenReturn(Map.of(
                        "Attribution-Reporting-Redirect", List.of(LIST_TYPE_REDIRECT_URI)))
                .thenReturn(
                        Map.of(
                                "Attribution-Reporting-Register-Source",
                                List.of(
                                        "{\n"
                                                + "  \"destination\": \""
                                                + DEFAULT_DESTINATION
                                                + "\",\n"
                                                + "  \"priority\": \""
                                                + DEFAULT_PRIORITY
                                                + "\",\n"
                                                + "  \"expiry\": \""
                                                + DEFAULT_EXPIRY
                                                + "\",\n"
                                                + "  \"source_event_id\": \""
                                                + DEFAULT_EVENT_ID
                                                + "\"\n"
                                                + "}\n")));
        AsyncRedirect asyncRedirect = new AsyncRedirect();
        AsyncFetchStatus asyncFetchStatus = new AsyncFetchStatus();
        // Execution
        Optional<Source> fetch =
                mFetcher.fetchSource(
                        appSourceRegistrationRequest(request), asyncFetchStatus, asyncRedirect);
        // Assertion
        assertEquals(AsyncFetchStatus.ResponseStatus.PARSING_ERROR, asyncFetchStatus.getStatus());
        assertFalse(fetch.isPresent());
        verify(mUrlConnection, times(1)).setRequestMethod("POST");
    }

    @Test
    public void testBasicSourceRequestWithAggregateSource() throws Exception {
        RegistrationRequest request = buildRequest(DEFAULT_REGISTRATION);
        doReturn(mUrlConnection).when(mFetcher).openUrl(any(URL.class));
        when(mUrlConnection.getResponseCode()).thenReturn(200);
        when(mUrlConnection.getHeaderFields())
                .thenReturn(
                        Map.of(
                                "Attribution-Reporting-Register-Source",
                                List.of(
                                        "{\n"
                                            + "  \"destination\": \"android-app://com.myapps\",\n"
                                            + "  \"priority\": \"123\",\n"
                                            + "  \"expiry\": \"456789\",\n"
                                            + "  \"source_event_id\": \"987654321\",\n"
                                            + "\"aggregation_keys\": {\"campaignCounts\" :"
                                            + " \"0x159\", \"geoValue\" : \"0x5\"}\n"
                                            + "}\n")));
        AsyncRedirect asyncRedirect = new AsyncRedirect();
        AsyncFetchStatus asyncFetchStatus = new AsyncFetchStatus();
        // Execution
        Optional<Source> fetch =
                mFetcher.fetchSource(
                        appSourceRegistrationRequest(request), asyncFetchStatus, asyncRedirect);
        // Assertion
        assertEquals(AsyncFetchStatus.ResponseStatus.SUCCESS, asyncFetchStatus.getStatus());
        assertTrue(fetch.isPresent());
        Source result = fetch.get();
        assertEquals(ENROLLMENT_ID, result.getEnrollmentId());
        assertEquals(
                new JSONObject("{\"campaignCounts\" : \"0x159\", \"geoValue\" : \"0x5\"}")
                        .toString(),
                result.getAggregateSource());
        verify(mUrlConnection).setRequestMethod("POST");
    }

    @Test
    public void testBasicSourceRequestWithAggregateSource_rejectsTooManyKeys() throws Exception {
        StringBuilder tooManyKeys = new StringBuilder("{");
        for (int i = 0; i < 51; i++) {
            tooManyKeys.append(String.format("\"campaign-%1$s\": \"0x15%1$s\"", i));
        }
        tooManyKeys.append("}");
        RegistrationRequest request = buildRequest(DEFAULT_REGISTRATION);
        doReturn(mUrlConnection).when(mFetcher).openUrl(any(URL.class));
        when(mUrlConnection.getResponseCode()).thenReturn(200);
        when(mUrlConnection.getHeaderFields())
                .thenReturn(
                        Map.of(
                                "Attribution-Reporting-Register-Source",
                                List.of(
                                        "{\n"
                                            + "  \"destination\": \"android-app://com.myapps\",\n"
                                            + "  \"priority\": \"123\",\n"
                                            + "  \"expiry\": \"456789\",\n"
                                            + "  \"source_event_id\":"
                                            + " \"987654321\",\"aggregation_keys\": "
                                            + tooManyKeys)));
        AsyncRedirect asyncRedirect = new AsyncRedirect();
        AsyncFetchStatus asyncFetchStatus = new AsyncFetchStatus();
        // Execution
        Optional<Source> fetch =
                mFetcher.fetchSource(
                        appSourceRegistrationRequest(request), asyncFetchStatus, asyncRedirect);
        // Assertion
        assertEquals(AsyncFetchStatus.ResponseStatus.PARSING_ERROR, asyncFetchStatus.getStatus());
        assertFalse(fetch.isPresent());
        verify(mUrlConnection).setRequestMethod("POST");
    }
    @Test
    public void testSourceRequestWithAggregateSource_tooManyKeys() throws Exception {
        StringBuilder tooManyKeys = new StringBuilder("{");
        for (int i = 0; i < MAX_AGGREGATE_KEYS_PER_REGISTRATION + 1; i++) {
            tooManyKeys.append(String.format("\"campaign-%1$s\": \"0x15%1$s\"", i));
        }
        tooManyKeys.append("}");
        RegistrationRequest request = buildRequest(DEFAULT_REGISTRATION);
        doReturn(mUrlConnection).when(mFetcher).openUrl(any(URL.class));
        when(mUrlConnection.getResponseCode()).thenReturn(200);
        when(mUrlConnection.getHeaderFields())
                .thenReturn(
                        Map.of(
                                "Attribution-Reporting-Register-Source",
                                List.of(
                                        "{\n"
                                            + "  \"destination\": \"android-app://com.myapps\",\n"
                                            + "  \"priority\": \"123\",\n"
                                            + "  \"expiry\": \"456789\",\n"
                                            + "  \"source_event_id\":"
                                            + " \"987654321\",\"aggregation_keys\": "
                                            + tooManyKeys)));
        AsyncRedirect asyncRedirect = new AsyncRedirect();
        AsyncFetchStatus asyncFetchStatus = new AsyncFetchStatus();
        // Execution
        Optional<Source> fetch =
                mFetcher.fetchSource(
                        appSourceRegistrationRequest(request), asyncFetchStatus, asyncRedirect);
        // Assertion
        assertFalse(fetch.isPresent());
        verify(mUrlConnection).setRequestMethod("POST");
        verify(mFetcher, times(1)).openUrl(any());
    }
    @Test
    public void testSourceRequestWithAggregateSource_keyIsNotAnObject() throws Exception {
        RegistrationRequest request = buildRequest(DEFAULT_REGISTRATION);
        doReturn(mUrlConnection).when(mFetcher).openUrl(any(URL.class));
        when(mUrlConnection.getResponseCode()).thenReturn(200);
        when(mUrlConnection.getHeaderFields())
                .thenReturn(
                        Map.of(
                                "Attribution-Reporting-Register-Source",
                                List.of(
                                        "{\n"
                                            + "  \"destination\": \"android-app://com.myapps\",\n"
                                            + "  \"priority\": \"123\",\n"
                                            + "  \"expiry\": \"456789\",\n"
                                            + "  \"source_event_id\": \"987654321\",\n"
                                            + "\"aggregation_keys\": [\"campaignCounts\","
                                            + " \"0x159\", \"geoValue\", \"0x5\"]\n"
                                            + "}\n")));
        AsyncRedirect asyncRedirect = new AsyncRedirect();
        AsyncFetchStatus asyncFetchStatus = new AsyncFetchStatus();
        // Execution
        Optional<Source> fetch =
                mFetcher.fetchSource(
                        appSourceRegistrationRequest(request), asyncFetchStatus, asyncRedirect);
        // Assertion
        assertFalse(fetch.isPresent());
        verify(mUrlConnection, times(1)).setRequestMethod("POST");
        verify(mFetcher, times(1)).openUrl(any());
    }

    @Test
    public void testSourceRequestWithAggregateSource_invalidKeyId() throws Exception {
        RegistrationRequest request = buildRequest(DEFAULT_REGISTRATION);
        doReturn(mUrlConnection).when(mFetcher).openUrl(any(URL.class));
        when(mUrlConnection.getResponseCode()).thenReturn(200);
        when(mUrlConnection.getHeaderFields())
                .thenReturn(
                        Map.of(
                                "Attribution-Reporting-Register-Source",
                                List.of(
                                        "{\n"
                                            + "  \"destination\": \"android-app://com.myapps\",\n"
                                            + "  \"priority\": \"123\",\n"
                                            + "  \"expiry\": \"456789\",\n"
                                            + "  \"source_event_id\": \"987654321\",\n"
                                            + "\"aggregation_keys\": {\""
                                            + LONG_AGGREGATE_KEY_ID
                                            + "\": \"0x159\","
                                            + "\"geoValue\": \"0x5\"}\n"
                                            + "}\n")));
        AsyncRedirect asyncRedirect = new AsyncRedirect();
        AsyncFetchStatus asyncFetchStatus = new AsyncFetchStatus();
        // Execution
        Optional<Source> fetch =
                mFetcher.fetchSource(
                        appSourceRegistrationRequest(request), asyncFetchStatus, asyncRedirect);
        // Assertion
        assertFalse(fetch.isPresent());
        verify(mUrlConnection, times(1)).setRequestMethod("POST");
        verify(mFetcher, times(1)).openUrl(any());
    }

    @Test
    public void testSourceRequestWithAggregateSource_invalidKeyPiece_missingPrefix()
            throws Exception {
        RegistrationRequest request = buildRequest(DEFAULT_REGISTRATION);
        doReturn(mUrlConnection).when(mFetcher).openUrl(any(URL.class));
        when(mUrlConnection.getResponseCode()).thenReturn(200);
        when(mUrlConnection.getHeaderFields())
                .thenReturn(
                        Map.of(
                                "Attribution-Reporting-Register-Source",
                                List.of(
                                        "{\n"
                                            + "  \"destination\": \"android-app://com.myapps\",\n"
                                            + "  \"priority\": \"123\",\n"
                                            + "  \"expiry\": \"456789\",\n"
                                            + "  \"source_event_id\": \"987654321\",\n"
                                            + "\"aggregation_keys\": {\"campaignCounts\" :"
                                            + " \"0159\", \"geoValue\" : \"0x5\"}\n"
                                            + "}\n")));
        AsyncRedirect asyncRedirect = new AsyncRedirect();
        AsyncFetchStatus asyncFetchStatus = new AsyncFetchStatus();
        // Execution
        Optional<Source> fetch =
                mFetcher.fetchSource(
                        appSourceRegistrationRequest(request), asyncFetchStatus, asyncRedirect);
        // Assertion
        assertFalse(fetch.isPresent());
        verify(mUrlConnection, times(1)).setRequestMethod("POST");
        verify(mFetcher, times(1)).openUrl(any());
    }
    @Test
    public void testSourceRequestWithAggregateSource_invalidKeyPiece_tooLong() throws Exception {
        RegistrationRequest request = buildRequest(DEFAULT_REGISTRATION);
        doReturn(mUrlConnection).when(mFetcher).openUrl(any(URL.class));
        when(mUrlConnection.getResponseCode()).thenReturn(200);
        when(mUrlConnection.getHeaderFields())
                .thenReturn(
                        Map.of(
                                "Attribution-Reporting-Register-Source",
                                List.of(
                                        "{\n"
                                            + "  \"destination\": \"android-app://com.myapps\",\n"
                                            + "  \"priority\": \"123\",\n"
                                            + "  \"expiry\": \"456789\",\n"
                                            + "  \"source_event_id\": \"987654321\",\n"
                                            + "\"aggregation_keys\": {\"campaignCounts\":"
                                            + " \"0x159\", \"geoValue\": \""
                                            + LONG_AGGREGATE_KEY_PIECE
                                            + "\"}\n"
                                            + "}\n")));
        AsyncRedirect asyncRedirect = new AsyncRedirect();
        AsyncFetchStatus asyncFetchStatus = new AsyncFetchStatus();
        // Execution
        Optional<Source> fetch =
                mFetcher.fetchSource(
                        appSourceRegistrationRequest(request), asyncFetchStatus, asyncRedirect);
        // Assertion
        assertFalse(fetch.isPresent());
        verify(mUrlConnection, times(1)).setRequestMethod("POST");
        verify(mFetcher, times(1)).openUrl(any());
    }
    @Test
    public void fetchWebSources_basic_success() throws IOException {
        // Setup
        WebSourceRegistrationRequest request =
                buildWebSourceRegistrationRequest(
                        Arrays.asList(SOURCE_REGISTRATION_1),
                        DEFAULT_TOP_ORIGIN,
                        Uri.parse(DEFAULT_DESTINATION),
                        null);
        doReturn(mUrlConnection).when(mFetcher).openUrl(new URL(REGISTRATION_URI_1.toString()));
        when(mUrlConnection.getResponseCode()).thenReturn(200);
        when(mUrlConnection.getHeaderFields())
                .thenReturn(
                        Map.of(
                                "Attribution-Reporting-Register-Source",
                                List.of(
                                        "{\n"
                                                + "\"destination\": \""
                                                + DEFAULT_DESTINATION
                                                + "\",\n"
                                                + "\"source_event_id\": \""
                                                + EVENT_ID_1
                                                + "\",\n"
                                                + "  \"debug_key\": \""
                                                + DEBUG_KEY
                                                + "\"\n"
                                                + "}\n")));
        AsyncRedirect asyncRedirect = new AsyncRedirect();
        AsyncFetchStatus asyncFetchStatus = new AsyncFetchStatus();
        // Execution
        Optional<Source> fetch = mFetcher.fetchSource(
                webSourceRegistrationRequest(request, true), asyncFetchStatus, asyncRedirect);
        // Assertion
        assertEquals(AsyncFetchStatus.ResponseStatus.SUCCESS, asyncFetchStatus.getStatus());
        assertTrue(fetch.isPresent());
        Source result = fetch.get();
        assertEquals(0, asyncRedirect.getRedirects().size());
        assertEquals(ENROLLMENT_ID, result.getEnrollmentId());
        assertEquals(Uri.parse(DEFAULT_DESTINATION), result.getAppDestination());
        assertEquals(EVENT_ID_1, result.getEventId());
        assertEquals(
                result.getEventTime() + TimeUnit.SECONDS.toMillis(
                        MAX_REPORTING_REGISTER_SOURCE_EXPIRATION_IN_SECONDS),
                result.getExpiryTime());
        verify(mUrlConnection).setRequestMethod("POST");
    }
    @Test
    public void fetchWebSourcesSuccessWithoutAdIdPermission() throws IOException {
        // Setup
        WebSourceRegistrationRequest request =
                buildWebSourceRegistrationRequest(
                        Arrays.asList(SOURCE_REGISTRATION_1, SOURCE_REGISTRATION_2),
                        DEFAULT_TOP_ORIGIN,
                        Uri.parse(DEFAULT_DESTINATION),
                        null);
        doReturn(mUrlConnection).when(mFetcher).openUrl(new URL(REGISTRATION_URI_1.toString()));
        when(mUrlConnection.getResponseCode()).thenReturn(200);
        when(mUrlConnection.getHeaderFields())
                .thenReturn(
                        Map.of(
                                "Attribution-Reporting-Register-Source",
                                List.of(
                                        "{\n"
                                                + "\"destination\": \""
                                                + DEFAULT_DESTINATION
                                                + "\",\n"
                                                + "\"source_event_id\": \""
                                                + EVENT_ID_1
                                                + "\",\n"
                                                + "  \"debug_key\": \""
                                                + DEBUG_KEY
                                                + "\"\n"
                                                + "}\n")));
        AsyncRedirect asyncRedirect = new AsyncRedirect();
        AsyncFetchStatus asyncFetchStatus = new AsyncFetchStatus();
        // Execution
        Optional<Source> fetch = mFetcher.fetchSource(
                webSourceRegistrationRequest(request, false), asyncFetchStatus, asyncRedirect);
        // Assertion
        assertTrue(fetch.isPresent());
        Source result = fetch.get();
        assertEquals(0, asyncRedirect.getRedirects().size());
        assertEquals(ENROLLMENT_ID, result.getEnrollmentId());
        assertEquals(Uri.parse(DEFAULT_DESTINATION), result.getAppDestination());
        assertEquals(EVENT_ID_1, result.getEventId());
        assertEquals(
                result.getEventTime() + TimeUnit.SECONDS.toMillis(
                        MAX_REPORTING_REGISTER_SOURCE_EXPIRATION_IN_SECONDS),
                result.getExpiryTime());
        assertNull(result.getFilterData());
        assertNull(result.getAggregateSource());
    }
    @Test
    public void fetchWebSources_oneSuccessAndOneFailure_resultsIntoOneSourceFetched()
            throws IOException {
        // Setup
        WebSourceRegistrationRequest request =
                buildWebSourceRegistrationRequest(
                        Arrays.asList(SOURCE_REGISTRATION_1),
                        DEFAULT_TOP_ORIGIN,
                        Uri.parse(DEFAULT_DESTINATION),
                        null);
        doReturn(mUrlConnection).when(mFetcher).openUrl(new URL(REGISTRATION_URI_1.toString()));
        when(mUrlConnection.getResponseCode()).thenReturn(200);
        // Its validation will fail due to destination mismatch
        when(mUrlConnection.getHeaderFields())
                .thenReturn(
                        Map.of(
                                "Attribution-Reporting-Register-Source",
                                List.of(
                                        "{\n"
                                                + "\"destination\": \""
                                                /* wrong destination */
                                                + "android-app://com.wrongapp"
                                                + "\",\n"
                                                + "\"source_event_id\": \""
                                                + EVENT_ID_1
                                                + "\",\n"
                                                + "  \"debug_key\": \""
                                                + DEBUG_KEY
                                                + "\"\n"
                                                + "}\n")));
        AsyncRedirect asyncRedirect = new AsyncRedirect();
        AsyncFetchStatus asyncFetchStatus = new AsyncFetchStatus();
        // Execution
        Optional<Source> fetch = mFetcher.fetchSource(
                webSourceRegistrationRequest(request, true), asyncFetchStatus, asyncRedirect);
        // Assertion
        assertEquals(AsyncFetchStatus.ResponseStatus.PARSING_ERROR, asyncFetchStatus.getStatus());
        assertFalse(fetch.isPresent());
        verify(mUrlConnection).setRequestMethod("POST");
    }
    @Test
    public void fetchWebSources_withExtendedHeaders_success() throws IOException, JSONException {
        // Setup
        WebSourceRegistrationRequest request =
                buildWebSourceRegistrationRequest(
                        Collections.singletonList(SOURCE_REGISTRATION_1),
                        DEFAULT_TOP_ORIGIN,
                        OS_DESTINATION,
                        null);
        doReturn(mUrlConnection).when(mFetcher).openUrl(new URL(REGISTRATION_URI_1.toString()));
        when(mUrlConnection.getResponseCode()).thenReturn(200);
        String aggregateSource = "{\"campaignCounts\" : \"0x159\", \"geoValue\" : \"0x5\"}";
        String filterData = "{\"product\":[\"1234\",\"2345\"]," + "\"ctid\":[\"id\"]}";
        when(mUrlConnection.getHeaderFields())
                .thenReturn(
                        Map.of(
                                "Attribution-Reporting-Register-Source",
                                List.of(
                                        "{\n"
                                                + "  \"destination\": \""
                                                + OS_DESTINATION
                                                + "\",\n"
                                                + "  \"priority\": \"123\",\n"
                                                + "  \"expiry\": \"456789\",\n"
                                                + "  \"source_event_id\": \"987654321\",\n"
                                                + "  \"filter_data\": "
                                                + filterData
                                                + ", "
                                                + " \"aggregation_keys\": "
                                                + aggregateSource
                                                + "}")));

        AsyncRedirect asyncRedirect = new AsyncRedirect();
        AsyncFetchStatus asyncFetchStatus = new AsyncFetchStatus();
        // Execution
        Optional<Source> fetch = mFetcher.fetchSource(
                webSourceRegistrationRequest(request, true), asyncFetchStatus, asyncRedirect);
        // Assertion
        assertEquals(AsyncFetchStatus.ResponseStatus.SUCCESS, asyncFetchStatus.getStatus());
        assertTrue(fetch.isPresent());
        Source result = fetch.get();
        assertEquals(0, asyncRedirect.getRedirects().size());
        assertEquals(ENROLLMENT_ID, result.getEnrollmentId());
        assertEquals(OS_DESTINATION, result.getAppDestination());
        assertEquals(filterData, result.getFilterData());
        assertEquals(new UnsignedLong(987654321L), result.getEventId());
        assertEquals(
                result.getEventTime() + TimeUnit.SECONDS.toMillis(456789L),
                result.getExpiryTime());
        assertEquals(new JSONObject(aggregateSource).toString(), result.getAggregateSource());
        verify(mUrlConnection).setRequestMethod("POST");
    }
    @Test
    public void fetchWebSources_withRedirects_ignoresRedirects() throws IOException, JSONException {
        // Setup
        WebSourceRegistrationRequest request =
                buildWebSourceRegistrationRequest(
                        Collections.singletonList(SOURCE_REGISTRATION_1),
                        DEFAULT_TOP_ORIGIN,
                        Uri.parse(DEFAULT_DESTINATION),
                        null);
        doReturn(mUrlConnection).when(mFetcher).openUrl(new URL(REGISTRATION_URI_1.toString()));
        when(mUrlConnection.getResponseCode()).thenReturn(200);
        String aggregateSource = "{\"campaignCounts\" : \"0x159\", \"geoValue\" : \"0x5\"}";
        String filterData = "{\"product\":[\"1234\",\"2345\"]," + "\"ctid\":[\"id\"]}";
        when(mUrlConnection.getHeaderFields())
                .thenReturn(
                        Map.of(
                                "Attribution-Reporting-Register-Source",
                                List.of(
                                        "{\n"
                                                + "  \"destination\": \""
                                                + DEFAULT_DESTINATION
                                                + "\",\n"
                                                + "  \"priority\": \"123\",\n"
                                                + "  \"expiry\": \"456789\",\n"
                                                + "  \"source_event_id\": \"987654321\",\n"
                                                + "  \"filter_data\": "
                                                + filterData
                                                + " , "
                                                + " \"aggregation_keys\": "
                                                + aggregateSource
                                                + "}"),
                                "Attribution-Reporting-Redirect",
                                List.of(LIST_TYPE_REDIRECT_URI),
                                "Location",
                                List.of(LOCATION_TYPE_REDIRECT_URI)));

        AsyncRedirect asyncRedirect = new AsyncRedirect();
        AsyncFetchStatus asyncFetchStatus = new AsyncFetchStatus();
        // Execution
        Optional<Source> fetch = mFetcher.fetchSource(
                webSourceRegistrationRequest(request, true), asyncFetchStatus, asyncRedirect);
        // Assertion
        assertEquals(AsyncFetchStatus.ResponseStatus.SUCCESS, asyncFetchStatus.getStatus());
        assertTrue(fetch.isPresent());
        Source result = fetch.get();
        assertEquals(AsyncRegistration.RedirectType.NONE, asyncRedirect.getRedirectType());
        assertEquals(0, asyncRedirect.getRedirects().size());
        assertEquals(ENROLLMENT_ID, result.getEnrollmentId());
        assertEquals(Uri.parse(DEFAULT_DESTINATION), result.getAppDestination());
        assertEquals(filterData, result.getFilterData());
        assertEquals(new UnsignedLong(987654321L), result.getEventId());
        assertEquals(
                result.getEventTime() + TimeUnit.SECONDS.toMillis(456789L),
                result.getExpiryTime());
        assertEquals(new JSONObject(aggregateSource).toString(), result.getAggregateSource());
        verify(mUrlConnection).setRequestMethod("POST");
        verify(mFetcher, times(1)).openUrl(any());
    }
    @Test
    public void fetchWebSources_appDestinationDoNotMatch_failsDropsSource() throws IOException {
        // Setup
        WebSourceRegistrationRequest request =
                buildWebSourceRegistrationRequest(
                        Collections.singletonList(SOURCE_REGISTRATION_1),
                        DEFAULT_TOP_ORIGIN,
                        OS_DESTINATION,
                        null);
        doReturn(mUrlConnection).when(mFetcher).openUrl(new URL(REGISTRATION_URI_1.toString()));
        when(mUrlConnection.getResponseCode()).thenReturn(200);
        String filterData = "{\"product\":[\"1234\",\"2345\"]," + "\"ctid\":[\"id\"]}";
        when(mUrlConnection.getHeaderFields())
                .thenReturn(
                        Map.of(
                                "Attribution-Reporting-Register-Source",
                                List.of(
                                        "{\n"
                                                + "  \"destination\": \"android-app://com"
                                                + ".myapps\",\n"
                                                + "  \"priority\": \"123\",\n"
                                                + "  \"expiry\": \"456789\",\n"
                                                + "  \"source_event_id\": \"987654321\",\n"
                                                + "  \"destination\":"
                                                + " android-app://wrong.os-destination,\n"
                                                + "  \"web_destination\": "
                                                + "\"" + WEB_DESTINATION + "\""
                                                + ",\n"
                                                + "  \"filter_data\": "
                                                + filterData
                                                + "}")));
        AsyncRedirect asyncRedirect = new AsyncRedirect();
        AsyncFetchStatus asyncFetchStatus = new AsyncFetchStatus();
        // Execution
        Optional<Source> fetch = mFetcher.fetchSource(
                webSourceRegistrationRequest(request, true), asyncFetchStatus, asyncRedirect);
        // Assertion
        assertEquals(AsyncFetchStatus.ResponseStatus.PARSING_ERROR, asyncFetchStatus.getStatus());
        assertFalse(fetch.isPresent());
        verify(mUrlConnection).setRequestMethod("POST");
        verify(mFetcher, times(1)).openUrl(any());
    }
    @Test
    public void fetchWebSources_webDestinationDoNotMatch_failsDropsSource() throws IOException {
        // Setup
        WebSourceRegistrationRequest request =
                buildWebSourceRegistrationRequest(
                        Collections.singletonList(SOURCE_REGISTRATION_1),
                        DEFAULT_TOP_ORIGIN,
                        OS_DESTINATION,
                        WEB_DESTINATION);
        doReturn(mUrlConnection).when(mFetcher).openUrl(new URL(REGISTRATION_URI_1.toString()));
        when(mUrlConnection.getResponseCode()).thenReturn(200);
        String filterData = "{\"product\":[\"1234\",\"2345\"]," + "\"ctid\":[\"id\"]}";
        when(mUrlConnection.getHeaderFields())
                .thenReturn(
                        Map.of(
                                "Attribution-Reporting-Register-Source",
                                List.of(
                                        "{\n"
                                                + "  \"destination\": \"android-app://com"
                                                + ".myapps\",\n"
                                                + "  \"priority\": \"123\",\n"
                                                + "  \"expiry\": \"456789\",\n"
                                                + "  \"source_event_id\": \"987654321\",\n"
                                                + "  \"destination\":  "
                                                + "\"" + OS_DESTINATION + "\""
                                                + ",\n"
                                                + "  \"web_destination\": "
                                                + "\"" + WebUtil.validUrl(
                                                        "https://wrong-web-destination.test")
                                                + "\",\n"
                                                + "  \"filter_data\": "
                                                + filterData
                                                + "}")));
        AsyncRedirect asyncRedirect = new AsyncRedirect();
        AsyncFetchStatus asyncFetchStatus = new AsyncFetchStatus();
        // Execution
        Optional<Source> fetch = mFetcher.fetchSource(
                webSourceRegistrationRequest(request, true), asyncFetchStatus, asyncRedirect);
        // Assertion
        assertEquals(AsyncFetchStatus.ResponseStatus.PARSING_ERROR, asyncFetchStatus.getStatus());
        assertFalse(fetch.isPresent());
        verify(mUrlConnection).setRequestMethod("POST");
        verify(mFetcher, times(1)).openUrl(any());
    }
    @Test
    public void fetchWebSources_osAndWebDestinationMatch_recordSourceSuccess() throws IOException {
        // Setup
        WebSourceRegistrationRequest request =
                buildWebSourceRegistrationRequest(
                        Collections.singletonList(SOURCE_REGISTRATION_1),
                        DEFAULT_TOP_ORIGIN,
                        OS_DESTINATION,
                        WEB_DESTINATION);
        doReturn(mUrlConnection).when(mFetcher).openUrl(new URL(REGISTRATION_URI_1.toString()));
        when(mUrlConnection.getResponseCode()).thenReturn(200);
        when(mUrlConnection.getHeaderFields())
                .thenReturn(
                        Map.of(
                                "Attribution-Reporting-Register-Source",
                                List.of(
                                        "{\n"
                                                + "  \"destination\": \"android-app://com"
                                                + ".myapps\",\n"
                                                + "  \"priority\": \"123\",\n"
                                                + "  \"expiry\": \"456789\",\n"
                                                + "  \"source_event_id\": \"987654321\",\n"
                                                + "  \"destination\": \""
                                                + OS_DESTINATION
                                                + "\",\n"
                                                + "\"web_destination\": \""
                                                + WEB_DESTINATION
                                                + "\""
                                                + "}")));
        AsyncRedirect asyncRedirect = new AsyncRedirect();
        AsyncFetchStatus asyncFetchStatus = new AsyncFetchStatus();
        // Execution
        Optional<Source> fetch = mFetcher.fetchSource(
                webSourceRegistrationRequest(request, true), asyncFetchStatus, asyncRedirect);

        // Assertion
        assertEquals(AsyncFetchStatus.ResponseStatus.SUCCESS, asyncFetchStatus.getStatus());
        assertTrue(fetch.isPresent());
        Source result = fetch.get();
        assertEquals(0, asyncRedirect.getRedirects().size());
        assertEquals(ENROLLMENT_ID, result.getEnrollmentId());
        assertEquals(OS_DESTINATION, result.getAppDestination());
        assertNull(result.getFilterData());
        assertEquals(new UnsignedLong(987654321L), result.getEventId());
        assertEquals(
                result.getEventTime() + TimeUnit.SECONDS.toMillis(456789L),
                result.getExpiryTime());
        assertNull(result.getAggregateSource());
        verify(mUrlConnection).setRequestMethod("POST");
    }

    @Test
    public void fetchWebSources_extractsTopPrivateDomain() throws IOException {
        // Setup
        WebSourceRegistrationRequest request =
                buildWebSourceRegistrationRequest(
                        Collections.singletonList(SOURCE_REGISTRATION_1),
                        DEFAULT_TOP_ORIGIN,
                        OS_DESTINATION,
                        WEB_DESTINATION_WITH_SUBDOMAIN);
        doReturn(mUrlConnection).when(mFetcher).openUrl(new URL(REGISTRATION_URI_1.toString()));
        when(mUrlConnection.getResponseCode()).thenReturn(200);
        when(mUrlConnection.getHeaderFields())
                .thenReturn(
                        Map.of(
                                "Attribution-Reporting-Register-Source",
                                List.of(
                                        "{\n"
                                                + "  \"destination\": \"android-app://com"
                                                + ".myapps\",\n"
                                                + "  \"priority\": \"123\",\n"
                                                + "  \"expiry\": \"456789\",\n"
                                                + "  \"source_event_id\": \"987654321\",\n"
                                                + "  \"destination\": \""
                                                + OS_DESTINATION
                                                + "\",\n"
                                                + "\"web_destination\": \""
                                                + WEB_DESTINATION_WITH_SUBDOMAIN
                                                + "\""
                                                + "}")));

        AsyncRedirect asyncRedirect = new AsyncRedirect();
        AsyncFetchStatus asyncFetchStatus = new AsyncFetchStatus();
        // Execution
        Optional<Source> fetch = mFetcher.fetchSource(
                webSourceRegistrationRequest(request, true), asyncFetchStatus, asyncRedirect);

        // Assertion
        assertEquals(AsyncFetchStatus.ResponseStatus.SUCCESS, asyncFetchStatus.getStatus());
        assertTrue(fetch.isPresent());
        Source result = fetch.get();
        assertEquals(0, asyncRedirect.getRedirects().size());
        assertEquals(ENROLLMENT_ID, result.getEnrollmentId());
        assertEquals(OS_DESTINATION, result.getAppDestination());
        assertNull(result.getFilterData());
        assertEquals(new UnsignedLong(987654321L), result.getEventId());
        assertEquals(
                result.getEventTime() + TimeUnit.SECONDS.toMillis(456789L),
                result.getExpiryTime());
        assertNull(result.getAggregateSource());
        verify(mUrlConnection).setRequestMethod("POST");
    }
    @Test
    public void fetchWebSources_extractsDestinationBaseUri() throws IOException {
        // Setup
        WebSourceRegistrationRequest request =
                buildWebSourceRegistrationRequest(
                        Collections.singletonList(SOURCE_REGISTRATION_1),
                        DEFAULT_TOP_ORIGIN,
                        OS_DESTINATION_WITH_PATH,
                        WEB_DESTINATION);
        doReturn(mUrlConnection).when(mFetcher).openUrl(new URL(REGISTRATION_URI_1.toString()));
        when(mUrlConnection.getResponseCode()).thenReturn(200);
        when(mUrlConnection.getHeaderFields())
                .thenReturn(
                        Map.of(
                                "Attribution-Reporting-Register-Source",
                                List.of(
                                        "{\n"
                                                + "  \"destination\": \""
                                                + OS_DESTINATION_WITH_PATH
                                                + "\",\n"
                                                + "  \"priority\": \"123\",\n"
                                                + "  \"expiry\": \"456789\",\n"
                                                + "  \"source_event_id\": \"987654321\",\n"
                                                + "\"web_destination\": \""
                                                + WEB_DESTINATION
                                                + "\""
                                                + "}")));

        AsyncRedirect asyncRedirect = new AsyncRedirect();
        AsyncFetchStatus asyncFetchStatus = new AsyncFetchStatus();
        // Execution
        Optional<Source> fetch = mFetcher.fetchSource(
                webSourceRegistrationRequest(request, true), asyncFetchStatus, asyncRedirect);
        // Assertion
        assertEquals(AsyncFetchStatus.ResponseStatus.SUCCESS, asyncFetchStatus.getStatus());
        assertTrue(fetch.isPresent());
        Source result = fetch.get();
        assertEquals(0, asyncRedirect.getRedirects().size());
        assertEquals(ENROLLMENT_ID, result.getEnrollmentId());
        assertEquals(OS_DESTINATION, result.getAppDestination());
        assertNull(result.getFilterData());
        assertEquals(new UnsignedLong(987654321L), result.getEventId());
        assertEquals(
                result.getEventTime() + TimeUnit.SECONDS.toMillis(456789L),
                result.getExpiryTime());
        assertNull(result.getAggregateSource());
        verify(mUrlConnection).setRequestMethod("POST");
    }
    @Test
    public void fetchWebSources_missingDestinations_dropsSource() throws Exception {
        // Setup
        WebSourceRegistrationRequest request =
                buildWebSourceRegistrationRequest(
                        Collections.singletonList(SOURCE_REGISTRATION_1),
                        DEFAULT_TOP_ORIGIN,
                        OS_DESTINATION,
                        WEB_DESTINATION);
        doReturn(mUrlConnection).when(mFetcher).openUrl(new URL(REGISTRATION_URI_1.toString()));
        when(mUrlConnection.getResponseCode()).thenReturn(200);
        when(mUrlConnection.getHeaderFields())
                .thenReturn(
                        Map.of(
                                "Attribution-Reporting-Register-Source",
                                List.of(
                                        "{\n"
                                                + "\"source_event_id\": \""
                                                + DEFAULT_EVENT_ID
                                                + "\"\n"
                                                + "}\n")));
        AsyncRedirect asyncRedirect = new AsyncRedirect();
        AsyncFetchStatus asyncFetchStatus = new AsyncFetchStatus();
        // Execution
        Optional<Source> fetch = mFetcher.fetchSource(
                webSourceRegistrationRequest(request, true), asyncFetchStatus, asyncRedirect);
        // Assertion
        assertEquals(AsyncFetchStatus.ResponseStatus.PARSING_ERROR, asyncFetchStatus.getStatus());
        assertFalse(fetch.isPresent());
        verify(mUrlConnection).setRequestMethod("POST");
    }
    @Test
    public void fetchWebSources_withDestinationUriNotHavingScheme_attachesAppScheme()
            throws IOException {
        // Setup
        WebSourceRegistrationRequest request =
                buildWebSourceRegistrationRequest(
                        Collections.singletonList(SOURCE_REGISTRATION_1),
                        DEFAULT_TOP_ORIGIN,
                        Uri.parse(DEFAULT_DESTINATION_WITHOUT_SCHEME),
                        null);
        doReturn(mUrlConnection).when(mFetcher).openUrl(new URL(REGISTRATION_URI_1.toString()));
        when(mUrlConnection.getResponseCode()).thenReturn(200);
        when(mUrlConnection.getHeaderFields())
                .thenReturn(
                        Map.of(
                                "Attribution-Reporting-Register-Source",
                                List.of(
                                        "{\n"
                                                + "\"destination\": \""
                                                + DEFAULT_DESTINATION
                                                + "\",\n"
                                                + "\"source_event_id\": \""
                                                + EVENT_ID_1
                                                + "\"\n"
                                                + "}\n")));
        AsyncRedirect asyncRedirect = new AsyncRedirect();
        AsyncFetchStatus asyncFetchStatus = new AsyncFetchStatus();
        // Execution
        Optional<Source> fetch = mFetcher.fetchSource(
                webSourceRegistrationRequest(request, true), asyncFetchStatus, asyncRedirect);
        // Assertion
        assertEquals(AsyncFetchStatus.ResponseStatus.SUCCESS, asyncFetchStatus.getStatus());
        assertTrue(fetch.isPresent());
        Source result = fetch.get();
        assertEquals(0, asyncRedirect.getRedirects().size());
        assertEquals(ENROLLMENT_ID, result.getEnrollmentId());
        assertEquals(Uri.parse(DEFAULT_DESTINATION), result.getAppDestination());
        assertNull(result.getFilterData());
        assertEquals(EVENT_ID_1, result.getEventId());
        assertEquals(
                result.getEventTime() + TimeUnit.SECONDS.toMillis(
                        MAX_REPORTING_REGISTER_SOURCE_EXPIRATION_IN_SECONDS),
                result.getExpiryTime());
        assertNull(result.getAggregateSource());
        verify(mUrlConnection).setRequestMethod("POST");
    }
    @Test
    public void fetchWebSources_withDestinationUriHavingHttpsScheme_dropsSource()
            throws IOException {
        // Setup
        WebSourceRegistrationRequest request =
                buildWebSourceRegistrationRequest(
                        Collections.singletonList(SOURCE_REGISTRATION_1),
                        DEFAULT_TOP_ORIGIN,
                        Uri.parse(DEFAULT_DESTINATION_WITHOUT_SCHEME),
                        null);
        doReturn(mUrlConnection).when(mFetcher).openUrl(new URL(REGISTRATION_URI_1.toString()));
        when(mUrlConnection.getResponseCode()).thenReturn(200);
        when(mUrlConnection.getHeaderFields())
                .thenReturn(
                        Map.of(
                                "Attribution-Reporting-Register-Source",
                                List.of(
                                        "{\n"
                                                + "\"destination\": \""
                                                // Invalid (https) URI for app destination
                                                + WEB_DESTINATION
                                                + "\",\n"
                                                + "\"source_event_id\": \""
                                                + EVENT_ID_1
                                                + "\"\n"
                                                + "}\n")));
        AsyncRedirect asyncRedirect = new AsyncRedirect();
        AsyncFetchStatus asyncFetchStatus = new AsyncFetchStatus();
        // Execution
        Optional<Source> fetch = mFetcher.fetchSource(
                webSourceRegistrationRequest(request, true), asyncFetchStatus, asyncRedirect);
        // Assertion
        assertEquals(AsyncFetchStatus.ResponseStatus.PARSING_ERROR, asyncFetchStatus.getStatus());
        assertFalse(fetch.isPresent());
        verify(mUrlConnection).setRequestMethod("POST");
    }
    @Test
    public void basicSourceRequest_headersMoreThanMaxResponseSize_emitsMetricsWithAdTechDomain()
            throws Exception {
        RegistrationRequest request = buildRequest(DEFAULT_REGISTRATION);
        doReturn(mUrlConnection).when(mFetcher).openUrl(new URL(DEFAULT_REGISTRATION));
        doReturn(5L).when(mFlags).getMaxResponseBasedRegistrationPayloadSizeBytes();
        when(mUrlConnection.getResponseCode()).thenReturn(200);
        when(mUrlConnection.getHeaderFields())
                .thenReturn(
                        Map.of(
                                "Attribution-Reporting-Register-Source",
                                List.of(
                                        "{\n"
                                                + "\"destination\": \""
                                                + DEFAULT_DESTINATION
                                                + "\",\n"
                                                + "\"source_event_id\": \""
                                                + DEFAULT_EVENT_ID
                                                + "\"\n"
                                                + "}\n")));

        AsyncRedirect asyncRedirect = new AsyncRedirect();
        AsyncFetchStatus asyncFetchStatus = new AsyncFetchStatus();
        // Execution
        Optional<Source> fetch =
                mFetcher.fetchSource(
                        appSourceRegistrationRequest(request), asyncFetchStatus, asyncRedirect);

        assertTrue(fetch.isPresent());
        verify(mLogger)
                .logMeasurementRegistrationsResponseSize(
                        eq(
                                new MeasurementRegistrationResponseStats.Builder(
                                                AD_SERVICES_MEASUREMENT_REGISTRATIONS,
                                                AD_SERVICES_MEASUREMENT_REGISTRATIONS__TYPE__SOURCE,
                                                115)
                                        .setAdTechDomain(DEFAULT_REGISTRATION)
                                        .build()));
    }
    private RegistrationRequest buildRequest(String registrationUri) {
        return new RegistrationRequest.Builder()
                .setRegistrationType(RegistrationRequest.REGISTER_SOURCE)
                .setRegistrationUri(Uri.parse(registrationUri))
                .setPackageName(sContext.getAttributionSource().getPackageName())
                .setAdIdPermissionGranted(true)
                .build();
    }
    private RegistrationRequest buildRequestWithoutAdIdPermission(String registrationUri) {
        return new RegistrationRequest.Builder()
                .setRegistrationType(RegistrationRequest.REGISTER_SOURCE)
                .setRegistrationUri(Uri.parse(registrationUri))
                .setPackageName(sContext.getAttributionSource().getPackageName())
                .setAdIdPermissionGranted(false)
                .build();
    }

    public static AsyncRegistration appSourceRegistrationRequest(
            RegistrationRequest registrationRequest) {
        return appSourceRegistrationRequest(
                registrationRequest, AsyncRegistration.RedirectType.ANY, 0);
    }

    public static AsyncRegistration appSourceRegistrationRequest(
            RegistrationRequest registrationRequest,
            @AsyncRegistration.RedirectType int redirectType,
            int redirectCount) {
        // Necessary for testing
        String enrollmentId = "";
        if (EnrollmentDao.getInstance(sContext)
                        .getEnrollmentDataFromMeasurementUrl(
                                registrationRequest
                                        .getRegistrationUri()
                                        .buildUpon()
                                        .clearQuery()
                                        .build())
                != null) {
            enrollmentId =
                    EnrollmentDao.getInstance(sContext)
                            .getEnrollmentDataFromMeasurementUrl(
                                    registrationRequest
                                            .getRegistrationUri()
                                            .buildUpon()
                                            .clearQuery()
                                            .build())
                            .getEnrollmentId();
        }
        return createAsyncRegistration(
                UUID.randomUUID().toString(),
                enrollmentId,
                registrationRequest.getRegistrationUri(),
                null,
                null,
                Uri.parse(ANDROID_APP_SCHEME_URI_PREFIX + sContext.getPackageName()),
                null,
                Uri.parse(ANDROID_APP_SCHEME_URI_PREFIX + sContext.getPackageName()),
                registrationRequest.getRegistrationType() == RegistrationRequest.REGISTER_SOURCE
                        ? AsyncRegistration.RegistrationType.APP_SOURCE
                        : AsyncRegistration.RegistrationType.APP_TRIGGER,
                getSourceType(registrationRequest.getInputEvent()),
                System.currentTimeMillis(),
                0,
                System.currentTimeMillis(),
                redirectType,
                redirectCount,
                registrationRequest.isAdIdPermissionGranted());
    }

    private static AsyncRegistration webSourceRegistrationRequest(
            WebSourceRegistrationRequest webSourceRegistrationRequest,
            boolean adIdPermissionGranted) {
        if (webSourceRegistrationRequest.getSourceParams().size() > 0) {
            WebSourceParams webSourceParams = webSourceRegistrationRequest.getSourceParams().get(0);
            // Necessary for testing
            String enrollmentId = "";
            if (EnrollmentDao.getInstance(sContext)
                            .getEnrollmentDataFromMeasurementUrl(
                                    webSourceRegistrationRequest
                                            .getSourceParams()
                                            .get(0)
                                            .getRegistrationUri()
                                            .buildUpon()
                                            .clearQuery()
                                            .build())
                    != null) {
                enrollmentId =
                        EnrollmentDao.getInstance(sContext)
                                .getEnrollmentDataFromMeasurementUrl(
                                        webSourceParams
                                                .getRegistrationUri()
                                                .buildUpon()
                                                .clearQuery()
                                                .build())
                                .getEnrollmentId();
            }
            return createAsyncRegistration(
                    UUID.randomUUID().toString(),
                    enrollmentId,
                    webSourceParams.getRegistrationUri(),
                    webSourceRegistrationRequest.getWebDestination(),
                    webSourceRegistrationRequest.getAppDestination(),
                    Uri.parse(ANDROID_APP_SCHEME_URI_PREFIX + sContext.getPackageName()),
                    null,
                    webSourceRegistrationRequest.getTopOriginUri(),
                    AsyncRegistration.RegistrationType.WEB_SOURCE,
                    Source.SourceType.NAVIGATION,
                    System.currentTimeMillis(),
                    0,
                    System.currentTimeMillis(),
                    AsyncRegistration.RedirectType.NONE,
                    0,
                    adIdPermissionGranted);
        }
        return null;
    }

    private static AsyncRegistration createAsyncRegistration(
            String iD,
            String enrollmentId,
            Uri registrationUri,
            Uri webDestination,
            Uri osDestination,
            Uri registrant,
            Uri verifiedDestination,
            Uri topOrigin,
            AsyncRegistration.RegistrationType registrationType,
            Source.SourceType sourceType,
            long mRequestTime,
            long mRetryCount,
            long mLastProcessingTime,
            @AsyncRegistration.RedirectType int redirectType,
            int redirectCount,
            boolean debugKeyAllowed) {
        return new AsyncRegistration.Builder()
                .setId(iD)
                .setEnrollmentId(enrollmentId)
                .setRegistrationUri(registrationUri)
                .setWebDestination(webDestination)
                .setOsDestination(osDestination)
                .setRegistrant(registrant)
                .setVerifiedDestination(verifiedDestination)
                .setTopOrigin(topOrigin)
                .setType(registrationType.ordinal())
                .setSourceType(
                        registrationType == AsyncRegistration.RegistrationType.APP_SOURCE
                                        || registrationType
                                                == AsyncRegistration.RegistrationType.WEB_SOURCE
                                ? sourceType
                                : null)
                .setRequestTime(mRequestTime)
                .setRetryCount(mRetryCount)
                .setLastProcessingTime(mLastProcessingTime)
                .setRedirectType(redirectType)
                .setRedirectCount(redirectCount)
                .setDebugKeyAllowed(debugKeyAllowed)
                .build();
    }

    private WebSourceRegistrationRequest buildWebSourceRegistrationRequest(
            List<WebSourceParams> sourceParamsList,
            String topOrigin,
            Uri appDestination,
            Uri webDestination) {
        WebSourceRegistrationRequest.Builder webSourceRegistrationRequestBuilder =
                new WebSourceRegistrationRequest.Builder(sourceParamsList, Uri.parse(topOrigin))
                        .setAppDestination(appDestination);
        if (webDestination != null) {
            webSourceRegistrationRequestBuilder.setWebDestination(webDestination);
        }
        return webSourceRegistrationRequestBuilder.build();
    }

    static Source.SourceType getSourceType(InputEvent inputEvent) {
        return inputEvent == null ? Source.SourceType.EVENT : Source.SourceType.NAVIGATION;
    }

    static Map<String, List<String>> getDefaultHeaders() {
        Map<String, List<String>> headers = new HashMap<>();
        headers.put(
                "Attribution-Reporting-Register-Source",
                List.of(
                        "{\n"
                                + "\"destination\": \""
                                + DEFAULT_DESTINATION
                                + "\",\n"
                                + "\"source_event_id\": \""
                                + DEFAULT_EVENT_ID
                                + "\",\n"
                                + "\"priority\": \""
                                + DEFAULT_PRIORITY
                                + "\",\n"
                                + "\"expiry\": "
                                + DEFAULT_EXPIRY
                                + ""
                                + "}\n"));
        return headers;
    }

    private static void assertDefaultSourceRegistration(Source result) {
        assertEquals(ENROLLMENT_ID, result.getEnrollmentId());
        assertEquals(DEFAULT_DESTINATION, result.getAppDestination().toString());
        assertEquals(DEFAULT_EVENT_ID, result.getEventId());
        assertEquals(DEFAULT_PRIORITY, result.getPriority());
        assertEquals(
                result.getEventTime() + TimeUnit.SECONDS.toMillis(DEFAULT_EXPIRY),
                result.getExpiryTime());
    }
}<|MERGE_RESOLUTION|>--- conflicted
+++ resolved
@@ -87,7 +87,7 @@
 import java.util.stream.IntStream;
 
 import javax.net.ssl.HttpsURLConnection;
-/** Unit tests for {@link SourceFetcher} */
+/** Unit tests for {@link AsyncSourceFetcher} */
 @RunWith(MockitoJUnitRunner.class)
 @SmallTest
 public final class AsyncSourceFetcherTest {
@@ -114,14 +114,9 @@
     private static final long ALT_PRIORITY = 321;
     private static final long ALT_EVENT_ID = 123456789;
     private static final long ALT_EXPIRY = 456790;
-<<<<<<< HEAD
-    private static final Uri REGISTRATION_URI_1 = Uri.parse("https://foo.com");
-    private static final Uri REGISTRATION_URI_2 = Uri.parse("https://foo2.com");
-=======
     private static final Uri REGISTRATION_URI_1 = WebUtil.validUri("https://foo.test");
     private static final Uri REGISTRATION_URI_2 = WebUtil.validUri("https://foo2.test");
     private static final String SDK_PACKAGE_NAME = "sdk.package.name";
->>>>>>> 3f1573e1
     private static final Uri OS_DESTINATION = Uri.parse("android-app://com.os-destination");
     private static final String LONG_FILTER_STRING = "12345678901234567890123456";
     private static final String LONG_AGGREGATE_KEY_ID = "12345678901234567890123456";
@@ -318,17 +313,8 @@
     @Test
     public void testSourceRequestWithPostInstallAttributes() throws Exception {
         RegistrationRequest request =
-<<<<<<< HEAD
-                new RegistrationRequest.Builder()
-                        .setRegistrationType(RegistrationRequest.REGISTER_SOURCE)
-                        .setRegistrationUri(Uri.parse("https://foo.com"))
-                        .setPackageName(sContext.getAttributionSource().getPackageName())
-                        .build();
-        doReturn(mUrlConnection).when(mFetcher).openUrl(new URL("https://foo.com"));
-=======
                 buildDefaultRegistrationRequestBuilder(DEFAULT_REGISTRATION).build();
         doReturn(mUrlConnection).when(mFetcher).openUrl(new URL(DEFAULT_REGISTRATION));
->>>>>>> 3f1573e1
         when(mUrlConnection.getResponseCode()).thenReturn(200);
         when(mUrlConnection.getHeaderFields())
                 .thenReturn(
@@ -367,17 +353,8 @@
     @Test
     public void testSourceRequestWithPostInstallAttributesReceivedAsNull() throws Exception {
         RegistrationRequest request =
-<<<<<<< HEAD
-                new RegistrationRequest.Builder()
-                        .setRegistrationType(RegistrationRequest.REGISTER_SOURCE)
-                        .setRegistrationUri(Uri.parse("https://foo.com"))
-                        .setPackageName(sContext.getAttributionSource().getPackageName())
-                        .build();
-        doReturn(mUrlConnection).when(mFetcher).openUrl(new URL("https://foo.com"));
-=======
                 buildDefaultRegistrationRequestBuilder(DEFAULT_REGISTRATION).build();
         doReturn(mUrlConnection).when(mFetcher).openUrl(new URL(DEFAULT_REGISTRATION));
->>>>>>> 3f1573e1
         when(mUrlConnection.getResponseCode()).thenReturn(200);
         when(mUrlConnection.getHeaderFields())
                 .thenReturn(
@@ -419,17 +396,8 @@
     @Test
     public void testSourceRequestWithInstallAttributesOutofBounds() throws IOException {
         RegistrationRequest request =
-<<<<<<< HEAD
-                new RegistrationRequest.Builder()
-                        .setRegistrationType(RegistrationRequest.REGISTER_SOURCE)
-                        .setRegistrationUri(Uri.parse("https://foo.com"))
-                        .setPackageName(sContext.getAttributionSource().getPackageName())
-                        .build();
-        doReturn(mUrlConnection).when(mFetcher).openUrl(new URL("https://foo.com"));
-=======
                 buildDefaultRegistrationRequestBuilder(DEFAULT_REGISTRATION).build();
         doReturn(mUrlConnection).when(mFetcher).openUrl(new URL(DEFAULT_REGISTRATION));
->>>>>>> 3f1573e1
         when(mUrlConnection.getResponseCode()).thenReturn(200);
         when(mUrlConnection.getHeaderFields())
                 .thenReturn(
@@ -614,7 +582,7 @@
     }
 
     @Test
-    public void testBasicSourceRequest_sourceEventId_negative() throws Exception {
+    public void fetchSource_sourceEventIdNegative_fetchSuccess() throws Exception {
         RegistrationRequest request = buildRequest(DEFAULT_REGISTRATION);
         doReturn(mUrlConnection).when(mFetcher).openUrl(new URL(DEFAULT_REGISTRATION));
         when(mUrlConnection.getResponseCode()).thenReturn(200);
@@ -636,13 +604,13 @@
                         appSourceRegistrationRequest(request), asyncFetchStatus, asyncRedirect);
 
         // Assertion
-        assertFalse(fetch.isPresent());
+        assertTrue(fetch.isPresent());
         verify(mUrlConnection, times(1)).setRequestMethod("POST");
         verify(mFetcher, times(1)).openUrl(any());
     }
 
     @Test
-    public void testBasicSourceRequest_sourceEventId_tooLarge() throws Exception {
+    public void fetchSource_sourceEventIdTooLarge_fetchSuccess() throws Exception {
         RegistrationRequest request = buildRequest(DEFAULT_REGISTRATION);
         doReturn(mUrlConnection).when(mFetcher).openUrl(new URL(DEFAULT_REGISTRATION));
         when(mUrlConnection.getResponseCode()).thenReturn(200);
@@ -664,13 +632,13 @@
                         appSourceRegistrationRequest(request), asyncFetchStatus, asyncRedirect);
 
         // Assertion
-        assertFalse(fetch.isPresent());
+        assertTrue(fetch.isPresent());
         verify(mUrlConnection, times(1)).setRequestMethod("POST");
         verify(mFetcher, times(1)).openUrl(any());
     }
 
     @Test
-    public void testBasicSourceRequest_sourceEventId_notAnInt() throws Exception {
+    public void fetchSource_sourceEventIdNotAnInt_fetchSuccess() throws Exception {
         RegistrationRequest request = buildRequest(DEFAULT_REGISTRATION);
         doReturn(mUrlConnection).when(mFetcher).openUrl(new URL(DEFAULT_REGISTRATION));
         when(mUrlConnection.getResponseCode()).thenReturn(200);
@@ -692,7 +660,7 @@
                         appSourceRegistrationRequest(request), asyncFetchStatus, asyncRedirect);
 
         // Assertion
-        assertFalse(fetch.isPresent());
+        assertTrue(fetch.isPresent());
         verify(mUrlConnection, times(1)).setRequestMethod("POST");
         verify(mFetcher, times(1)).openUrl(any());
     }
@@ -902,17 +870,8 @@
     @Test
     public void testBasicSourceRequestMinimumFieldsAndRestNull() throws Exception {
         RegistrationRequest request =
-<<<<<<< HEAD
-                new RegistrationRequest.Builder()
-                        .setRegistrationType(RegistrationRequest.REGISTER_SOURCE)
-                        .setRegistrationUri(Uri.parse("https://foo.com"))
-                        .setPackageName(sContext.getAttributionSource().getPackageName())
-                        .build();
-        doReturn(mUrlConnection).when(mFetcher).openUrl(new URL("https://foo.com"));
-=======
                 buildDefaultRegistrationRequestBuilder(DEFAULT_REGISTRATION).build();
         doReturn(mUrlConnection).when(mFetcher).openUrl(new URL(DEFAULT_REGISTRATION));
->>>>>>> 3f1573e1
         when(mUrlConnection.getResponseCode()).thenReturn(200);
         when(mUrlConnection.getHeaderFields())
                 .thenReturn(
@@ -2456,18 +2415,12 @@
                                         .build()));
     }
     private RegistrationRequest buildRequest(String registrationUri) {
-        return new RegistrationRequest.Builder()
-                .setRegistrationType(RegistrationRequest.REGISTER_SOURCE)
-                .setRegistrationUri(Uri.parse(registrationUri))
-                .setPackageName(sContext.getAttributionSource().getPackageName())
+        return buildDefaultRegistrationRequestBuilder(registrationUri)
                 .setAdIdPermissionGranted(true)
                 .build();
     }
     private RegistrationRequest buildRequestWithoutAdIdPermission(String registrationUri) {
-        return new RegistrationRequest.Builder()
-                .setRegistrationType(RegistrationRequest.REGISTER_SOURCE)
-                .setRegistrationUri(Uri.parse(registrationUri))
-                .setPackageName(sContext.getAttributionSource().getPackageName())
+        return buildDefaultRegistrationRequestBuilder(registrationUri)
                 .setAdIdPermissionGranted(false)
                 .build();
     }
@@ -2507,7 +2460,9 @@
                 enrollmentId,
                 registrationRequest.getRegistrationUri(),
                 null,
-                null,
+                redirectType == AsyncRegistration.RedirectType.DAISY_CHAIN
+                        ? Uri.parse(DEFAULT_DESTINATION)
+                        : null,
                 Uri.parse(ANDROID_APP_SCHEME_URI_PREFIX + sContext.getPackageName()),
                 null,
                 Uri.parse(ANDROID_APP_SCHEME_URI_PREFIX + sContext.getPackageName()),
@@ -2662,4 +2617,13 @@
                 result.getEventTime() + TimeUnit.SECONDS.toMillis(DEFAULT_EXPIRY),
                 result.getExpiryTime());
     }
+
+    private RegistrationRequest.Builder buildDefaultRegistrationRequestBuilder(
+            String registrationUri) {
+        return new RegistrationRequest.Builder(
+                RegistrationRequest.REGISTER_SOURCE,
+                Uri.parse(registrationUri),
+                sContext.getAttributionSource().getPackageName(),
+                SDK_PACKAGE_NAME);
+    }
 }