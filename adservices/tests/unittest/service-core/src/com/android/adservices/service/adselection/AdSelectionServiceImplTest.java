--- conflicted
+++ resolved
@@ -6274,11 +6274,7 @@
                 new DBAdSelection.Builder()
                         .setAdSelectionId(AD_SELECTION_ID)
                         .setCustomAudienceSignals(mCustomAudienceSignals)
-<<<<<<< HEAD
-                        .setContextualSignals(mContextualSignals.toString())
-=======
                         .setBuyerContextualSignals(mContextualSignals.toString())
->>>>>>> dadf00a6
                         .setBiddingLogicUri(biddingLogicUri)
                         .setWinningAdRenderUri(RENDER_URI)
                         .setWinningAdBid(BID)
@@ -6291,84 +6287,8 @@
 
         AdSelectionConfig adSelectionConfig = mAdSelectionConfigBuilder.build();
 
-<<<<<<< HEAD
-        when(mDevContextFilter.createDevContext())
-=======
         when(mDevContextFilterMock.createDevContext())
->>>>>>> dadf00a6
                 .thenReturn(DevContext.createForDevOptionsDisabled());
-
-        AdSelectionServiceImpl adSelectionService =
-                new AdSelectionServiceImpl(
-                        mAdSelectionEntryDao,
-                        mAppInstallDao,
-                        mCustomAudienceDao,
-                        mFrequencyCapDao,
-<<<<<<< HEAD
-                        mClient,
-                        mDevContextFilter,
-=======
-                        mEncryptionContextDao,
-                        mEncryptionKeyDao,
-                        mReportingUrisDao,
-                        mClientSpy,
-                        mDevContextFilterMock,
->>>>>>> dadf00a6
-                        mLightweightExecutorService,
-                        mBackgroundExecutorService,
-                        mScheduledExecutor,
-                        CONTEXT,
-                        mAdServicesLoggerMock,
-                        mFlags,
-                        CallingAppUidSupplierProcessImpl.create(),
-                        mFledgeAuthorizationFilterMock,
-<<<<<<< HEAD
-                        mAdSelectionServiceFilter,
-                        mAdFilteringFeatureFactory,
-                        mConsentManagerMock);
-=======
-                        mAdSelectionServiceFilterMock,
-                        mAdFilteringFeatureFactory,
-                        mConsentManagerMock,
-                        mObliviousHttpEncryptor);
->>>>>>> dadf00a6
-
-        ReportImpressionInput input =
-                new ReportImpressionInput.Builder()
-                        .setAdSelectionId(AD_SELECTION_ID)
-                        .setAdSelectionConfig(adSelectionConfig)
-                        .setCallerPackageName(TEST_PACKAGE_NAME)
-                        .build();
-
-        // Count down callback + log interaction.
-        ReportImpressionTestCallback callback =
-                callReportImpression(adSelectionService, input, true);
-
-        assertTrue(callback.mIsSuccess);
-        RecordedRequest fetchRequest = server.takeRequest();
-        assertEquals(mFetchJavaScriptPathSeller, fetchRequest.getPath());
-
-        List<String> notifications =
-                ImmutableList.of(server.takeRequest().getPath(), server.takeRequest().getPath());
-
-        assertThat(notifications).containsExactly(mSellerReportingPath, mBuyerReportingPath);
-
-        verify(mAdServicesLoggerMock)
-                .logFledgeApiCallStats(
-                        eq(AD_SERVICES_API_CALLED__API_NAME__REPORT_IMPRESSION),
-                        eq(STATUS_SUCCESS),
-                        anyInt());
-    }
-
-    @Test
-    public void testAddOverrideAdSelectionFromOutcomesConfigRemoteInfoSuccess() throws Exception {
-        doReturn(AdServicesApiConsent.GIVEN).when(mConsentManagerMock).getConsent();
-        when(mDevContextFilterMock.createDevContext())
-                .thenReturn(
-                        DevContext.builder()
-                                .setDevOptionsEnabled(true)
-                                .setCallingAppPackageName(TEST_PACKAGE_NAME)
-                                .build());
 
         AdSelectionServiceImpl adSelectionService =
                 new AdSelectionServiceImpl(
@@ -6394,35 +6314,36 @@
                         mConsentManagerMock,
                         mObliviousHttpEncryptor);
 
-        AdSelectionFromOutcomesConfig config =
-                AdSelectionFromOutcomesConfigFixture.anAdSelectionFromOutcomesConfig();
-
-        AdSelectionOverrideTestCallback callback =
-                callAddOverrideForSelectAds(
-                        adSelectionService,
-                        config,
-                        DUMMY_SELECTION_LOGIC_JS,
-                        DUMMY_SELECTION_SIGNALS);
+        ReportImpressionInput input =
+                new ReportImpressionInput.Builder()
+                        .setAdSelectionId(AD_SELECTION_ID)
+                        .setAdSelectionConfig(adSelectionConfig)
+                        .setCallerPackageName(TEST_PACKAGE_NAME)
+                        .build();
+
+        // Count down callback + log interaction.
+        ReportImpressionTestCallback callback =
+                callReportImpression(adSelectionService, input, true);
 
         assertTrue(callback.mIsSuccess);
-        assertTrue(
-                mAdSelectionEntryDao.doesAdSelectionFromOutcomesOverrideExistForPackageName(
-                        AdSelectionDevOverridesHelper.calculateAdSelectionFromOutcomesConfigId(
-                                config),
-                        TEST_PACKAGE_NAME));
+        RecordedRequest fetchRequest = server.takeRequest();
+        assertEquals(mFetchJavaScriptPathSeller, fetchRequest.getPath());
+
+        List<String> notifications =
+                ImmutableList.of(server.takeRequest().getPath(), server.takeRequest().getPath());
+
+        assertThat(notifications).containsExactly(mSellerReportingPath, mBuyerReportingPath);
 
         verify(mAdServicesLoggerMock)
                 .logFledgeApiCallStats(
-                        eq(AD_SERVICES_API_CALLED__API_NAME__API_NAME_UNKNOWN),
+                        eq(AD_SERVICES_API_CALLED__API_NAME__REPORT_IMPRESSION),
                         eq(STATUS_SUCCESS),
                         anyInt());
     }
 
     @Test
-    public void testOverrideAdSelectionFromOutcomesConfigRemoteInfoWithRevokedUserConsentSuccess()
-            throws Exception {
-        doReturn(AdServicesApiConsent.REVOKED).when(mConsentManagerMock).getConsent();
-
+    public void testAddOverrideAdSelectionFromOutcomesConfigRemoteInfoSuccess() throws Exception {
+        doReturn(AdServicesApiConsent.GIVEN).when(mConsentManagerMock).getConsent();
         when(mDevContextFilterMock.createDevContext())
                 .thenReturn(
                         DevContext.builder()
@@ -6465,7 +6386,7 @@
                         DUMMY_SELECTION_SIGNALS);
 
         assertTrue(callback.mIsSuccess);
-        assertFalse(
+        assertTrue(
                 mAdSelectionEntryDao.doesAdSelectionFromOutcomesOverrideExistForPackageName(
                         AdSelectionDevOverridesHelper.calculateAdSelectionFromOutcomesConfigId(
                                 config),
@@ -6474,15 +6395,21 @@
         verify(mAdServicesLoggerMock)
                 .logFledgeApiCallStats(
                         eq(AD_SERVICES_API_CALLED__API_NAME__API_NAME_UNKNOWN),
-                        eq(STATUS_USER_CONSENT_REVOKED),
+                        eq(STATUS_SUCCESS),
                         anyInt());
     }
 
     @Test
-    public void testOverrideAdSelectionFromOutcomesConfigRemoteInfoFailsWithDevOptionsDisabled() {
-        doReturn(AdServicesApiConsent.GIVEN).when(mConsentManagerMock).getConsent();
+    public void testOverrideAdSelectionFromOutcomesConfigRemoteInfoWithRevokedUserConsentSuccess()
+            throws Exception {
+        doReturn(AdServicesApiConsent.REVOKED).when(mConsentManagerMock).getConsent();
+
         when(mDevContextFilterMock.createDevContext())
-                .thenReturn(DevContext.createForDevOptionsDisabled());
+                .thenReturn(
+                        DevContext.builder()
+                                .setDevOptionsEnabled(true)
+                                .setCallingAppPackageName(TEST_PACKAGE_NAME)
+                                .build());
 
         AdSelectionServiceImpl adSelectionService =
                 new AdSelectionServiceImpl(
@@ -6511,17 +6438,16 @@
         AdSelectionFromOutcomesConfig config =
                 AdSelectionFromOutcomesConfigFixture.anAdSelectionFromOutcomesConfig();
 
-        assertThrows(
-                SecurityException.class,
-                () ->
-                        callAddOverrideForSelectAds(
-                                adSelectionService,
-                                config,
-                                DUMMY_DECISION_LOGIC_JS,
-                                DUMMY_TRUSTED_SCORING_SIGNALS));
-
+        AdSelectionOverrideTestCallback callback =
+                callAddOverrideForSelectAds(
+                        adSelectionService,
+                        config,
+                        DUMMY_SELECTION_LOGIC_JS,
+                        DUMMY_SELECTION_SIGNALS);
+
+        assertTrue(callback.mIsSuccess);
         assertFalse(
-                mAdSelectionEntryDao.doesAdSelectionOverrideExistForPackageName(
+                mAdSelectionEntryDao.doesAdSelectionFromOutcomesOverrideExistForPackageName(
                         AdSelectionDevOverridesHelper.calculateAdSelectionFromOutcomesConfigId(
                                 config),
                         TEST_PACKAGE_NAME));
@@ -6529,20 +6455,15 @@
         verify(mAdServicesLoggerMock)
                 .logFledgeApiCallStats(
                         eq(AD_SERVICES_API_CALLED__API_NAME__API_NAME_UNKNOWN),
-                        eq(STATUS_INTERNAL_ERROR),
+                        eq(STATUS_USER_CONSENT_REVOKED),
                         anyInt());
     }
 
     @Test
-    public void testRemoveAdSelectionFromOutcomesConfigRemoteInfoOverrideSuccess()
-            throws Exception {
+    public void testOverrideAdSelectionFromOutcomesConfigRemoteInfoFailsWithDevOptionsDisabled() {
         doReturn(AdServicesApiConsent.GIVEN).when(mConsentManagerMock).getConsent();
         when(mDevContextFilterMock.createDevContext())
-                .thenReturn(
-                        DevContext.builder()
-                                .setDevOptionsEnabled(true)
-                                .setCallingAppPackageName(TEST_PACKAGE_NAME)
-                                .build());
+                .thenReturn(DevContext.createForDevOptionsDisabled());
 
         AdSelectionServiceImpl adSelectionService =
                 new AdSelectionServiceImpl(
@@ -6571,44 +6492,32 @@
         AdSelectionFromOutcomesConfig config =
                 AdSelectionFromOutcomesConfigFixture.anAdSelectionFromOutcomesConfig();
 
-        String configId =
-                AdSelectionDevOverridesHelper.calculateAdSelectionFromOutcomesConfigId(config);
-
-        DBAdSelectionFromOutcomesOverride dbAdSelectionFromOutcomesOverride =
-                DBAdSelectionFromOutcomesOverride.builder()
-                        .setAdSelectionFromOutcomesConfigId(configId)
-                        .setAppPackageName(TEST_PACKAGE_NAME)
-                        .setSelectionLogicJs(DUMMY_SELECTION_LOGIC_JS)
-                        .setSelectionSignals(DUMMY_SELECTION_SIGNALS.toString())
-                        .build();
-
-        mAdSelectionEntryDao.persistAdSelectionFromOutcomesOverride(
-                dbAdSelectionFromOutcomesOverride);
-
-        assertTrue(
-                mAdSelectionEntryDao.doesAdSelectionFromOutcomesOverrideExistForPackageName(
-                        configId, TEST_PACKAGE_NAME));
-
-        AdSelectionOverrideTestCallback callback = callRemoveOverride(adSelectionService, config);
-
-        assertTrue(callback.mIsSuccess);
+        assertThrows(
+                SecurityException.class,
+                () ->
+                        callAddOverrideForSelectAds(
+                                adSelectionService,
+                                config,
+                                DUMMY_DECISION_LOGIC_JS,
+                                DUMMY_TRUSTED_SCORING_SIGNALS));
+
         assertFalse(
                 mAdSelectionEntryDao.doesAdSelectionOverrideExistForPackageName(
-                        configId, TEST_PACKAGE_NAME));
+                        AdSelectionDevOverridesHelper.calculateAdSelectionFromOutcomesConfigId(
+                                config),
+                        TEST_PACKAGE_NAME));
 
         verify(mAdServicesLoggerMock)
                 .logFledgeApiCallStats(
                         eq(AD_SERVICES_API_CALLED__API_NAME__API_NAME_UNKNOWN),
-                        eq(STATUS_SUCCESS),
+                        eq(STATUS_INTERNAL_ERROR),
                         anyInt());
     }
 
     @Test
-    public void
-            testRemoveAdSelectionFromOutcomesConfigRemoteInfoOverrideWithRevokedUserConsentSuccess()
-                    throws Exception {
-        doReturn(AdServicesApiConsent.REVOKED).when(mConsentManagerMock).getConsent();
-
+    public void testRemoveAdSelectionFromOutcomesConfigRemoteInfoOverrideSuccess()
+            throws Exception {
+        doReturn(AdServicesApiConsent.GIVEN).when(mConsentManagerMock).getConsent();
         when(mDevContextFilterMock.createDevContext())
                 .thenReturn(
                         DevContext.builder()
@@ -6643,12 +6552,12 @@
         AdSelectionFromOutcomesConfig config =
                 AdSelectionFromOutcomesConfigFixture.anAdSelectionFromOutcomesConfig();
 
-        String adSelectionConfigId =
+        String configId =
                 AdSelectionDevOverridesHelper.calculateAdSelectionFromOutcomesConfigId(config);
 
         DBAdSelectionFromOutcomesOverride dbAdSelectionFromOutcomesOverride =
                 DBAdSelectionFromOutcomesOverride.builder()
-                        .setAdSelectionFromOutcomesConfigId(adSelectionConfigId)
+                        .setAdSelectionFromOutcomesConfigId(configId)
                         .setAppPackageName(TEST_PACKAGE_NAME)
                         .setSelectionLogicJs(DUMMY_SELECTION_LOGIC_JS)
                         .setSelectionSignals(DUMMY_SELECTION_SIGNALS.toString())
@@ -6659,28 +6568,34 @@
 
         assertTrue(
                 mAdSelectionEntryDao.doesAdSelectionFromOutcomesOverrideExistForPackageName(
-                        adSelectionConfigId, TEST_PACKAGE_NAME));
+                        configId, TEST_PACKAGE_NAME));
 
         AdSelectionOverrideTestCallback callback = callRemoveOverride(adSelectionService, config);
 
         assertTrue(callback.mIsSuccess);
-        assertTrue(
-                mAdSelectionEntryDao.doesAdSelectionFromOutcomesOverrideExistForPackageName(
-                        adSelectionConfigId, TEST_PACKAGE_NAME));
+        assertFalse(
+                mAdSelectionEntryDao.doesAdSelectionOverrideExistForPackageName(
+                        configId, TEST_PACKAGE_NAME));
 
         verify(mAdServicesLoggerMock)
                 .logFledgeApiCallStats(
                         eq(AD_SERVICES_API_CALLED__API_NAME__API_NAME_UNKNOWN),
-                        eq(STATUS_USER_CONSENT_REVOKED),
+                        eq(STATUS_SUCCESS),
                         anyInt());
     }
 
     @Test
     public void
-            testRemoveAdSelectionFromOutcomesConfigRemoteInfoOverrideFailsWithDevOptionsDisabled() {
-        doReturn(AdServicesApiConsent.GIVEN).when(mConsentManagerMock).getConsent();
+            testRemoveAdSelectionFromOutcomesConfigRemoteInfoOverrideWithRevokedUserConsentSuccess()
+                    throws Exception {
+        doReturn(AdServicesApiConsent.REVOKED).when(mConsentManagerMock).getConsent();
+
         when(mDevContextFilterMock.createDevContext())
-                .thenReturn(DevContext.createForDevOptionsDisabled());
+                .thenReturn(
+                        DevContext.builder()
+                                .setDevOptionsEnabled(true)
+                                .setCallingAppPackageName(TEST_PACKAGE_NAME)
+                                .build());
 
         AdSelectionServiceImpl adSelectionService =
                 new AdSelectionServiceImpl(
@@ -6727,7 +6642,9 @@
                 mAdSelectionEntryDao.doesAdSelectionFromOutcomesOverrideExistForPackageName(
                         adSelectionConfigId, TEST_PACKAGE_NAME));
 
-        assertThrows(SecurityException.class, () -> callRemoveOverride(adSelectionService, config));
+        AdSelectionOverrideTestCallback callback = callRemoveOverride(adSelectionService, config);
+
+        assertTrue(callback.mIsSuccess);
         assertTrue(
                 mAdSelectionEntryDao.doesAdSelectionFromOutcomesOverrideExistForPackageName(
                         adSelectionConfigId, TEST_PACKAGE_NAME));
@@ -6735,22 +6652,16 @@
         verify(mAdServicesLoggerMock)
                 .logFledgeApiCallStats(
                         eq(AD_SERVICES_API_CALLED__API_NAME__API_NAME_UNKNOWN),
-                        eq(STATUS_INTERNAL_ERROR),
+                        eq(STATUS_USER_CONSENT_REVOKED),
                         anyInt());
     }
 
     @Test
-    public void testRemoveAdSelectionFromOutcomesConfigRemoteOverrideNotDeleteIncorrectPackageName()
-            throws Exception {
+    public void
+            testRemoveAdSelectionFromOutcomesConfigRemoteInfoOverrideFailsWithDevOptionsDisabled() {
         doReturn(AdServicesApiConsent.GIVEN).when(mConsentManagerMock).getConsent();
-        String incorrectPackageName = "com.google.ppapi.test.incorrect";
-
         when(mDevContextFilterMock.createDevContext())
-                .thenReturn(
-                        DevContext.builder()
-                                .setDevOptionsEnabled(true)
-                                .setCallingAppPackageName(incorrectPackageName)
-                                .build());
+                .thenReturn(DevContext.createForDevOptionsDisabled());
 
         AdSelectionServiceImpl adSelectionService =
                 new AdSelectionServiceImpl(
@@ -6797,9 +6708,7 @@
                 mAdSelectionEntryDao.doesAdSelectionFromOutcomesOverrideExistForPackageName(
                         adSelectionConfigId, TEST_PACKAGE_NAME));
 
-        AdSelectionOverrideTestCallback callback = callRemoveOverride(adSelectionService, config);
-
-        assertTrue(callback.mIsSuccess);
+        assertThrows(SecurityException.class, () -> callRemoveOverride(adSelectionService, config));
         assertTrue(
                 mAdSelectionEntryDao.doesAdSelectionFromOutcomesOverrideExistForPackageName(
                         adSelectionConfigId, TEST_PACKAGE_NAME));
@@ -6807,18 +6716,21 @@
         verify(mAdServicesLoggerMock)
                 .logFledgeApiCallStats(
                         eq(AD_SERVICES_API_CALLED__API_NAME__API_NAME_UNKNOWN),
-                        eq(STATUS_SUCCESS),
+                        eq(STATUS_INTERNAL_ERROR),
                         anyInt());
     }
 
     @Test
-    public void testResetAllAdSelectionFromOutcomesConfigRemoteOverridesSuccess() throws Exception {
+    public void testRemoveAdSelectionFromOutcomesConfigRemoteOverrideNotDeleteIncorrectPackageName()
+            throws Exception {
         doReturn(AdServicesApiConsent.GIVEN).when(mConsentManagerMock).getConsent();
+        String incorrectPackageName = "com.google.ppapi.test.incorrect";
+
         when(mDevContextFilterMock.createDevContext())
                 .thenReturn(
                         DevContext.builder()
                                 .setDevOptionsEnabled(true)
-                                .setCallingAppPackageName(TEST_PACKAGE_NAME)
+                                .setCallingAppPackageName(incorrectPackageName)
                                 .build());
 
         AdSelectionServiceImpl adSelectionService =
@@ -6845,79 +6757,33 @@
                         mConsentManagerMock,
                         mObliviousHttpEncryptor);
 
-        AdSelectionFromOutcomesConfig config1 =
+        AdSelectionFromOutcomesConfig config =
                 AdSelectionFromOutcomesConfigFixture.anAdSelectionFromOutcomesConfig();
-        AdSelectionFromOutcomesConfig config2 =
-                AdSelectionFromOutcomesConfigFixture.anAdSelectionFromOutcomesConfig(
-                        AdTechIdentifier.fromString("adidas.com"),
-                        Uri.parse("https://adidas.com/decisoin_logic_uri"));
-        AdSelectionFromOutcomesConfig config3 =
-                AdSelectionFromOutcomesConfigFixture.anAdSelectionFromOutcomesConfig(
-                        AdTechIdentifier.fromString("nike.com"),
-                        Uri.parse("https://nike.com/decisoin_logic_uri"));
-
-        String configId1 =
-                AdSelectionDevOverridesHelper.calculateAdSelectionFromOutcomesConfigId(config1);
-        String configId2 =
-                AdSelectionDevOverridesHelper.calculateAdSelectionFromOutcomesConfigId(config2);
-        String configId3 =
-                AdSelectionDevOverridesHelper.calculateAdSelectionFromOutcomesConfigId(config3);
-
-        DBAdSelectionFromOutcomesOverride dbAdSelectionFromOutcomesOverride1 =
+
+        String adSelectionConfigId =
+                AdSelectionDevOverridesHelper.calculateAdSelectionFromOutcomesConfigId(config);
+
+        DBAdSelectionFromOutcomesOverride dbAdSelectionFromOutcomesOverride =
                 DBAdSelectionFromOutcomesOverride.builder()
-                        .setAdSelectionFromOutcomesConfigId(configId1)
+                        .setAdSelectionFromOutcomesConfigId(adSelectionConfigId)
                         .setAppPackageName(TEST_PACKAGE_NAME)
                         .setSelectionLogicJs(DUMMY_SELECTION_LOGIC_JS)
                         .setSelectionSignals(DUMMY_SELECTION_SIGNALS.toString())
                         .build();
 
-        DBAdSelectionFromOutcomesOverride dbAdSelectionFromOutcomesOverride2 =
-                DBAdSelectionFromOutcomesOverride.builder()
-                        .setAdSelectionFromOutcomesConfigId(configId2)
-                        .setAppPackageName(TEST_PACKAGE_NAME)
-                        .setSelectionLogicJs(DUMMY_SELECTION_LOGIC_JS)
-                        .setSelectionSignals(DUMMY_SELECTION_SIGNALS.toString())
-                        .build();
-
-        DBAdSelectionFromOutcomesOverride dbAdSelectionFromOutcomesOverride3 =
-                DBAdSelectionFromOutcomesOverride.builder()
-                        .setAdSelectionFromOutcomesConfigId(configId3)
-                        .setAppPackageName(TEST_PACKAGE_NAME)
-                        .setSelectionLogicJs(DUMMY_SELECTION_LOGIC_JS)
-                        .setSelectionSignals(DUMMY_SELECTION_SIGNALS.toString())
-                        .build();
-
         mAdSelectionEntryDao.persistAdSelectionFromOutcomesOverride(
-                dbAdSelectionFromOutcomesOverride1);
-        mAdSelectionEntryDao.persistAdSelectionFromOutcomesOverride(
-                dbAdSelectionFromOutcomesOverride2);
-        mAdSelectionEntryDao.persistAdSelectionFromOutcomesOverride(
-                dbAdSelectionFromOutcomesOverride3);
+                dbAdSelectionFromOutcomesOverride);
 
         assertTrue(
                 mAdSelectionEntryDao.doesAdSelectionFromOutcomesOverrideExistForPackageName(
-                        configId1, TEST_PACKAGE_NAME));
+                        adSelectionConfigId, TEST_PACKAGE_NAME));
+
+        AdSelectionOverrideTestCallback callback = callRemoveOverride(adSelectionService, config);
+
+        assertTrue(callback.mIsSuccess);
         assertTrue(
                 mAdSelectionEntryDao.doesAdSelectionFromOutcomesOverrideExistForPackageName(
-                        configId2, TEST_PACKAGE_NAME));
-        assertTrue(
-                mAdSelectionEntryDao.doesAdSelectionFromOutcomesOverrideExistForPackageName(
-                        configId3, TEST_PACKAGE_NAME));
-
-        AdSelectionOverrideTestCallback callback =
-                callResetAllSelectionOutcomesOverrides(adSelectionService);
-
-        assertTrue(callback.mIsSuccess);
-
-        assertFalse(
-                mAdSelectionEntryDao.doesAdSelectionFromOutcomesOverrideExistForPackageName(
-                        configId1, TEST_PACKAGE_NAME));
-        assertFalse(
-                mAdSelectionEntryDao.doesAdSelectionFromOutcomesOverrideExistForPackageName(
-                        configId2, TEST_PACKAGE_NAME));
-        assertFalse(
-                mAdSelectionEntryDao.doesAdSelectionFromOutcomesOverrideExistForPackageName(
-                        configId3, TEST_PACKAGE_NAME));
+                        adSelectionConfigId, TEST_PACKAGE_NAME));
 
         verify(mAdServicesLoggerMock)
                 .logFledgeApiCallStats(
@@ -6927,11 +6793,8 @@
     }
 
     @Test
-    public void
-            testResetAllAdSelectionFromOutcomesConfigRemoteOverridesWithRevokedUserConsentSuccess()
-                    throws Exception {
-        doReturn(AdServicesApiConsent.REVOKED).when(mConsentManagerMock).getConsent();
-
+    public void testResetAllAdSelectionFromOutcomesConfigRemoteOverridesSuccess() throws Exception {
+        doReturn(AdServicesApiConsent.GIVEN).when(mConsentManagerMock).getConsent();
         when(mDevContextFilterMock.createDevContext())
                 .thenReturn(
                         DevContext.builder()
@@ -7027,29 +6890,35 @@
 
         assertTrue(callback.mIsSuccess);
 
-        assertTrue(
+        assertFalse(
                 mAdSelectionEntryDao.doesAdSelectionFromOutcomesOverrideExistForPackageName(
                         configId1, TEST_PACKAGE_NAME));
-        assertTrue(
+        assertFalse(
                 mAdSelectionEntryDao.doesAdSelectionFromOutcomesOverrideExistForPackageName(
                         configId2, TEST_PACKAGE_NAME));
-        assertTrue(
+        assertFalse(
                 mAdSelectionEntryDao.doesAdSelectionFromOutcomesOverrideExistForPackageName(
                         configId3, TEST_PACKAGE_NAME));
 
         verify(mAdServicesLoggerMock)
                 .logFledgeApiCallStats(
                         eq(AD_SERVICES_API_CALLED__API_NAME__API_NAME_UNKNOWN),
-                        eq(STATUS_USER_CONSENT_REVOKED),
+                        eq(STATUS_SUCCESS),
                         anyInt());
     }
 
     @Test
     public void
-            testResetAllAdSelectionFromOutcomesConfigRemoteOverridesFailsWithDevOptionsDisabled() {
-        doReturn(AdServicesApiConsent.GIVEN).when(mConsentManagerMock).getConsent();
+            testResetAllAdSelectionFromOutcomesConfigRemoteOverridesWithRevokedUserConsentSuccess()
+                    throws Exception {
+        doReturn(AdServicesApiConsent.REVOKED).when(mConsentManagerMock).getConsent();
+
         when(mDevContextFilterMock.createDevContext())
-                .thenReturn(DevContext.createForDevOptionsDisabled());
+                .thenReturn(
+                        DevContext.builder()
+                                .setDevOptionsEnabled(true)
+                                .setCallingAppPackageName(TEST_PACKAGE_NAME)
+                                .build());
 
         AdSelectionServiceImpl adSelectionService =
                 new AdSelectionServiceImpl(
@@ -7134,9 +7003,10 @@
                 mAdSelectionEntryDao.doesAdSelectionFromOutcomesOverrideExistForPackageName(
                         configId3, TEST_PACKAGE_NAME));
 
-        assertThrows(
-                SecurityException.class,
-                () -> callResetAllSelectionOutcomesOverrides(adSelectionService));
+        AdSelectionOverrideTestCallback callback =
+                callResetAllSelectionOutcomesOverrides(adSelectionService);
+
+        assertTrue(callback.mIsSuccess);
 
         assertTrue(
                 mAdSelectionEntryDao.doesAdSelectionFromOutcomesOverrideExistForPackageName(
@@ -7151,22 +7021,16 @@
         verify(mAdServicesLoggerMock)
                 .logFledgeApiCallStats(
                         eq(AD_SERVICES_API_CALLED__API_NAME__API_NAME_UNKNOWN),
-                        eq(STATUS_INTERNAL_ERROR),
+                        eq(STATUS_USER_CONSENT_REVOKED),
                         anyInt());
     }
 
     @Test
-    public void testResetAllAdSelectionFromOutcomesConfigRemoteOverrideNotDeleteIncorrectPkgName()
-            throws Exception {
+    public void
+            testResetAllAdSelectionFromOutcomesConfigRemoteOverridesFailsWithDevOptionsDisabled() {
         doReturn(AdServicesApiConsent.GIVEN).when(mConsentManagerMock).getConsent();
-        String incorrectPackageName = "com.google.ppapi.test.incorrect";
-
         when(mDevContextFilterMock.createDevContext())
-                .thenReturn(
-                        DevContext.builder()
-                                .setDevOptionsEnabled(true)
-                                .setCallingAppPackageName(incorrectPackageName)
-                                .build());
+                .thenReturn(DevContext.createForDevOptionsDisabled());
 
         AdSelectionServiceImpl adSelectionService =
                 new AdSelectionServiceImpl(
@@ -7251,10 +7115,9 @@
                 mAdSelectionEntryDao.doesAdSelectionFromOutcomesOverrideExistForPackageName(
                         configId3, TEST_PACKAGE_NAME));
 
-        AdSelectionOverrideTestCallback callback =
-                callResetAllSelectionOutcomesOverrides(adSelectionService);
-
-        assertTrue(callback.mIsSuccess);
+        assertThrows(
+                SecurityException.class,
+                () -> callResetAllSelectionOutcomesOverrides(adSelectionService));
 
         assertTrue(
                 mAdSelectionEntryDao.doesAdSelectionFromOutcomesOverrideExistForPackageName(
@@ -7269,39 +7132,22 @@
         verify(mAdServicesLoggerMock)
                 .logFledgeApiCallStats(
                         eq(AD_SERVICES_API_CALLED__API_NAME__API_NAME_UNKNOWN),
-                        eq(STATUS_SUCCESS),
+                        eq(STATUS_INTERNAL_ERROR),
                         anyInt());
     }
 
     @Test
-    public void testOverrideAdSelectionConfigRemoteOverridesSuccess() throws Exception {
-        Assume.assumeTrue(JSScriptEngine.AvailabilityChecker.isJSSandboxAvailable());
+    public void testResetAllAdSelectionFromOutcomesConfigRemoteOverrideNotDeleteIncorrectPkgName()
+            throws Exception {
         doReturn(AdServicesApiConsent.GIVEN).when(mConsentManagerMock).getConsent();
+        String incorrectPackageName = "com.google.ppapi.test.incorrect";
+
         when(mDevContextFilterMock.createDevContext())
                 .thenReturn(
                         DevContext.builder()
                                 .setDevOptionsEnabled(true)
-                                .setCallingAppPackageName(TEST_PACKAGE_NAME)
+                                .setCallingAppPackageName(incorrectPackageName)
                                 .build());
-
-        Map<Long, Double> adSelectionIdToBidMap =
-                Map.of(
-                        AD_SELECTION_ID_1, 10.0,
-                        AD_SELECTION_ID_2, 20.0,
-                        AD_SELECTION_ID_3, 30.0);
-        persistAdSelectionEntryDaoResults(adSelectionIdToBidMap);
-
-        AdSelectionFromOutcomesConfig config =
-                AdSelectionFromOutcomesConfigFixture.anAdSelectionFromOutcomesConfig(
-                        List.of(AD_SELECTION_ID_1, AD_SELECTION_ID_2, AD_SELECTION_ID_3),
-                        AdSelectionSignals.EMPTY,
-                        Uri.parse("https://this.uri.isnt/called"));
-
-        final String selectionPickSmallestAdSelectionIdLogicJs =
-                "function selectOutcome(outcomes, selection_signals) {\n"
-                        + "    outcomes.sort(function(a, b) { return a.id - b.id;});\n"
-                        + "    return {'status': 0, 'result': outcomes[0]};\n"
-                        + "}";
 
         AdSelectionServiceImpl adSelectionService =
                 new AdSelectionServiceImpl(
@@ -7327,6 +7173,141 @@
                         mConsentManagerMock,
                         mObliviousHttpEncryptor);
 
+        AdSelectionFromOutcomesConfig config1 =
+                AdSelectionFromOutcomesConfigFixture.anAdSelectionFromOutcomesConfig();
+        AdSelectionFromOutcomesConfig config2 =
+                AdSelectionFromOutcomesConfigFixture.anAdSelectionFromOutcomesConfig(
+                        AdTechIdentifier.fromString("adidas.com"),
+                        Uri.parse("https://adidas.com/decisoin_logic_uri"));
+        AdSelectionFromOutcomesConfig config3 =
+                AdSelectionFromOutcomesConfigFixture.anAdSelectionFromOutcomesConfig(
+                        AdTechIdentifier.fromString("nike.com"),
+                        Uri.parse("https://nike.com/decisoin_logic_uri"));
+
+        String configId1 =
+                AdSelectionDevOverridesHelper.calculateAdSelectionFromOutcomesConfigId(config1);
+        String configId2 =
+                AdSelectionDevOverridesHelper.calculateAdSelectionFromOutcomesConfigId(config2);
+        String configId3 =
+                AdSelectionDevOverridesHelper.calculateAdSelectionFromOutcomesConfigId(config3);
+
+        DBAdSelectionFromOutcomesOverride dbAdSelectionFromOutcomesOverride1 =
+                DBAdSelectionFromOutcomesOverride.builder()
+                        .setAdSelectionFromOutcomesConfigId(configId1)
+                        .setAppPackageName(TEST_PACKAGE_NAME)
+                        .setSelectionLogicJs(DUMMY_SELECTION_LOGIC_JS)
+                        .setSelectionSignals(DUMMY_SELECTION_SIGNALS.toString())
+                        .build();
+
+        DBAdSelectionFromOutcomesOverride dbAdSelectionFromOutcomesOverride2 =
+                DBAdSelectionFromOutcomesOverride.builder()
+                        .setAdSelectionFromOutcomesConfigId(configId2)
+                        .setAppPackageName(TEST_PACKAGE_NAME)
+                        .setSelectionLogicJs(DUMMY_SELECTION_LOGIC_JS)
+                        .setSelectionSignals(DUMMY_SELECTION_SIGNALS.toString())
+                        .build();
+
+        DBAdSelectionFromOutcomesOverride dbAdSelectionFromOutcomesOverride3 =
+                DBAdSelectionFromOutcomesOverride.builder()
+                        .setAdSelectionFromOutcomesConfigId(configId3)
+                        .setAppPackageName(TEST_PACKAGE_NAME)
+                        .setSelectionLogicJs(DUMMY_SELECTION_LOGIC_JS)
+                        .setSelectionSignals(DUMMY_SELECTION_SIGNALS.toString())
+                        .build();
+
+        mAdSelectionEntryDao.persistAdSelectionFromOutcomesOverride(
+                dbAdSelectionFromOutcomesOverride1);
+        mAdSelectionEntryDao.persistAdSelectionFromOutcomesOverride(
+                dbAdSelectionFromOutcomesOverride2);
+        mAdSelectionEntryDao.persistAdSelectionFromOutcomesOverride(
+                dbAdSelectionFromOutcomesOverride3);
+
+        assertTrue(
+                mAdSelectionEntryDao.doesAdSelectionFromOutcomesOverrideExistForPackageName(
+                        configId1, TEST_PACKAGE_NAME));
+        assertTrue(
+                mAdSelectionEntryDao.doesAdSelectionFromOutcomesOverrideExistForPackageName(
+                        configId2, TEST_PACKAGE_NAME));
+        assertTrue(
+                mAdSelectionEntryDao.doesAdSelectionFromOutcomesOverrideExistForPackageName(
+                        configId3, TEST_PACKAGE_NAME));
+
+        AdSelectionOverrideTestCallback callback =
+                callResetAllSelectionOutcomesOverrides(adSelectionService);
+
+        assertTrue(callback.mIsSuccess);
+
+        assertTrue(
+                mAdSelectionEntryDao.doesAdSelectionFromOutcomesOverrideExistForPackageName(
+                        configId1, TEST_PACKAGE_NAME));
+        assertTrue(
+                mAdSelectionEntryDao.doesAdSelectionFromOutcomesOverrideExistForPackageName(
+                        configId2, TEST_PACKAGE_NAME));
+        assertTrue(
+                mAdSelectionEntryDao.doesAdSelectionFromOutcomesOverrideExistForPackageName(
+                        configId3, TEST_PACKAGE_NAME));
+
+        verify(mAdServicesLoggerMock)
+                .logFledgeApiCallStats(
+                        eq(AD_SERVICES_API_CALLED__API_NAME__API_NAME_UNKNOWN),
+                        eq(STATUS_SUCCESS),
+                        anyInt());
+    }
+
+    @Test
+    public void testOverrideAdSelectionConfigRemoteOverridesSuccess() throws Exception {
+        Assume.assumeTrue(JSScriptEngine.AvailabilityChecker.isJSSandboxAvailable());
+        doReturn(AdServicesApiConsent.GIVEN).when(mConsentManagerMock).getConsent();
+        when(mDevContextFilterMock.createDevContext())
+                .thenReturn(
+                        DevContext.builder()
+                                .setDevOptionsEnabled(true)
+                                .setCallingAppPackageName(TEST_PACKAGE_NAME)
+                                .build());
+
+        Map<Long, Double> adSelectionIdToBidMap =
+                Map.of(
+                        AD_SELECTION_ID_1, 10.0,
+                        AD_SELECTION_ID_2, 20.0,
+                        AD_SELECTION_ID_3, 30.0);
+        persistAdSelectionEntryDaoResults(adSelectionIdToBidMap);
+
+        AdSelectionFromOutcomesConfig config =
+                AdSelectionFromOutcomesConfigFixture.anAdSelectionFromOutcomesConfig(
+                        List.of(AD_SELECTION_ID_1, AD_SELECTION_ID_2, AD_SELECTION_ID_3),
+                        AdSelectionSignals.EMPTY,
+                        Uri.parse("https://this.uri.isnt/called"));
+
+        final String selectionPickSmallestAdSelectionIdLogicJs =
+                "function selectOutcome(outcomes, selection_signals) {\n"
+                        + "    outcomes.sort(function(a, b) { return a.id - b.id;});\n"
+                        + "    return {'status': 0, 'result': outcomes[0]};\n"
+                        + "}";
+
+        AdSelectionServiceImpl adSelectionService =
+                new AdSelectionServiceImpl(
+                        mAdSelectionEntryDao,
+                        mAppInstallDao,
+                        mCustomAudienceDao,
+                        mFrequencyCapDao,
+                        mEncryptionContextDao,
+                        mEncryptionKeyDao,
+                        mReportingUrisDao,
+                        mClientSpy,
+                        mDevContextFilterMock,
+                        mLightweightExecutorService,
+                        mBackgroundExecutorService,
+                        mScheduledExecutor,
+                        CONTEXT,
+                        mAdServicesLoggerMock,
+                        mFlags,
+                        CallingAppUidSupplierProcessImpl.create(),
+                        mFledgeAuthorizationFilterMock,
+                        mAdSelectionServiceFilterMock,
+                        mAdFilteringFeatureFactory,
+                        mConsentManagerMock,
+                        mObliviousHttpEncryptor);
+
         AdSelectionOverrideTestCallback overridesCallback =
                 callAddOverrideForSelectAds(
                         adSelectionService,
