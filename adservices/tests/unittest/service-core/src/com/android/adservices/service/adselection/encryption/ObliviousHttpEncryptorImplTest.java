/*
 * Copyright (C) 2023 The Android Open Source Project
 *
 * Licensed under the Apache License, Version 2.0 (the "License");
 * you may not use this file except in compliance with the License.
 * You may obtain a copy of the License at
 *
 *      http://www.apache.org/licenses/LICENSE-2.0
 *
 * Unless required by applicable law or agreed to in writing, software
 * distributed under the License is distributed on an "AS IS" BASIS,
 * WITHOUT WARRANTIES OR CONDITIONS OF ANY KIND, either express or implied.
 * See the License for the specific language governing permissions and
 * limitations under the License.
 */

package com.android.adservices.service.adselection.encryption;

import static com.android.adservices.service.adselection.encryption.AdSelectionEncryptionKey.AdSelectionEncryptionKeyType.AUCTION;
import static com.android.dx.mockito.inline.extended.ExtendedMockito.doReturn;

import static com.google.common.truth.Truth.assertThat;
import static com.google.common.util.concurrent.Futures.immediateFuture;

import static org.junit.Assert.assertThrows;
import static org.mockito.Mockito.when;

import android.content.Context;

import androidx.room.Room;
import androidx.test.core.app.ApplicationProvider;

import com.android.adservices.common.AdServicesExtendedMockitoTestCase;
import com.android.adservices.concurrency.AdServicesExecutors;
import com.android.adservices.data.adselection.AdSelectionServerDatabase;
import com.android.adservices.data.adselection.EncryptionContextDao;
import com.android.adservices.ohttp.ObliviousHttpKeyConfig;
import com.android.adservices.service.Flags;
import com.android.adservices.service.FlagsFactory;
import com.android.adservices.service.devapi.DevContext;
import com.android.adservices.shared.testing.SdkLevelSupportRule;
import com.android.modules.utils.testing.ExtendedMockitoRule;

import com.google.common.io.BaseEncoding;
import com.google.common.util.concurrent.FluentFuture;

import org.junit.Before;
import org.junit.Rule;
import org.junit.Test;
import org.mockito.Mock;

import java.nio.charset.StandardCharsets;
import java.security.spec.InvalidKeySpecException;
import java.util.concurrent.ExecutorService;

@ExtendedMockitoRule.SpyStatic(FlagsFactory.class)
public class ObliviousHttpEncryptorImplTest extends AdServicesExtendedMockitoTestCase {
    @Mock private Flags mMockFlags;

    private static final String SERVER_PUBLIC_KEY =
            "6d21cfe09fbea5122f9ebc2eb2a69fcc4f06408cd54aac934f012e76fcdcef62";

    @Mock AdSelectionEncryptionKeyManager mEncryptionKeyManagerMock;

    private EncryptionContextDao mEncryptionContextDao;

    private ObliviousHttpEncryptor mObliviousHttpEncryptor;
    private ExecutorService mLightweightExecutor;
    private DevContext mDevContext;

    @Rule(order = 0)
    public final SdkLevelSupportRule sdkLevel = SdkLevelSupportRule.forAtLeastS();

    @Before
    public void setUp() {
        Context context = ApplicationProvider.getApplicationContext();
        mLightweightExecutor = AdServicesExecutors.getLightWeightExecutor();
        mEncryptionContextDao =
                Room.inMemoryDatabaseBuilder(context, AdSelectionServerDatabase.class)
                        .build()
                        .encryptionContextDao();

        mObliviousHttpEncryptor =
                new ObliviousHttpEncryptorImpl(
                        mEncryptionKeyManagerMock, mEncryptionContextDao, mLightweightExecutor);

<<<<<<< HEAD
=======
        mDevContext =
                DevContext.builder()
                        .setDevOptionsEnabled(true)
                        .setCallingAppPackageName(context.getPackageName())
                        .build();

>>>>>>> 038e8587
        mocker.mockGetFlags(mMockFlags);
    }

    @Test
    public void test_encryptBytes_invalidPlainText() {
        assertThrows(
                NullPointerException.class,
                () -> mObliviousHttpEncryptor.encryptBytes(null, 1L, 1000L, null, mDevContext));
    }

    @Test
    public void test_encryptBytes_success() throws Exception {
        doReturn(false).when(mMockFlags).getFledgeAuctionServerMediaTypeChangeEnabled();
        when(mEncryptionKeyManagerMock.getLatestOhttpKeyConfigOfType(
                        AUCTION, 1000L, null, mDevContext))
                .thenReturn(FluentFuture.from(immediateFuture(getKeyConfig(4))));

        String plainText = "test request 1";
        byte[] plainTextBytes = plainText.getBytes(StandardCharsets.US_ASCII);

        assertThat(
                        BaseEncoding.base16()
                                .lowerCase()
                                .encode(
                                        mObliviousHttpEncryptor
                                                .encryptBytes(
                                                        plainTextBytes,
                                                        1L,
                                                        1000L,
                                                        null,
                                                        mDevContext)
                                                .get()))
                // Only the Ohttp header containing key ID and algorithm IDs is same across
                // multiple test runs since, a random seed is used to generate rest of the
                // cipher text.
                .startsWith("04002000010002");
    }

    @Test
    public void test_encryptBytes_success_withServerAuctionMediaTypeChange() throws Exception {
        doReturn(true).when(mMockFlags).getFledgeAuctionServerMediaTypeChangeEnabled();
        when(mEncryptionKeyManagerMock.getLatestOhttpKeyConfigOfType(
                        AUCTION, 1000L, null, mDevContext))
                .thenReturn(FluentFuture.from(immediateFuture(getKeyConfig(4))));

        String plainText = "test request 1";
        byte[] plainTextBytes = plainText.getBytes(StandardCharsets.US_ASCII);

        assertThat(
                        BaseEncoding.base16()
                                .lowerCase()
                                .encode(
                                        mObliviousHttpEncryptor
                                                .encryptBytes(
                                                        plainTextBytes,
                                                        1L,
                                                        1000L,
                                                        null,
                                                        mDevContext)
                                                .get()))
                // Only the Ohttp header containing key ID and algorithm IDs is same across
                // multiple test runs since, a random seed is used to generate rest of the
                // cipher text.
                .startsWith("0004002000010002");
    }

    @Test
    public void test_decryptBytes_invalidEncryptedBytes() {
        assertThrows(
                NullPointerException.class, () -> mObliviousHttpEncryptor.decryptBytes(null, 1L));
    }

    /** Test that an exception is thrown if encryption context is absent. */
    @Test
    public void test_decryptBytes_noEncryptionContext_throwsException() {
        String responseCipherText =
                "6c6c6c6c6c6c6c6c6c6c6c6c6c6c6c6c6c6c6c6c6c6c6c6c6c6c6c6c6c6c6c6cf623"
                        + "a32dba30cdf1a011543bdd7e95ace60be30b029574dc3be9abee478df9";
        byte[] responseCipherTextBytes =
                BaseEncoding.base16().lowerCase().decode(responseCipherText);

        assertThrows(
                IllegalArgumentException.class,
                () -> mObliviousHttpEncryptor.decryptBytes(responseCipherTextBytes, 1L));
    }

    @Test
    public void test_decryptBytes_success() throws Exception {
        doReturn(false).when(mMockFlags).getFledgeAuctionServerMediaTypeChangeEnabled();
        when(mEncryptionKeyManagerMock.getLatestOhttpKeyConfigOfType(
                        AUCTION, 1000, null, mDevContext))
                .thenReturn(FluentFuture.from(immediateFuture(getKeyConfig(4))));

        String plainText = "test request 1";
        byte[] plainTextBytes = plainText.getBytes(StandardCharsets.US_ASCII);

        byte[] encryptedBytes =
                mObliviousHttpEncryptor
                        .encryptBytes(plainTextBytes, 1L, 1000L, null, mDevContext)
                        .get();

        assertThat(encryptedBytes).isNotNull();
        assertThat(encryptedBytes).isNotEmpty();
        assertThat(mEncryptionContextDao.getEncryptionContext(1L, AUCTION)).isNotNull();

        String responseCipherText =
                "6c6c6c6c6c6c6c6c6c6c6c6c6c6c6c6c6c6c6c6c6c6c6c6c6c6c6c6c6c6c6c6cf623"
                        + "a32dba30cdf1a011543bdd7e95ace60be30b029574dc3be9abee478df9";
        byte[] responseCipherTextBytes =
                BaseEncoding.base16().lowerCase().decode(responseCipherText);

        mObliviousHttpEncryptor.decryptBytes(responseCipherTextBytes, 1L);
    }

    @Test
    public void test_decryptBytes_success_withServerAuctionMediaTypeChange() throws Exception {
        doReturn(true).when(mMockFlags).getFledgeAuctionServerMediaTypeChangeEnabled();
        when(mEncryptionKeyManagerMock.getLatestOhttpKeyConfigOfType(
                        AUCTION, 1000, null, mDevContext))
                .thenReturn(FluentFuture.from(immediateFuture(getKeyConfig(4))));

        String plainText = "test request 1";
        byte[] plainTextBytes = plainText.getBytes(StandardCharsets.US_ASCII);

        byte[] encryptedBytes =
                mObliviousHttpEncryptor
                        .encryptBytes(plainTextBytes, 1L, 1000L, null, mDevContext)
                        .get();

        assertThat(encryptedBytes).isNotNull();
        assertThat(encryptedBytes).isNotEmpty();
        assertThat(mEncryptionContextDao.getEncryptionContext(1L, AUCTION)).isNotNull();

        String responseCipherText =
                "37bea600af9cab94b009b0f4dac9576b6b118142e67eb64cffaf52ef72c82cfe06e2a"
                        + "d6ffb09334c60dd4de5b1339f2e13eab21a662fac2effab65ed959d58";
        byte[] responseCipherTextBytes =
                BaseEncoding.base16().lowerCase().decode(responseCipherText);

        mObliviousHttpEncryptor.decryptBytes(responseCipherTextBytes, 1L);
    }

    private ObliviousHttpKeyConfig getKeyConfig(int keyIdentifier) throws InvalidKeySpecException {
        byte[] keyId = new byte[1];
        keyId[0] = (byte) (keyIdentifier & 0xFF);
        String keyConfigHex =
                BaseEncoding.base16().lowerCase().encode(keyId)
                        + "0020"
                        + SERVER_PUBLIC_KEY
                        + "000400010002";
        return ObliviousHttpKeyConfig.fromSerializedKeyConfig(
                BaseEncoding.base16().lowerCase().decode(keyConfigHex));
    }
}<|MERGE_RESOLUTION|>--- conflicted
+++ resolved
@@ -84,15 +84,12 @@
                 new ObliviousHttpEncryptorImpl(
                         mEncryptionKeyManagerMock, mEncryptionContextDao, mLightweightExecutor);
 
-<<<<<<< HEAD
-=======
         mDevContext =
                 DevContext.builder()
                         .setDevOptionsEnabled(true)
                         .setCallingAppPackageName(context.getPackageName())
                         .build();
 
->>>>>>> 038e8587
         mocker.mockGetFlags(mMockFlags);
     }
 
