/*
 * Copyright (C) 2022 The Android Open Source Project
 *
 * Licensed under the Apache License, Version 2.0 (the "License");
 * you may not use this file except in compliance with the License.
 * You may obtain a copy of the License at
 *
 *      http://www.apache.org/licenses/LICENSE-2.0
 *
 * Unless required by applicable law or agreed to in writing, software
 * distributed under the License is distributed on an "AS IS" BASIS,
 * WITHOUT WARRANTIES OR CONDITIONS OF ANY KIND, either express or implied.
 * See the License for the specific language governing permissions and
 * limitations under the License.
 */

package com.android.adservices.data.measurement;

import static com.android.adservices.data.measurement.MeasurementTables.ALL_MSMT_TABLES;
import static com.android.adservices.data.measurement.MeasurementTables.AsyncRegistrationContract;
import static com.android.adservices.data.measurement.MeasurementTables.AttributionContract;
import static com.android.adservices.data.measurement.MeasurementTables.EventReportContract;
import static com.android.adservices.data.measurement.MeasurementTables.MSMT_TABLE_PREFIX;
import static com.android.adservices.data.measurement.MeasurementTables.SourceContract;
import static com.android.adservices.data.measurement.MeasurementTables.TriggerContract;
import static com.android.adservices.data.measurement.MeasurementTables.XnaIgnoredSourcesContract;
import static com.android.adservices.service.measurement.PrivacyParams.MAX_REPORTING_REGISTER_SOURCE_EXPIRATION_IN_SECONDS;
import static com.android.adservices.service.measurement.SourceFixture.ValidSourceParams.SHARED_AGGREGATE_KEYS;

import static com.google.common.truth.Truth.assertThat;

import static org.junit.Assert.assertEquals;
import static org.junit.Assert.assertFalse;
import static org.junit.Assert.assertNotEquals;
import static org.junit.Assert.assertNotNull;
import static org.junit.Assert.assertNull;
import static org.junit.Assert.assertThrows;
import static org.junit.Assert.assertTrue;
import static org.junit.Assert.fail;
import static org.mockito.Mockito.doReturn;
import static org.mockito.Mockito.mock;
import static org.mockito.Mockito.spy;

import android.adservices.measurement.DeletionRequest;
import android.content.ContentValues;
import android.content.Context;
import android.database.Cursor;
import android.database.DatabaseUtils;
import android.database.sqlite.SQLiteDatabase;
import android.net.Uri;
import android.util.Pair;

import androidx.test.core.app.ApplicationProvider;

<<<<<<< HEAD
=======
import com.android.adservices.common.WebUtil;
>>>>>>> 4f19f827
import com.android.adservices.errorlogging.AdServicesErrorLogger;
import com.android.adservices.service.Flags;
import com.android.adservices.service.FlagsFactory;
import com.android.adservices.service.measurement.AsyncRegistrationFixture;
import com.android.adservices.service.measurement.AsyncRegistrationFixture.ValidAsyncRegistrationParams;
import com.android.adservices.service.measurement.Attribution;
import com.android.adservices.service.measurement.EventReport;
import com.android.adservices.service.measurement.EventReportFixture;
import com.android.adservices.service.measurement.EventSurfaceType;
import com.android.adservices.service.measurement.KeyValueData;
import com.android.adservices.service.measurement.KeyValueData.DataType;
import com.android.adservices.service.measurement.PrivacyParams;
import com.android.adservices.service.measurement.ReportSpec;
import com.android.adservices.service.measurement.Source;
import com.android.adservices.service.measurement.SourceFixture;
import com.android.adservices.service.measurement.Trigger;
import com.android.adservices.service.measurement.TriggerFixture;
import com.android.adservices.service.measurement.aggregation.AggregateEncryptionKey;
import com.android.adservices.service.measurement.aggregation.AggregateReport;
import com.android.adservices.service.measurement.aggregation.AggregateReportFixture;
import com.android.adservices.service.measurement.noising.SourceNoiseHandler;
import com.android.adservices.service.measurement.registration.AsyncRegistration;
import com.android.adservices.service.measurement.reporting.DebugReport;
import com.android.adservices.service.measurement.reporting.EventReportWindowCalcDelegate;
import com.android.adservices.service.measurement.util.UnsignedLong;
import com.android.dx.mockito.inline.extended.ExtendedMockito;

import com.google.common.collect.ImmutableList;
import com.google.common.collect.ImmutableMultiset;

import org.json.JSONException;
import org.junit.After;
import org.junit.Before;
import org.junit.Test;
import org.junit.runner.RunWith;
import org.mockito.ArgumentMatchers;
import org.mockito.Mockito;
import org.mockito.MockitoSession;
import org.mockito.junit.MockitoJUnitRunner;
import org.mockito.quality.Strictness;

import java.time.Instant;
import java.util.ArrayList;
import java.util.Arrays;
import java.util.Collection;
import java.util.Collections;
import java.util.Comparator;
import java.util.HashSet;
import java.util.List;
import java.util.Map;
import java.util.Objects;
import java.util.Optional;
import java.util.Set;
import java.util.UUID;
import java.util.concurrent.TimeUnit;
import java.util.concurrent.atomic.AtomicLong;
import java.util.function.Consumer;
import java.util.function.Function;
import java.util.stream.Collectors;
import java.util.stream.IntStream;
import java.util.stream.Stream;

@RunWith(MockitoJUnitRunner.class)
public class MeasurementDaoTest {
    protected static final Context sContext = ApplicationProvider.getApplicationContext();
    private static final Uri APP_TWO_SOURCES = Uri.parse("android-app://com.example1.two-sources");
    private static final Uri APP_ONE_SOURCE = Uri.parse("android-app://com.example2.one-source");
    private static final String DEFAULT_ENROLLMENT_ID = "enrollment-id";
    private static final Uri APP_TWO_PUBLISHER =
            Uri.parse("android-app://com.publisher2.two-sources");
    private static final Uri APP_ONE_PUBLISHER =
            Uri.parse("android-app://com.publisher1.one-source");
    private static final Uri APP_NO_PUBLISHER =
            Uri.parse("android-app://com.publisher3.no-sources");
    private static final Uri APP_BROWSER = Uri.parse("android-app://com.example1.browser");
    private static final Uri WEB_ONE_DESTINATION = WebUtil.validUri("https://www.example1.test");
    private static final Uri WEB_ONE_DESTINATION_DIFFERENT_SUBDOMAIN =
            WebUtil.validUri("https://store.example1.test");
    private static final Uri WEB_ONE_DESTINATION_DIFFERENT_SUBDOMAIN_2 =
            WebUtil.validUri("https://foo.example1.test");
    private static final Uri WEB_TWO_DESTINATION = WebUtil.validUri("https://www.example2.test");
    private static final Uri WEB_TWO_DESTINATION_WITH_PATH =
            WebUtil.validUri("https://www.example2.test/ad/foo");
    private static final Uri APP_ONE_DESTINATION =
            Uri.parse("android-app://com.example1.one-trigger");
    private static final Uri APP_TWO_DESTINATION =
            Uri.parse("android-app://com.example1.two-triggers");
    private static final Uri APP_THREE_DESTINATION =
            Uri.parse("android-app://com.example1.three-triggers");
    private static final Uri APP_THREE_DESTINATION_PATH1 =
            Uri.parse("android-app://com.example1.three-triggers/path1");
    private static final Uri APP_THREE_DESTINATION_PATH2 =
            Uri.parse("android-app://com.example1.three-triggers/path2");
    private static final Uri APP_NO_TRIGGERS = Uri.parse("android-app://com.example1.no-triggers");
    private static final Uri INSTALLED_PACKAGE = Uri.parse("android-app://com.example.installed");
    private static final Uri WEB_PUBLISHER_ONE = WebUtil.validUri("https://not.example.test");
    private static final Uri WEB_PUBLISHER_TWO = WebUtil.validUri("https://notexample.test");
    // Differs from WEB_PUBLISHER_ONE by scheme.
    private static final Uri WEB_PUBLISHER_THREE = WebUtil.validUri("http://not.example.test");
    private static final Uri APP_DESTINATION = Uri.parse("android-app://com.destination.example");
    private static final Uri REGISTRATION_ORIGIN =
            WebUtil.validUri("https://subdomain.example.test");

    // Fake ID count for initializing triggers.
    private int mValueId = 1;
    private MockitoSession mStaticMockSession;
    private Flags mFlags;
    private DatastoreManager mDatastoreManager;
    public static final Uri REGISTRATION_ORIGIN_2 =
            WebUtil.validUri("https://subdomain_2.example.test");

    @Before
    public void before() {
        mStaticMockSession =
                ExtendedMockito.mockitoSession()
                        .spyStatic(FlagsFactory.class)
                        .spyStatic(MeasurementDbHelper.class)
                        .strictness(Strictness.WARN)
                        .startMocking();
        ExtendedMockito.doReturn(FlagsFactory.getFlagsForTest()).when(FlagsFactory::getFlags);
        mFlags = FlagsFactory.getFlagsForTest();
        mDatastoreManager =
                new SQLDatastoreManager(
                        MeasurementDbHelper.getInstance(sContext),
                        Mockito.mock(AdServicesErrorLogger.class));
    }

    @After
    public void cleanup() {
        SQLiteDatabase db = MeasurementDbHelper.getInstance(sContext).safeGetWritableDatabase();
        for (String table : ALL_MSMT_TABLES) {
            db.delete(table, null, null);
        }

        mStaticMockSession.finishMocking();
    }

    @Test
    public void testInsertSource() {
        Source validSource =
                SourceFixture.getValidSourceBuilder()
                        .setEventReportWindows("{'start_time': 1, 'end_times': ['3600', '7200']}")
                        .build();
        mDatastoreManager.runInTransaction((dao) -> dao.insertSource(validSource));

        String sourceId = getFirstSourceIdFromDatastore();
        Source source =
                mDatastoreManager
                        .runInTransactionWithResult(
                                measurementDao -> measurementDao.getSource(sourceId))
                        .get();

        assertNotNull(source);
        assertNotNull(source.getId());
        assertNull(source.getAppDestinations());
        assertNull(source.getWebDestinations());
        assertEquals(validSource.getEnrollmentId(), source.getEnrollmentId());
        assertEquals(validSource.getRegistrant(), source.getRegistrant());
        assertEquals(validSource.getEventTime(), source.getEventTime());
        assertEquals(validSource.getExpiryTime(), source.getExpiryTime());
        assertEquals(validSource.getEventReportWindow(), source.getEventReportWindow());
        assertEquals(
                validSource.getAggregatableReportWindow(), source.getAggregatableReportWindow());
        assertEquals(validSource.getPriority(), source.getPriority());
        assertEquals(validSource.getSourceType(), source.getSourceType());
        assertEquals(
                validSource.getInstallAttributionWindow(), source.getInstallAttributionWindow());
        assertEquals(validSource.getInstallCooldownWindow(), source.getInstallCooldownWindow());
        assertEquals(validSource.getAttributionMode(), source.getAttributionMode());
        assertEquals(validSource.getAggregateSource(), source.getAggregateSource());
        assertEquals(validSource.getFilterDataString(), source.getFilterDataString());
        assertEquals(validSource.getSharedFilterDataKeys(), source.getSharedFilterDataKeys());
        assertEquals(validSource.getAggregateContributions(), source.getAggregateContributions());
        assertEquals(validSource.isDebugReporting(), source.isDebugReporting());
        assertEquals(validSource.getSharedAggregationKeys(), source.getSharedAggregationKeys());
        assertEquals(validSource.getRegistrationId(), source.getRegistrationId());
        assertEquals(validSource.getInstallTime(), source.getInstallTime());
        assertEquals(validSource.getPlatformAdId(), source.getPlatformAdId());
        assertEquals(validSource.getDebugAdId(), source.getDebugAdId());
        assertEquals(validSource.getRegistrationOrigin(), source.getRegistrationOrigin());
        assertEquals(
                validSource.getCoarseEventReportDestinations(),
                source.getCoarseEventReportDestinations());
        assertEquals(validSource.getEventReportWindows(), source.getEventReportWindows());
        assertEquals(SourceFixture.ValidSourceParams.SHARED_DEBUG_KEY, source.getSharedDebugKey());

        // Assert destinations were inserted into the source destination table.

        Pair<List<Uri>, List<Uri>> destinations =
                mDatastoreManager
                        .runInTransactionWithResult(
                                measurementDao ->
                                        measurementDao.getSourceDestinations(source.getId()))
                        .get();
        assertTrue(
                ImmutableMultiset.copyOf(validSource.getAppDestinations())
                        .equals(ImmutableMultiset.copyOf(destinations.first)));
        assertTrue(
                ImmutableMultiset.copyOf(validSource.getWebDestinations())
                        .equals(ImmutableMultiset.copyOf(destinations.second)));
    }

    @Test
    public void testInsertSource_flexibleEventReport_equal() throws JSONException {
        Source validSource = SourceFixture.getValidSourceWithFlexEventReport();
        mDatastoreManager.runInTransaction((dao) -> dao.insertSource(validSource));

        String sourceId = getFirstSourceIdFromDatastore();
        Source source =
                mDatastoreManager
                        .runInTransactionWithResult(
                                measurementDao -> measurementDao.getSource(sourceId))
                        .get();
        source.buildFlexibleEventReportApi();

        assertNotNull(source);
        assertNotNull(source.getId());
        assertNull(source.getAppDestinations());
        assertNull(source.getWebDestinations());
        assertEquals(validSource.getEnrollmentId(), source.getEnrollmentId());
        assertEquals(validSource.getRegistrant(), source.getRegistrant());
        assertEquals(validSource.getEventTime(), source.getEventTime());
        assertEquals(validSource.getExpiryTime(), source.getExpiryTime());
        assertEquals(validSource.getEventReportWindow(), source.getEventReportWindow());
        assertEquals(
                validSource.getAggregatableReportWindow(), source.getAggregatableReportWindow());
        assertEquals(validSource.getPriority(), source.getPriority());
        assertEquals(validSource.getSourceType(), source.getSourceType());
        assertEquals(
                validSource.getInstallAttributionWindow(), source.getInstallAttributionWindow());
        assertEquals(validSource.getInstallCooldownWindow(), source.getInstallCooldownWindow());
        assertEquals(validSource.getAttributionMode(), source.getAttributionMode());
        assertEquals(validSource.getAggregateSource(), source.getAggregateSource());
        assertEquals(validSource.getFilterDataString(), source.getFilterDataString());
        assertEquals(validSource.getAggregateContributions(), source.getAggregateContributions());
        assertEquals(validSource.isDebugReporting(), source.isDebugReporting());
        assertEquals(validSource.getSharedAggregationKeys(), source.getSharedAggregationKeys());
        assertEquals(validSource.getRegistrationId(), source.getRegistrationId());
        assertEquals(validSource.getInstallTime(), source.getInstallTime());
        assertEquals(validSource.getPlatformAdId(), source.getPlatformAdId());
        assertEquals(validSource.getDebugAdId(), source.getDebugAdId());
        assertEquals(validSource.getRegistrationOrigin(), source.getRegistrationOrigin());
        assertEquals(
                validSource.getFlexEventReportSpec().getMaxReports(),
                source.getMaxEventLevelReports().intValue());
        assertEquals(
                validSource.getFlexEventReportSpec().encodeTriggerSpecsToJson(),
                source.getTriggerSpecs());
        assertNull(source.getEventAttributionStatus());
        assertEquals(
                validSource.getFlexEventReportSpec().encodePrivacyParametersToJSONString(),
                source.getPrivacyParameters());
        assertEquals(validSource.getFlexEventReportSpec(), source.getFlexEventReportSpec());

        // Assert destinations were inserted into the source destination table.
        Pair<List<Uri>, List<Uri>> destinations =
                mDatastoreManager
                        .runInTransactionWithResult(
                                measurementDao ->
                                        measurementDao.getSourceDestinations(source.getId()))
                        .get();
        assertTrue(
                ImmutableMultiset.copyOf(validSource.getAppDestinations())
                        .equals(ImmutableMultiset.copyOf(destinations.first)));
        assertTrue(
                ImmutableMultiset.copyOf(validSource.getWebDestinations())
                        .equals(ImmutableMultiset.copyOf(destinations.second)));
    }

    @Test
    public void testInsertSource_reachedDbSizeLimitOnEdgeCase_doNotInsert() {
        insertSourceReachingDbSizeLimit(/* dbSize= */ 100L, /* dbSizeMaxLimit= */ 100L);
    }

    @Test
    public void testInsertSource_reachedDbSizeLimitUpperEdgeCase_doNotInsert() {
        insertSourceReachingDbSizeLimit(/* dbSize= */ 101L, /* dbSizeMaxLimit= */ 100L);
    }

    private void insertSourceReachingDbSizeLimit(long dbSize, long dbSizeMaxLimit) {
        final Source validSource = SourceFixture.getValidSource();

        // Mocking that the DB file has a size of 100 bytes
        final MeasurementDbHelper spyMeasurementDbHelper =
                spy(MeasurementDbHelper.getInstance(sContext));
        ExtendedMockito.doReturn(spyMeasurementDbHelper)
                .when(() -> MeasurementDbHelper.getInstance(ArgumentMatchers.any()));
        ExtendedMockito.doReturn(dbSize).when(spyMeasurementDbHelper).getDbFileSize();

        // Mocking that the flags return a max limit size of 100 bytes
        Flags mockFlags = Mockito.mock(Flags.class);
        ExtendedMockito.doReturn(mockFlags).when(FlagsFactory::getFlags);
        ExtendedMockito.doReturn(dbSizeMaxLimit).when(mockFlags).getMeasurementDbSizeLimit();

        mDatastoreManager.runInTransaction((dao) -> dao.insertSource(validSource));

        try (Cursor sourceCursor =
                MeasurementDbHelper.getInstance(sContext)
                        .getReadableDatabase()
                        .query(SourceContract.TABLE, null, null, null, null, null, null)) {
            assertFalse(sourceCursor.moveToNext());
        }
    }

    @Test
    public void testInsertTrigger() {
        Trigger validTrigger = TriggerFixture.getValidTrigger();
        mDatastoreManager.runInTransaction((dao) -> dao.insertTrigger(validTrigger));

        try (Cursor triggerCursor =
                MeasurementDbHelper.getInstance(sContext)
                        .getReadableDatabase()
                        .query(TriggerContract.TABLE, null, null, null, null, null, null)) {
            assertTrue(triggerCursor.moveToNext());
            Trigger trigger = SqliteObjectMapper.constructTriggerFromCursor(triggerCursor);
            assertNotNull(trigger);
            assertNotNull(trigger.getId());
            assertEquals(
                    validTrigger.getAttributionDestination(), trigger.getAttributionDestination());
            assertEquals(validTrigger.getDestinationType(), trigger.getDestinationType());
            assertEquals(validTrigger.getEnrollmentId(), trigger.getEnrollmentId());
            assertEquals(validTrigger.getRegistrant(), trigger.getRegistrant());
            assertEquals(validTrigger.getTriggerTime(), trigger.getTriggerTime());
            assertEquals(validTrigger.getEventTriggers(), trigger.getEventTriggers());
            assertEquals(validTrigger.getAttributionConfig(), trigger.getAttributionConfig());
            assertEquals(validTrigger.getAdtechKeyMapping(), trigger.getAdtechKeyMapping());
            assertEquals(validTrigger.getPlatformAdId(), trigger.getPlatformAdId());
            assertEquals(validTrigger.getDebugAdId(), trigger.getDebugAdId());
            assertEquals(validTrigger.getRegistrationOrigin(), trigger.getRegistrationOrigin());
            assertEquals(
                    validTrigger.getAggregationCoordinatorOrigin(),
                    trigger.getAggregationCoordinatorOrigin());
        }
    }

    @Test
    public void testInsertTrigger_reachedDbSizeLimitOnEdgeCase_doNotInsert() {
        insertTriggerReachingDbSizeLimit(/* dbSize= */ 100L, /* dbSizeMaxLimit= */ 100L);
    }

    @Test
    public void testInsertTrigger_reachedDbSizeLimitUpperEdgeCase_doNotInsert() {
        insertTriggerReachingDbSizeLimit(/* dbSize= */ 101L, /* dbSizeMaxLimit= */ 100L);
    }

    private void insertTriggerReachingDbSizeLimit(long dbSize, long dbSizeMaxLimit) {
        final Trigger validTrigger = TriggerFixture.getValidTrigger();

        // Mocking that the DB file has a size of 100 bytes
        final MeasurementDbHelper spyMeasurementDbHelper =
                spy(MeasurementDbHelper.getInstance(sContext));
        ExtendedMockito.doReturn(spyMeasurementDbHelper)
                .when(() -> MeasurementDbHelper.getInstance(ArgumentMatchers.any()));
        ExtendedMockito.doReturn(dbSize).when(spyMeasurementDbHelper).getDbFileSize();

        // Mocking that the flags return a max limit size of 100 bytes
        Flags mockFlags = Mockito.mock(Flags.class);
        ExtendedMockito.doReturn(mockFlags).when(FlagsFactory::getFlags);
        ExtendedMockito.doReturn(dbSizeMaxLimit).when(mockFlags).getMeasurementDbSizeLimit();

        mDatastoreManager.runInTransaction((dao) -> dao.insertTrigger(validTrigger));

        try (Cursor sourceCursor =
                MeasurementDbHelper.getInstance(sContext)
                        .getReadableDatabase()
                        .query(TriggerContract.TABLE, null, null, null, null, null, null)) {
            assertFalse(sourceCursor.moveToNext());
        }
    }

    @Test
    public void testGetNumSourcesPerPublisher_publisherTypeApp() {
        setupSourceAndTriggerData();
        mDatastoreManager.runInTransaction(
                measurementDao -> {
                    assertEquals(
                            2,
                            measurementDao.getNumSourcesPerPublisher(
                                    APP_TWO_PUBLISHER, EventSurfaceType.APP));
                });
        mDatastoreManager.runInTransaction(
                measurementDao -> {
                    assertEquals(
                            1,
                            measurementDao.getNumSourcesPerPublisher(
                                    APP_ONE_PUBLISHER, EventSurfaceType.APP));
                });
        mDatastoreManager.runInTransaction(
                measurementDao -> {
                    assertEquals(
                            0,
                            measurementDao.getNumSourcesPerPublisher(
                                    APP_NO_PUBLISHER, EventSurfaceType.APP));
                });
    }

    @Test
    public void testGetNumSourcesPerPublisher_publisherTypeWeb() {
        setupSourceDataForPublisherTypeWeb();
        mDatastoreManager.runInTransaction(
                measurementDao -> {
                    assertEquals(
                            1,
                            measurementDao.getNumSourcesPerPublisher(
                                    WEB_PUBLISHER_ONE, EventSurfaceType.WEB));
                });
        mDatastoreManager.runInTransaction(
                measurementDao -> {
                    assertEquals(
                            2,
                            measurementDao.getNumSourcesPerPublisher(
                                    WEB_PUBLISHER_TWO, EventSurfaceType.WEB));
                });
        mDatastoreManager.runInTransaction(
                measurementDao -> {
                    assertEquals(
                            1,
                            measurementDao.getNumSourcesPerPublisher(
                                    WEB_PUBLISHER_THREE, EventSurfaceType.WEB));
                });
    }

    @Test
    public void testCountDistinctReportingOriginPerPublisherXDestinationInAttribution_atWindow() {
        Uri sourceSite = Uri.parse("android-app://publisher.app");
        Uri appDestination = Uri.parse("android-app://destination.app");
        String registrant = "android-app://registrant.app";
        List<Attribution> attributionsWithAppDestinations =
                getAttributionsWithDifferentReportingOrigins(
                        4, appDestination, 5000000001L, sourceSite, registrant);
        for (Attribution attribution : attributionsWithAppDestinations) {
            insertAttribution(attribution);
        }
<<<<<<< HEAD
        String excludedEnrollmentId = "enrollment-id-0";
=======
        Uri excludedRegistrationOrigin = WebUtil.validUri("https://subdomain0.example.test");
>>>>>>> 4f19f827
        mDatastoreManager.runInTransaction(
                measurementDao -> {
                    assertEquals(
                            Integer.valueOf(3),
                            measurementDao
                                    .countDistinctReportingOriginsPerPublisherXDestInAttribution(
                                            sourceSite,
                                            appDestination,
                                            excludedRegistrationOrigin,
                                            5000000000L,
                                            6000000000L));
                });
    }

    @Test
    public void testCountDistinctReportingOriginsPerPublisherXDestInAttribution_beyondWindow() {
        Uri sourceSite = Uri.parse("android-app://publisher.app");
        Uri appDestination = Uri.parse("android-app://destination.app");
        String registrant = "android-app://registrant.app";
        List<Attribution> attributionsWithAppDestinations =
                getAttributionsWithDifferentReportingOrigins(
                        4, appDestination, 5000000000L, sourceSite, registrant);
        for (Attribution attribution : attributionsWithAppDestinations) {
            insertAttribution(attribution);
        }
<<<<<<< HEAD
        String excludedEnrollmentId = "enrollment-id-0";
=======
        Uri excludedReportingOrigin = WebUtil.validUri("https://subdomain.example0.test");
>>>>>>> 4f19f827
        mDatastoreManager.runInTransaction(
                measurementDao -> {
                    assertEquals(
                            Integer.valueOf(0),
                            measurementDao
                                    .countDistinctReportingOriginsPerPublisherXDestInAttribution(
                                            sourceSite,
                                            appDestination,
                                            excludedReportingOrigin,
                                            5000000000L,
                                            6000000000L));
                });
    }

    @Test
    public void testInsertDebugReport() {
        DebugReport debugReport = createDebugReport();
        mDatastoreManager.runInTransaction((dao) -> dao.insertDebugReport(debugReport));

        try (Cursor cursor =
                MeasurementDbHelper.getInstance(sContext)
                        .getReadableDatabase()
                        .query(
                                MeasurementTables.DebugReportContract.TABLE,
                                null,
                                null,
                                null,
                                null,
                                null,
                                null)) {
            assertTrue(cursor.moveToNext());
            DebugReport report = SqliteObjectMapper.constructDebugReportFromCursor(cursor);
            assertNotNull(report);
            assertNotNull(report.getId());
            assertEquals(debugReport.getType(), report.getType());
            assertEquals(debugReport.getBody().toString(), report.getBody().toString());
            assertEquals(debugReport.getEnrollmentId(), report.getEnrollmentId());
            assertEquals(debugReport.getRegistrationOrigin(), report.getRegistrationOrigin());
            assertEquals(debugReport.getReferenceId(), report.getReferenceId());
        }
    }

    @Test
    public void singleAppTrigger_triggersPerDestination_returnsOne() {
        List<Trigger> triggerList = new ArrayList<>();
        triggerList.add(createAppTrigger(APP_ONE_DESTINATION, APP_ONE_DESTINATION));
        addTriggersToDatabase(triggerList);

        mDatastoreManager.runInTransaction(
                measurementDao ->
                        assertThat(
                                        measurementDao.getNumTriggersPerDestination(
                                                APP_ONE_DESTINATION, EventSurfaceType.APP))
                                .isEqualTo(1));
    }

    @Test
    public void multipleAppTriggers_similarUris_triggersPerDestination() {
        List<Trigger> triggerList = new ArrayList<>();
        triggerList.add(createAppTrigger(APP_TWO_DESTINATION, APP_TWO_DESTINATION));
        triggerList.add(createAppTrigger(APP_TWO_DESTINATION, APP_TWO_DESTINATION));
        addTriggersToDatabase(triggerList);

        mDatastoreManager.runInTransaction(
                measurementDao ->
                        assertThat(
                                        measurementDao.getNumTriggersPerDestination(
                                                APP_TWO_DESTINATION, EventSurfaceType.APP))
                                .isEqualTo(2));
    }

    @Test
    public void noAppTriggers_triggersPerDestination_returnsNone() {
        mDatastoreManager.runInTransaction(
                measurementDao ->
                        assertThat(
                                        measurementDao.getNumTriggersPerDestination(
                                                APP_NO_TRIGGERS, EventSurfaceType.APP))
                                .isEqualTo(0));
    }

    @Test
    public void multipleAppTriggers_differentPaths_returnsAllMatching() {
        List<Trigger> triggerList = new ArrayList<>();
        triggerList.add(createAppTrigger(APP_THREE_DESTINATION, APP_THREE_DESTINATION));
        triggerList.add(createAppTrigger(APP_THREE_DESTINATION, APP_THREE_DESTINATION_PATH1));
        triggerList.add(createAppTrigger(APP_THREE_DESTINATION, APP_THREE_DESTINATION_PATH2));
        addTriggersToDatabase(triggerList);

        mDatastoreManager.runInTransaction(
                measurementDao -> {
                    assertThat(
                                    measurementDao.getNumTriggersPerDestination(
                                            APP_THREE_DESTINATION, EventSurfaceType.APP))
                            .isEqualTo(3);
                    // Try the same thing, but use the app uri with path to find number of triggers.
                    assertThat(
                                    measurementDao.getNumTriggersPerDestination(
                                            APP_THREE_DESTINATION_PATH1, EventSurfaceType.APP))
                            .isEqualTo(3);
                    assertThat(
                                    measurementDao.getNumTriggersPerDestination(
                                            APP_THREE_DESTINATION_PATH2, EventSurfaceType.APP))
                            .isEqualTo(3);
                    Uri unseenAppThreePath =
                            Uri.parse("android-app://com.example1.three-triggers/path3");
                    assertThat(
                                    measurementDao.getNumTriggersPerDestination(
                                            unseenAppThreePath, EventSurfaceType.APP))
                            .isEqualTo(3);
                });
    }

    @Test
    public void singleWebTrigger_triggersPerDestination_returnsOne() {
        List<Trigger> triggerList = new ArrayList<>();
        triggerList.add(createWebTrigger(WEB_ONE_DESTINATION));
        addTriggersToDatabase(triggerList);

        mDatastoreManager.runInTransaction(
                measurementDao -> {
                    assertThat(
                                    measurementDao.getNumTriggersPerDestination(
                                            WEB_ONE_DESTINATION, EventSurfaceType.WEB))
                            .isEqualTo(1);
                });
    }

    @Test
    public void webTriggerMultipleSubDomains_triggersPerDestination_returnsAllMatching() {
        List<Trigger> triggerList = new ArrayList<>();
        triggerList.add(createWebTrigger(WEB_ONE_DESTINATION));
        triggerList.add(createWebTrigger(WEB_ONE_DESTINATION_DIFFERENT_SUBDOMAIN));
        triggerList.add(createWebTrigger(WEB_ONE_DESTINATION_DIFFERENT_SUBDOMAIN_2));
        addTriggersToDatabase(triggerList);

        mDatastoreManager.runInTransaction(
                measurementDao -> {
                    assertThat(
                                    measurementDao.getNumTriggersPerDestination(
                                            WEB_ONE_DESTINATION, EventSurfaceType.WEB))
                            .isEqualTo(3);
                    assertThat(
                                    measurementDao.getNumTriggersPerDestination(
                                            WEB_ONE_DESTINATION_DIFFERENT_SUBDOMAIN,
                                            EventSurfaceType.WEB))
                            .isEqualTo(3);
                    assertThat(
                                    measurementDao.getNumTriggersPerDestination(
                                            WEB_ONE_DESTINATION_DIFFERENT_SUBDOMAIN_2,
                                            EventSurfaceType.WEB))
                            .isEqualTo(3);
                    assertThat(
                                    measurementDao.getNumTriggersPerDestination(
                                            WebUtil.validUri("https://new-subdomain.example1.test"),
                                            EventSurfaceType.WEB))
                            .isEqualTo(3);
                    assertThat(
                                    measurementDao.getNumTriggersPerDestination(
                                            WebUtil.validUri("https://example1.test"),
                                            EventSurfaceType.WEB))
                            .isEqualTo(3);
                });
    }

    @Test
    public void webTriggerWithoutSubdomains_triggersPerDestination_returnsAllMatching() {
        List<Trigger> triggerList = new ArrayList<>();
        Uri webDestinationWithoutSubdomain = WebUtil.validUri("https://example1.test");
        Uri webDestinationWithoutSubdomainPath1 = WebUtil.validUri("https://example1.test/path1");
        Uri webDestinationWithoutSubdomainPath2 = WebUtil.validUri("https://example1.test/path2");
        Uri webDestinationWithoutSubdomainPath3 = WebUtil.validUri("https://example1.test/path3");
        triggerList.add(createWebTrigger(webDestinationWithoutSubdomain));
        triggerList.add(createWebTrigger(webDestinationWithoutSubdomainPath1));
        triggerList.add(createWebTrigger(webDestinationWithoutSubdomainPath2));
        addTriggersToDatabase(triggerList);

        mDatastoreManager.runInTransaction(
                measurementDao -> {
                    assertThat(
                                    measurementDao.getNumTriggersPerDestination(
                                            webDestinationWithoutSubdomain, EventSurfaceType.WEB))
                            .isEqualTo(3);
                    assertThat(
                                    measurementDao.getNumTriggersPerDestination(
                                            webDestinationWithoutSubdomainPath1,
                                            EventSurfaceType.WEB))
                            .isEqualTo(3);
                    assertThat(
                                    measurementDao.getNumTriggersPerDestination(
                                            webDestinationWithoutSubdomainPath2,
                                            EventSurfaceType.WEB))
                            .isEqualTo(3);
                    assertThat(
                                    measurementDao.getNumTriggersPerDestination(
                                            webDestinationWithoutSubdomainPath3,
                                            EventSurfaceType.WEB))
                            .isEqualTo(3);
                });
    }

    @Test
    public void webTriggerDifferentPaths_triggersPerDestination_returnsAllMatching() {
        List<Trigger> triggerList = new ArrayList<>();
        triggerList.add(createWebTrigger(WEB_TWO_DESTINATION));
        triggerList.add(createWebTrigger(WEB_TWO_DESTINATION_WITH_PATH));
        addTriggersToDatabase(triggerList);

        mDatastoreManager.runInTransaction(
                measurementDao -> {
                    assertThat(
                                    measurementDao.getNumTriggersPerDestination(
                                            WEB_TWO_DESTINATION, EventSurfaceType.WEB))
                            .isEqualTo(2);
                    assertThat(
                                    measurementDao.getNumTriggersPerDestination(
                                            WEB_TWO_DESTINATION_WITH_PATH, EventSurfaceType.WEB))
                            .isEqualTo(2);
                });
    }

    @Test
    public void noMathingWebTriggers_triggersPerDestination_returnsZero() {
        List<Trigger> triggerList = new ArrayList<>();
        triggerList.add(createWebTrigger(WEB_ONE_DESTINATION));
        addTriggersToDatabase(triggerList);

        mDatastoreManager.runInTransaction(
                measurementDao -> {
                    Uri differentScheme = WebUtil.validUri("http://www.example1.test");
                    assertThat(
                                    measurementDao.getNumTriggersPerDestination(
                                            differentScheme, EventSurfaceType.WEB))
                            .isEqualTo(0);

                    Uri notMatchingUrl2 = WebUtil.validUri("https://www.not-example1.test");
                    assertThat(
                                    measurementDao.getNumTriggersPerDestination(
                                            notMatchingUrl2, EventSurfaceType.WEB))
                            .isEqualTo(0);

                    Uri notMatchingUrl = WebUtil.validUri("https://www.not-example-1.test");
                    assertThat(
                                    measurementDao.getNumTriggersPerDestination(
                                            notMatchingUrl, EventSurfaceType.WEB))
                            .isEqualTo(0);
                });
    }

    @Test
    public void testCountDistinctReportingOriginsPerPublisherXDestinationInAttribution_appDest() {
        Uri sourceSite = Uri.parse("android-app://publisher.app");
        Uri webDestination = WebUtil.validUri("https://web-destination.test");
        Uri appDestination = Uri.parse("android-app://destination.app");
        String registrant = "android-app://registrant.app";
        List<Attribution> attributionsWithAppDestinations1 =
                getAttributionsWithDifferentReportingOrigins(
                        4, appDestination, 5000000000L, sourceSite, registrant);
        List<Attribution> attributionsWithAppDestinations2 =
                getAttributionsWithDifferentReportingOrigins(
                        2, appDestination, 5000000000L, sourceSite, registrant);
        List<Attribution> attributionsWithWebDestinations =
                getAttributionsWithDifferentReportingOrigins(
                        2, webDestination, 5500000000L, sourceSite, registrant);
        List<Attribution> attributionsOutOfWindow =
                getAttributionsWithDifferentReportingOrigins(
                        10, appDestination, 50000000000L, sourceSite, registrant);
        for (Attribution attribution : attributionsWithAppDestinations1) {
            insertAttribution(attribution);
        }
        for (Attribution attribution : attributionsWithAppDestinations2) {
            insertAttribution(attribution);
        }
        for (Attribution attribution : attributionsWithWebDestinations) {
            insertAttribution(attribution);
        }
        for (Attribution attribution : attributionsOutOfWindow) {
            insertAttribution(attribution);
        }
<<<<<<< HEAD
        String excludedEnrollmentId = "enrollment-id-0";
=======
        Uri excludedReportingOrigin = WebUtil.validUri("https://subdomain0.example.test");
>>>>>>> 4f19f827
        mDatastoreManager.runInTransaction(
                measurementDao -> {
                    assertEquals(
                            Integer.valueOf(3),
                            measurementDao
                                    .countDistinctReportingOriginsPerPublisherXDestInAttribution(
                                            sourceSite,
                                            appDestination,
                                            excludedReportingOrigin,
                                            4000000000L,
                                            6000000000L));
                });
    }

    @Test
    public void testCountDistinctReportingOriginsPerPublisherXDestinationInAttribution_webDest() {
        Uri sourceSite = Uri.parse("android-app://publisher.app");
        Uri webDestination = WebUtil.validUri("https://web-destination.test");
        Uri appDestination = Uri.parse("android-app://destination.app");
        String registrant = "android-app://registrant.app";
        List<Attribution> attributionsWithAppDestinations =
                getAttributionsWithDifferentReportingOrigins(
                        2, appDestination, 5000000000L, sourceSite, registrant);
        List<Attribution> attributionsWithWebDestinations1 =
                getAttributionsWithDifferentReportingOrigins(
                        4, webDestination, 5000000000L, sourceSite, registrant);
        List<Attribution> attributionsWithWebDestinations2 =
                getAttributionsWithDifferentReportingOrigins(
                        2, webDestination, 5500000000L, sourceSite, registrant);
        List<Attribution> attributionsOutOfWindow =
                getAttributionsWithDifferentReportingOrigins(
                        10, webDestination, 50000000000L, sourceSite, registrant);
        for (Attribution attribution : attributionsWithAppDestinations) {
            insertAttribution(attribution);
        }
        for (Attribution attribution : attributionsWithWebDestinations1) {
            insertAttribution(attribution);
        }
        for (Attribution attribution : attributionsWithWebDestinations2) {
            insertAttribution(attribution);
        }
        for (Attribution attribution : attributionsOutOfWindow) {
            insertAttribution(attribution);
        }
<<<<<<< HEAD
        String excludedEnrollmentId = "enrollment-id-3";
=======
        Uri excludedReportingOrigin = WebUtil.validUri("https://subdomain3.example.test");
>>>>>>> 4f19f827
        mDatastoreManager.runInTransaction(
                measurementDao -> {
                    assertEquals(
                            Integer.valueOf(3),
                            measurementDao
                                    .countDistinctReportingOriginsPerPublisherXDestInAttribution(
                                            sourceSite,
                                            webDestination,
                                            excludedReportingOrigin,
                                            4000000000L,
                                            6000000000L));
                });
    }

    @Test
    public void testCountDistinctDestinations_atWindow() {
        Uri publisher = Uri.parse("android-app://publisher.app");
        List<Source> activeSourcesWithAppAndWebDestinations =
                getSourcesWithDifferentDestinations(
                        4,
                        true,
                        true,
                        4500000001L,
                        publisher,
                        SourceFixture.ValidSourceParams.ENROLLMENT_ID,
                        Source.Status.ACTIVE);
        for (Source source : activeSourcesWithAppAndWebDestinations) {
            insertSource(source);
        }
        List<Uri> excludedDestinations =
                List.of(WebUtil.validUri("https://web-destination-2.test"));
        mDatastoreManager.runInTransaction(
<<<<<<< HEAD
=======
                measurementDao -> {
                    assertEquals(
                            Integer.valueOf(3),
                            measurementDao
                                    .countDistinctDestPerPubXEnrollmentInActiveSourceInWindow(
                                            publisher,
                                            EventSurfaceType.APP,
                                            SourceFixture.ValidSourceParams.ENROLLMENT_ID,
                                            excludedDestinations,
                                            EventSurfaceType.WEB,
                                            4500000000L,
                                            6000000000L));
                });
        mDatastoreManager.runInTransaction(
>>>>>>> 4f19f827
                measurementDao -> {
                    assertEquals(
                            Integer.valueOf(3),
                            measurementDao
                                    .countDistinctDestinationsPerPublisherXEnrollmentInActiveSource(
                                            publisher,
                                            EventSurfaceType.APP,
                                            SourceFixture.ValidSourceParams.ENROLLMENT_ID,
                                            excludedDestinations,
                                            EventSurfaceType.WEB,
                                            6000000000L));
                });
        mDatastoreManager.runInTransaction(
                measurementDao -> {
                    assertEquals(
                            Integer.valueOf(3),
                            measurementDao
                                    .countDistinctDestinationsPerPublisherPerRateLimitWindow(
                                            publisher,
                                            EventSurfaceType.APP,
                                            excludedDestinations,
                                            EventSurfaceType.WEB,
                                            4500000000L,
                                            6000000000L));
                });
    }

    @Test
    public void testCountDistinctDestinations_expiredSource() {
        Uri publisher = Uri.parse("android-app://publisher.app");
        List<Source> activeSourcesWithAppAndWebDestinations =
                getSourcesWithDifferentDestinations(
                        4,
                        true,
                        true,
                        4500000001L,
                        publisher,
                        SourceFixture.ValidSourceParams.ENROLLMENT_ID,
                        Source.Status.ACTIVE);
        List<Source> expiredSourcesWithAppAndWebDestinations =
                getSourcesWithDifferentDestinations(
                        6,
                        true,
                        true,
                        4500000001L,
                        6000000000L,
                        publisher,
                        SourceFixture.ValidSourceParams.ENROLLMENT_ID,
                        Source.Status.ACTIVE,
                        REGISTRATION_ORIGIN);
        for (Source source : activeSourcesWithAppAndWebDestinations) {
            insertSource(source);
        }
        for (Source source : expiredSourcesWithAppAndWebDestinations) {
            insertSource(source);
        }
        List<Uri> excludedDestinations =
                List.of(WebUtil.validUri("https://web-destination-2.test"));
        mDatastoreManager.runInTransaction(
<<<<<<< HEAD
=======
                measurementDao -> {
                    assertEquals(
                            Integer.valueOf(3),
                            measurementDao
                                    .countDistinctDestPerPubXEnrollmentInActiveSourceInWindow(
                                            publisher,
                                            EventSurfaceType.APP,
                                            SourceFixture.ValidSourceParams.ENROLLMENT_ID,
                                            excludedDestinations,
                                            EventSurfaceType.WEB,
                                            4500000000L,
                                            6000000000L));
                });
        mDatastoreManager.runInTransaction(
>>>>>>> 4f19f827
                measurementDao -> {
                    assertEquals(
                            Integer.valueOf(3),
                            measurementDao
                                    .countDistinctDestinationsPerPublisherXEnrollmentInActiveSource(
                                            publisher,
                                            EventSurfaceType.APP,
                                            SourceFixture.ValidSourceParams.ENROLLMENT_ID,
                                            excludedDestinations,
                                            EventSurfaceType.WEB,
                                            6000000000L));
                });
        mDatastoreManager.runInTransaction(
                measurementDao -> {
                    assertEquals(
                            Integer.valueOf(3),
                            measurementDao
                                    .countDistinctDestinationsPerPublisherPerRateLimitWindow(
                                            publisher,
                                            EventSurfaceType.APP,
                                            excludedDestinations,
                                            EventSurfaceType.WEB,
                                            4500000000L,
                                            6000000000L));
                });
    }

    @Test
    public void testCountDistinctDestinations_beyondWindow() {
        Uri publisher = Uri.parse("android-app://publisher.app");
        List<Source> activeSourcesWithAppAndWebDestinations =
                getSourcesWithDifferentDestinations(
                        4,
                        true,
                        true,
                        4500000000L,
                        publisher,
                        SourceFixture.ValidSourceParams.ENROLLMENT_ID,
                        Source.Status.ACTIVE);
        for (Source source : activeSourcesWithAppAndWebDestinations) {
            insertSource(source);
        }
        List<Uri> excludedDestinations =
                List.of(WebUtil.validUri("https://web-destination-2.test"));
        mDatastoreManager.runInTransaction(
                measurementDao -> {
                    assertEquals(
                            Integer.valueOf(0),
                            measurementDao
                                    .countDistinctDestPerPubXEnrollmentInActiveSourceInWindow(
                                            publisher,
                                            EventSurfaceType.APP,
                                            SourceFixture.ValidSourceParams.ENROLLMENT_ID,
                                            excludedDestinations,
                                            EventSurfaceType.WEB,
                                            4500000000L,
                                            6000000000L));
                });
        mDatastoreManager.runInTransaction(
                measurementDao -> {
                    assertEquals(
                            Integer.valueOf(3),
                            measurementDao
                                    .countDistinctDestinationsPerPublisherXEnrollmentInActiveSource(
                                            publisher,
                                            EventSurfaceType.APP,
                                            SourceFixture.ValidSourceParams.ENROLLMENT_ID,
                                            excludedDestinations,
                                            EventSurfaceType.WEB,
                                            6000000000L));
                });
        mDatastoreManager.runInTransaction(
                measurementDao -> {
                    assertEquals(
                            Integer.valueOf(0),
                            measurementDao
                                    .countDistinctDestinationsPerPublisherPerRateLimitWindow(
                                            publisher,
                                            EventSurfaceType.APP,
                                            excludedDestinations,
                                            EventSurfaceType.WEB,
                                            4500000000L,
                                            6000000000L));
                });
    }

    @Test
    public void testCountDistinctDestinations_appPublisher() {
        Uri publisher = Uri.parse("android-app://publisher.app");
        List<Source> activeSourcesWithAppAndWebDestinations =
                getSourcesWithDifferentDestinations(
                        4,
                        true,
                        true,
                        4500000000L,
                        publisher,
                        SourceFixture.ValidSourceParams.ENROLLMENT_ID,
                        Source.Status.ACTIVE);
        List<Source> activeSourcesWithAppDestinations =
                getSourcesWithDifferentDestinations(
                        2,
                        true,
                        false,
                        5000000000L,
                        publisher,
                        SourceFixture.ValidSourceParams.ENROLLMENT_ID,
                        Source.Status.ACTIVE);
        List<Source> activeSourcesWithWebDestinations =
                getSourcesWithDifferentDestinations(
                        2,
                        false,
                        true,
                        5500000000L,
                        publisher,
                        SourceFixture.ValidSourceParams.ENROLLMENT_ID,
                        Source.Status.ACTIVE);
        List<Source> activeSourcesOutOfWindow =
                getSourcesWithDifferentDestinations(
                        10,
                        true,
                        true,
                        50000000000L,
                        publisher,
                        SourceFixture.ValidSourceParams.ENROLLMENT_ID,
                        Source.Status.ACTIVE);
        List<Source> ignoredSources =
                getSourcesWithDifferentDestinations(
                        10,
                        true,
                        true,
                        5000000000L,
                        publisher,
                        SourceFixture.ValidSourceParams.ENROLLMENT_ID,
                        Source.Status.IGNORED);
        for (Source source : activeSourcesWithAppAndWebDestinations) {
            insertSource(source);
        }
        for (Source source : activeSourcesWithAppDestinations) {
            insertSource(source);
        }
        for (Source source : activeSourcesWithWebDestinations) {
            insertSource(source);
        }
        for (Source source : activeSourcesOutOfWindow) {
            insertSource(source);
        }
        for (Source source : ignoredSources) {
            insertSource(source);
        }
        List<Uri> excludedDestinations =
                List.of(WebUtil.validUri("https://web-destination-2.test"));
        mDatastoreManager.runInTransaction(
                measurementDao -> {
                    assertEquals(
                            Integer.valueOf(3),
                            measurementDao
                                    .countDistinctDestPerPubXEnrollmentInActiveSourceInWindow(
                                            publisher,
                                            EventSurfaceType.APP,
                                            SourceFixture.ValidSourceParams.ENROLLMENT_ID,
                                            excludedDestinations,
                                            EventSurfaceType.WEB,
                                            4000000000L,
                                            6000000000L));
                });
        mDatastoreManager.runInTransaction(
                measurementDao -> {
                    assertEquals(
                            Integer.valueOf(9),
                            measurementDao
                                    .countDistinctDestinationsPerPublisherXEnrollmentInActiveSource(
                                            publisher,
                                            EventSurfaceType.APP,
                                            SourceFixture.ValidSourceParams.ENROLLMENT_ID,
                                            excludedDestinations,
                                            EventSurfaceType.WEB,
                                            6000000000L));
                });
        mDatastoreManager.runInTransaction(
                measurementDao -> {
                    assertEquals(
                            Integer.valueOf(3),
                            measurementDao
                                    .countDistinctDestinationsPerPublisherPerRateLimitWindow(
                                            publisher,
                                            EventSurfaceType.APP,
                                            excludedDestinations,
                                            EventSurfaceType.WEB,
                                            4000000000L,
                                            6000000000L));
                });
    }

    // (Testing countDistinctDestinationsPerPublisherInActiveSource)
    @Test
    public void testCountDistinctDestinations_appPublisher_differentEnrollment() {
        Uri publisher = Uri.parse("android-app://publisher.app");
        List<Source> activeSourcesWithAppAndWebDestinations =
                getSourcesWithDifferentDestinations(
                        4,
                        true,
                        true,
                        4500000000L,
                        publisher,
                        SourceFixture.ValidSourceParams.ENROLLMENT_ID,
                        Source.Status.ACTIVE);
        List<Source> activeSourcesWithAppDestinations =
                getSourcesWithDifferentDestinations(
                        2,
                        true,
                        false,
                        5000000000L,
                        publisher,
                        SourceFixture.ValidSourceParams.ENROLLMENT_ID,
                        Source.Status.ACTIVE);
        List<Source> activeSourcesWithWebDestinations =
                getSourcesWithDifferentDestinations(
                        2,
                        false,
                        true,
                        5500000000L,
                        publisher,
                        SourceFixture.ValidSourceParams.ENROLLMENT_ID,
                        Source.Status.ACTIVE);
        List<Source> activeSourcesOutOfWindow =
                getSourcesWithDifferentDestinations(
                        10,
                        true,
                        true,
                        50000000000L,
                        publisher,
                        SourceFixture.ValidSourceParams.ENROLLMENT_ID,
                        Source.Status.ACTIVE);
        List<Source> ignoredSources =
                getSourcesWithDifferentDestinations(
                        10,
                        true,
                        true,
                        5000000000L,
                        publisher,
                        SourceFixture.ValidSourceParams.ENROLLMENT_ID,
                        Source.Status.IGNORED);
        for (Source source : activeSourcesWithAppAndWebDestinations) {
            insertSource(source);
        }
        for (Source source : activeSourcesWithAppDestinations) {
            insertSource(source);
        }
        for (Source source : activeSourcesWithWebDestinations) {
            insertSource(source);
        }
        for (Source source : activeSourcesOutOfWindow) {
            insertSource(source);
        }
        for (Source source : ignoredSources) {
            insertSource(source);
        }
        List<Uri> excludedDestinations =
                List.of(WebUtil.validUri("https://web-destination-2.test"));
        mDatastoreManager.runInTransaction(
<<<<<<< HEAD
=======
                measurementDao -> {
                    assertEquals(
                            Integer.valueOf(0),
                            measurementDao
                                    .countDistinctDestPerPubXEnrollmentInActiveSourceInWindow(
                                            publisher,
                                            EventSurfaceType.APP,
                                            "unmatched-enrollment-id",
                                            excludedDestinations,
                                            EventSurfaceType.WEB,
                                            4000000000L,
                                            6000000000L));
                });
        mDatastoreManager.runInTransaction(
>>>>>>> 4f19f827
                measurementDao -> {
                    assertEquals(
                            Integer.valueOf(0),
                            measurementDao
                                    .countDistinctDestinationsPerPublisherXEnrollmentInActiveSource(
                                            publisher,
                                            EventSurfaceType.APP,
                                            "unmatched-enrollment-id",
                                            excludedDestinations,
                                            EventSurfaceType.WEB,
                                            6000000000L));
                });
        mDatastoreManager.runInTransaction(
                measurementDao -> {
                    assertEquals(
                            Integer.valueOf(3),
                            measurementDao
                                    .countDistinctDestinationsPerPublisherPerRateLimitWindow(
                                            publisher,
                                            EventSurfaceType.APP,
                                            excludedDestinations,
                                            EventSurfaceType.WEB,
                                            4000000000L,
                                            6000000000L));
                });
    }

    @Test
    public void testCountDistinctDestinations_webPublisher_exactMatch() {
        Uri publisher = WebUtil.validUri("https://publisher.test");
        List<Source> activeSourcesWithAppAndWebDestinations =
                getSourcesWithDifferentDestinations(
                        4,
                        true,
                        true,
                        4500000000L,
                        publisher,
                        SourceFixture.ValidSourceParams.ENROLLMENT_ID,
                        Source.Status.ACTIVE);
        List<Source> activeSourcesWithAppDestinations =
                getSourcesWithDifferentDestinations(
                        2,
                        true,
                        false,
                        5000000000L,
                        publisher,
                        SourceFixture.ValidSourceParams.ENROLLMENT_ID,
                        Source.Status.ACTIVE);
        List<Source> activeSourcesWithWebDestinations =
                getSourcesWithDifferentDestinations(
                        2,
                        false,
                        true,
                        5500000000L,
                        publisher,
                        SourceFixture.ValidSourceParams.ENROLLMENT_ID,
                        Source.Status.ACTIVE);
        List<Source> activeSourcesOutOfWindow =
                getSourcesWithDifferentDestinations(
                        10,
                        true,
                        true,
                        50000000000L,
                        publisher,
                        SourceFixture.ValidSourceParams.ENROLLMENT_ID,
                        Source.Status.ACTIVE);
        List<Source> ignoredSources =
                getSourcesWithDifferentDestinations(
                        10,
                        true,
                        true,
                        5000000000L,
                        publisher,
                        SourceFixture.ValidSourceParams.ENROLLMENT_ID,
                        Source.Status.IGNORED);
        for (Source source : activeSourcesWithAppAndWebDestinations) {
            insertSource(source);
        }
        for (Source source : activeSourcesWithAppDestinations) {
            insertSource(source);
        }
        for (Source source : activeSourcesWithWebDestinations) {
            insertSource(source);
        }
        for (Source source : activeSourcesOutOfWindow) {
            insertSource(source);
        }
        for (Source source : ignoredSources) {
            insertSource(source);
        }
        List<Uri> excludedDestinations =
                List.of(WebUtil.validUri("https://web-destination-2.test"));
        mDatastoreManager.runInTransaction(
                measurementDao -> {
                    assertEquals(
                            Integer.valueOf(3),
                            measurementDao
                                    .countDistinctDestPerPubXEnrollmentInActiveSourceInWindow(
                                            publisher,
                                            EventSurfaceType.WEB,
                                            SourceFixture.ValidSourceParams.ENROLLMENT_ID,
                                            excludedDestinations,
                                            EventSurfaceType.WEB,
                                            4000000000L,
                                            6000000000L));
                });
        mDatastoreManager.runInTransaction(
                measurementDao -> {
                    assertEquals(
                            Integer.valueOf(9),
                            measurementDao
                                    .countDistinctDestinationsPerPublisherXEnrollmentInActiveSource(
                                            publisher,
                                            EventSurfaceType.WEB,
                                            SourceFixture.ValidSourceParams.ENROLLMENT_ID,
                                            excludedDestinations,
                                            EventSurfaceType.WEB,
                                            6000000000L));
                });
        mDatastoreManager.runInTransaction(
                measurementDao -> {
                    assertEquals(
                            Integer.valueOf(3),
                            measurementDao
                                    .countDistinctDestinationsPerPublisherPerRateLimitWindow(
                                            publisher,
                                            EventSurfaceType.WEB,
                                            excludedDestinations,
                                            EventSurfaceType.WEB,
                                            4000000000L,
                                            6000000000L));
                });
    }

    @Test
    public void testCountDistinctDestinations_webPublisher_doesNotMatchDomainAsSuffix() {
        Uri publisher = WebUtil.validUri("https://publisher.test");
        Uri publisherAsSuffix = WebUtil.validUri("https://prefix-publisher.test");
        List<Source> activeSourcesWithAppAndWebDestinations =
                getSourcesWithDifferentDestinations(
                        4,
                        true,
                        true,
                        4500000000L,
                        publisherAsSuffix,
                        SourceFixture.ValidSourceParams.ENROLLMENT_ID,
                        Source.Status.ACTIVE);
        List<Source> ignoredSourcesWithAppAndWebDestinations =
                getSourcesWithDifferentDestinations(
                        4,
                        true,
                        true,
                        4500000000L,
                        publisher,
                        SourceFixture.ValidSourceParams.ENROLLMENT_ID,
                        Source.Status.IGNORED);
        List<Source> activeSourcesWithAppDestinations =
                getSourcesWithDifferentDestinations(
                        2,
                        true,
                        false,
                        5000000000L,
                        publisher,
                        SourceFixture.ValidSourceParams.ENROLLMENT_ID,
                        Source.Status.ACTIVE);
        List<Source> activeSourcesWithWebDestinations =
                getSourcesWithDifferentDestinations(
                        2,
                        false,
                        true,
                        5500000000L,
                        publisher,
                        SourceFixture.ValidSourceParams.ENROLLMENT_ID,
                        Source.Status.ACTIVE);
        List<Source> activeSourcesOutOfWindow =
                getSourcesWithDifferentDestinations(
                        10,
                        true,
                        true,
                        50000000000L,
                        publisherAsSuffix,
                        SourceFixture.ValidSourceParams.ENROLLMENT_ID,
                        Source.Status.ACTIVE);
        List<Source> ignoredSources =
                getSourcesWithDifferentDestinations(
                        10,
                        true,
                        true,
                        5000000000L,
                        publisher,
                        SourceFixture.ValidSourceParams.ENROLLMENT_ID,
                        Source.Status.MARKED_TO_DELETE);
        for (Source source : activeSourcesWithAppAndWebDestinations) {
            insertSource(source);
        }
        for (Source source : ignoredSourcesWithAppAndWebDestinations) {
            insertSource(source);
        }
        for (Source source : activeSourcesWithAppDestinations) {
            insertSource(source);
        }
        for (Source source : activeSourcesWithWebDestinations) {
            insertSource(source);
        }
        for (Source source : activeSourcesOutOfWindow) {
            insertSource(source);
        }
        for (Source source : ignoredSources) {
            insertSource(source);
        }
        List<Uri> excludedDestinations =
                List.of(WebUtil.validUri("https://web-destination-2.test"));
        mDatastoreManager.runInTransaction(
                measurementDao -> {
                    assertEquals(
                            Integer.valueOf(2),
                            measurementDao
                                    .countDistinctDestPerPubXEnrollmentInActiveSourceInWindow(
                                            publisher,
                                            EventSurfaceType.WEB,
                                            SourceFixture.ValidSourceParams.ENROLLMENT_ID,
                                            excludedDestinations,
                                            EventSurfaceType.WEB,
                                            4000000000L,
                                            6000000000L));
                });
        mDatastoreManager.runInTransaction(
                measurementDao -> {
                    assertEquals(
                            Integer.valueOf(3),
                            measurementDao
                                    .countDistinctDestinationsPerPublisherXEnrollmentInActiveSource(
                                            publisher,
                                            EventSurfaceType.WEB,
                                            SourceFixture.ValidSourceParams.ENROLLMENT_ID,
                                            excludedDestinations,
                                            EventSurfaceType.WEB,
                                            6000000000L));
                });
        mDatastoreManager.runInTransaction(
                measurementDao -> {
                    assertEquals(
                            Integer.valueOf(2),
                            measurementDao
                                    .countDistinctDestinationsPerPublisherPerRateLimitWindow(
                                            publisher,
                                            EventSurfaceType.WEB,
                                            excludedDestinations,
                                            EventSurfaceType.WEB,
                                            4000000000L,
                                            6000000000L));
                });
    }

    @Test
    public void testCountDistinctDestinations_webPublisher_doesNotMatchDifferentScheme() {
        Uri publisher = WebUtil.validUri("https://publisher.test");
        Uri publisherWithDifferentScheme = WebUtil.validUri("http://publisher.test");
        List<Source> activeSourcesWithAppAndWebDestinations =
                getSourcesWithDifferentDestinations(
                        4,
                        true,
                        true,
                        4500000000L,
                        publisherWithDifferentScheme,
                        SourceFixture.ValidSourceParams.ENROLLMENT_ID,
                        Source.Status.ACTIVE);
        List<Source> activeSourcesWithAppDestinations =
                getSourcesWithDifferentDestinations(
                        2,
                        true,
                        false,
                        5000000000L,
                        publisher,
                        SourceFixture.ValidSourceParams.ENROLLMENT_ID,
                        Source.Status.ACTIVE);
        List<Source> activeSourcesWithWebDestinations =
                getSourcesWithDifferentDestinations(
                        2,
                        false,
                        true,
                        5500000000L,
                        publisher,
                        SourceFixture.ValidSourceParams.ENROLLMENT_ID,
                        Source.Status.ACTIVE);
        List<Source> activeSourcesOutOfWindow =
                getSourcesWithDifferentDestinations(
                        10,
                        true,
                        true,
                        50000000000L,
                        publisher,
                        SourceFixture.ValidSourceParams.ENROLLMENT_ID,
                        Source.Status.ACTIVE);
        List<Source> ignoredSources =
                getSourcesWithDifferentDestinations(
                        10,
                        true,
                        true,
                        5000000000L,
                        publisher,
                        SourceFixture.ValidSourceParams.ENROLLMENT_ID,
                        Source.Status.IGNORED);
        for (Source source : activeSourcesWithAppAndWebDestinations) {
            insertSource(source);
        }
        for (Source source : activeSourcesWithAppDestinations) {
            insertSource(source);
        }
        for (Source source : activeSourcesWithWebDestinations) {
            insertSource(source);
        }
        for (Source source : activeSourcesOutOfWindow) {
            insertSource(source);
        }
        for (Source source : ignoredSources) {
            insertSource(source);
        }
        List<Uri> excludedDestinations =
                List.of(WebUtil.validUri("https://web-destination-2.test"));
        mDatastoreManager.runInTransaction(
                measurementDao -> {
                    assertEquals(
                            Integer.valueOf(2),
                            measurementDao
                                    .countDistinctDestPerPubXEnrollmentInActiveSourceInWindow(
                                            publisher,
                                            EventSurfaceType.WEB,
                                            SourceFixture.ValidSourceParams.ENROLLMENT_ID,
                                            excludedDestinations,
                                            EventSurfaceType.WEB,
                                            4000000000L,
                                            6000000000L));
                });
        mDatastoreManager.runInTransaction(
                measurementDao -> {
                    assertEquals(
                            Integer.valueOf(9),
                            measurementDao
                                    .countDistinctDestinationsPerPublisherXEnrollmentInActiveSource(
                                            publisher,
                                            EventSurfaceType.WEB,
                                            SourceFixture.ValidSourceParams.ENROLLMENT_ID,
                                            excludedDestinations,
                                            EventSurfaceType.WEB,
                                            6000000000L));
                });
        mDatastoreManager.runInTransaction(
                measurementDao -> {
                    assertEquals(
                            Integer.valueOf(2),
                            measurementDao
                                    .countDistinctDestinationsPerPublisherPerRateLimitWindow(
                                            publisher,
                                            EventSurfaceType.WEB,
                                            excludedDestinations,
                                            EventSurfaceType.WEB,
                                            4000000000L,
                                            6000000000L));
                });
    }

    @Test
    public void testCountDistinctDestinations_webPublisher_multipleDestinations() {
        Uri publisher = WebUtil.validUri("https://publisher.test");
        // One source with multiple destinations
        Source activeSourceWithAppAndWebDestinations =
                getSourceWithDifferentDestinations(
                        3,
                        true,
                        true,
                        4500000000L,
                        publisher,
                        SourceFixture.ValidSourceParams.ENROLLMENT_ID,
                        Source.Status.ACTIVE);
        List<Source> activeSourcesWithAppDestinations =
                getSourcesWithDifferentDestinations(
                        2,
                        true,
                        false,
                        5000000000L,
                        publisher,
                        SourceFixture.ValidSourceParams.ENROLLMENT_ID,
                        Source.Status.ACTIVE);
        List<Source> activeSourcesWithWebDestinations =
                getSourcesWithDifferentDestinations(
                        1,
                        false,
                        true,
                        5500000000L,
                        publisher,
                        SourceFixture.ValidSourceParams.ENROLLMENT_ID,
                        Source.Status.ACTIVE);
        List<Source> activeSourcesOutOfWindow =
                getSourcesWithDifferentDestinations(
                        10,
                        true,
                        true,
                        50000000000L,
                        publisher,
                        SourceFixture.ValidSourceParams.ENROLLMENT_ID,
                        Source.Status.ACTIVE);
        List<Source> ignoredSources =
                getSourcesWithDifferentDestinations(
                        10,
                        true,
                        true,
                        5000000000L,
                        publisher,
                        SourceFixture.ValidSourceParams.ENROLLMENT_ID,
                        Source.Status.IGNORED);
        insertSource(activeSourceWithAppAndWebDestinations);
        for (Source source : activeSourcesWithAppDestinations) {
            insertSource(source);
        }
        for (Source source : activeSourcesWithWebDestinations) {
            insertSource(source);
        }
        for (Source source : activeSourcesOutOfWindow) {
            insertSource(source);
        }
        for (Source source : ignoredSources) {
            insertSource(source);
        }
        List<Uri> excludedDestinations =
                List.of(
                        WebUtil.validUri("https://web-destination-1.test"),
                        WebUtil.validUri("https://web-destination-2.test"));
        mDatastoreManager.runInTransaction(
                measurementDao -> {
                    assertEquals(
                            Integer.valueOf(1),
                            measurementDao
                                    .countDistinctDestPerPubXEnrollmentInActiveSourceInWindow(
                                            publisher,
                                            EventSurfaceType.WEB,
                                            SourceFixture.ValidSourceParams.ENROLLMENT_ID,
                                            excludedDestinations,
                                            EventSurfaceType.WEB,
                                            4000000000L,
                                            6000000000L));
                });
        mDatastoreManager.runInTransaction(
                measurementDao -> {
                    assertEquals(
                            Integer.valueOf(8),
                            measurementDao
                                    .countDistinctDestinationsPerPublisherXEnrollmentInActiveSource(
                                            publisher,
                                            EventSurfaceType.WEB,
                                            SourceFixture.ValidSourceParams.ENROLLMENT_ID,
                                            excludedDestinations,
                                            EventSurfaceType.WEB,
                                            6000000000L));
                });
        mDatastoreManager.runInTransaction(
                measurementDao -> {
                    assertEquals(
                            Integer.valueOf(1),
                            measurementDao
                                    .countDistinctDestinationsPerPublisherPerRateLimitWindow(
                                            publisher,
                                            EventSurfaceType.WEB,
                                            excludedDestinations,
                                            EventSurfaceType.WEB,
                                            4000000000L,
                                            6000000000L));
                });
    }

    // Tests countSourcesPerPublisherXEnrollmentExcludingRegistrationOriginSinceTime
    @Test
    public void testCountSourcesExclRegOrigin_forSameOrigin_returnsZero() {
        // Positive case. For same registration origin we always pass the 1 origin
        // per site limit and return 0
        Uri appPublisher = Uri.parse("android-app://publisher.app");
        List<Source> sourcesMoreThanOneDayOld =
                getSourcesWithDifferentDestinations(
                        5,
                        true,
                        true,
                        System.currentTimeMillis() - TimeUnit.DAYS.toMillis(2),
                        appPublisher,
                        SourceFixture.ValidSourceParams.ENROLLMENT_ID,
                        Source.Status.ACTIVE,
                        REGISTRATION_ORIGIN);

        List<Source> sourcesRecent =
                getSourcesWithDifferentDestinations(
                        5,
                        true,
                        true,
                        System.currentTimeMillis() - TimeUnit.MINUTES.toMillis(2),
                        appPublisher,
                        SourceFixture.ValidSourceParams.ENROLLMENT_ID,
                        Source.Status.ACTIVE,
                        REGISTRATION_ORIGIN);

        for (Source source : sourcesMoreThanOneDayOld) {
            insertSource(source);
        }
        for (Source source : sourcesRecent) {
            insertSource(source);
        }
        mDatastoreManager.runInTransaction(
                measurementDao -> {
                    assertEquals(
                            Integer.valueOf(0),
                            measurementDao.countSourcesPerPublisherXEnrollmentExcludingRegOrigin(
                                    REGISTRATION_ORIGIN,
                                    appPublisher,
                                    EventSurfaceType.APP,
                                    SourceFixture.ValidSourceParams.ENROLLMENT_ID,
                                    System.currentTimeMillis(),
                                    PrivacyParams.MIN_REPORTING_ORIGIN_UPDATE_WINDOW));
                });
    }

    @Test
    public void testCountSourcesExclRegOrigin_forDifferentAppPublisher_returnsZero() {
        // Positive case. For different publisher we always pass the 1 origin
        // per site limit and return 0
        Uri appPublisher = Uri.parse("android-app://publisher.app");
        Uri appPublisher2 = Uri.parse("android-app://publisher2.app");
        List<Source> sources =
                getSourcesWithDifferentDestinations(
                        5,
                        true,
                        true,
                        System.currentTimeMillis() - TimeUnit.MINUTES.toMillis(2),
                        appPublisher,
                        SourceFixture.ValidSourceParams.ENROLLMENT_ID,
                        Source.Status.ACTIVE,
                        REGISTRATION_ORIGIN);
        for (Source source : sources) {
            insertSource(source);
        }
        mDatastoreManager.runInTransaction(
                measurementDao -> {
                    assertEquals(
                            Integer.valueOf(0),
                            measurementDao.countSourcesPerPublisherXEnrollmentExcludingRegOrigin(
                                    REGISTRATION_ORIGIN_2,
                                    appPublisher2,
                                    EventSurfaceType.APP,
                                    SourceFixture.ValidSourceParams.ENROLLMENT_ID,
                                    System.currentTimeMillis(),
                                    PrivacyParams.MIN_REPORTING_ORIGIN_UPDATE_WINDOW));
                });
    }

    @Test
    public void testCountSourcesExclRegOrigin_forDifferentWebPublisher_returnsZero() {
        // Positive case. For different publisher we always pass the 1 origin
        // per site limit and return 0
        Uri publisher = WebUtil.validUri("https://publisher.test");
        Uri publisher2 = WebUtil.validUri("https://publisher2.test");
        List<Source> sources =
                getSourcesWithDifferentDestinations(
                        5,
                        true,
                        true,
                        System.currentTimeMillis() - TimeUnit.MINUTES.toMillis(2),
                        publisher,
                        SourceFixture.ValidSourceParams.ENROLLMENT_ID,
                        Source.Status.ACTIVE,
                        REGISTRATION_ORIGIN);
        for (Source source : sources) {
            insertSource(source);
        }
        mDatastoreManager.runInTransaction(
                measurementDao -> {
                    assertEquals(
                            Integer.valueOf(0),
                            measurementDao.countSourcesPerPublisherXEnrollmentExcludingRegOrigin(
                                    REGISTRATION_ORIGIN_2,
                                    publisher2,
                                    EventSurfaceType.WEB,
                                    SourceFixture.ValidSourceParams.ENROLLMENT_ID,
                                    System.currentTimeMillis(),
                                    PrivacyParams.MIN_REPORTING_ORIGIN_UPDATE_WINDOW));
                });
    }

    @Test
    public void testCountSourcesExclRegOrigin_forDifferentEnrollment_returnsZero() {
        // Positive case. For different enrollment (aka reporting site)
        // we always pass the 1 origin per site limit and return 0
        String differentEnrollment = "new-enrollment";
        Uri differentSite = WebUtil.validUri("https://subdomain.different-site.test");
        Uri appPublisher = Uri.parse("android-app://publisher.app");
        List<Source> sources =
                getSourcesWithDifferentDestinations(
                        5,
                        true,
                        true,
                        System.currentTimeMillis() - TimeUnit.MINUTES.toMillis(2),
                        appPublisher,
                        SourceFixture.ValidSourceParams.ENROLLMENT_ID,
                        Source.Status.ACTIVE,
                        REGISTRATION_ORIGIN);
        for (Source source : sources) {
            insertSource(source);
        }
        mDatastoreManager.runInTransaction(
                measurementDao -> {
                    assertEquals(
                            Integer.valueOf(0),
                            measurementDao.countSourcesPerPublisherXEnrollmentExcludingRegOrigin(
                                    differentSite,
                                    appPublisher,
                                    EventSurfaceType.APP,
                                    differentEnrollment,
                                    System.currentTimeMillis(),
                                    PrivacyParams.MIN_REPORTING_ORIGIN_UPDATE_WINDOW));
                });
    }

    @Test
    public void testCountSourcesExclRegOrigin_forDifferentOriginMoreThanTimeWindow_returnsZero() {
        // Positive case. For different origin with same enrollment
        // more than time window of 1 day we always pass the 1 origin per site
        // limit and return 0
        Uri appPublisher = Uri.parse("android-app://publisher.app");
        List<Source> sources =
                getSourcesWithDifferentDestinations(
                        5,
                        true,
                        true,
                        System.currentTimeMillis() - TimeUnit.DAYS.toMillis(2),
                        appPublisher,
                        SourceFixture.ValidSourceParams.ENROLLMENT_ID,
                        Source.Status.ACTIVE,
                        REGISTRATION_ORIGIN);
        for (Source source : sources) {
            insertSource(source);
        }
        mDatastoreManager.runInTransaction(
                measurementDao -> {
                    assertEquals(
                            Integer.valueOf(0),
                            measurementDao.countSourcesPerPublisherXEnrollmentExcludingRegOrigin(
                                    REGISTRATION_ORIGIN_2,
                                    appPublisher,
                                    EventSurfaceType.APP,
                                    SourceFixture.ValidSourceParams.ENROLLMENT_ID,
                                    System.currentTimeMillis(),
                                    PrivacyParams.MIN_REPORTING_ORIGIN_UPDATE_WINDOW));
                });
    }

    // Tests countSourcesPerPublisherXEnrollmentExcludingRegistrationOriginSinceTime
    @Test
    public void testCountSources_forDifferentOriginWithinTimeWindow_returnsNumOfSources() {
        // Negative case. For different origin with same enrollment
        // we always fail the 1 origin per site limit and return 1
        Uri appPublisher = Uri.parse("android-app://publisher.app");
        List<Source> sources =
                getSourcesWithDifferentDestinations(
                        5,
                        true,
                        true,
                        System.currentTimeMillis() - TimeUnit.MINUTES.toMillis(2),
                        appPublisher,
                        SourceFixture.ValidSourceParams.ENROLLMENT_ID,
                        Source.Status.ACTIVE,
                        REGISTRATION_ORIGIN);
        for (Source source : sources) {
            insertSource(source);
        }
        mDatastoreManager.runInTransaction(
                measurementDao -> {
                    assertEquals(
                            Integer.valueOf(5),
                            measurementDao.countSourcesPerPublisherXEnrollmentExcludingRegOrigin(
                                    REGISTRATION_ORIGIN_2,
                                    appPublisher,
                                    EventSurfaceType.APP,
                                    SourceFixture.ValidSourceParams.ENROLLMENT_ID,
                                    System.currentTimeMillis(),
                                    PrivacyParams.MIN_REPORTING_ORIGIN_UPDATE_WINDOW));
                });
    }

    @Test
    public void testCountDistinctRegistrationOriginPerPublisherXDestinationInSource_atWindow() {
        Uri publisher = Uri.parse("android-app://publisher.app");
        List<Uri> webDestinations = List.of(WebUtil.validUri("https://web-destination.test"));
        List<Uri> appDestinations = List.of(Uri.parse("android-app://destination.app"));
        List<Source> activeSourcesWithAppAndWebDestinations =
                getSourcesWithDifferentRegistrationOrigins(
                        2,
                        appDestinations,
                        webDestinations,
                        4500000001L,
                        publisher,
                        Source.Status.ACTIVE);
        for (Source source : activeSourcesWithAppAndWebDestinations) {
            insertSource(source);
        }
<<<<<<< HEAD
        String excludedEnrollmentId = "enrollment-id-1";
=======
        Uri excludedRegistrationOrigin = WebUtil.validUri("https://subdomain1.example.test");
>>>>>>> 4f19f827
        mDatastoreManager.runInTransaction(
                measurementDao -> {
                    assertEquals(
                            Integer.valueOf(1),
                            measurementDao
                                    .countDistinctReportingOriginsPerPublisherXDestinationInSource(
                                            publisher,
                                            EventSurfaceType.APP,
                                            appDestinations,
                                            excludedRegistrationOrigin,
                                            4500000000L,
                                            6000000000L));
                });
    }

    @Test
    public void testCountDistinctEnrollmentsPerPublisherXDestinationInSource_beyondWindow() {
        Uri publisher = Uri.parse("android-app://publisher.app");
        List<Uri> webDestinations = List.of(WebUtil.validUri("https://web-destination.test"));
        List<Uri> appDestinations = List.of(Uri.parse("android-app://destination.app"));
        List<Source> activeSourcesWithAppAndWebDestinations =
                getSourcesWithDifferentRegistrationOrigins(
                        2,
                        appDestinations,
                        webDestinations,
                        4500000000L,
                        publisher,
                        Source.Status.ACTIVE);
        for (Source source : activeSourcesWithAppAndWebDestinations) {
            insertSource(source);
        }
<<<<<<< HEAD
        String excludedEnrollmentId = "enrollment-id-1";
=======
        Uri excludedReportingOrigin = WebUtil.validUri("https://subdomain1.example.test");
>>>>>>> 4f19f827
        mDatastoreManager.runInTransaction(
                measurementDao -> {
                    assertEquals(
                            Integer.valueOf(0),
                            measurementDao
                                    .countDistinctReportingOriginsPerPublisherXDestinationInSource(
                                            publisher,
                                            EventSurfaceType.APP,
                                            appDestinations,
                                            excludedReportingOrigin,
                                            4500000000L,
                                            6000000000L));
                });
    }

    @Test
    public void testCountDistinctEnrollmentsPerPublisherXDestinationInSource_expiredSource() {
        Uri publisher = Uri.parse("android-app://publisher.app");
        List<Uri> webDestinations = List.of(WebUtil.validUri("https://web-destination.test"));
        List<Uri> appDestinations = List.of(Uri.parse("android-app://destination.app"));
        List<Source> activeSourcesWithAppAndWebDestinations =
                getSourcesWithDifferentRegistrationOrigins(
                        2,
                        appDestinations,
                        webDestinations,
                        4500000001L,
                        publisher,
                        Source.Status.ACTIVE);
        List<Source> expiredSourcesWithAppAndWebDestinations =
                getSourcesWithDifferentRegistrationOrigins(
                        4,
                        appDestinations,
                        webDestinations,
                        4500000000L,
                        6000000000L,
                        publisher,
                        Source.Status.ACTIVE);
        for (Source source : activeSourcesWithAppAndWebDestinations) {
            insertSource(source);
        }
        for (Source source : expiredSourcesWithAppAndWebDestinations) {
            insertSource(source);
        }
<<<<<<< HEAD
        String excludedEnrollmentId = "enrollment-id-1";
=======
        Uri excludedReportingOrigin = WebUtil.validUri("https://subdomain1.example.test");
>>>>>>> 4f19f827
        mDatastoreManager.runInTransaction(
                measurementDao -> {
                    assertEquals(
                            Integer.valueOf(1),
                            measurementDao
                                    .countDistinctReportingOriginsPerPublisherXDestinationInSource(
                                            publisher,
                                            EventSurfaceType.APP,
                                            appDestinations,
                                            excludedReportingOrigin,
                                            4500000000L,
                                            6000000000L));
                });
    }

    @Test
    public void testCountDistinctEnrollmentsPerPublisherXDestinationInSource_appDestination() {
        Uri publisher = Uri.parse("android-app://publisher.app");
        List<Uri> webDestinations = List.of(WebUtil.validUri("https://web-destination.test"));
        List<Uri> appDestinations = List.of(Uri.parse("android-app://destination.app"));
        List<Source> activeSourcesWithAppAndWebDestinations =
                getSourcesWithDifferentRegistrationOrigins(
                        2,
                        appDestinations,
                        webDestinations,
                        4500000000L,
                        publisher,
                        Source.Status.ACTIVE);
        List<Source> activeSourcesWithAppDestinations =
                getSourcesWithDifferentRegistrationOrigins(
                        2, appDestinations, null, 5000000000L, publisher, Source.Status.ACTIVE);
        List<Source> activeSourcesWithWebDestinations =
                getSourcesWithDifferentRegistrationOrigins(
                        2, null, webDestinations, 5500000000L, publisher, Source.Status.ACTIVE);
        List<Source> activeSourcesOutOfWindow =
                getSourcesWithDifferentRegistrationOrigins(
                        10,
                        appDestinations,
                        webDestinations,
                        50000000000L,
                        publisher,
                        Source.Status.ACTIVE);
        List<Source> ignoredSources =
                getSourcesWithDifferentRegistrationOrigins(
                        3,
                        appDestinations,
                        webDestinations,
                        5000000000L,
                        publisher,
                        Source.Status.IGNORED);
        for (Source source : activeSourcesWithAppAndWebDestinations) {
            insertSource(source);
        }
        for (Source source : activeSourcesWithAppDestinations) {
            insertSource(source);
        }
        for (Source source : activeSourcesWithWebDestinations) {
            insertSource(source);
        }
        for (Source source : activeSourcesOutOfWindow) {
            insertSource(source);
        }
        for (Source source : ignoredSources) {
            insertSource(source);
        }
        String excludedEnrollmentId = "enrollment-id-1";
<<<<<<< HEAD
=======
        Uri excludedReportingOrigin = WebUtil.validUri("https://subdomain1.example.test");
>>>>>>> 4f19f827
        mDatastoreManager.runInTransaction(
                measurementDao -> {
                    assertEquals(
                            Integer.valueOf(2),
                            measurementDao
                                    .countDistinctReportingOriginsPerPublisherXDestinationInSource(
                                            publisher,
                                            EventSurfaceType.APP,
                                            appDestinations,
                                            excludedReportingOrigin,
                                            4000000000L,
                                            6000000000L));
                });
    }

    @Test
    public void testCountDistinctEnrollmentsPerPublisherXDestinationInSource_webDestination() {
        Uri publisher = Uri.parse("android-app://publisher.app");
        List<Uri> webDestinations = List.of(WebUtil.validUri("https://web-destination.test"));
        List<Uri> appDestinations = List.of(Uri.parse("android-app://destination.app"));
        List<Source> activeSourcesWithAppAndWebDestinations =
                getSourcesWithDifferentRegistrationOrigins(
                        2,
                        appDestinations,
                        webDestinations,
                        4500000000L,
                        publisher,
                        Source.Status.ACTIVE);
        List<Source> activeSourcesWithAppDestinations =
                getSourcesWithDifferentRegistrationOrigins(
                        2, appDestinations, null, 5000000000L, publisher, Source.Status.ACTIVE);
        List<Source> activeSourcesWithWebDestinations =
                getSourcesWithDifferentRegistrationOrigins(
                        2, null, webDestinations, 5500000000L, publisher, Source.Status.ACTIVE);
        List<Source> activeSourcesOutOfWindow =
                getSourcesWithDifferentRegistrationOrigins(
                        10,
                        appDestinations,
                        webDestinations,
                        50000000000L,
                        publisher,
                        Source.Status.ACTIVE);
        List<Source> ignoredSources =
                getSourcesWithDifferentRegistrationOrigins(
                        3,
                        appDestinations,
                        webDestinations,
                        5000000000L,
                        publisher,
                        Source.Status.IGNORED);
        for (Source source : activeSourcesWithAppAndWebDestinations) {
            insertSource(source);
        }
        for (Source source : activeSourcesWithAppDestinations) {
            insertSource(source);
        }
        for (Source source : activeSourcesWithWebDestinations) {
            insertSource(source);
        }
        for (Source source : activeSourcesOutOfWindow) {
            insertSource(source);
        }
        for (Source source : ignoredSources) {
            insertSource(source);
        }
        String excludedEnrollmentId = "enrollment-id-22";
<<<<<<< HEAD
=======
        Uri excludedReportingOrigin = WebUtil.validUri("https://subdomain22.example.test");
>>>>>>> 4f19f827
        mDatastoreManager.runInTransaction(
                measurementDao -> {
                    assertEquals(
                            Integer.valueOf(3),
                            measurementDao
                                    .countDistinctReportingOriginsPerPublisherXDestinationInSource(
                                            publisher,
                                            EventSurfaceType.WEB,
                                            webDestinations,
                                            excludedReportingOrigin,
                                            4000000000L,
                                            6000000000L));
                });
    }

    // countDistinctEnrollmentsPerPublisherXDestinationInSource
    @Test
    public void countDistinctEnrollmentsPerPublisher_webDestination_multipleDestinations() {
        Uri publisher = Uri.parse("android-app://publisher.app");
        List<Uri> webDestinations1 = List.of(WebUtil.validUri("https://web-destination-1.test"));
        List<Uri> webDestinations2 =
                List.of(
                        WebUtil.validUri("https://web-destination-1.test"),
                        WebUtil.validUri("https://web-destination-2.test"));
        List<Uri> appDestinations = List.of(Uri.parse("android-app://destination.app"));
        List<Source> activeSourcesWithAppAndWebDestinations =
                getSourcesWithDifferentRegistrationOrigins(
                        3,
                        appDestinations,
                        webDestinations1,
                        4500000000L,
                        publisher,
                        Source.Status.ACTIVE);
        List<Source> activeSourcesWithAppDestinations =
                getSourcesWithDifferentRegistrationOrigins(
                        2, appDestinations, null, 5000000000L, publisher, Source.Status.ACTIVE);
        List<Source> activeSourcesWithWebDestinations =
                getSourcesWithDifferentRegistrationOrigins(
                        2, null, webDestinations2, 5500000000L, publisher, Source.Status.ACTIVE);
        List<Source> activeSourcesOutOfWindow =
                getSourcesWithDifferentRegistrationOrigins(
                        10,
                        appDestinations,
                        webDestinations2,
                        50000000000L,
                        publisher,
                        Source.Status.ACTIVE);
        List<Source> ignoredSources =
                getSourcesWithDifferentRegistrationOrigins(
                        2,
                        appDestinations,
                        webDestinations1,
                        5000000000L,
                        publisher,
                        Source.Status.IGNORED);
        for (Source source : activeSourcesWithAppAndWebDestinations) {
            insertSource(source);
        }
        for (Source source : activeSourcesWithAppDestinations) {
            insertSource(source);
        }
        for (Source source : activeSourcesWithWebDestinations) {
            insertSource(source);
        }
        for (Source source : activeSourcesOutOfWindow) {
            insertSource(source);
        }
        for (Source source : ignoredSources) {
            insertSource(source);
        }
        String excludedEnrollmentId = "enrollment-id-1";
<<<<<<< HEAD
=======
        Uri excludedReportingOrigin = WebUtil.validUri("https://subdomain1.example.test");
>>>>>>> 4f19f827
        mDatastoreManager.runInTransaction(
                measurementDao -> {
                    assertEquals(
                            Integer.valueOf(2),
                            measurementDao
                                    .countDistinctReportingOriginsPerPublisherXDestinationInSource(
                                            publisher,
                                            EventSurfaceType.WEB,
                                            webDestinations2,
                                            excludedReportingOrigin,
                                            4000000000L,
                                            6000000000L));
                });
    }

    @Test
    public void testInstallAttribution_selectHighestPriority() {
        long currentTimestamp = System.currentTimeMillis();

        insertSource(
                createSourceForIATest(
                                "IA1", currentTimestamp, 100, -1, false, DEFAULT_ENROLLMENT_ID)
                        .build(),
                "IA1");
        insertSource(
                createSourceForIATest("IA2", currentTimestamp, 50, -1, false, DEFAULT_ENROLLMENT_ID)
                        .build(),
                "IA2");
        // Should select id IA1 because it has higher priority
        assertTrue(
                mDatastoreManager.runInTransaction(
                        measurementDao -> {
                            measurementDao.doInstallAttribution(
                                    INSTALLED_PACKAGE, currentTimestamp);
                        }));
        SQLiteDatabase db = MeasurementDbHelper.getInstance(sContext).safeGetWritableDatabase();
        assertTrue(getInstallAttributionStatus("IA1", db));
        assertFalse(getInstallAttributionStatus("IA2", db));
        removeSources(Arrays.asList("IA1", "IA2"), db);
    }

    @Test
    public void testInstallAttribution_selectLatest() {
        long currentTimestamp = System.currentTimeMillis();
        insertSource(
                createSourceForIATest("IA1", currentTimestamp, -1, 10, false, DEFAULT_ENROLLMENT_ID)
                        .build(),
                "IA1");
        insertSource(
                createSourceForIATest("IA2", currentTimestamp, -1, 5, false, DEFAULT_ENROLLMENT_ID)
                        .build(),
                "IA2");
        // Should select id=IA2 as it is latest
        assertTrue(
                mDatastoreManager.runInTransaction(
                        measurementDao -> {
                            measurementDao.doInstallAttribution(
                                    INSTALLED_PACKAGE, currentTimestamp);
                        }));
        SQLiteDatabase db = MeasurementDbHelper.getInstance(sContext).safeGetWritableDatabase();
        assertFalse(getInstallAttributionStatus("IA1", db));
        assertTrue(getInstallAttributionStatus("IA2", db));

        removeSources(Arrays.asList("IA1", "IA2"), db);
    }

    @Test
    public void testInstallAttribution_ignoreNewerSources() {
        long currentTimestamp = System.currentTimeMillis();
        insertSource(
                createSourceForIATest("IA1", currentTimestamp, -1, 10, false, DEFAULT_ENROLLMENT_ID)
                        .build(),
                "IA1");
        insertSource(
                createSourceForIATest("IA2", currentTimestamp, -1, 5, false, DEFAULT_ENROLLMENT_ID)
                        .build(),
                "IA2");
        // Should select id=IA1 as it is the only valid choice.
        // id=IA2 is newer than the evenTimestamp of install event.
        assertTrue(
                mDatastoreManager.runInTransaction(
                        measurementDao -> {
                            measurementDao.doInstallAttribution(
                                    INSTALLED_PACKAGE,
                                    currentTimestamp - TimeUnit.DAYS.toMillis(7));
                        }));
        SQLiteDatabase db = MeasurementDbHelper.getInstance(sContext).safeGetWritableDatabase();
        assertTrue(getInstallAttributionStatus("IA1", db));
        assertFalse(getInstallAttributionStatus("IA2", db));
        removeSources(Arrays.asList("IA1", "IA2"), db);
    }

    @Test
    public void testInstallAttribution_noValidSource() {
        long currentTimestamp = System.currentTimeMillis();
        insertSource(
                createSourceForIATest("IA1", currentTimestamp, 10, 10, true, DEFAULT_ENROLLMENT_ID)
                        .build(),
                "IA1");
        insertSource(
                createSourceForIATest("IA2", currentTimestamp, 10, 11, true, DEFAULT_ENROLLMENT_ID)
                        .build(),
                "IA2");
        // Should not update any sources.
        assertTrue(
                mDatastoreManager.runInTransaction(
                        measurementDao ->
                                measurementDao.doInstallAttribution(
                                        INSTALLED_PACKAGE, currentTimestamp)));
        SQLiteDatabase db = MeasurementDbHelper.getInstance(sContext).safeGetWritableDatabase();
        assertFalse(getInstallAttributionStatus("IA1", db));
        assertFalse(getInstallAttributionStatus("IA2", db));
        removeSources(Arrays.asList("IA1", "IA2"), db);
    }

    @Test
    public void installAttribution_install_installTimeEqualsEventTime() {
        long currentTimestamp = System.currentTimeMillis();
        insertSource(
                createSourceForIATest("IA1", currentTimestamp, -1, 10, false, DEFAULT_ENROLLMENT_ID)
                        .build(),
                "IA1");
        assertTrue(
                mDatastoreManager.runInTransaction(
                        measurementDao -> {
                            measurementDao.doInstallAttribution(
                                    INSTALLED_PACKAGE,
                                    currentTimestamp - TimeUnit.DAYS.toMillis(7));
                        }));
        SQLiteDatabase db = MeasurementDbHelper.getInstance(sContext).safeGetWritableDatabase();
        assertEquals(
                currentTimestamp - TimeUnit.DAYS.toMillis(7),
                getInstallAttributionInstallTime("IA1", db).longValue());
        removeSources(Arrays.asList("IA1"), db);
    }

    @Test
    public void doInstallAttribution_noValidSourceStatus_IgnoresSources() {
        long currentTimestamp = System.currentTimeMillis();
        Source source =
                createSourceForIATest(
                                "IA1", currentTimestamp, 100, -1, false, DEFAULT_ENROLLMENT_ID)
                        .build();

        // Execution
        // Active source should get install attributed
        source.setStatus(Source.Status.ACTIVE);
        insertSource(source, source.getId());
        assertTrue(
                mDatastoreManager.runInTransaction(
                        measurementDao ->
                                measurementDao.doInstallAttribution(
                                        INSTALLED_PACKAGE, currentTimestamp)));
        SQLiteDatabase db = MeasurementDbHelper.getInstance(sContext).safeGetWritableDatabase();
        assertTrue(getInstallAttributionStatus("IA1", db));
        removeSources(Collections.singletonList("IA1"), db);

        // Active source should not get install attributed
        source.setStatus(Source.Status.IGNORED);
        insertSource(source, source.getId());
        assertTrue(
                mDatastoreManager.runInTransaction(
                        measurementDao ->
                                measurementDao.doInstallAttribution(
                                        INSTALLED_PACKAGE, currentTimestamp)));
        assertFalse(getInstallAttributionStatus("IA1", db));
        removeSources(Collections.singletonList("IA1"), db);

        // MARKED_TO_DELETE source should not get install attributed
        source.setStatus(Source.Status.MARKED_TO_DELETE);
        insertSource(source, source.getId());
        assertTrue(
                mDatastoreManager.runInTransaction(
                        measurementDao ->
                                measurementDao.doInstallAttribution(
                                        INSTALLED_PACKAGE, currentTimestamp)));
        assertFalse(getInstallAttributionStatus("IA1", db));
        removeSources(Collections.singletonList("IA1"), db);
    }

    @Test
    public void
            doInstallAttribution_withSourcesAcrossEnrollments_marksOneInstallFromEachRegOrigin() {
        long currentTimestamp = System.currentTimeMillis();

        // Enrollment1: Choose IA2 because that's newer and still occurred before install
        insertSource(
                createSourceForIATest(
                                "IA1",
                                currentTimestamp,
                                -1,
                                10,
                                false,
                                DEFAULT_ENROLLMENT_ID + "_1")
                        .setRegistrationOrigin(WebUtil.validUri("https://subdomain.example1.test"))
                        .build(),
                "IA1");
        insertSource(
                createSourceForIATest(
                                "IA2", currentTimestamp, -1, 9, false, DEFAULT_ENROLLMENT_ID + "_1")
                        .setRegistrationOrigin(WebUtil.validUri("https://subdomain.example1.test"))
                        .build(),
                "IA2");

        // Enrollment2: Choose IA4 because IA3's install attribution window has expired
        insertSource(
                createSourceForIATest(
                                "IA3", currentTimestamp, -1, 10, true, DEFAULT_ENROLLMENT_ID + "_2")
                        .setRegistrationOrigin(WebUtil.validUri("https://subdomain.example2.test"))
                        .build(),
                "IA3");
        insertSource(
                createSourceForIATest(
                                "IA4", currentTimestamp, -1, 9, false, DEFAULT_ENROLLMENT_ID + "_2")
                        .setRegistrationOrigin(WebUtil.validUri("https://subdomain.example2.test"))
                        .build(),
                "IA4");

        // Enrollment3: Choose IA5 because IA6 was registered after install event
        insertSource(
                createSourceForIATest(
                                "IA5",
                                currentTimestamp,
                                -1,
                                10,
                                false,
                                DEFAULT_ENROLLMENT_ID + "_3")
                        .setRegistrationOrigin(WebUtil.validUri("https://subdomain.example3.test"))
                        .build(),
                "IA5");
        insertSource(
                createSourceForIATest(
                                "IA6", currentTimestamp, -1, 5, false, DEFAULT_ENROLLMENT_ID + "_3")
                        .setRegistrationOrigin(WebUtil.validUri("https://subdomain.example3.test"))
                        .build(),
                "IA6");

        // Enrollment4: Choose IA8 due to higher priority
        insertSource(
                createSourceForIATest(
                                "IA7", currentTimestamp, 5, 10, false, DEFAULT_ENROLLMENT_ID + "_4")
                        .setRegistrationOrigin(WebUtil.validUri("https://subdomain.example4.test"))
                        .build(),
                "IA7");
        insertSource(
                createSourceForIATest(
                                "IA8",
                                currentTimestamp,
                                10,
                                10,
                                false,
                                DEFAULT_ENROLLMENT_ID + "_4")
                        .setRegistrationOrigin(WebUtil.validUri("https://subdomain.example4.test"))
                        .build(),
                "IA8");

        // Enrollment5: Choose none because both sources are ineligible
        // Expired install attribution window
        insertSource(
                createSourceForIATest(
                                "IA9", currentTimestamp, 5, 31, true, DEFAULT_ENROLLMENT_ID + "_5")
                        .setRegistrationOrigin(WebUtil.validUri("https://subdomain.example5.test"))
                        .build(),
                "IA9");
        // Registered after install attribution
        insertSource(
                createSourceForIATest(
                                "IA10",
                                currentTimestamp,
                                10,
                                3,
                                false,
                                DEFAULT_ENROLLMENT_ID + "_5")
                        .setRegistrationOrigin(WebUtil.validUri("https://subdomain.example5.test"))
                        .build(),
                "IA10");

        assertTrue(
                mDatastoreManager.runInTransaction(
                        measurementDao -> {
                            measurementDao.doInstallAttribution(
                                    INSTALLED_PACKAGE,
                                    currentTimestamp - TimeUnit.DAYS.toMillis(7));
                        }));
        SQLiteDatabase db = MeasurementDbHelper.getInstance(sContext).safeGetWritableDatabase();
        assertTrue(getInstallAttributionStatus("IA2", db));
        assertTrue(getInstallAttributionStatus("IA4", db));
        assertTrue(getInstallAttributionStatus("IA5", db));
        assertTrue(getInstallAttributionStatus("IA8", db));

        assertFalse(getInstallAttributionStatus("IA1", db));
        assertFalse(getInstallAttributionStatus("IA3", db));
        assertFalse(getInstallAttributionStatus("IA6", db));
        assertFalse(getInstallAttributionStatus("IA7", db));
        assertFalse(getInstallAttributionStatus("IA9", db));
        assertFalse(getInstallAttributionStatus("IA10", db));

        removeSources(
                Arrays.asList(
                        "IA1", "IA2", "IA3", "IA4", "IA5", "IA6", "IA7", "IA8", "IA8", "IA10"),
                db);
    }

    @Test
    public void deleteSources_providedIds_deletesMatchingSourcesAndRelatedData()
            throws JSONException {
        // Setup - Creates the following -
        // source - S1, S2, S3, S4
        // trigger - T1, T2, T3, T4
        // event reports - E11, E12, E21, E22, E23, E33, E44
        // aggregate reports - AR11, AR12, AR21, AR34
        // attributions - ATT11, ATT12, ATT21, ATT22, ATT33, ATT44
        prepareDataForSourceAndTriggerDeletion();

        // Execution
        mDatastoreManager.runInTransaction(
                measurementDao -> {
                    measurementDao.deleteSources(List.of("S1", "S2"));

                    assertThrows(
                            DatastoreException.class,
                            () -> {
                                measurementDao.getSource("S1");
                            });
                    assertThrows(
                            DatastoreException.class,
                            () -> {
                                measurementDao.getSource("S2");
                            });

                    assertNotNull(measurementDao.getSource("S3"));
                    assertNotNull(measurementDao.getSource("S4"));
                    assertNotNull(measurementDao.getTrigger("T1"));
                    assertNotNull(measurementDao.getTrigger("T2"));
                    assertNotNull(measurementDao.getTrigger("T3"));
                    assertNotNull(measurementDao.getTrigger("T4"));

                    assertThrows(
                            DatastoreException.class,
                            () -> {
                                measurementDao.getEventReport("E11");
                            });
                    assertThrows(
                            DatastoreException.class,
                            () -> {
                                measurementDao.getEventReport("E12");
                            });
                    assertThrows(
                            DatastoreException.class,
                            () -> {
                                measurementDao.getEventReport("E21");
                            });
                    assertThrows(
                            DatastoreException.class,
                            () -> {
                                measurementDao.getEventReport("E22");
                            });
                    assertThrows(
                            DatastoreException.class,
                            () -> {
                                measurementDao.getEventReport("E23");
                            });
                    assertNotNull(measurementDao.getEventReport("E33"));
                    assertNotNull(measurementDao.getEventReport("E44"));

                    assertThrows(
                            DatastoreException.class,
                            () -> {
                                measurementDao.getAggregateReport("AR11");
                            });
                    assertThrows(
                            DatastoreException.class,
                            () -> {
                                measurementDao.getAggregateReport("AR12");
                            });
                    assertThrows(
                            DatastoreException.class,
                            () -> {
                                measurementDao.getAggregateReport("AR21");
                            });
                    assertNotNull(measurementDao.getAggregateReport("AR34"));
                });

        SQLiteDatabase db = MeasurementDbHelper.getInstance(sContext).safeGetWritableDatabase();
        assertEquals(2, DatabaseUtils.queryNumEntries(db, AttributionContract.TABLE));
    }

    @Test
    public void deleteSource_providedId_deletesMatchingXnaIgnoredSource() {
        // Setup
        SQLiteDatabase db = MeasurementDbHelper.getInstance(sContext).safeGetWritableDatabase();

        Source s1 =
                SourceFixture.getMinimalValidSourceBuilder()
                        .setEventId(new UnsignedLong(1L))
                        .setId("S1")
                        .setEnrollmentId("1")
                        .build();

        ContentValues sourceValues = new ContentValues();
        sourceValues.put(SourceContract.ID, s1.getId());
        sourceValues.put(SourceContract.EVENT_ID, s1.getEventId().getValue());

        ContentValues xnaIgnoredSourceValues = new ContentValues();
        xnaIgnoredSourceValues.put(XnaIgnoredSourcesContract.SOURCE_ID, s1.getId());
        xnaIgnoredSourceValues.put(XnaIgnoredSourcesContract.ENROLLMENT_ID, s1.getEnrollmentId());

        // Execution
        db.insert(SourceContract.TABLE, null, sourceValues);
        db.insert(XnaIgnoredSourcesContract.TABLE, null, xnaIgnoredSourceValues);

        // Assertion
        assertEquals(1, DatabaseUtils.queryNumEntries(db, SourceContract.TABLE));
        assertEquals(1, DatabaseUtils.queryNumEntries(db, XnaIgnoredSourcesContract.TABLE));

        // Execution
        removeSources(Collections.singletonList(s1.getId()), db);

        // Assertion
        assertEquals(0, DatabaseUtils.queryNumEntries(db, SourceContract.TABLE));
        assertEquals(0, DatabaseUtils.queryNumEntries(db, XnaIgnoredSourcesContract.TABLE));
    }

    @Test
    public void deleteTriggers_providedIds_deletesMatchingTriggersAndRelatedData()
            throws JSONException {
        // Setup - Creates the following -
        // source - S1, S2, S3, S4
        // trigger - T1, T2, T3, T4
        // event reports - E11, E12, E21, E22, E23, E33, E44
        // aggregate reports - AR11, AR12, AR21, AR34
        // attributions - ATT11, ATT12, ATT21, ATT22, ATT33, ATT44
        prepareDataForSourceAndTriggerDeletion();

        // Execution
        mDatastoreManager.runInTransaction(
                measurementDao -> {
                    measurementDao.deleteTriggers(List.of("T1", "T2"));

                    assertNotNull(measurementDao.getSource("S1"));
                    assertNotNull(measurementDao.getSource("S2"));
                    assertNotNull(measurementDao.getSource("S3"));
                    assertNotNull(measurementDao.getSource("S4"));
                    assertThrows(DatastoreException.class, () -> measurementDao.getTrigger("T1"));
                    assertThrows(DatastoreException.class, () -> measurementDao.getTrigger("T2"));
                    assertNotNull(measurementDao.getTrigger("T3"));
                    assertNotNull(measurementDao.getTrigger("T4"));

                    assertThrows(
                            DatastoreException.class, () -> measurementDao.getEventReport("E11"));
                    assertThrows(
                            DatastoreException.class, () -> measurementDao.getEventReport("E12"));
                    assertThrows(
                            DatastoreException.class, () -> measurementDao.getEventReport("E21"));
                    assertThrows(
                            DatastoreException.class, () -> measurementDao.getEventReport("E22"));
                    assertNotNull(measurementDao.getEventReport("E23"));
                    assertNotNull(measurementDao.getEventReport("E33"));
                    assertNotNull(measurementDao.getEventReport("E44"));

                    assertThrows(
                            DatastoreException.class,
                            () -> measurementDao.getAggregateReport("AR11"));
                    assertThrows(
                            DatastoreException.class,
                            () -> measurementDao.getAggregateReport("AR12"));
                    assertThrows(
                            DatastoreException.class,
                            () -> measurementDao.getAggregateReport("AR21"));

                    assertNotNull(measurementDao.getAggregateReport("AR34"));
                });

        SQLiteDatabase db = MeasurementDbHelper.getInstance(sContext).safeGetWritableDatabase();
        assertEquals(2, DatabaseUtils.queryNumEntries(db, AttributionContract.TABLE));
    }

    private void prepareDataForSourceAndTriggerDeletion() throws JSONException {
        SQLiteDatabase db = MeasurementDbHelper.getInstance(sContext).safeGetWritableDatabase();
        Source s1 =
                SourceFixture.getMinimalValidSourceBuilder()
                        .setEventId(new UnsignedLong(1L))
                        .setId("S1")
                        .build(); // deleted
        Source s2 =
                SourceFixture.getMinimalValidSourceBuilder()
                        .setEventId(new UnsignedLong(2L))
                        .setId("S2")
                        .build(); // deleted
        Source s3 =
                SourceFixture.getMinimalValidSourceBuilder()
                        .setEventId(new UnsignedLong(3L))
                        .setId("S3")
                        .build();
        Source s4 =
                SourceFixture.getMinimalValidSourceBuilder()
                        .setEventId(new UnsignedLong(4L))
                        .setId("S4")
                        .build();
        Trigger t1 =
                TriggerFixture.getValidTriggerBuilder()
                        .setEventTriggers(TriggerFixture.ValidTriggerParams.EVENT_TRIGGERS)
                        .setId("T1")
                        .build();
        Trigger t2 =
                TriggerFixture.getValidTriggerBuilder()
                        .setEventTriggers(TriggerFixture.ValidTriggerParams.EVENT_TRIGGERS)
                        .setId("T2")
                        .build();
        Trigger t3 =
                TriggerFixture.getValidTriggerBuilder()
                        .setEventTriggers(TriggerFixture.ValidTriggerParams.EVENT_TRIGGERS)
                        .setId("T3")
                        .build();
        Trigger t4 =
                TriggerFixture.getValidTriggerBuilder()
                        .setEventTriggers(TriggerFixture.ValidTriggerParams.EVENT_TRIGGERS)
                        .setId("T4")
                        .build();
        EventReport e11 = createEventReportForSourceAndTrigger("E11", s1, t1);
        EventReport e12 = createEventReportForSourceAndTrigger("E12", s1, t2);
        EventReport e21 = createEventReportForSourceAndTrigger("E21", s2, t1);
        EventReport e22 = createEventReportForSourceAndTrigger("E22", s2, t2);
        EventReport e23 = createEventReportForSourceAndTrigger("E23", s2, t3);
        EventReport e33 = createEventReportForSourceAndTrigger("E33", s3, t3);
        EventReport e44 = createEventReportForSourceAndTrigger("E44", s4, t4);
        AggregateReport ar11 = createAggregateReportForSourceAndTrigger("AR11", s1, t1);
        AggregateReport ar12 = createAggregateReportForSourceAndTrigger("AR12", s1, t2);
        AggregateReport ar21 = createAggregateReportForSourceAndTrigger("AR21", s2, t1);
        AggregateReport ar34 = createAggregateReportForSourceAndTrigger("AR34", s3, t4);
        Attribution att11 =
                createAttributionWithSourceAndTriggerIds(
                        "ATT11", s1.getId(), t1.getId()); // deleted
        Attribution att12 =
                createAttributionWithSourceAndTriggerIds(
                        "ATT12", s1.getId(), t2.getId()); // deleted
        Attribution att21 =
                createAttributionWithSourceAndTriggerIds(
                        "ATT21", s2.getId(), t1.getId()); // deleted
        Attribution att22 =
                createAttributionWithSourceAndTriggerIds(
                        "ATT22", s2.getId(), t2.getId()); // deleted
        Attribution att33 =
                createAttributionWithSourceAndTriggerIds("ATT33", s3.getId(), t3.getId());
        Attribution att44 =
                createAttributionWithSourceAndTriggerIds("ATT44", s4.getId(), t4.getId());

        insertSource(s1, s1.getId());
        insertSource(s2, s2.getId());
        insertSource(s3, s3.getId());
        insertSource(s4, s4.getId());

        AbstractDbIntegrationTest.insertToDb(t1, db);
        AbstractDbIntegrationTest.insertToDb(t2, db);
        AbstractDbIntegrationTest.insertToDb(t3, db);
        AbstractDbIntegrationTest.insertToDb(t4, db);

        AbstractDbIntegrationTest.insertToDb(e11, db);
        AbstractDbIntegrationTest.insertToDb(e12, db);
        AbstractDbIntegrationTest.insertToDb(e21, db);
        AbstractDbIntegrationTest.insertToDb(e22, db);
        AbstractDbIntegrationTest.insertToDb(e23, db);
        AbstractDbIntegrationTest.insertToDb(e33, db);
        AbstractDbIntegrationTest.insertToDb(e44, db);

        AbstractDbIntegrationTest.insertToDb(ar11, db);
        AbstractDbIntegrationTest.insertToDb(ar12, db);
        AbstractDbIntegrationTest.insertToDb(ar21, db);
        AbstractDbIntegrationTest.insertToDb(ar34, db);

        AbstractDbIntegrationTest.insertToDb(att11, db);
        AbstractDbIntegrationTest.insertToDb(att12, db);
        AbstractDbIntegrationTest.insertToDb(att21, db);
        AbstractDbIntegrationTest.insertToDb(att22, db);
        AbstractDbIntegrationTest.insertToDb(att33, db);
        AbstractDbIntegrationTest.insertToDb(att44, db);
    }

    @Test
    public void testUndoInstallAttribution_noMarkedSource() {
        long currentTimestamp = System.currentTimeMillis();
        Source source =
                createSourceForIATest("IA1", currentTimestamp, 10, 10, false, DEFAULT_ENROLLMENT_ID)
                        .build();
        source.setInstallAttributed(true);
        insertSource(source, source.getId());
        assertTrue(
                mDatastoreManager.runInTransaction(
                        measurementDao ->
                                measurementDao.undoInstallAttribution(INSTALLED_PACKAGE)));
        SQLiteDatabase db = MeasurementDbHelper.getInstance(sContext).safeGetWritableDatabase();
        // Should set installAttributed = false for id=IA1
        assertFalse(getInstallAttributionStatus("IA1", db));
    }

    @Test
    public void undoInstallAttribution_uninstall_nullInstallTime() {
        long currentTimestamp = System.currentTimeMillis();
        Source source =
                createSourceForIATest("IA1", currentTimestamp, 10, 10, false, DEFAULT_ENROLLMENT_ID)
                        .build();
        source.setInstallAttributed(true);
        insertSource(source, source.getId());
        assertTrue(
                mDatastoreManager.runInTransaction(
                        measurementDao ->
                                measurementDao.undoInstallAttribution(INSTALLED_PACKAGE)));
        SQLiteDatabase db = MeasurementDbHelper.getInstance(sContext).safeGetWritableDatabase();
        // Should set installTime = null for id=IA1
        assertNull(getInstallAttributionInstallTime("IA1", db));
    }

    @Test
    public void getSourceDestinations_returnsExpected() {
        // Insert two sources with some intersection of destinations
        // and assert all destination queries work.

        // First source
        List<Uri> webDestinations1 =
                List.of(
                        Uri.parse("https://first-place.test"),
                        Uri.parse("https://second-place.test"),
                        Uri.parse("https://third-place.test"));
        List<Uri> appDestinations1 = List.of(Uri.parse("android-app://test.first-place"));
        Source source1 =
                SourceFixture.getMinimalValidSourceBuilder()
                        .setId("1")
                        .setAppDestinations(appDestinations1)
                        .setWebDestinations(webDestinations1)
                        .build();
        insertSource(source1, source1.getId());

        // Second source
        List<Uri> webDestinations2 =
                List.of(
                        Uri.parse("https://not-first-place.test"),
                        Uri.parse("https://not-second-place.test"),
                        Uri.parse("https://third-place.test"));
        List<Uri> appDestinations2 = List.of(Uri.parse("android-app://test.not-first-place"));
        Source source2 =
                SourceFixture.getMinimalValidSourceBuilder()
                        .setId("2")
                        .setAppDestinations(appDestinations2)
                        .setWebDestinations(webDestinations2)
                        .build();
        insertSource(source2, source2.getId());

        Pair<List<Uri>, List<Uri>> result1 =
                mDatastoreManager
                        .runInTransactionWithResult(
                                measurementDao ->
                                        measurementDao.getSourceDestinations(source1.getId()))
                        .get();
        // Assert first app destinations
        assertTrue(
                ImmutableMultiset.copyOf(source1.getAppDestinations())
                        .equals(ImmutableMultiset.copyOf(result1.first)));
        // Assert first web destinations
        assertTrue(
                ImmutableMultiset.copyOf(source1.getWebDestinations())
                        .equals(ImmutableMultiset.copyOf(result1.second)));

        Pair<List<Uri>, List<Uri>> result2 =
                mDatastoreManager
                        .runInTransactionWithResult(
                                measurementDao ->
                                        measurementDao.getSourceDestinations(source2.getId()))
                        .get();
        // Assert second app destinations
        assertTrue(
                ImmutableMultiset.copyOf(source2.getAppDestinations())
                        .equals(ImmutableMultiset.copyOf(result2.first)));
        // Assert second web destinations
        assertTrue(
                ImmutableMultiset.copyOf(source2.getWebDestinations())
                        .equals(ImmutableMultiset.copyOf(result2.second)));
    }

    @Test
    public void getNumAggregateReportsPerSource_returnsExpected() {
        List<Source> sources =
                Arrays.asList(
                        SourceFixture.getMinimalValidSourceBuilder()
                                .setEventId(new UnsignedLong(1L))
                                .setId("source1")
                                .build(),
                        SourceFixture.getMinimalValidSourceBuilder()
                                .setEventId(new UnsignedLong(2L))
                                .setId("source2")
                                .build(),
                        SourceFixture.getMinimalValidSourceBuilder()
                                .setEventId(new UnsignedLong(3L))
                                .setId("source3")
                                .build());
        List<AggregateReport> reports =
                Arrays.asList(
                        generateMockAggregateReport(
                                WebUtil.validUrl("https://destination-1.test"), 1, "source1"),
                        generateMockAggregateReport(
                                WebUtil.validUrl("https://destination-1.test"), 2, "source1"),
                        generateMockAggregateReport(
                                WebUtil.validUrl("https://destination-2.test"), 3, "source2"));

        SQLiteDatabase db = MeasurementDbHelper.getInstance(sContext).safeGetWritableDatabase();
        Objects.requireNonNull(db);
        sources.forEach(source -> insertSource(source, source.getId()));
        Consumer<AggregateReport> aggregateReportConsumer =
                aggregateReport -> {
                    ContentValues values = new ContentValues();
                    values.put(MeasurementTables.AggregateReport.ID, aggregateReport.getId());
                    values.put(
                            MeasurementTables.AggregateReport.SOURCE_ID,
                            aggregateReport.getSourceId());
                    values.put(
                            MeasurementTables.AggregateReport.ATTRIBUTION_DESTINATION,
                            aggregateReport.getAttributionDestination().toString());
                    db.insert(MeasurementTables.AggregateReport.TABLE, null, values);
                };
        reports.forEach(aggregateReportConsumer);

        mDatastoreManager.runInTransaction(
                measurementDao -> {
                    assertThat(measurementDao.getNumAggregateReportsPerSource("source1"))
                            .isEqualTo(2);
                    assertThat(measurementDao.getNumAggregateReportsPerSource("source2"))
                            .isEqualTo(1);
                    assertThat(measurementDao.getNumAggregateReportsPerSource("source3"))
                            .isEqualTo(0);
                });
    }

    @Test
    public void getNumAggregateReportsPerDestination_returnsExpected() {
        List<AggregateReport> reportsWithPlainDestination =
                Arrays.asList(
                        generateMockAggregateReport(
                                WebUtil.validUrl("https://destination-1.test"), 1));
        List<AggregateReport> reportsWithPlainAndSubDomainDestination =
                Arrays.asList(
                        generateMockAggregateReport(
                                WebUtil.validUrl("https://destination-2.test"), 2),
                        generateMockAggregateReport(
                                WebUtil.validUrl("https://subdomain.destination-2.test"), 3));
        List<AggregateReport> reportsWithPlainAndPathDestination =
                Arrays.asList(
                        generateMockAggregateReport(
                                WebUtil.validUrl("https://subdomain.destination-3.test"), 4),
                        generateMockAggregateReport(
                                WebUtil.validUrl("https://subdomain.destination-3.test/abcd"), 5));
        List<AggregateReport> reportsWithAll3Types =
                Arrays.asList(
                        generateMockAggregateReport(
                                WebUtil.validUrl("https://destination-4.test"), 6),
                        generateMockAggregateReport(
                                WebUtil.validUrl("https://subdomain.destination-4.test"), 7),
                        generateMockAggregateReport(
                                WebUtil.validUrl("https://subdomain.destination-4.test/abcd"), 8));
        List<AggregateReport> reportsWithAndroidAppDestination =
                Arrays.asList(generateMockAggregateReport("android-app://destination-5.app", 9));

        SQLiteDatabase db = MeasurementDbHelper.getInstance(sContext).safeGetWritableDatabase();
        Objects.requireNonNull(db);
        Stream.of(
                        reportsWithPlainDestination,
                        reportsWithPlainAndSubDomainDestination,
                        reportsWithPlainAndPathDestination,
                        reportsWithAll3Types,
                        reportsWithAndroidAppDestination)
                .flatMap(Collection::stream)
                .forEach(
                        aggregateReport -> {
                            ContentValues values = new ContentValues();
                            values.put(
                                    MeasurementTables.AggregateReport.ID, aggregateReport.getId());
                            values.put(
                                    MeasurementTables.AggregateReport.ATTRIBUTION_DESTINATION,
                                    aggregateReport.getAttributionDestination().toString());
                            db.insert(MeasurementTables.AggregateReport.TABLE, null, values);
                        });

        List<String> attributionDestinations1 = createWebDestinationVariants(1);
        List<String> attributionDestinations2 = createWebDestinationVariants(2);
        List<String> attributionDestinations3 = createWebDestinationVariants(3);
        List<String> attributionDestinations4 = createWebDestinationVariants(4);
        List<String> attributionDestinations5 = createAppDestinationVariants(5);

        // expected query return values for attribution destination variants
        List<Integer> destination1ExpectedCounts = Arrays.asList(1, 1, 1, 1, 0);
        List<Integer> destination2ExpectedCounts = Arrays.asList(2, 2, 2, 2, 0);
        List<Integer> destination3ExpectedCounts = Arrays.asList(2, 2, 2, 2, 0);
        List<Integer> destination4ExpectedCounts = Arrays.asList(3, 3, 3, 3, 0);
        List<Integer> destination5ExpectedCounts = Arrays.asList(0, 0, 1, 1, 0);
        assertAggregateReportCount(
                attributionDestinations1, EventSurfaceType.WEB, destination1ExpectedCounts);
        assertAggregateReportCount(
                attributionDestinations2, EventSurfaceType.WEB, destination2ExpectedCounts);
        assertAggregateReportCount(
                attributionDestinations3, EventSurfaceType.WEB, destination3ExpectedCounts);
        assertAggregateReportCount(
                attributionDestinations4, EventSurfaceType.WEB, destination4ExpectedCounts);
        assertAggregateReportCount(
                attributionDestinations5, EventSurfaceType.APP, destination5ExpectedCounts);
    }

    @Test
    public void getNumEventReportsPerDestination_returnsExpected() {
        List<EventReport> reportsWithPlainDestination =
                Arrays.asList(
                        generateMockEventReport(WebUtil.validUrl("https://destination-1.test"), 1));
        List<EventReport> reportsWithPlainAndSubDomainDestination =
                Arrays.asList(
                        generateMockEventReport(WebUtil.validUrl("https://destination-2.test"), 2),
                        generateMockEventReport(
                                WebUtil.validUrl("https://subdomain.destination-2.test"), 3));
        List<EventReport> reportsWithPlainAndPathDestination =
                Arrays.asList(
                        generateMockEventReport(
                                WebUtil.validUrl("https://subdomain.destination-3.test"), 4),
                        generateMockEventReport(
                                WebUtil.validUrl("https://subdomain.destination-3.test/abcd"), 5));
        List<EventReport> reportsWithAll3Types =
                Arrays.asList(
                        generateMockEventReport(WebUtil.validUrl("https://destination-4.test"), 6),
                        generateMockEventReport(
                                WebUtil.validUrl("https://subdomain.destination-4.test"), 7),
                        generateMockEventReport(
                                WebUtil.validUrl("https://subdomain.destination-4.test/abcd"), 8));
        List<EventReport> reportsWithAndroidAppDestination =
                Arrays.asList(generateMockEventReport("android-app://destination-5.app", 9));

        SQLiteDatabase db = MeasurementDbHelper.getInstance(sContext).safeGetWritableDatabase();
        Objects.requireNonNull(db);
        Stream.of(
                        reportsWithPlainDestination,
                        reportsWithPlainAndSubDomainDestination,
                        reportsWithPlainAndPathDestination,
                        reportsWithAll3Types,
                        reportsWithAndroidAppDestination)
                .flatMap(Collection::stream)
                .forEach(
                        eventReport -> {
                            ContentValues values = new ContentValues();
                            values.put(
                                    MeasurementTables.EventReportContract.ID, eventReport.getId());
                            values.put(
                                    MeasurementTables.EventReportContract.ATTRIBUTION_DESTINATION,
                                    eventReport.getAttributionDestinations().get(0).toString());
                            db.insert(MeasurementTables.EventReportContract.TABLE, null, values);
                        });

        List<String> attributionDestinations1 = createWebDestinationVariants(1);
        List<String> attributionDestinations2 = createWebDestinationVariants(2);
        List<String> attributionDestinations3 = createWebDestinationVariants(3);
        List<String> attributionDestinations4 = createWebDestinationVariants(4);
        List<String> attributionDestinations5 = createAppDestinationVariants(5);

        // expected query return values for attribution destination variants
        List<Integer> destination1ExpectedCounts = Arrays.asList(1, 1, 1, 1, 0);
        List<Integer> destination2ExpectedCounts = Arrays.asList(2, 2, 2, 2, 0);
        List<Integer> destination3ExpectedCounts = Arrays.asList(2, 2, 2, 2, 0);
        List<Integer> destination4ExpectedCounts = Arrays.asList(3, 3, 3, 3, 0);
        List<Integer> destination5ExpectedCounts = Arrays.asList(0, 0, 1, 1, 0);
        assertEventReportCount(
                attributionDestinations1, EventSurfaceType.WEB, destination1ExpectedCounts);
        assertEventReportCount(
                attributionDestinations2, EventSurfaceType.WEB, destination2ExpectedCounts);
        assertEventReportCount(
                attributionDestinations3, EventSurfaceType.WEB, destination3ExpectedCounts);
        assertEventReportCount(
                attributionDestinations4, EventSurfaceType.WEB, destination4ExpectedCounts);
        assertEventReportCount(
                attributionDestinations5, EventSurfaceType.APP, destination5ExpectedCounts);
    }

    @Test
    public void testGetSourceEventReports() {
        List<Source> sourceList =
                Arrays.asList(
                        SourceFixture.getMinimalValidSourceBuilder()
                                .setId("1")
                                .setEventId(new UnsignedLong(3L))
                                .setEnrollmentId("1")
                                .build(),
                        SourceFixture.getMinimalValidSourceBuilder()
                                .setId("2")
                                .setEventId(new UnsignedLong(4L))
                                .setEnrollmentId("1")
                                .build(),
                        // Should always be ignored
                        SourceFixture.getMinimalValidSourceBuilder()
                                .setId("3")
                                .setEventId(new UnsignedLong(4L))
                                .setEnrollmentId("2")
                                .build(),
                        SourceFixture.getMinimalValidSourceBuilder()
                                .setId("15")
                                .setEventId(new UnsignedLong(15L))
                                .setEnrollmentId("2")
                                .build(),
                        SourceFixture.getMinimalValidSourceBuilder()
                                .setId("16")
                                .setEventId(new UnsignedLong(16L))
                                .setEnrollmentId("2")
                                .build(),
                        SourceFixture.getMinimalValidSourceBuilder()
                                .setId("20")
                                .setEventId(new UnsignedLong(20L))
                                .setEnrollmentId("2")
                                .build());

        List<Trigger> triggers =
                Arrays.asList(
                        TriggerFixture.getValidTriggerBuilder()
                                .setId("101")
                                .setEnrollmentId("2")
                                .build(),
                        TriggerFixture.getValidTriggerBuilder()
                                .setId("102")
                                .setEnrollmentId("2")
                                .build(),
                        TriggerFixture.getValidTriggerBuilder()
                                .setId("201")
                                .setEnrollmentId("2")
                                .build(),
                        TriggerFixture.getValidTriggerBuilder()
                                .setId("202")
                                .setEnrollmentId("2")
                                .build(),
                        TriggerFixture.getValidTriggerBuilder()
                                .setId("1001")
                                .setEnrollmentId("2")
                                .build());

        // Should match with source 1
        List<EventReport> reportList1 = new ArrayList<>();
        reportList1.add(
                new EventReport.Builder()
                        .setId("1")
                        .setSourceEventId(new UnsignedLong(3L))
                        .setEnrollmentId("1")
                        .setAttributionDestinations(sourceList.get(0).getAppDestinations())
                        .setSourceType(sourceList.get(0).getSourceType())
                        .setSourceId("1")
                        .setTriggerId("101")
                        .setRegistrationOrigin(REGISTRATION_ORIGIN)
                        .build());
        reportList1.add(
                new EventReport.Builder()
                        .setId("7")
                        .setSourceEventId(new UnsignedLong(3L))
                        .setEnrollmentId("1")
                        .setAttributionDestinations(List.of(APP_DESTINATION))
                        .setSourceType(sourceList.get(0).getSourceType())
                        .setSourceId("1")
                        .setTriggerId("102")
                        .setRegistrationOrigin(REGISTRATION_ORIGIN)
                        .build());

        // Should match with source 2
        List<EventReport> reportList2 = new ArrayList<>();
        reportList2.add(
                new EventReport.Builder()
                        .setId("3")
                        .setSourceEventId(new UnsignedLong(4L))
                        .setEnrollmentId("1")
                        .setAttributionDestinations(sourceList.get(1).getAppDestinations())
                        .setSourceType(sourceList.get(1).getSourceType())
                        .setSourceId("2")
                        .setTriggerId("201")
                        .setRegistrationOrigin(REGISTRATION_ORIGIN)
                        .build());
        reportList2.add(
                new EventReport.Builder()
                        .setId("8")
                        .setSourceEventId(new UnsignedLong(4L))
                        .setEnrollmentId("1")
                        .setAttributionDestinations(sourceList.get(1).getAppDestinations())
                        .setSourceType(sourceList.get(1).getSourceType())
                        .setSourceId("2")
                        .setTriggerId("202")
                        .setRegistrationOrigin(REGISTRATION_ORIGIN)
                        .build());

        List<EventReport> reportList3 = new ArrayList<>();
        // Should not match with any source
        reportList3.add(
                new EventReport.Builder()
                        .setId("2")
                        .setSourceEventId(new UnsignedLong(5L))
                        .setEnrollmentId("1")
                        .setSourceType(Source.SourceType.EVENT)
                        .setAttributionDestinations(List.of(APP_DESTINATION))
                        .setSourceId("15")
                        .setTriggerId("1001")
                        .setRegistrationOrigin(REGISTRATION_ORIGIN)
                        .build());
        reportList3.add(
                new EventReport.Builder()
                        .setId("4")
                        .setSourceEventId(new UnsignedLong(6L))
                        .setEnrollmentId("1")
                        .setSourceType(Source.SourceType.EVENT)
                        .setAttributionDestinations(List.of(APP_DESTINATION))
                        .setSourceId("16")
                        .setTriggerId("1001")
                        .setRegistrationOrigin(REGISTRATION_ORIGIN)
                        .setTriggerValue(100L)
                        .build());
        reportList3.add(
                new EventReport.Builder()
                        .setId("5")
                        .setSourceEventId(new UnsignedLong(1L))
                        .setEnrollmentId("1")
                        .setSourceType(Source.SourceType.EVENT)
                        .setAttributionDestinations(List.of(APP_DESTINATION))
                        .setSourceId("15")
                        .setTriggerId("1001")
                        .setRegistrationOrigin(REGISTRATION_ORIGIN)
                        .setTriggerValue(120L)
                        .build());
        reportList3.add(
                new EventReport.Builder()
                        .setId("6")
                        .setSourceEventId(new UnsignedLong(2L))
                        .setEnrollmentId("1")
                        .setSourceType(Source.SourceType.EVENT)
                        .setAttributionDestinations(List.of(APP_DESTINATION))
                        .setSourceId("20")
                        .setTriggerId("1001")
                        .setRegistrationOrigin(REGISTRATION_ORIGIN)
                        .setTriggerValue(200L)
                        .build());

        SQLiteDatabase db = MeasurementDbHelper.getInstance(sContext).safeGetWritableDatabase();
        Objects.requireNonNull(db);
        sourceList.forEach(source -> insertSource(source, source.getId()));
        triggers.forEach(trigger -> AbstractDbIntegrationTest.insertToDb(trigger, db));

        Stream.of(reportList1, reportList2, reportList3)
                .flatMap(Collection::stream)
                .forEach(
                        (eventReport -> {
                            mDatastoreManager.runInTransaction(
                                    (dao) -> dao.insertEventReport(eventReport));
                        }));

        assertEquals(
                reportList1,
                mDatastoreManager
                        .runInTransactionWithResult(
                                measurementDao ->
                                        measurementDao.getSourceEventReports(sourceList.get(0)))
                        .orElseThrow());

        assertEquals(
                reportList2,
                mDatastoreManager
                        .runInTransactionWithResult(
                                measurementDao ->
                                        measurementDao.getSourceEventReports(sourceList.get(1)))
                        .orElseThrow());
    }

    @Test
    public void getSourceEventReports_sourcesWithSameEventId_haveSeparateEventReportsMatch() {
        List<Source> sourceList =
                Arrays.asList(
                        SourceFixture.getMinimalValidSourceBuilder()
                                .setId("1")
                                .setEventId(new UnsignedLong(1L))
                                .setEnrollmentId("1")
                                .build(),
                        SourceFixture.getMinimalValidSourceBuilder()
                                .setId("2")
                                .setEventId(new UnsignedLong(1L))
                                .setEnrollmentId("1")
                                .build(),
                        SourceFixture.getMinimalValidSourceBuilder()
                                .setId("3")
                                .setEventId(new UnsignedLong(2L))
                                .setEnrollmentId("2")
                                .build(),
                        SourceFixture.getMinimalValidSourceBuilder()
                                .setId("4")
                                .setEventId(new UnsignedLong(2L))
                                .setEnrollmentId("2")
                                .build());

        List<Trigger> triggers =
                Arrays.asList(
                        TriggerFixture.getValidTriggerBuilder()
                                .setId("101")
                                .setEnrollmentId("2")
                                .build(),
                        TriggerFixture.getValidTriggerBuilder()
                                .setId("102")
                                .setEnrollmentId("2")
                                .build());

        // Should match with source 1
        List<EventReport> reportList1 = new ArrayList<>();
        reportList1.add(
                new EventReport.Builder()
                        .setId("1")
                        .setSourceEventId(new UnsignedLong(1L))
                        .setEnrollmentId("1")
                        .setAttributionDestinations(sourceList.get(0).getAppDestinations())
                        .setSourceType(sourceList.get(0).getSourceType())
                        .setSourceId("1")
                        .setTriggerId("101")
                        .setRegistrationOrigin(REGISTRATION_ORIGIN)
                        .build());
        reportList1.add(
                new EventReport.Builder()
                        .setId("2")
                        .setSourceEventId(new UnsignedLong(1L))
                        .setEnrollmentId("1")
                        .setAttributionDestinations(List.of(APP_DESTINATION))
                        .setSourceType(sourceList.get(0).getSourceType())
                        .setSourceId("1")
                        .setTriggerId("102")
                        .setRegistrationOrigin(REGISTRATION_ORIGIN)
                        .build());

        // Should match with source 2
        List<EventReport> reportList2 = new ArrayList<>();
        reportList2.add(
                new EventReport.Builder()
                        .setId("3")
                        .setSourceEventId(new UnsignedLong(2L))
                        .setEnrollmentId("1")
                        .setAttributionDestinations(sourceList.get(1).getAppDestinations())
                        .setSourceType(sourceList.get(1).getSourceType())
                        .setSourceId("2")
                        .setTriggerId("101")
                        .setRegistrationOrigin(REGISTRATION_ORIGIN)
                        .build());
        reportList2.add(
                new EventReport.Builder()
                        .setId("4")
                        .setSourceEventId(new UnsignedLong(2L))
                        .setEnrollmentId("1")
                        .setAttributionDestinations(sourceList.get(1).getAppDestinations())
                        .setSourceType(sourceList.get(1).getSourceType())
                        .setSourceId("2")
                        .setTriggerId("102")
                        .setRegistrationOrigin(REGISTRATION_ORIGIN)
                        .build());

        // Match with source3
        List<EventReport> reportList3 = new ArrayList<>();
        reportList3.add(
                new EventReport.Builder()
                        .setId("5")
                        .setSourceEventId(new UnsignedLong(2L))
                        .setEnrollmentId("2")
                        .setSourceType(Source.SourceType.EVENT)
                        .setAttributionDestinations(List.of(APP_DESTINATION))
                        .setSourceId("3")
                        .setTriggerId("101")
                        .setRegistrationOrigin(REGISTRATION_ORIGIN)
                        .build());
        reportList3.add(
                new EventReport.Builder()
                        .setId("6")
                        .setSourceEventId(new UnsignedLong(2L))
                        .setEnrollmentId("2")
                        .setSourceType(Source.SourceType.EVENT)
                        .setAttributionDestinations(List.of(APP_DESTINATION))
                        .setSourceId("3")
                        .setTriggerId("102")
                        .setRegistrationOrigin(REGISTRATION_ORIGIN)
                        .build());

        SQLiteDatabase db = MeasurementDbHelper.getInstance(sContext).safeGetWritableDatabase();
        Objects.requireNonNull(db);
        sourceList.forEach(source -> insertSource(source, source.getId()));
        triggers.forEach(trigger -> AbstractDbIntegrationTest.insertToDb(trigger, db));

        Stream.of(reportList1, reportList2, reportList3)
                .flatMap(Collection::stream)
                .forEach(
                        (eventReport -> {
                            mDatastoreManager.runInTransaction(
                                    (dao) -> dao.insertEventReport(eventReport));
                        }));

        assertEquals(
                reportList1,
                mDatastoreManager
                        .runInTransactionWithResult(
                                measurementDao ->
                                        measurementDao.getSourceEventReports(sourceList.get(0)))
                        .orElseThrow());

        assertEquals(
                reportList2,
                mDatastoreManager
                        .runInTransactionWithResult(
                                measurementDao ->
                                        measurementDao.getSourceEventReports(sourceList.get(1)))
                        .orElseThrow());

        assertEquals(
                reportList3,
                mDatastoreManager
                        .runInTransactionWithResult(
                                measurementDao ->
                                        measurementDao.getSourceEventReports(sourceList.get(2)))
                        .orElseThrow());
    }

    @Test
    public void testUpdateSourceStatus() {
        SQLiteDatabase db = MeasurementDbHelper.getInstance(sContext).safeGetWritableDatabase();
        Objects.requireNonNull(db);

        List<Source> sourceList = new ArrayList<>();
        sourceList.add(SourceFixture.getMinimalValidSourceBuilder().setId("1").build());
        sourceList.add(SourceFixture.getMinimalValidSourceBuilder().setId("2").build());
        sourceList.add(SourceFixture.getMinimalValidSourceBuilder().setId("3").build());
        sourceList.forEach(
                source -> {
                    ContentValues values = new ContentValues();
                    values.put(SourceContract.ID, source.getId());
                    values.put(SourceContract.STATUS, 1);
                    db.insert(SourceContract.TABLE, null, values);
                });

        // Multiple Elements
        assertTrue(
                mDatastoreManager.runInTransaction(
                        measurementDao ->
                                measurementDao.updateSourceStatus(
                                        List.of("1", "2", "3"), Source.Status.IGNORED)));

        // Single Element
        assertTrue(
                mDatastoreManager.runInTransaction(
                        measurementDao ->
                                measurementDao.updateSourceStatus(
                                        List.of("1", "2"), Source.Status.IGNORED)));
    }

    @Test
    public void updateSourceAttributedTriggers_baseline_equal() throws JSONException {
        SQLiteDatabase db = MeasurementDbHelper.getInstance(sContext).safeGetWritableDatabase();
        Objects.requireNonNull(db);

        List<Source> sourceList = new ArrayList<>();
        sourceList.add(
                SourceFixture.getValidFullSourceBuilderWithFlexEventReportValueSum()
                        .setId("1")
                        .build());
        sourceList.add(
                SourceFixture.getValidFullSourceBuilderWithFlexEventReportValueSum()
                        .setId("2")
                        .build());
        sourceList.add(
                SourceFixture.getValidFullSourceBuilderWithFlexEventReportValueSum()
                        .setId("3")
                        .build());
        mDatastoreManager.runInTransaction(
                (dao) -> {
                    for (Source source : sourceList) {
                        dao.insertSource(source);
                    }
                });
        List<EventReport> eventReportList = new ArrayList<>();
        eventReportList.add(
                EventReportFixture.getBaseEventReportBuild()
                        .setTriggerData(new UnsignedLong(1L))
                        .setTriggerPriority(3L)
                        .setTriggerValue(5L)
                        .setReportTime(10000L)
                        .build());
        Source originalSource = sourceList.get(0);
        originalSource.getFlexEventReportSpec().insertAttributedTrigger(eventReportList.get(0));
        mDatastoreManager.runInTransaction(
                measurementDao -> {
                    Source newSource = measurementDao.getSource(originalSource.getId());
                    assertNotEquals(originalSource, newSource);
                    assertEquals(
                            0, newSource.getFlexEventReportSpec().getAttributedTriggers().size());
                });
        mDatastoreManager.runInTransaction(
                measurementDao ->
                        measurementDao.updateSourceAttributedTriggers(
                                originalSource.getId(),
                                originalSource.attributedTriggersToJsonFlexApi()));

        mDatastoreManager.runInTransaction(
                measurementDao -> {
                    Source newSource = measurementDao.getSource(originalSource.getId());
                    assertEquals(originalSource, newSource);
                });
    }

    @Test
    public void testGetMatchingActiveSources() {
        SQLiteDatabase db = MeasurementDbHelper.getInstance(sContext).safeGetWritableDatabase();
        Objects.requireNonNull(db);
        String enrollmentId = "enrollment-id";
        Uri appDestination = Uri.parse("android-app://com.example.abc");
        Uri webDestination = WebUtil.validUri("https://example.test");
        Uri webDestinationWithSubdomain = WebUtil.validUri("https://xyz.example.test");
        Source sApp1 =
                SourceFixture.getMinimalValidSourceBuilder()
                        .setId("1")
                        .setEventTime(10)
                        .setExpiryTime(20)
                        .setAppDestinations(List.of(appDestination))
                        .setEnrollmentId(enrollmentId)
                        .build();
        Source sApp2 =
                SourceFixture.getMinimalValidSourceBuilder()
                        .setId("2")
                        .setEventTime(10)
                        .setExpiryTime(50)
                        .setAppDestinations(List.of(appDestination))
                        .setEnrollmentId(enrollmentId)
                        .build();
        Source sApp3 =
                SourceFixture.getMinimalValidSourceBuilder()
                        .setId("3")
                        .setEventTime(20)
                        .setExpiryTime(50)
                        .setAppDestinations(List.of(appDestination))
                        .setEnrollmentId(enrollmentId)
                        .build();
        Source sApp4 =
                SourceFixture.getMinimalValidSourceBuilder()
                        .setId("4")
                        .setEventTime(30)
                        .setExpiryTime(50)
                        .setAppDestinations(List.of(appDestination))
                        .setEnrollmentId(enrollmentId)
                        .build();
        Source sWeb5 =
                SourceFixture.getMinimalValidSourceBuilder()
                        .setId("5")
                        .setEventTime(10)
                        .setExpiryTime(20)
                        .setWebDestinations(List.of(webDestination))
                        .setEnrollmentId(enrollmentId)
                        .build();
        Source sWeb6 =
                SourceFixture.getMinimalValidSourceBuilder()
                        .setId("6")
                        .setEventTime(10)
                        .setExpiryTime(50)
                        .setWebDestinations(List.of(webDestination))
                        .setEnrollmentId(enrollmentId)
                        .build();
        Source sAppWeb7 =
                SourceFixture.getMinimalValidSourceBuilder()
                        .setId("7")
                        .setEventTime(10)
                        .setExpiryTime(20)
                        .setAppDestinations(List.of(appDestination))
                        .setWebDestinations(List.of(webDestination))
                        .setEnrollmentId(enrollmentId)
                        .build();

        List<Source> sources = Arrays.asList(sApp1, sApp2, sApp3, sApp4, sWeb5, sWeb6, sAppWeb7);
        sources.forEach(source -> insertInDb(db, source));

        Function<Trigger, List<Source>> runFunc =
                trigger -> {
                    List<Source> result =
                            mDatastoreManager
                                    .runInTransactionWithResult(
                                            measurementDao ->
                                                    measurementDao.getMatchingActiveSources(
                                                            trigger))
                                    .orElseThrow();
                    result.sort(Comparator.comparing(Source::getId));
                    return result;
                };

        // Trigger Time > sApp1's eventTime and < sApp1's expiryTime
        // Trigger Time > sApp2's eventTime and < sApp2's expiryTime
        // Trigger Time < sApp3's eventTime
        // Trigger Time < sApp4's eventTime
        // sApp5 and sApp6 don't have app destination
        // Trigger Time > sAppWeb7's eventTime and < sAppWeb7's expiryTime
        // Expected: Match with sApp1, sApp2, sAppWeb7
        Trigger trigger1MatchSource1And2 =
                TriggerFixture.getValidTriggerBuilder()
                        .setTriggerTime(12)
                        .setEnrollmentId(enrollmentId)
                        .setAttributionDestination(appDestination)
                        .setDestinationType(EventSurfaceType.APP)
                        .build();
        List<Source> result1 = runFunc.apply(trigger1MatchSource1And2);
        assertEquals(3, result1.size());
        assertEquals(sApp1.getId(), result1.get(0).getId());
        assertEquals(sApp2.getId(), result1.get(1).getId());
        assertEquals(sAppWeb7.getId(), result1.get(2).getId());

        // Trigger Time > sApp1's eventTime and = sApp1's expiryTime
        // Trigger Time > sApp2's eventTime and < sApp2's expiryTime
        // Trigger Time = sApp3's eventTime
        // Trigger Time < sApp4's eventTime
        // sApp5 and sApp6 don't have app destination
        // Trigger Time > sAppWeb7's eventTime and = sAppWeb7's expiryTime
        // Expected: Match with sApp2, sApp3
        Trigger trigger2MatchSource127 =
                TriggerFixture.getValidTriggerBuilder()
                        .setTriggerTime(20)
                        .setEnrollmentId(enrollmentId)
                        .setAttributionDestination(appDestination)
                        .setDestinationType(EventSurfaceType.APP)
                        .build();

        List<Source> result2 = runFunc.apply(trigger2MatchSource127);
        assertEquals(2, result2.size());
        assertEquals(sApp2.getId(), result2.get(0).getId());
        assertEquals(sApp3.getId(), result2.get(1).getId());

        // Trigger Time > sApp1's expiryTime
        // Trigger Time > sApp2's eventTime and < sApp2's expiryTime
        // Trigger Time > sApp3's eventTime and < sApp3's expiryTime
        // Trigger Time < sApp4's eventTime
        // sApp5 and sApp6 don't have app destination
        // Trigger Time > sAppWeb7's expiryTime
        // Expected: Match with sApp2, sApp3
        Trigger trigger3MatchSource237 =
                TriggerFixture.getValidTriggerBuilder()
                        .setTriggerTime(21)
                        .setEnrollmentId(enrollmentId)
                        .setAttributionDestination(appDestination)
                        .setDestinationType(EventSurfaceType.APP)
                        .build();

        List<Source> result3 = runFunc.apply(trigger3MatchSource237);
        assertEquals(2, result3.size());
        assertEquals(sApp2.getId(), result3.get(0).getId());
        assertEquals(sApp3.getId(), result3.get(1).getId());

        // Trigger Time > sApp1's expiryTime
        // Trigger Time > sApp2's eventTime and < sApp2's expiryTime
        // Trigger Time > sApp3's eventTime and < sApp3's expiryTime
        // Trigger Time > sApp4's eventTime and < sApp4's expiryTime
        // sApp5 and sApp6 don't have app destination
        // Trigger Time > sAppWeb7's expiryTime
        // Expected: Match with sApp2, sApp3 and sApp4
        Trigger trigger4MatchSource1And2And3 =
                TriggerFixture.getValidTriggerBuilder()
                        .setTriggerTime(31)
                        .setEnrollmentId(enrollmentId)
                        .setAttributionDestination(appDestination)
                        .setDestinationType(EventSurfaceType.APP)
                        .build();

        List<Source> result4 = runFunc.apply(trigger4MatchSource1And2And3);
        assertEquals(3, result4.size());
        assertEquals(sApp2.getId(), result4.get(0).getId());
        assertEquals(sApp3.getId(), result4.get(1).getId());
        assertEquals(sApp4.getId(), result4.get(2).getId());

        // sApp1, sApp2, sApp3, sApp4 don't have web destination
        // Trigger Time > sWeb5's eventTime and < sApp5's expiryTime
        // Trigger Time > sWeb6's eventTime and < sApp6's expiryTime
        // Trigger Time > sAppWeb7's eventTime and < sAppWeb7's expiryTime
        // Expected: Match with sApp5, sApp6, sAppWeb7
        Trigger trigger5MatchSource567 =
                TriggerFixture.getValidTriggerBuilder()
                        .setTriggerTime(12)
                        .setEnrollmentId(enrollmentId)
                        .setAttributionDestination(webDestination)
                        .setDestinationType(EventSurfaceType.WEB)
                        .build();
        List<Source> result5 = runFunc.apply(trigger5MatchSource567);
        assertEquals(3, result1.size());
        assertEquals(sWeb5.getId(), result5.get(0).getId());
        assertEquals(sWeb6.getId(), result5.get(1).getId());
        assertEquals(sAppWeb7.getId(), result5.get(2).getId());

        // sApp1, sApp2, sApp3, sApp4 don't have web destination
        // Trigger Time > sWeb5's expiryTime
        // Trigger Time > sWeb6's eventTime and < sApp6's expiryTime
        // Trigger Time > sWeb7's expiryTime
        // Expected: Match with sApp6 only
        Trigger trigger6MatchSource67 =
                TriggerFixture.getValidTriggerBuilder()
                        .setTriggerTime(21)
                        .setEnrollmentId(enrollmentId)
                        .setAttributionDestination(webDestinationWithSubdomain)
                        .setDestinationType(EventSurfaceType.WEB)
                        .build();

        List<Source> result6 = runFunc.apply(trigger6MatchSource67);
        assertEquals(1, result6.size());
        assertEquals(sWeb6.getId(), result6.get(0).getId());

        // Trigger with different subdomain than source
        // Expected: No Match found
        Trigger triggerDifferentRegistrationOrigin =
                TriggerFixture.getValidTriggerBuilder()
                        .setTriggerTime(12)
                        .setEnrollmentId(enrollmentId)
                        .setAttributionDestination(appDestination)
                        .setDestinationType(EventSurfaceType.APP)
                        .setRegistrationOrigin(
                                WebUtil.validUri("https://subdomain-different.example.test"))
                        .build();

        List<Source> result7 = runFunc.apply(triggerDifferentRegistrationOrigin);
        assertTrue(result7.isEmpty());

        // Trigger with different domain than source
        // Expected: No Match found
        Trigger triggerDifferentDomainOrigin =
                TriggerFixture.getValidTriggerBuilder()
                        .setTriggerTime(12)
                        .setEnrollmentId(enrollmentId)
                        .setAttributionDestination(appDestination)
                        .setDestinationType(EventSurfaceType.APP)
                        .setRegistrationOrigin(
                                WebUtil.validUri("https://subdomain.example-different.test"))
                        .build();

        List<Source> result8 = runFunc.apply(triggerDifferentDomainOrigin);
        assertTrue(result8.isEmpty());

        // Trigger with different port than source
        // Expected: No Match found
        Trigger triggerDifferentPort =
                TriggerFixture.getValidTriggerBuilder()
                        .setTriggerTime(12)
                        .setEnrollmentId(enrollmentId)
                        .setAttributionDestination(appDestination)
                        .setDestinationType(EventSurfaceType.APP)
                        .setRegistrationOrigin(
                                WebUtil.validUri("https://subdomain.example.test:8083"))
                        .build();

        List<Source> result9 = runFunc.apply(triggerDifferentPort);
        assertTrue(result9.isEmpty());

        // Enrollment id for trigger and source not same
        // Registration Origin for trigger and source same
        // Expected: Match with sApp1, sApp2, sAppWeb7
        Trigger triggerDifferentEnrollmentSameRegistration =
                TriggerFixture.getValidTriggerBuilder()
                        .setTriggerTime(12)
                        .setEnrollmentId("different-enrollment-id")
                        .setAttributionDestination(appDestination)
                        .setDestinationType(EventSurfaceType.APP)
                        .build();
        List<Source> result10 = runFunc.apply(triggerDifferentEnrollmentSameRegistration);
        assertEquals(3, result10.size());
        assertEquals(sApp1.getId(), result10.get(0).getId());
        assertEquals(sApp2.getId(), result10.get(1).getId());
        assertEquals(sAppWeb7.getId(), result10.get(2).getId());
    }

    @Test
    public void testGetMatchingActiveSources_multipleDestinations() {
        SQLiteDatabase db = MeasurementDbHelper.getInstance(sContext).safeGetWritableDatabase();
        String enrollmentId = "enrollment-id";
        Uri webDestination1 = WebUtil.validUri("https://example.test");
        Uri webDestination1WithSubdomain = WebUtil.validUri("https://xyz.example.test");
        Uri webDestination2 = WebUtil.validUri("https://example2.test");
        Source sWeb1 =
                SourceFixture.getMinimalValidSourceBuilder()
                        .setId("1")
                        .setEventTime(10)
                        .setExpiryTime(20)
                        .setWebDestinations(List.of(webDestination1))
                        .setEnrollmentId(enrollmentId)
                        .build();
        Source sWeb2 =
                SourceFixture.getMinimalValidSourceBuilder()
                        .setId("2")
                        .setEventTime(10)
                        .setExpiryTime(50)
                        .setWebDestinations(List.of(webDestination1, webDestination2))
                        .setEnrollmentId(enrollmentId)
                        .build();
        Source sAppWeb3 =
                SourceFixture.getMinimalValidSourceBuilder()
                        .setId("3")
                        .setEventTime(10)
                        .setExpiryTime(20)
                        .setWebDestinations(List.of(webDestination1))
                        .setEnrollmentId(enrollmentId)
                        .build();

        List<Source> sources = Arrays.asList(sWeb1, sWeb2, sAppWeb3);
        sources.forEach(source -> insertInDb(db, source));

        Function<Trigger, List<Source>> getMatchingSources =
                trigger -> {
                    List<Source> result =
                            mDatastoreManager
                                    .runInTransactionWithResult(
                                            measurementDao ->
                                                    measurementDao.getMatchingActiveSources(
                                                            trigger))
                                    .orElseThrow();
                    result.sort(Comparator.comparing(Source::getId));
                    return result;
                };

        Trigger triggerMatchSourceWeb2 =
                TriggerFixture.getValidTriggerBuilder()
                        .setTriggerTime(21)
                        .setEnrollmentId(enrollmentId)
                        .setAttributionDestination(webDestination1WithSubdomain)
                        .setDestinationType(EventSurfaceType.WEB)
                        .build();

        List<Source> result = getMatchingSources.apply(triggerMatchSourceWeb2);
        assertEquals(1, result.size());
        assertEquals(sWeb2.getId(), result.get(0).getId());
    }

    @Test
    public void testGetMatchingActiveDelayedSources() {
        SQLiteDatabase db = MeasurementDbHelper.getInstance(sContext).safeGetWritableDatabase();
        Objects.requireNonNull(db);
        String enrollmentId = "enrollment-id";
        Uri appDestination = Uri.parse("android-app://com.example.abc");
        Uri webDestination = WebUtil.validUri("https://example.test");
        Source sApp1 =
                SourceFixture.getMinimalValidSourceBuilder()
                        .setId("1")
                        .setEventTime(10)
                        .setExpiryTime(20)
                        .setAppDestinations(List.of(appDestination))
                        .setEnrollmentId(enrollmentId)
                        .build();
        Source sApp2 =
                SourceFixture.getMinimalValidSourceBuilder()
                        .setId("2")
                        .setEventTime(140)
                        .setExpiryTime(200)
                        .setAppDestinations(List.of(appDestination))
                        .setEnrollmentId(enrollmentId)
                        .build();
        Source sApp3 =
                SourceFixture.getMinimalValidSourceBuilder()
                        .setId("3")
                        .setEventTime(20)
                        .setExpiryTime(50)
                        .setAppDestinations(List.of(appDestination))
                        .setEnrollmentId(enrollmentId)
                        .build();
        Source sApp4 =
                SourceFixture.getMinimalValidSourceBuilder()
                        .setId("4")
                        .setEventTime(16)
                        .setExpiryTime(50)
                        .setAppDestinations(List.of(appDestination))
                        .setEnrollmentId(enrollmentId)
                        .build();
        Source sWeb5 =
                SourceFixture.getMinimalValidSourceBuilder()
                        .setId("5")
                        .setEventTime(13)
                        .setExpiryTime(20)
                        .setWebDestinations(List.of(webDestination))
                        .setEnrollmentId(enrollmentId)
                        .build();
        Source sWeb6 =
                SourceFixture.getMinimalValidSourceBuilder()
                        .setId("6")
                        .setEventTime(14)
                        .setExpiryTime(50)
                        .setWebDestinations(List.of(webDestination))
                        .setEnrollmentId(enrollmentId)
                        .build();
        Source sAppWeb7 =
                SourceFixture.getMinimalValidSourceBuilder()
                        .setId("7")
                        .setEventTime(10)
                        .setExpiryTime(20)
                        .setAppDestinations(List.of(appDestination))
                        .setWebDestinations(List.of(webDestination))
                        .setEnrollmentId(enrollmentId)
                        .build();
        Source sAppWeb8 =
                SourceFixture.getMinimalValidSourceBuilder()
                        .setId("8")
                        .setEventTime(15)
                        .setExpiryTime(25)
                        .setAppDestinations(List.of(appDestination))
                        .setWebDestinations(List.of(webDestination))
                        .setEnrollmentId(enrollmentId)
                        .build();

        List<Source> sources =
                Arrays.asList(sApp1, sApp2, sApp3, sApp4, sWeb5, sWeb6, sAppWeb7, sAppWeb8);
        sources.forEach(source -> insertInDb(db, source));

        Function<Trigger, Optional<Source>> runFunc =
                trigger -> {
                    Optional<Source> result =
                            mDatastoreManager
                                    .runInTransactionWithResult(
                                            measurementDao ->
                                                    measurementDao
                                                            .getNearestDelayedMatchingActiveSource(
                                                                    trigger))
                                    .orElseThrow();
                    return result;
                };

        // sApp1's eventTime <= Trigger Time
        // Trigger Time + MAX_DELAYED_SOURCE_REGISTRATION_WINDOW > sApp2's eventTime
        // Trigger Time < sApp3's eventTime <= Trigger Time + MAX_DELAYED_SOURCE_REGISTRATION_WINDOW
        // Trigger Time < sApp4's eventTime <= Trigger Time + MAX_DELAYED_SOURCE_REGISTRATION_WINDOW
        // sWeb5 and sWeb6 don't have app destination
        // sAppWeb7's eventTime <= Trigger Time
        // Trigger Time < sAppWeb8's eventTime <= Trigger Time +
        // MAX_DELAYED_SOURCE_REGISTRATION_WINDOW
        // Expected: Match with sAppWeb8
        Trigger trigger1MatchSource8 =
                TriggerFixture.getValidTriggerBuilder()
                        .setTriggerTime(12)
                        .setEnrollmentId(enrollmentId)
                        .setAttributionDestination(appDestination)
                        .setDestinationType(EventSurfaceType.APP)
                        .build();
        Optional<Source> result1 = runFunc.apply(trigger1MatchSource8);
        assertEquals(sAppWeb8.getId(), result1.get().getId());

        // sApp1's eventTime <= Trigger Time
        // Trigger Time + MAX_DELAYED_SOURCE_REGISTRATION_WINDOW > sApp2's eventTime
        // Trigger Time < sApp3's eventTime <= Trigger Time + MAX_DELAYED_SOURCE_REGISTRATION_WINDOW
        // Trigger Time < sApp4's eventTime <= Trigger Time + MAX_DELAYED_SOURCE_REGISTRATION_WINDOW
        // sWeb5 and sWeb6 don't have app destination
        // sAppWeb7's eventTime <= Trigger Time
        // sAppWeb8's eventTime <= Trigger Time
        // Expected: Match with sApp4
        Trigger trigger2MatchSource4 =
                TriggerFixture.getValidTriggerBuilder()
                        .setTriggerTime(15)
                        .setEnrollmentId(enrollmentId)
                        .setAttributionDestination(appDestination)
                        .setDestinationType(EventSurfaceType.APP)
                        .build();
        Optional<Source> result2 = runFunc.apply(trigger2MatchSource4);
        assertEquals(sApp4.getId(), result2.get().getId());

        // sApp1's eventTime <= Trigger Time
        // sApp2's eventTime <= Trigger Time
        // sApp3's eventTime <= Trigger Time
        // sApp4's eventTime <= Trigger Time
        // sWeb5 and sWeb6 don't have app destination
        // sAppWeb7's eventTime <= Trigger Time
        // sAppWeb8's eventTime <= Trigger Time
        // Expected: no match
        Trigger trigger3NoMatchingSource =
                TriggerFixture.getValidTriggerBuilder()
                        .setTriggerTime(150)
                        .setEnrollmentId(enrollmentId)
                        .setAttributionDestination(appDestination)
                        .setDestinationType(EventSurfaceType.APP)
                        .build();
        Optional<Source> result3 = runFunc.apply(trigger3NoMatchingSource);
        assertFalse(result3.isPresent());
    }

    private void insertInDb(SQLiteDatabase db, Source source) {
        ContentValues values = new ContentValues();
        values.put(SourceContract.ID, source.getId());
        values.put(SourceContract.STATUS, Source.Status.ACTIVE);
        values.put(SourceContract.EVENT_TIME, source.getEventTime());
        values.put(SourceContract.EXPIRY_TIME, source.getExpiryTime());
        values.put(SourceContract.ENROLLMENT_ID, source.getEnrollmentId());
        values.put(SourceContract.PUBLISHER, source.getPublisher().toString());
        values.put(SourceContract.REGISTRANT, source.getRegistrant().toString());
        values.put(SourceContract.REGISTRATION_ORIGIN, source.getRegistrationOrigin().toString());
        if (source.getAttributedTriggers() != null) {
            values.put(SourceContract.EVENT_ATTRIBUTION_STATUS, source.attributedTriggersToJson());
        }
        db.insert(SourceContract.TABLE, null, values);

        // Insert source destinations
        if (source.getAppDestinations() != null) {
            for (Uri appDestination : source.getAppDestinations()) {
                ContentValues destinationValues = new ContentValues();
                destinationValues.put(
                        MeasurementTables.SourceDestination.SOURCE_ID, source.getId());
                destinationValues.put(
                        MeasurementTables.SourceDestination.DESTINATION_TYPE, EventSurfaceType.APP);
                destinationValues.put(
                        MeasurementTables.SourceDestination.DESTINATION, appDestination.toString());
                db.insert(MeasurementTables.SourceDestination.TABLE, null, destinationValues);
            }
        }

        if (source.getWebDestinations() != null) {
            for (Uri webDestination : source.getWebDestinations()) {
                ContentValues destinationValues = new ContentValues();
                destinationValues.put(
                        MeasurementTables.SourceDestination.SOURCE_ID, source.getId());
                destinationValues.put(
                        MeasurementTables.SourceDestination.DESTINATION_TYPE, EventSurfaceType.WEB);
                destinationValues.put(
                        MeasurementTables.SourceDestination.DESTINATION, webDestination.toString());
                db.insert(MeasurementTables.SourceDestination.TABLE, null, destinationValues);
            }
        }
    }

    @Test
    public void testInsertAggregateEncryptionKey() {
        String keyId = "38b1d571-f924-4dc0-abe1-e2bac9b6a6be";
        String publicKey = "/amqBgfDOvHAIuatDyoHxhfHaMoYA4BDxZxwtWBRQhc=";
        long expiry = 1653620135831L;
        Uri aggregationOrigin = WebUtil.validUri("https://a.test");

        mDatastoreManager.runInTransaction(
                (dao) ->
                        dao.insertAggregateEncryptionKey(
                                new AggregateEncryptionKey.Builder()
                                        .setKeyId(keyId)
                                        .setPublicKey(publicKey)
                                        .setExpiry(expiry)
                                        .setAggregationCoordinatorOrigin(aggregationOrigin)
                                        .build()));

        try (Cursor cursor =
                MeasurementDbHelper.getInstance(sContext)
                        .getReadableDatabase()
                        .query(
                                MeasurementTables.AggregateEncryptionKey.TABLE,
                                null,
                                null,
                                null,
                                null,
                                null,
                                null)) {
            assertTrue(cursor.moveToNext());
            AggregateEncryptionKey aggregateEncryptionKey =
                    SqliteObjectMapper.constructAggregateEncryptionKeyFromCursor(cursor);
            assertNotNull(aggregateEncryptionKey);
            assertNotNull(aggregateEncryptionKey.getId());
            assertEquals(keyId, aggregateEncryptionKey.getKeyId());
            assertEquals(publicKey, aggregateEncryptionKey.getPublicKey());
            assertEquals(expiry, aggregateEncryptionKey.getExpiry());
            assertEquals(
                    aggregationOrigin, aggregateEncryptionKey.getAggregationCoordinatorOrigin());
        }
    }

    @Test
    public void testInsertAggregateReport() {
        AggregateReport validAggregateReport = AggregateReportFixture.getValidAggregateReport();
        mDatastoreManager.runInTransaction(
                (dao) -> dao.insertAggregateReport(validAggregateReport));

        try (Cursor cursor =
                MeasurementDbHelper.getInstance(sContext)
                        .getReadableDatabase()
                        .query(
                                MeasurementTables.AggregateReport.TABLE,
                                null,
                                null,
                                null,
                                null,
                                null,
                                null)) {
            assertTrue(cursor.moveToNext());
            AggregateReport aggregateReport = SqliteObjectMapper.constructAggregateReport(cursor);
            assertNotNull(aggregateReport);
            assertNotNull(aggregateReport.getId());
            assertTrue(Objects.equals(validAggregateReport, aggregateReport));
        }
    }

    @Test
    public void testDeleteAllMeasurementDataWithEmptyList() {
        SQLiteDatabase db = MeasurementDbHelper.getInstance(sContext).safeGetWritableDatabase();

        Source source = SourceFixture.getMinimalValidSourceBuilder().setId("S1").build();
        ContentValues sourceValue = new ContentValues();
        sourceValue.put("_id", source.getId());
        db.insert(SourceContract.TABLE, null, sourceValue);

        Trigger trigger = TriggerFixture.getValidTriggerBuilder().setId("T1").build();
        ContentValues triggerValue = new ContentValues();
        triggerValue.put("_id", trigger.getId());
        db.insert(TriggerContract.TABLE, null, triggerValue);

        EventReport eventReport = new EventReport.Builder().setId("E1").build();
        ContentValues eventReportValue = new ContentValues();
        eventReportValue.put("_id", eventReport.getId());
        db.insert(EventReportContract.TABLE, null, eventReportValue);

        AggregateReport aggregateReport = new AggregateReport.Builder().setId("A1").build();
        ContentValues aggregateReportValue = new ContentValues();
        aggregateReportValue.put("_id", aggregateReport.getId());
        db.insert(MeasurementTables.AggregateReport.TABLE, null, aggregateReportValue);

        ContentValues rateLimitValue = new ContentValues();
        rateLimitValue.put(AttributionContract.ID, "ARL1");
        rateLimitValue.put(AttributionContract.SOURCE_SITE, "sourceSite");
        rateLimitValue.put(AttributionContract.SOURCE_ORIGIN, "sourceOrigin");
        rateLimitValue.put(AttributionContract.DESTINATION_SITE, "destinationSite");
        rateLimitValue.put(AttributionContract.TRIGGER_TIME, 5L);
        rateLimitValue.put(AttributionContract.REGISTRANT, "registrant");
        rateLimitValue.put(AttributionContract.ENROLLMENT_ID, "enrollmentId");

        db.insert(AttributionContract.TABLE, null, rateLimitValue);

        AggregateEncryptionKey key =
                new AggregateEncryptionKey.Builder()
                        .setId("K1")
                        .setKeyId("keyId")
                        .setPublicKey("publicKey")
                        .setExpiry(1)
                        .setAggregationCoordinatorOrigin(Uri.parse("https://1.test"))
                        .build();
        ContentValues keyValues = new ContentValues();
        keyValues.put("_id", key.getId());

        mDatastoreManager.runInTransaction(
                (dao) -> dao.deleteAllMeasurementData(Collections.emptyList()));

        for (String table : ALL_MSMT_TABLES) {
            assertThat(
                            db.query(
                                            /* table */ table,
                                            /* columns */ null,
                                            /* selection */ null,
                                            /* selectionArgs */ null,
                                            /* groupBy */ null,
                                            /* having */ null,
                                            /* orderedBy */ null)
                                    .getCount())
                    .isEqualTo(0);
        }
    }

    @Test
    public void testDeleteAllMeasurementDataWithNonEmptyList() {
        SQLiteDatabase db = MeasurementDbHelper.getInstance(sContext).safeGetWritableDatabase();

        Source source = SourceFixture.getMinimalValidSourceBuilder().setId("S1").build();
        ContentValues sourceValue = new ContentValues();
        sourceValue.put("_id", source.getId());
        db.insert(SourceContract.TABLE, null, sourceValue);

        Trigger trigger = TriggerFixture.getValidTriggerBuilder().setId("T1").build();
        ContentValues triggerValue = new ContentValues();
        triggerValue.put("_id", trigger.getId());
        db.insert(TriggerContract.TABLE, null, triggerValue);

        EventReport eventReport = new EventReport.Builder().setId("E1").build();
        ContentValues eventReportValue = new ContentValues();
        eventReportValue.put("_id", eventReport.getId());
        db.insert(EventReportContract.TABLE, null, eventReportValue);

        AggregateReport aggregateReport = new AggregateReport.Builder().setId("A1").build();
        ContentValues aggregateReportValue = new ContentValues();
        aggregateReportValue.put("_id", aggregateReport.getId());
        db.insert(MeasurementTables.AggregateReport.TABLE, null, aggregateReportValue);

        ContentValues rateLimitValue = new ContentValues();
        rateLimitValue.put(AttributionContract.ID, "ARL1");
        rateLimitValue.put(AttributionContract.SOURCE_SITE, "sourceSite");
        rateLimitValue.put(AttributionContract.SOURCE_ORIGIN, "sourceOrigin");
        rateLimitValue.put(AttributionContract.DESTINATION_SITE, "destinationSite");
        rateLimitValue.put(AttributionContract.TRIGGER_TIME, 5L);
        rateLimitValue.put(AttributionContract.REGISTRANT, "registrant");
        rateLimitValue.put(AttributionContract.ENROLLMENT_ID, "enrollmentId");
        db.insert(AttributionContract.TABLE, null, rateLimitValue);

        AggregateEncryptionKey key =
                new AggregateEncryptionKey.Builder()
                        .setId("K1")
                        .setKeyId("keyId")
                        .setPublicKey("publicKey")
                        .setExpiry(1)
                        .setAggregationCoordinatorOrigin(Uri.parse("https://1.test"))
                        .build();
        ContentValues keyValues = new ContentValues();
        keyValues.put("_id", key.getId());

        List<String> excludedTables = List.of(SourceContract.TABLE);

        mDatastoreManager.runInTransaction((dao) -> dao.deleteAllMeasurementData(excludedTables));

        for (String table : ALL_MSMT_TABLES) {
            if (!excludedTables.contains(table)) {
                assertThat(
                                db.query(
                                                /* table */ table,
                                                /* columns */ null,
                                                /* selection */ null,
                                                /* selectionArgs */ null,
                                                /* groupBy */ null,
                                                /* having */ null,
                                                /* orderedBy */ null)
                                        .getCount())
                        .isEqualTo(0);
            } else {
                assertThat(
                                db.query(
                                                /* table */ table,
                                                /* columns */ null,
                                                /* selection */ null,
                                                /* selectionArgs */ null,
                                                /* groupBy */ null,
                                                /* having */ null,
                                                /* orderedBy */ null)
                                        .getCount())
                        .isNotEqualTo(0);
            }
        }
    }

    /** Test that the variable ALL_MSMT_TABLES actually has all the measurement related tables. */
    @Test
    public void testAllMsmtTables() {
        SQLiteDatabase db = MeasurementDbHelper.getInstance(sContext).safeGetWritableDatabase();
        Cursor cursor =
                db.query(
                        "sqlite_master",
                        /* columns */ null,
                        /* selection */ "type = ? AND name like ?",
                        /* selectionArgs*/ new String[] {"table", MSMT_TABLE_PREFIX + "%"},
                        /* groupBy */ null,
                        /* having */ null,
                        /* orderBy */ null);

        List<String> tableNames = new ArrayList<>();
        while (cursor.moveToNext()) {
            String tableName = cursor.getString(cursor.getColumnIndex("name"));
            tableNames.add(tableName);
        }
        assertThat(tableNames.size()).isEqualTo(ALL_MSMT_TABLES.length);
        for (String tableName : tableNames) {
            assertThat(ALL_MSMT_TABLES).asList().contains(tableName);
        }
    }

    @Test
    public void insertAttributionRateLimit() {
        // Setup
        Source source = SourceFixture.getValidSource();
        Trigger trigger =
                TriggerFixture.getValidTriggerBuilder()
                        .setTriggerTime(source.getEventTime() + TimeUnit.HOURS.toMillis(1))
                        .build();
        Attribution attribution =
                new Attribution.Builder()
                        .setEnrollmentId(source.getEnrollmentId())
                        .setDestinationOrigin(source.getWebDestinations().get(0).toString())
                        .setDestinationSite(source.getAppDestinations().get(0).toString())
                        .setSourceOrigin(source.getPublisher().toString())
                        .setSourceSite(source.getPublisher().toString())
                        .setRegistrant(source.getRegistrant().toString())
                        .setTriggerTime(trigger.getTriggerTime())
                        .setRegistrationOrigin(trigger.getRegistrationOrigin())
                        .build();

        // Execution
        mDatastoreManager.runInTransaction(
                (dao) -> {
                    dao.insertAttribution(attribution);
                });

        // Assertion
        AtomicLong attributionsCount = new AtomicLong();
        mDatastoreManager.runInTransaction(
                (dao) -> {
                    attributionsCount.set(dao.getAttributionsPerRateLimitWindow(source, trigger));
                });

        assertEquals(1L, attributionsCount.get());
    }

    @Test
    public void testGetAttributionsPerRateLimitWindow_atTimeWindow() {
        // Setup
        Source source = SourceFixture.getValidSource();
        Trigger trigger =
                TriggerFixture.getValidTriggerBuilder()
                        .setTriggerTime(source.getEventTime() + TimeUnit.HOURS.toMillis(1))
                        .build();
        Attribution attribution =
                new Attribution.Builder()
                        .setEnrollmentId(source.getEnrollmentId())
                        .setDestinationOrigin(source.getWebDestinations().get(0).toString())
                        .setDestinationSite(source.getAppDestinations().get(0).toString())
                        .setSourceOrigin(source.getPublisher().toString())
                        .setSourceSite(source.getPublisher().toString())
                        .setRegistrant(source.getRegistrant().toString())
                        .setTriggerTime(
                                trigger.getTriggerTime()
                                        - PrivacyParams.RATE_LIMIT_WINDOW_MILLISECONDS
                                        + 1)
                        .setRegistrationOrigin(trigger.getRegistrationOrigin())
                        .build();

        // Execution
        mDatastoreManager.runInTransaction(
                (dao) -> {
                    dao.insertAttribution(attribution);
                });

        // Assertion
        AtomicLong attributionsCount = new AtomicLong();
        mDatastoreManager.runInTransaction(
                (dao) -> {
                    attributionsCount.set(dao.getAttributionsPerRateLimitWindow(source, trigger));
                });

        assertEquals(1L, attributionsCount.get());
    }

    @Test
    public void testGetAttributionsPerRateLimitWindow_beyondTimeWindow() {
        // Setup
        Source source = SourceFixture.getValidSource();
        Trigger trigger =
                TriggerFixture.getValidTriggerBuilder()
                        .setTriggerTime(source.getEventTime() + TimeUnit.HOURS.toMillis(1))
                        .build();
        Attribution attribution =
                new Attribution.Builder()
                        .setEnrollmentId(source.getEnrollmentId())
                        .setDestinationOrigin(source.getWebDestinations().get(0).toString())
                        .setDestinationSite(source.getAppDestinations().get(0).toString())
                        .setSourceOrigin(source.getPublisher().toString())
                        .setSourceSite(source.getPublisher().toString())
                        .setRegistrant(source.getRegistrant().toString())
                        .setTriggerTime(
                                trigger.getTriggerTime()
                                        - PrivacyParams.RATE_LIMIT_WINDOW_MILLISECONDS)
                        .setRegistrationOrigin(trigger.getRegistrationOrigin())
                        .build();

        // Execution
        mDatastoreManager.runInTransaction(
                (dao) -> {
                    dao.insertAttribution(attribution);
                });

        // Assertion
        AtomicLong attributionsCount = new AtomicLong();
        mDatastoreManager.runInTransaction(
                (dao) -> {
                    attributionsCount.set(dao.getAttributionsPerRateLimitWindow(source, trigger));
                });

        assertEquals(0L, attributionsCount.get());
    }

    @Test
    public void testTransactionRollbackForRuntimeException() {
        assertThrows(
                IllegalArgumentException.class,
                () ->
                        mDatastoreManager.runInTransaction(
                                (dao) -> {
                                    dao.insertSource(SourceFixture.getValidSource());
                                    // build() call throws IllegalArgumentException
                                    Trigger trigger = new Trigger.Builder().build();
                                    dao.insertTrigger(trigger);
                                }));
        SQLiteDatabase db = MeasurementDbHelper.getInstance(sContext).safeGetWritableDatabase();
        Objects.requireNonNull(db);
        // There should be no insertions
        assertEquals(
                0,
                db.query(MeasurementTables.SourceContract.TABLE, null, null, null, null, null, null)
                        .getCount());
        assertEquals(
                0,
                db.query(
                                MeasurementTables.TriggerContract.TABLE,
                                null,
                                null,
                                null,
                                null,
                                null,
                                null)
                        .getCount());
    }

    @Test
    public void testDeleteAppRecordsNotPresentForSources() {
        SQLiteDatabase db = MeasurementDbHelper.getInstance(sContext).safeGetWritableDatabase();

        List<Source> sourceList = new ArrayList<>();
        // Source registrant is still installed, record is not deleted.
        sourceList.add(
                new Source.Builder()
                        .setId("1")
                        .setEventId(new UnsignedLong(1L))
                        .setAppDestinations(
                                List.of(Uri.parse("android-app://installed-app-destination")))
                        .setEnrollmentId("enrollment-id")
                        .setRegistrant(Uri.parse("android-app://installed-registrant"))
                        .setPublisher(Uri.parse("android-app://installed-registrant"))
                        .setStatus(Source.Status.ACTIVE)
                        .setRegistrationOrigin(REGISTRATION_ORIGIN)
                        .build());
        // Source registrant is not installed, record is deleted.
        sourceList.add(
                new Source.Builder()
                        .setId("2")
                        .setEventId(new UnsignedLong(2L))
                        .setAppDestinations(
                                List.of(Uri.parse("android-app://installed-app-destination")))
                        .setEnrollmentId("enrollment-id")
                        .setRegistrant(Uri.parse("android-app://not-installed-registrant"))
                        .setPublisher(Uri.parse("android-app://not-installed-registrant"))
                        .setStatus(Source.Status.ACTIVE)
                        .setRegistrationOrigin(REGISTRATION_ORIGIN)
                        .build());
        // Source registrant is installed and status is active on not installed destination, record
        // is not deleted.
        sourceList.add(
                new Source.Builder()
                        .setId("3")
                        .setEventId(new UnsignedLong(3L))
                        .setAppDestinations(
                                List.of(Uri.parse("android-app://not-installed-app-destination")))
                        .setEnrollmentId("enrollment-id")
                        .setRegistrant(Uri.parse("android-app://installed-registrant"))
                        .setPublisher(Uri.parse("android-app://installed-registrant"))
                        .setStatus(Source.Status.ACTIVE)
                        .setRegistrationOrigin(REGISTRATION_ORIGIN)
                        .build());

        // Source registrant is installed and status is ignored on not installed destination, record
        // is deleted.
        sourceList.add(
                new Source.Builder()
                        .setId("4")
                        .setEventId(new UnsignedLong(4L))
                        .setAppDestinations(
                                List.of(Uri.parse("android-app://not-installed-app-destination")))
                        .setEnrollmentId("enrollment-id")
                        .setRegistrant(Uri.parse("android-app://installed-registrant"))
                        .setPublisher(Uri.parse("android-app://installed-registrant"))
                        .setStatus(Source.Status.IGNORED)
                        .setRegistrationOrigin(REGISTRATION_ORIGIN)
                        .build());

        // Source registrant is installed and status is ignored on installed destination, record is
        // not deleted.
        sourceList.add(
                new Source.Builder()
                        .setId("5")
                        .setEventId(new UnsignedLong(5L))
                        .setAppDestinations(
                                List.of(Uri.parse("android-app://installed-app-destination")))
                        .setEnrollmentId("enrollment-id")
                        .setRegistrant(Uri.parse("android-app://installed-registrant"))
                        .setPublisher(Uri.parse("android-app://installed-registrant"))
                        .setStatus(Source.Status.IGNORED)
                        .setRegistrationOrigin(REGISTRATION_ORIGIN)
                        .build());

        sourceList.forEach(
                source -> {
                    ContentValues values = new ContentValues();
                    values.put(SourceContract.ID, source.getId());
                    values.put(SourceContract.EVENT_ID, source.getEventId().toString());
                    values.put(SourceContract.ENROLLMENT_ID, source.getEnrollmentId());
                    values.put(SourceContract.REGISTRANT, source.getRegistrant().toString());
                    values.put(SourceContract.PUBLISHER, source.getPublisher().toString());
                    values.put(SourceContract.STATUS, source.getStatus());
                    values.put(
                            SourceContract.REGISTRATION_ORIGIN,
                            source.getRegistrationOrigin().toString());
                    db.insert(SourceContract.TABLE, /* nullColumnHack */ null, values);

                    maybeInsertSourceDestinations(db, source, source.getId());
                });

        long count = DatabaseUtils.queryNumEntries(db, SourceContract.TABLE, /* selection */ null);
        assertEquals(5, count);

        List<Uri> installedUriList = new ArrayList<>();
        installedUriList.add(Uri.parse("android-app://installed-registrant"));
        installedUriList.add(Uri.parse("android-app://installed-app-destination"));

        assertTrue(
                mDatastoreManager
                        .runInTransactionWithResult(
                                measurementDao ->
                                        measurementDao.deleteAppRecordsNotPresent(installedUriList))
                        .get());

        count = DatabaseUtils.queryNumEntries(db, SourceContract.TABLE, /* selection */ null);
        assertEquals(3, count);

        Cursor cursor =
                db.query(
                        SourceContract.TABLE,
                        /* columns */ null,
                        /* selection */ null,
                        /* selectionArgs */ null,
                        /* groupBy */ null,
                        /* having */ null,
                        /* orderBy */ null);
        while (cursor.moveToNext()) {
            String id =
                    cursor.getString(cursor.getColumnIndex(MeasurementTables.SourceContract.ID));
            assertThat(Arrays.asList("1", "3", "5")).contains(id);
        }
    }

    @Test
    public void testDeleteAppRecordsNotPresentForTriggers() {
        SQLiteDatabase db = MeasurementDbHelper.getInstance(sContext).safeGetWritableDatabase();
        List<Trigger> triggerList = new ArrayList<>();
        // Trigger registrant is still installed, record will not be deleted.
        triggerList.add(
                new Trigger.Builder()
                        .setId("1")
                        .setAttributionDestination(
                                Uri.parse("android-app://attribution-destination"))
                        .setEnrollmentId("enrollment-id")
                        .setRegistrant(Uri.parse("android-app://installed-registrant"))
                        .setRegistrationOrigin(
                                TriggerFixture.ValidTriggerParams.REGISTRATION_ORIGIN)
                        .build());

        // Trigger registrant is not installed, record will be deleted.
        triggerList.add(
                new Trigger.Builder()
                        .setId("2")
                        .setAttributionDestination(
                                Uri.parse("android-app://attribution-destination"))
                        .setEnrollmentId("enrollment-id")
                        .setRegistrant(Uri.parse("android-app://not-installed-registrant"))
                        .setRegistrationOrigin(
                                TriggerFixture.ValidTriggerParams.REGISTRATION_ORIGIN)
                        .build());

        triggerList.forEach(
                trigger -> {
                    ContentValues values = new ContentValues();
                    values.put(TriggerContract.ID, trigger.getId());
                    values.put(
                            TriggerContract.ATTRIBUTION_DESTINATION,
                            trigger.getAttributionDestination().toString());
                    values.put(TriggerContract.ENROLLMENT_ID, trigger.getEnrollmentId());
                    values.put(TriggerContract.REGISTRANT, trigger.getRegistrant().toString());
                    values.put(
                            TriggerContract.REGISTRATION_ORIGIN,
                            trigger.getRegistrationOrigin().toString());
                    db.insert(TriggerContract.TABLE, /* nullColumnHack */ null, values);
                });

        long count = DatabaseUtils.queryNumEntries(db, TriggerContract.TABLE, /* selection */ null);
        assertEquals(2, count);

        List<Uri> installedUriList = new ArrayList<>();
        installedUriList.add(Uri.parse("android-app://installed-registrant"));

        assertTrue(
                mDatastoreManager
                        .runInTransactionWithResult(
                                measurementDao ->
                                        measurementDao.deleteAppRecordsNotPresent(installedUriList))
                        .get());

        count = DatabaseUtils.queryNumEntries(db, TriggerContract.TABLE, /* selection */ null);
        assertEquals(1, count);

        Cursor cursor =
                db.query(
                        TriggerContract.TABLE,
                        /* columns */ null,
                        /* selection */ null,
                        /* selectionArgs */ null,
                        /* groupBy */ null,
                        /* having */ null,
                        /* orderBy */ null);
        while (cursor.moveToNext()) {
            Trigger trigger = SqliteObjectMapper.constructTriggerFromCursor(cursor);
            assertEquals("1", trigger.getId());
        }
    }

    @Test
    public void testDeleteAppRecordsNotPresentForEventReports() {
        SQLiteDatabase db = MeasurementDbHelper.getInstance(sContext).safeGetWritableDatabase();
        List<EventReport> eventReportList = new ArrayList<>();
        // Event report attribution destination is still installed, record will not be deleted.
        eventReportList.add(
                new EventReport.Builder()
                        .setId("1")
                        .setAttributionDestinations(List.of(
                                Uri.parse(
                                        "android-app://installed-attribution-destination")))
                        .build());
        // Event report attribution destination is not installed, record will be deleted.
        eventReportList.add(
                new EventReport.Builder()
                        .setId("2")
                        .setAttributionDestinations(List.of(
                                Uri.parse(
                                        "android-app://not-installed-attribution-destination")))
                        .build());
        eventReportList.forEach(
                eventReport -> {
                    ContentValues values = new ContentValues();
                    values.put(EventReportContract.ID, eventReport.getId());
                    values.put(
                            EventReportContract.ATTRIBUTION_DESTINATION,
                            eventReport.getAttributionDestinations().get(0).toString());
                    db.insert(EventReportContract.TABLE, /* nullColumnHack */ null, values);
                });

        long count =
                DatabaseUtils.queryNumEntries(db, EventReportContract.TABLE, /* selection */ null);
        assertEquals(2, count);

        List<Uri> installedUriList = new ArrayList<>();
        installedUriList.add(Uri.parse("android-app://installed-attribution-destination"));

        assertTrue(
                mDatastoreManager
                        .runInTransactionWithResult(
                                measurementDao ->
                                        measurementDao.deleteAppRecordsNotPresent(installedUriList))
                        .get());

        count = DatabaseUtils.queryNumEntries(db, EventReportContract.TABLE, /* selection */ null);
        assertEquals(1, count);

        Cursor cursor =
                db.query(
                        EventReportContract.TABLE,
                        /* columns */ null,
                        /* selection */ null,
                        /* selectionArgs */ null,
                        /* groupBy */ null,
                        /* having */ null,
                        /* orderBy */ null);
        while (cursor.moveToNext()) {
            EventReport eventReport = SqliteObjectMapper.constructEventReportFromCursor(cursor);
            assertEquals("1", eventReport.getId());
        }
    }

    @Test
    public void constructEventReportFromCursor_missingTriggerSummaryBucket_noException() {
        SQLiteDatabase db = MeasurementDbHelper.getInstance(sContext).safeGetWritableDatabase();
        List<EventReport> eventReportList = new ArrayList<>();

        // set a valid trigger summary bucket
        eventReportList.add(
                EventReportFixture.getBaseEventReportBuild()
                        .setId("2")
                        .setTriggerSummaryBucket("10,99")
                        .build());
        // set null for trigger summary bucket explicitly
        String emptySummaryBucket = null;
        eventReportList.add(
                EventReportFixture.getBaseEventReportBuild()
                        .setId("3")
                        .setTriggerSummaryBucket(emptySummaryBucket)
                        .build());

        eventReportList.forEach(
                eventReport -> {
                    ContentValues values = new ContentValues();
                    values.put(
                            MeasurementTables.EventReportContract.ID, UUID.randomUUID().toString());
                    values.put(
                            MeasurementTables.EventReportContract.TRIGGER_SUMMARY_BUCKET,
                            eventReport.getStringEncodedTriggerSummaryBucket());
                    db.insert(EventReportContract.TABLE, /* nullColumnHack */ null, values);
                });

        long count =
                DatabaseUtils.queryNumEntries(db, EventReportContract.TABLE, /* selection */ null);
        assertEquals(2, count);

        List<EventReport> results = new ArrayList<>();
        Cursor cursor =
                db.query(
                        EventReportContract.TABLE,
                        /* columns */ null,
                        /* selection */ null,
                        /* selectionArgs */ null,
                        /* groupBy */ null,
                        /* having */ null,
                        /* orderBy */ null);
        while (cursor.moveToNext()) {
            EventReport eventReport = SqliteObjectMapper.constructEventReportFromCursor(cursor);
            results.add(eventReport);
        }
        assertEquals(
                eventReportList.get(0).getStringEncodedTriggerSummaryBucket(),
                results.get(0).getStringEncodedTriggerSummaryBucket());
        assertEquals(
                eventReportList.get(1).getStringEncodedTriggerSummaryBucket(),
                results.get(1).getStringEncodedTriggerSummaryBucket());
    }

    @Test
    public void testDeleteAppRecordsNotPresentForAggregateReports() {
        SQLiteDatabase db = MeasurementDbHelper.getInstance(sContext).safeGetWritableDatabase();
        List<AggregateReport> aggregateReportList = new ArrayList<>();
        // Aggregate report attribution destination and publisher is still installed, record will
        // not be deleted.
        aggregateReportList.add(
                new AggregateReport.Builder()
                        .setId("1")
                        .setAttributionDestination(
                                Uri.parse("android-app://installed-attribution-destination"))
                        .setPublisher(Uri.parse("android-app://installed-publisher"))
                        .build());
        // Aggregate report attribution destination is not installed, record will be deleted.
        aggregateReportList.add(
                new AggregateReport.Builder()
                        .setId("2")
                        .setAttributionDestination(
                                Uri.parse("android-app://not-installed-attribution-destination"))
                        .setPublisher(Uri.parse("android-app://installed-publisher"))
                        .build());
        // Aggregate report publisher is not installed, record will be deleted.
        aggregateReportList.add(
                new AggregateReport.Builder()
                        .setId("3")
                        .setAttributionDestination(
                                Uri.parse("android-app://installed-attribution-destination"))
                        .setPublisher(Uri.parse("android-app://not-installed-publisher"))
                        .build());
        aggregateReportList.forEach(
                aggregateReport -> {
                    ContentValues values = new ContentValues();
                    values.put(MeasurementTables.AggregateReport.ID, aggregateReport.getId());
                    values.put(
                            MeasurementTables.AggregateReport.ATTRIBUTION_DESTINATION,
                            aggregateReport.getAttributionDestination().toString());
                    values.put(
                            MeasurementTables.AggregateReport.PUBLISHER,
                            aggregateReport.getPublisher().toString());
                    db.insert(
                            MeasurementTables.AggregateReport.TABLE, /* nullColumnHack */
                            null,
                            values);
                });

        long count =
                DatabaseUtils.queryNumEntries(
                        db, MeasurementTables.AggregateReport.TABLE, /* selection */ null);
        assertEquals(3, count);

        List<Uri> installedUriList = new ArrayList<>();
        installedUriList.add(Uri.parse("android-app://installed-attribution-destination"));
        installedUriList.add(Uri.parse("android-app://installed-publisher"));

        assertTrue(
                mDatastoreManager
                        .runInTransactionWithResult(
                                measurementDao ->
                                        measurementDao.deleteAppRecordsNotPresent(installedUriList))
                        .get());

        count =
                DatabaseUtils.queryNumEntries(
                        db, MeasurementTables.AggregateReport.TABLE, /* selection */ null);
        assertEquals(1, count);

        Cursor cursor =
                db.query(
                        MeasurementTables.AggregateReport.TABLE,
                        /* columns */ null,
                        /* selection */ null,
                        /* selectionArgs */ null,
                        /* groupBy */ null,
                        /* having */ null,
                        /* orderBy */ null);
        while (cursor.moveToNext()) {
            AggregateReport aggregateReport = SqliteObjectMapper.constructAggregateReport(cursor);
            assertEquals("1", aggregateReport.getId());
        }
    }

    @Test
    public void testDeleteAppRecordsNotPresentForAttributions() {
        SQLiteDatabase db = MeasurementDbHelper.getInstance(sContext).safeGetWritableDatabase();
        List<Attribution> attributionList = new ArrayList<>();
        // Attribution has source site and destination site still installed, record will not be
        // deleted.
        attributionList.add(
                new Attribution.Builder()
                        .setId("1")
                        .setSourceSite("android-app://installed-source-site")
                        .setSourceOrigin("android-app://installed-source-site")
                        .setDestinationSite("android-app://installed-destination-site")
                        .setDestinationOrigin("android-app://installed-destination-site")
                        .setRegistrant("android-app://installed-source-site")
                        .setEnrollmentId("enrollment-id")
                        .setRegistrationOrigin(REGISTRATION_ORIGIN)
                        .build());
        // Attribution has source site not installed, record will be deleted.
        attributionList.add(
                new Attribution.Builder()
                        .setId("2")
                        .setSourceSite("android-app://not-installed-source-site")
                        .setSourceOrigin("android-app://not-installed-source-site")
                        .setDestinationSite("android-app://installed-destination-site")
                        .setDestinationOrigin("android-app://installed-destination-site")
                        .setRegistrant("android-app://installed-source-site")
                        .setEnrollmentId("enrollment-id")
                        .setRegistrationOrigin(REGISTRATION_ORIGIN)
                        .build());
        // Attribution has destination site not installed, record will be deleted.
        attributionList.add(
                new Attribution.Builder()
                        .setId("3")
                        .setSourceSite("android-app://installed-source-site")
                        .setSourceOrigin("android-app://installed-source-site")
                        .setDestinationSite("android-app://not-installed-destination-site")
                        .setDestinationOrigin("android-app://not-installed-destination-site")
                        .setRegistrant("android-app://installed-source-site")
                        .setEnrollmentId("enrollment-id")
                        .setRegistrationOrigin(REGISTRATION_ORIGIN)
                        .build());
        attributionList.forEach(
                attribution -> {
                    ContentValues values = new ContentValues();
                    values.put(AttributionContract.ID, attribution.getId());
                    values.put(AttributionContract.SOURCE_SITE, attribution.getSourceSite());
                    values.put(AttributionContract.SOURCE_ORIGIN, attribution.getSourceOrigin());
                    values.put(
                            AttributionContract.DESTINATION_SITE, attribution.getDestinationSite());
                    values.put(
                            AttributionContract.DESTINATION_ORIGIN,
                            attribution.getDestinationOrigin());
                    values.put(AttributionContract.REGISTRANT, attribution.getRegistrant());
                    values.put(AttributionContract.ENROLLMENT_ID, attribution.getEnrollmentId());
                    db.insert(AttributionContract.TABLE, /* nullColumnHack */ null, values);
                });

        long count =
                DatabaseUtils.queryNumEntries(db, AttributionContract.TABLE, /* selection */ null);
        assertEquals(3, count);

        List<Uri> installedUriList = new ArrayList<>();
        installedUriList.add(Uri.parse("android-app://installed-source-site"));
        installedUriList.add(Uri.parse("android-app://installed-destination-site"));

        assertTrue(
                mDatastoreManager
                        .runInTransactionWithResult(
                                measurementDao ->
                                        measurementDao.deleteAppRecordsNotPresent(installedUriList))
                        .get());

        count = DatabaseUtils.queryNumEntries(db, AttributionContract.TABLE, /* selection */ null);
        assertEquals(1, count);

        Cursor cursor =
                db.query(
                        AttributionContract.TABLE,
                        /* columns */ null,
                        /* selection */ null,
                        /* selectionArgs */ null,
                        /* groupBy */ null,
                        /* having */ null,
                        /* orderBy */ null);
        while (cursor.moveToNext()) {
            Attribution attribution = constructAttributionFromCursor(cursor);
            assertEquals("1", attribution.getId());
        }
    }

    @Test
    public void testDeleteAppRecordsNotPresentForEventReportsFromSources() {
        SQLiteDatabase db = MeasurementDbHelper.getInstance(sContext).safeGetWritableDatabase();

        List<Source> sourceList = new ArrayList<>();
        sourceList.add(
                new Source.Builder() // deleted
                        .setId("1")
                        .setEventId(new UnsignedLong(1L))
                        .setAppDestinations(List.of(Uri.parse("android-app://app-destination-1")))
                        .setEnrollmentId("enrollment-id")
                        .setRegistrant(Uri.parse("android-app://uninstalled-app"))
                        .setPublisher(Uri.parse("android-app://uninstalled-app"))
                        .setRegistrationOrigin(REGISTRATION_ORIGIN)
                        .build());
        sourceList.add(
                new Source.Builder()
                        .setId("2")
                        .setEventId(new UnsignedLong(2L))
                        .setAppDestinations(List.of(Uri.parse("android-app://app-destination-2")))
                        .setEnrollmentId("enrollment-id")
                        .setRegistrant(Uri.parse("android-app://installed-app"))
                        .setPublisher(Uri.parse("android-app://installed-app"))
                        .setRegistrationOrigin(REGISTRATION_ORIGIN)
                        .build());
        sourceList.forEach(source -> insertSource(source, source.getId()));

        Trigger trigger =
                TriggerFixture.getValidTriggerBuilder()
                        .setId("1")
                        .setEventTriggers(TriggerFixture.ValidTriggerParams.EVENT_TRIGGERS)
                        .setRegistrant(Uri.parse("android-app://installed-app"))
                        .build();
        AbstractDbIntegrationTest.insertToDb(trigger, db);

        List<EventReport> reportList = new ArrayList<>();
        reportList.add(
                new EventReport.Builder()
                        .setId("1") // deleted
                        .setSourceEventId(new UnsignedLong(1L))
                        .setAttributionDestinations(
                                List.of(Uri.parse("android-app://app-destination-1")))
                        .setEnrollmentId("enrollment-id")
                        .setTriggerData(new UnsignedLong(5L))
                        .setSourceId(sourceList.get(0).getId())
                        .setTriggerId(trigger.getId())
                        .setSourceType(sourceList.get(0).getSourceType())
                        .setRegistrationOrigin(REGISTRATION_ORIGIN)
                        .build());
        reportList.add(
                new EventReport.Builder()
                        .setId("2")
                        .setSourceEventId(new UnsignedLong(2L))
                        .setAttributionDestinations(
                                List.of(Uri.parse("android-app://app-destination-2")))
                        .setEnrollmentId("enrollment-id")
                        .setTriggerData(new UnsignedLong(5L))
                        .setSourceId(sourceList.get(1).getId())
                        .setTriggerId(trigger.getId())
                        .setSourceType(sourceList.get(1).getSourceType())
                        .setRegistrationOrigin(REGISTRATION_ORIGIN)
                        .build());
        reportList.forEach(report -> AbstractDbIntegrationTest.insertToDb(report, db));

        long count =
                DatabaseUtils.queryNumEntries(db, EventReportContract.TABLE, /* selection */ null);
        assertEquals(2, count);

        List<Uri> installedUriList = new ArrayList<>();
        installedUriList.add(Uri.parse("android-app://installed-app"));
        installedUriList.add(Uri.parse("android-app://app-destination-1"));
        installedUriList.add(Uri.parse("android-app://app-destination-2"));

        assertTrue(
                mDatastoreManager
                        .runInTransactionWithResult(
                                measurementDao ->
                                        measurementDao.deleteAppRecordsNotPresent(installedUriList))
                        .get());

        count = DatabaseUtils.queryNumEntries(db, EventReportContract.TABLE, /* selection */ null);
        assertEquals(1, count);

        Cursor cursor =
                db.query(
                        EventReportContract.TABLE,
                        /* columns */ null,
                        /* selection */ null,
                        /* selectionArgs */ null,
                        /* groupBy */ null,
                        /* having */ null,
                        /* orderBy */ null);
        while (cursor.moveToNext()) {
            EventReport eventReport = SqliteObjectMapper.constructEventReportFromCursor(cursor);
            assertEquals("2", eventReport.getId());
        }
    }

    @Test
    public void testDeleteAppRecordsNotPresentForLargeAppList() {
        SQLiteDatabase db = MeasurementDbHelper.getInstance(sContext).safeGetWritableDatabase();
        List<Source> sourceList = new ArrayList<>();

        int limit = 5000;
        sourceList.add(
                new Source.Builder()
                        .setId("1")
                        .setEventId(new UnsignedLong(1L))
                        .setAppDestinations(List.of(Uri.parse("android-app://app-destination-1")))
                        .setEnrollmentId("enrollment-id")
                        .setRegistrant(Uri.parse("android-app://installed-app" + limit))
                        .setPublisher(Uri.parse("android-app://installed-app" + limit))
                        .setRegistrationOrigin(REGISTRATION_ORIGIN)
                        .build());
        sourceList.add(
                new Source.Builder()
                        .setId("2")
                        .setEventId(new UnsignedLong(1L))
                        .setAppDestinations(List.of(Uri.parse("android-app://app-destination-1")))
                        .setEnrollmentId("enrollment-id")
                        .setRegistrant(Uri.parse("android-app://installed-app" + (limit + 1)))
                        .setPublisher(Uri.parse("android-app://installed-app" + (limit + 1)))
                        .setRegistrationOrigin(REGISTRATION_ORIGIN)
                        .build());
        sourceList.forEach(
                source -> {
                    ContentValues values = new ContentValues();
                    values.put(SourceContract.ID, source.getId());
                    values.put(SourceContract.EVENT_ID, source.getEventId().toString());
                    values.put(SourceContract.ENROLLMENT_ID, source.getEnrollmentId());
                    values.put(SourceContract.REGISTRANT, source.getRegistrant().toString());
                    values.put(SourceContract.PUBLISHER, source.getPublisher().toString());
                    values.put(
                            SourceContract.REGISTRATION_ORIGIN,
                            source.getRegistrationOrigin().toString());
                    db.insert(SourceContract.TABLE, /* nullColumnHack */ null, values);

                    maybeInsertSourceDestinations(db, source, source.getId());
                });

        long count = DatabaseUtils.queryNumEntries(db, SourceContract.TABLE, /* selection */ null);
        assertEquals(2, count);

        List<Uri> installedUriList = new ArrayList<>();
        for (int i = 0; i <= limit; i++) {
            installedUriList.add(Uri.parse("android-app://installed-app" + i));
        }

        assertTrue(
                mDatastoreManager
                        .runInTransactionWithResult(
                                measurementDao ->
                                        measurementDao.deleteAppRecordsNotPresent(installedUriList))
                        .get());

        count = DatabaseUtils.queryNumEntries(db, SourceContract.TABLE, /* selection */ null);
        assertEquals(1, count);
    }

    @Test
    public void testDeleteAppRecordsNotPresentForAsyncRegistrations() {
        SQLiteDatabase db = MeasurementDbHelper.getInstance(sContext).safeGetWritableDatabase();

        List<AsyncRegistration> asyncRegistrationList = new ArrayList<>();

        asyncRegistrationList.add(buildAsyncRegistration("1"));

        asyncRegistrationList.add(buildAsyncRegistration("2"));

        asyncRegistrationList.add(buildAsyncRegistrationWithNotRegistrant("3"));

        asyncRegistrationList.add(buildAsyncRegistration("4"));

        asyncRegistrationList.add(buildAsyncRegistrationWithNotRegistrant("5"));

        asyncRegistrationList.forEach(
                asyncRegistration -> {
                    ContentValues values = new ContentValues();
                    values.put(AsyncRegistrationContract.ID, asyncRegistration.getId());
                    values.put(
                            AsyncRegistrationContract.REGISTRANT,
                            asyncRegistration.getRegistrant().toString());
                    values.put(
                            AsyncRegistrationContract.TOP_ORIGIN,
                            asyncRegistration.getTopOrigin().toString());
                    values.put(
                            AsyncRegistrationContract.AD_ID_PERMISSION,
                            asyncRegistration.getDebugKeyAllowed());
                    values.put(
                            AsyncRegistrationContract.TYPE, asyncRegistration.getType().toString());
                    values.put(
                            AsyncRegistrationContract.REGISTRATION_ID,
                            asyncRegistration.getRegistrationId());
                    db.insert(AsyncRegistrationContract.TABLE, /* nullColumnHack */ null, values);
                });

        long count =
                DatabaseUtils.queryNumEntries(
                        db, AsyncRegistrationContract.TABLE, /* selection */ null);
        assertEquals(5, count);

        List<Uri> installedUriList = new ArrayList<>();
        installedUriList.add(Uri.parse("android-app://installed-registrant"));

        assertTrue(
                mDatastoreManager.runInTransaction(
                        measurementDao ->
                                measurementDao.deleteAppRecordsNotPresent(installedUriList)));

        count =
                DatabaseUtils.queryNumEntries(
                        db, AsyncRegistrationContract.TABLE, /* selection */ null);
        assertEquals(3, count);

        Cursor cursor =
                db.query(
                        AsyncRegistrationContract.TABLE,
                        /* columns */ null,
                        /* selection */ null,
                        /* selectionArgs */ null,
                        /* groupBy */ null,
                        /* having */ null,
                        /* orderBy */ null);

        Set<String> ids = new HashSet<>(Arrays.asList("1", "2", "4"));
        List<AsyncRegistration> asyncRegistrations = new ArrayList<>();
        while (cursor.moveToNext()) {
            AsyncRegistration asyncRegistration =
                    SqliteObjectMapper.constructAsyncRegistration(cursor);
            asyncRegistrations.add(asyncRegistration);
        }
        assertTrue(asyncRegistrations.size() == 3);
        for (AsyncRegistration asyncRegistration : asyncRegistrations) {
            assertTrue(ids.contains(asyncRegistration.getId()));
        }
    }

    @Test
    public void testDeleteAppRecordsForAsyncRegistrations() {
        SQLiteDatabase db = MeasurementDbHelper.getInstance(sContext).safeGetWritableDatabase();

        List<AsyncRegistration> asyncRegistrationList = new ArrayList<>();

        asyncRegistrationList.add(buildAsyncRegistration("1"));

        asyncRegistrationList.add(buildAsyncRegistrationWithNotDestination("2"));

        asyncRegistrationList.add(buildAsyncRegistrationWithNotRegistrant("3"));

        asyncRegistrationList.add(buildAsyncRegistration("4"));

        asyncRegistrationList.add(buildAsyncRegistrationWithNotRegistrant("5"));

        asyncRegistrationList.forEach(
                asyncRegistration -> {
                    ContentValues values = new ContentValues();
                    values.put(AsyncRegistrationContract.ID, asyncRegistration.getId());
                    values.put(
                            AsyncRegistrationContract.REGISTRANT,
                            asyncRegistration.getRegistrant().toString());
                    values.put(
                            AsyncRegistrationContract.TOP_ORIGIN,
                            asyncRegistration.getTopOrigin().toString());
                    values.put(
                            AsyncRegistrationContract.OS_DESTINATION,
                            asyncRegistration.getOsDestination().toString());
                    values.put(
                            AsyncRegistrationContract.AD_ID_PERMISSION,
                            asyncRegistration.getDebugKeyAllowed());
                    values.put(
                            AsyncRegistrationContract.TYPE, asyncRegistration.getType().toString());
                    values.put(
                            AsyncRegistrationContract.REGISTRATION_ID,
                            asyncRegistration.getRegistrationId());
                    db.insert(AsyncRegistrationContract.TABLE, /* nullColumnHack */ null, values);
                });

        long count =
                DatabaseUtils.queryNumEntries(
                        db, AsyncRegistrationContract.TABLE, /* selection */ null);
        assertEquals(5, count);

        assertTrue(
                mDatastoreManager.runInTransaction(
                        measurementDao ->
                                measurementDao.deleteAppRecords(
                                        Uri.parse("android-app://installed-registrant"))));

        count =
                DatabaseUtils.queryNumEntries(
                        db, AsyncRegistrationContract.TABLE, /* selection */ null);
        assertEquals(2, count);

        Cursor cursor =
                db.query(
                        AsyncRegistrationContract.TABLE,
                        /* columns */ null,
                        /* selection */ null,
                        /* selectionArgs */ null,
                        /* groupBy */ null,
                        /* having */ null,
                        /* orderBy */ null);

        Set<String> ids = new HashSet<>(Arrays.asList("3", "5"));
        List<AsyncRegistration> asyncRegistrations = new ArrayList<>();
        while (cursor.moveToNext()) {
            AsyncRegistration asyncRegistration =
                    SqliteObjectMapper.constructAsyncRegistration(cursor);
            asyncRegistrations.add(asyncRegistration);
        }
        for (AsyncRegistration asyncRegistration : asyncRegistrations) {
            assertTrue(ids.contains(asyncRegistration.getId()));
        }
    }

    private static AsyncRegistration buildAsyncRegistration(String id) {

        return new AsyncRegistration.Builder()
                .setId(id)
                .setOsDestination(Uri.parse("android-app://installed-app-destination"))
                .setRegistrant(Uri.parse("android-app://installed-registrant"))
                .setTopOrigin(Uri.parse("android-app://installed-registrant"))
                .setAdIdPermission(false)
                .setType(AsyncRegistration.RegistrationType.APP_SOURCE)
                .setRegistrationId(UUID.randomUUID().toString())
                .build();
    }

    private static AsyncRegistration buildAsyncRegistrationWithNotDestination(String id) {
        return new AsyncRegistration.Builder()
                .setId(id)
                .setOsDestination(Uri.parse("android-app://not-installed-app-destination"))
                .setRegistrant(Uri.parse("android-app://installed-registrant"))
                .setTopOrigin(Uri.parse("android-app://installed-registrant"))
                .setAdIdPermission(false)
                .setType(AsyncRegistration.RegistrationType.APP_SOURCE)
                .setRequestTime(Long.MAX_VALUE)
                .setRegistrationId(UUID.randomUUID().toString())
                .build();
    }

    private static AsyncRegistration buildAsyncRegistrationWithNotRegistrant(String id) {
        return new AsyncRegistration.Builder()
                .setId(id)
                .setOsDestination(Uri.parse("android-app://installed-app-destination"))
                .setRegistrant(Uri.parse("android-app://not-installed-registrant"))
                .setTopOrigin(Uri.parse("android-app://not-installed-registrant"))
                .setAdIdPermission(false)
                .setType(AsyncRegistration.RegistrationType.APP_SOURCE)
                .setRegistrationId(UUID.randomUUID().toString())
                .build();
    }

    @Test
    public void testDeleteDebugReport() {
        SQLiteDatabase db = MeasurementDbHelper.getInstance(sContext).safeGetWritableDatabase();
        DebugReport debugReport = createDebugReport();

        ContentValues values = new ContentValues();
        values.put(MeasurementTables.DebugReportContract.ID, debugReport.getId());
        values.put(MeasurementTables.DebugReportContract.TYPE, debugReport.getType());
        values.put(MeasurementTables.DebugReportContract.BODY, debugReport.getBody().toString());
        values.put(
                MeasurementTables.DebugReportContract.ENROLLMENT_ID, debugReport.getEnrollmentId());
        values.put(
                MeasurementTables.DebugReportContract.REGISTRATION_ORIGIN,
                debugReport.getRegistrationOrigin().toString());
        db.insert(MeasurementTables.DebugReportContract.TABLE, null, values);

        long count =
                DatabaseUtils.queryNumEntries(
                        db, MeasurementTables.DebugReportContract.TABLE, /* selection */ null);
        assertEquals(1, count);

        assertTrue(
                mDatastoreManager.runInTransaction(
                        measurementDao -> measurementDao.deleteDebugReport(debugReport.getId())));

        count =
                DatabaseUtils.queryNumEntries(
                        db, MeasurementTables.DebugReportContract.TABLE, /* selection */ null);
        assertEquals(0, count);
    }

    @Test
    public void testGetDebugReportIds() {
        SQLiteDatabase db = MeasurementDbHelper.getInstance(sContext).safeGetWritableDatabase();
        DebugReport debugReport = createDebugReport();

        ContentValues values = new ContentValues();
        values.put(MeasurementTables.DebugReportContract.ID, debugReport.getId());
        values.put(MeasurementTables.DebugReportContract.TYPE, debugReport.getType());
        values.put(MeasurementTables.DebugReportContract.BODY, debugReport.getBody().toString());
        values.put(
                MeasurementTables.DebugReportContract.ENROLLMENT_ID, debugReport.getEnrollmentId());
        values.put(
                MeasurementTables.DebugReportContract.REGISTRATION_ORIGIN,
                debugReport.getRegistrationOrigin().toString());
        db.insert(MeasurementTables.DebugReportContract.TABLE, null, values);

        long count =
                DatabaseUtils.queryNumEntries(
                        db, MeasurementTables.DebugReportContract.TABLE, /* selection */ null);
        assertEquals(1, count);

        assertTrue(
                mDatastoreManager.runInTransaction(
                        measurementDao ->
                                assertEquals(
                                        List.of(debugReport.getId()),
                                        measurementDao.getDebugReportIds())));
    }

    @Test
    public void testGetDebugReportIdsWithRetryLimit() {
        // Mocking that the flags return a Max Retry of 1
        Flags mockFlags = Mockito.mock(Flags.class);
        ExtendedMockito.doReturn(mockFlags).when(FlagsFactory::getFlags);
        ExtendedMockito.doReturn(1).when(mockFlags).getMeasurementReportingRetryLimit();
        ExtendedMockito.doReturn(true).when(mockFlags).getMeasurementReportingRetryLimitEnabled();

        SQLiteDatabase db = MeasurementDbHelper.getInstance(sContext).safeGetWritableDatabase();
        DebugReport debugReport = createDebugReport();

        ContentValues values = new ContentValues();
        values.put(MeasurementTables.DebugReportContract.ID, debugReport.getId());
        values.put(MeasurementTables.DebugReportContract.TYPE, debugReport.getType());
        values.put(MeasurementTables.DebugReportContract.BODY, debugReport.getBody().toString());
        values.put(
                MeasurementTables.DebugReportContract.ENROLLMENT_ID, debugReport.getEnrollmentId());
        values.put(
                MeasurementTables.DebugReportContract.REGISTRATION_ORIGIN,
                debugReport.getRegistrationOrigin().toString());
        db.insert(MeasurementTables.DebugReportContract.TABLE, null, values);

        long count =
                DatabaseUtils.queryNumEntries(
                        db, MeasurementTables.DebugReportContract.TABLE, /* selection */ null);
        assertEquals(1, count);

        assertTrue(
                mDatastoreManager.runInTransaction(
                        measurementDao ->
                                assertEquals(
                                        List.of(debugReport.getId()),
                                        measurementDao.getDebugReportIds())));
        assertTrue(
                mDatastoreManager.runInTransaction(
                        measurementDao -> {
                            // Adds records to KeyValueData table for Retry Count.
                            measurementDao.incrementAndGetReportingRetryCount(
                                    debugReport.getId(), DataType.DEBUG_REPORT_RETRY_COUNT);
                            assertTrue(measurementDao.getDebugReportIds().isEmpty());
                        }));
    }

    @Test
    public void testDeleteExpiredRecordsForAsyncRegistrations() {
        SQLiteDatabase db = MeasurementDbHelper.getInstance(sContext).safeGetWritableDatabase();

        List<AsyncRegistration> asyncRegistrationList = new ArrayList<>();
        int retryLimit = Flags.MEASUREMENT_MAX_RETRIES_PER_REGISTRATION_REQUEST;

        // Will be deleted by request time
        asyncRegistrationList.add(
                new AsyncRegistration.Builder()
                        .setId("1")
                        .setOsDestination(Uri.parse("android-app://installed-app-destination"))
                        .setRegistrant(Uri.parse("android-app://installed-registrant"))
                        .setTopOrigin(Uri.parse("android-app://installed-registrant"))
                        .setAdIdPermission(false)
                        .setType(AsyncRegistration.RegistrationType.APP_SOURCE)
                        .setRequestTime(1)
                        .setRetryCount(retryLimit - 1L)
                        .setRegistrationId(UUID.randomUUID().toString())
                        .build());

        // Will be deleted by either request time or retry limit
        asyncRegistrationList.add(
                new AsyncRegistration.Builder()
                        .setId("2")
                        .setOsDestination(Uri.parse("android-app://installed-app-destination"))
                        .setRegistrant(Uri.parse("android-app://installed-registrant"))
                        .setTopOrigin(Uri.parse("android-app://installed-registrant"))
                        .setAdIdPermission(false)
                        .setType(AsyncRegistration.RegistrationType.APP_SOURCE)
                        .setRequestTime(1)
                        .setRetryCount(retryLimit)
                        .setRegistrationId(UUID.randomUUID().toString())
                        .build());

        // Will not be deleted
        asyncRegistrationList.add(
                new AsyncRegistration.Builder()
                        .setId("3")
                        .setOsDestination(Uri.parse("android-app://not-installed-app-destination"))
                        .setRegistrant(Uri.parse("android-app://installed-registrant"))
                        .setTopOrigin(Uri.parse("android-app://installed-registrant"))
                        .setAdIdPermission(false)
                        .setType(AsyncRegistration.RegistrationType.APP_SOURCE)
                        .setRequestTime(Long.MAX_VALUE)
                        .setRetryCount(retryLimit - 1L)
                        .setRegistrationId(UUID.randomUUID().toString())
                        .build());

        // Will be deleted due to retry limit
        asyncRegistrationList.add(
                new AsyncRegistration.Builder()
                        .setId("4")
                        .setOsDestination(Uri.parse("android-app://not-installed-app-destination"))
                        .setRegistrant(Uri.parse("android-app://installed-registrant"))
                        .setTopOrigin(Uri.parse("android-app://installed-registrant"))
                        .setAdIdPermission(false)
                        .setType(AsyncRegistration.RegistrationType.APP_SOURCE)
                        .setRequestTime(Long.MAX_VALUE)
                        .setRetryCount(retryLimit)
                        .setRegistrationId(UUID.randomUUID().toString())
                        .build());

        asyncRegistrationList.forEach(
                asyncRegistration -> {
                    ContentValues values = new ContentValues();
                    values.put(AsyncRegistrationContract.ID, asyncRegistration.getId());
                    values.put(
                            AsyncRegistrationContract.REGISTRANT,
                            asyncRegistration.getRegistrant().toString());
                    values.put(
                            AsyncRegistrationContract.TOP_ORIGIN,
                            asyncRegistration.getTopOrigin().toString());
                    values.put(
                            AsyncRegistrationContract.OS_DESTINATION,
                            asyncRegistration.getOsDestination().toString());
                    values.put(
                            AsyncRegistrationContract.AD_ID_PERMISSION,
                            asyncRegistration.getDebugKeyAllowed());
                    values.put(
                            AsyncRegistrationContract.TYPE, asyncRegistration.getType().toString());
                    values.put(
                            AsyncRegistrationContract.REQUEST_TIME,
                            asyncRegistration.getRequestTime());
                    values.put(
                            AsyncRegistrationContract.RETRY_COUNT,
                            asyncRegistration.getRetryCount());
                    values.put(
                            AsyncRegistrationContract.REGISTRATION_ID,
                            asyncRegistration.getRegistrationId());
                    db.insert(AsyncRegistrationContract.TABLE, /* nullColumnHack */ null, values);
                });

        long count =
                DatabaseUtils.queryNumEntries(
                        db, AsyncRegistrationContract.TABLE, /* selection */ null);
        assertEquals(4, count);

        long earliestValidInsertion = System.currentTimeMillis() - 2;

        assertTrue(
                mDatastoreManager.runInTransaction(
                        measurementDao ->
                                measurementDao.deleteExpiredRecords(
                                        earliestValidInsertion, retryLimit)));

        count =
                DatabaseUtils.queryNumEntries(
                        db, AsyncRegistrationContract.TABLE, /* selection */ null);
        assertEquals(1, count);

        Cursor cursor =
                db.query(
                        AsyncRegistrationContract.TABLE,
                        /* columns */ null,
                        /* selection */ null,
                        /* selectionArgs */ null,
                        /* groupBy */ null,
                        /* having */ null,
                        /* orderBy */ null);

        Set<String> ids = new HashSet<>(Arrays.asList("3"));
        List<AsyncRegistration> asyncRegistrations = new ArrayList<>();
        while (cursor.moveToNext()) {
            AsyncRegistration asyncRegistration =
                    SqliteObjectMapper.constructAsyncRegistration(cursor);
            asyncRegistrations.add(asyncRegistration);
        }
        for (AsyncRegistration asyncRegistration : asyncRegistrations) {
            assertTrue(ids.contains(asyncRegistration.getId()));
        }
    }

    @Test
    public void deleteExpiredRecords_registrationRedirectCount() {
        SQLiteDatabase db = MeasurementDbHelper.getInstance(sContext).safeGetWritableDatabase();
        List<Pair<String, String>> regIdCounts =
                List.of(
                        new Pair<>("reg1", "1"),
                        new Pair<>("reg2", "2"),
                        new Pair<>("reg3", "3"),
                        new Pair<>("reg4", "4"));
        for (Pair<String, String> regIdCount : regIdCounts) {
            ContentValues contentValues = new ContentValues();
            contentValues.put(
                    MeasurementTables.KeyValueDataContract.DATA_TYPE,
                    KeyValueData.DataType.REGISTRATION_REDIRECT_COUNT.toString());
            contentValues.put(MeasurementTables.KeyValueDataContract.KEY, regIdCount.first);
            contentValues.put(MeasurementTables.KeyValueDataContract.VALUE, regIdCount.second);
            db.insert(MeasurementTables.KeyValueDataContract.TABLE, null, contentValues);
        }
        AsyncRegistration asyncRegistration1 =
                AsyncRegistrationFixture.getValidAsyncRegistrationBuilder()
                        .setRegistrationId("reg1")
                        .setRequestTime(System.currentTimeMillis() + 60000) // Avoid deletion
                        .build();
        AsyncRegistration asyncRegistration2 =
                AsyncRegistrationFixture.getValidAsyncRegistrationBuilder()
                        .setRegistrationId("reg2")
                        .setRequestTime(System.currentTimeMillis() + 60000) // Avoid deletion
                        .build();
        List<AsyncRegistration> asyncRegistrations =
                List.of(asyncRegistration1, asyncRegistration2);
        asyncRegistrations.forEach(
                asyncRegistration ->
                        mDatastoreManager.runInTransaction(
                                dao -> dao.insertAsyncRegistration(asyncRegistration)));

        long earliestValidInsertion = System.currentTimeMillis() - 60000;
        int retryLimit = Flags.MEASUREMENT_MAX_RETRIES_PER_REGISTRATION_REQUEST;
        assertTrue(
                mDatastoreManager.runInTransaction(
                        (dao) -> dao.deleteExpiredRecords(earliestValidInsertion, retryLimit)));

        Cursor cursor =
                db.query(
                        MeasurementTables.KeyValueDataContract.TABLE,
                        null,
                        null,
                        null,
                        null,
                        null,
                        MeasurementTables.KeyValueDataContract.KEY);
        assertEquals(2, cursor.getCount());
        cursor.moveToNext();
        assertEquals(
                KeyValueData.DataType.REGISTRATION_REDIRECT_COUNT.toString(),
                cursor.getString(
                        cursor.getColumnIndex(MeasurementTables.KeyValueDataContract.DATA_TYPE)));
        assertEquals(
                "reg1",
                cursor.getString(
                        cursor.getColumnIndex(MeasurementTables.KeyValueDataContract.KEY)));
        assertEquals(
                "1",
                cursor.getString(
                        cursor.getColumnIndex(MeasurementTables.KeyValueDataContract.VALUE)));
        cursor.moveToNext();
        assertEquals(
                KeyValueData.DataType.REGISTRATION_REDIRECT_COUNT.toString(),
                cursor.getString(
                        cursor.getColumnIndex(MeasurementTables.KeyValueDataContract.DATA_TYPE)));
        assertEquals(
                "reg2",
                cursor.getString(
                        cursor.getColumnIndex(MeasurementTables.KeyValueDataContract.KEY)));
        assertEquals(
                "2",
                cursor.getString(
                        cursor.getColumnIndex(MeasurementTables.KeyValueDataContract.VALUE)));
        cursor.close();
    }

    @Test
    public void deleteExpiredRecords_skipDeliveredEventReportsOutsideWindow() {
        SQLiteDatabase db = MeasurementDbHelper.getInstance(sContext).safeGetWritableDatabase();
        ContentValues sourceValid = new ContentValues();
        sourceValid.put(SourceContract.ID, "s1");
        sourceValid.put(SourceContract.EVENT_TIME, System.currentTimeMillis());

        ContentValues sourceExpired = new ContentValues();
        sourceExpired.put(SourceContract.ID, "s2");
        sourceExpired.put(
                SourceContract.EVENT_TIME, System.currentTimeMillis() - TimeUnit.DAYS.toMillis(20));

        ContentValues triggerValid = new ContentValues();
        triggerValid.put(TriggerContract.ID, "t1");
        triggerValid.put(TriggerContract.TRIGGER_TIME, System.currentTimeMillis());

        ContentValues triggerExpired = new ContentValues();
        triggerExpired.put(TriggerContract.ID, "t2");
        triggerExpired.put(
                TriggerContract.TRIGGER_TIME,
                System.currentTimeMillis() - TimeUnit.DAYS.toMillis(20));

        db.insert(SourceContract.TABLE, null, sourceValid);
        db.insert(SourceContract.TABLE, null, sourceExpired);
        db.insert(TriggerContract.TABLE, null, triggerValid);
        db.insert(TriggerContract.TABLE, null, triggerExpired);

        ContentValues eventReport_NotDelivered_WithinWindow = new ContentValues();
        eventReport_NotDelivered_WithinWindow.put(EventReportContract.ID, "e1");
        eventReport_NotDelivered_WithinWindow.put(
                EventReportContract.REPORT_TIME, System.currentTimeMillis());
        eventReport_NotDelivered_WithinWindow.put(
                EventReportContract.STATUS, EventReport.Status.PENDING);
        eventReport_NotDelivered_WithinWindow.put(
                EventReportContract.SOURCE_ID, sourceValid.getAsString(SourceContract.ID));
        eventReport_NotDelivered_WithinWindow.put(
                EventReportContract.TRIGGER_ID, triggerValid.getAsString(TriggerContract.ID));
        db.insert(EventReportContract.TABLE, null, eventReport_NotDelivered_WithinWindow);

        ContentValues eventReport_Delivered_WithinWindow = new ContentValues();
        eventReport_Delivered_WithinWindow.put(EventReportContract.ID, "e2");
        eventReport_Delivered_WithinWindow.put(
                EventReportContract.REPORT_TIME, System.currentTimeMillis());
        eventReport_Delivered_WithinWindow.put(
                EventReportContract.STATUS, EventReport.Status.DELIVERED);
        eventReport_Delivered_WithinWindow.put(
                EventReportContract.SOURCE_ID, sourceValid.getAsString(SourceContract.ID));
        eventReport_Delivered_WithinWindow.put(
                EventReportContract.TRIGGER_ID, triggerValid.getAsString(TriggerContract.ID));
        db.insert(EventReportContract.TABLE, null, eventReport_Delivered_WithinWindow);

        ContentValues eventReport_Delivered_OutsideWindow = new ContentValues();
        eventReport_Delivered_OutsideWindow.put(EventReportContract.ID, "e3");
        eventReport_Delivered_OutsideWindow.put(
                EventReportContract.REPORT_TIME,
                System.currentTimeMillis() - TimeUnit.DAYS.toMillis(20));
        eventReport_Delivered_OutsideWindow.put(
                EventReportContract.STATUS, EventReport.Status.DELIVERED);
        eventReport_Delivered_OutsideWindow.put(
                EventReportContract.SOURCE_ID, sourceValid.getAsString(SourceContract.ID));
        eventReport_Delivered_OutsideWindow.put(
                EventReportContract.TRIGGER_ID, triggerValid.getAsString(TriggerContract.ID));
        db.insert(EventReportContract.TABLE, null, eventReport_Delivered_OutsideWindow);

        ContentValues eventReport_NotDelivered_OutsideWindow = new ContentValues();
        eventReport_NotDelivered_OutsideWindow.put(EventReportContract.ID, "e4");
        eventReport_NotDelivered_OutsideWindow.put(
                EventReportContract.REPORT_TIME,
                System.currentTimeMillis() - TimeUnit.DAYS.toMillis(20));
        eventReport_NotDelivered_OutsideWindow.put(
                EventReportContract.STATUS, EventReport.Status.PENDING);
        eventReport_NotDelivered_OutsideWindow.put(
                EventReportContract.SOURCE_ID, sourceValid.getAsString(SourceContract.ID));
        eventReport_NotDelivered_OutsideWindow.put(
                EventReportContract.TRIGGER_ID, triggerValid.getAsString(TriggerContract.ID));
        db.insert(EventReportContract.TABLE, null, eventReport_NotDelivered_OutsideWindow);

        ContentValues eventReport_expiredSource = new ContentValues();
        eventReport_expiredSource.put(EventReportContract.ID, "e5");
        eventReport_expiredSource.put(EventReportContract.REPORT_TIME, System.currentTimeMillis());
        eventReport_expiredSource.put(EventReportContract.STATUS, EventReport.Status.PENDING);
        eventReport_expiredSource.put(
                EventReportContract.SOURCE_ID, sourceExpired.getAsString(SourceContract.ID));
        eventReport_expiredSource.put(
                EventReportContract.TRIGGER_ID, triggerValid.getAsString(TriggerContract.ID));
        db.insert(EventReportContract.TABLE, null, eventReport_expiredSource);

        ContentValues eventReport_expiredTrigger = new ContentValues();
        eventReport_expiredTrigger.put(EventReportContract.ID, "e6");
        eventReport_expiredTrigger.put(EventReportContract.REPORT_TIME, System.currentTimeMillis());
        eventReport_expiredTrigger.put(EventReportContract.STATUS, EventReport.Status.PENDING);
        eventReport_expiredTrigger.put(
                EventReportContract.SOURCE_ID, sourceValid.getAsString(SourceContract.ID));
        eventReport_expiredTrigger.put(
                EventReportContract.TRIGGER_ID, triggerExpired.getAsString(TriggerContract.ID));
        db.insert(EventReportContract.TABLE, null, eventReport_expiredTrigger);

        long earliestValidInsertion = System.currentTimeMillis() - TimeUnit.DAYS.toMillis(10);
        int retryLimit = Flags.MEASUREMENT_MAX_RETRIES_PER_REGISTRATION_REQUEST;
        mDatastoreManager.runInTransaction(
                measurementDao ->
                        measurementDao.deleteExpiredRecords(earliestValidInsertion, retryLimit));

        List<ContentValues> deletedReports =
                List.of(eventReport_expiredSource, eventReport_expiredTrigger);

        List<ContentValues> notDeletedReports =
                List.of(
                        eventReport_Delivered_OutsideWindow,
                        eventReport_Delivered_WithinWindow,
                        eventReport_NotDelivered_OutsideWindow,
                        eventReport_NotDelivered_WithinWindow);

        assertEquals(
                notDeletedReports.size(),
                DatabaseUtils.longForQuery(
                        db,
                        "SELECT COUNT("
                                + EventReportContract.ID
                                + ") FROM "
                                + EventReportContract.TABLE
                                + " WHERE "
                                + EventReportContract.ID
                                + " IN ("
                                + notDeletedReports.stream()
                                        .map(
                                                (eR) -> {
                                                    return DatabaseUtils.sqlEscapeString(
                                                            eR.getAsString(EventReportContract.ID));
                                                })
                                        .collect(Collectors.joining(","))
                                + ")",
                        null));

        assertEquals(
                0,
                DatabaseUtils.longForQuery(
                        db,
                        "SELECT COUNT("
                                + EventReportContract.ID
                                + ") FROM "
                                + EventReportContract.TABLE
                                + " WHERE "
                                + EventReportContract.ID
                                + " IN ("
                                + deletedReports.stream()
                                        .map(
                                                (eR) -> {
                                                    return DatabaseUtils.sqlEscapeString(
                                                            eR.getAsString(EventReportContract.ID));
                                                })
                                        .collect(Collectors.joining(","))
                                + ")",
                        null));
    }

    @Test
    public void deleteExpiredRecords_VerboseDebugReportsWhileLimitingRetries() {
        // Mocking that the flags return a Max Retry of 1
        Flags mockFlags = Mockito.mock(Flags.class);
        ExtendedMockito.doReturn(mockFlags).when(FlagsFactory::getFlags);
        ExtendedMockito.doReturn(1).when(mockFlags).getMeasurementReportingRetryLimit();
        ExtendedMockito.doReturn(true).when(mockFlags).getMeasurementReportingRetryLimitEnabled();

        SQLiteDatabase db = MeasurementDbHelper.getInstance(sContext).getReadableDatabase();

        DebugReport debugReport1 =
                new DebugReport.Builder()
                        .setId("reportId1")
                        .setType("trigger-event-deduplicated")
                        .setBody(
                                " {\n"
                                        + "      \"attribution_destination\":"
                                        + " \"https://destination.example\",\n"
                                        + "      \"source_event_id\": \"45623\"\n"
                                        + "    }")
                        .setEnrollmentId("1")
                        .setRegistrationOrigin(REGISTRATION_ORIGIN)
                        .build();

        DebugReport debugReport2 =
                new DebugReport.Builder()
                        .setId("reportId2")
                        .setType("trigger-event-deduplicated")
                        .setBody(
                                " {\n"
                                        + "      \"attribution_destination\":"
                                        + " \"https://destination.example\",\n"
                                        + "      \"source_event_id\": \"45623\"\n"
                                        + "    }")
                        .setEnrollmentId("1")
                        .setRegistrationOrigin(REGISTRATION_ORIGIN)
                        .build();

<<<<<<< HEAD
        DatastoreManagerFactory.getDatastoreManager(sContext)
                .runInTransaction((dao) -> dao.insertDebugReport(debugReport1));
        DatastoreManagerFactory.getDatastoreManager(sContext)
                .runInTransaction((dao) -> dao.insertDebugReport(debugReport2));

        DatastoreManagerFactory.getDatastoreManager(sContext)
                .runInTransaction(dao -> dao.deleteExpiredRecords(0, 0));
=======
        mDatastoreManager.runInTransaction((dao) -> dao.insertDebugReport(debugReport1));
        mDatastoreManager.runInTransaction((dao) -> dao.insertDebugReport(debugReport2));

        mDatastoreManager.runInTransaction(dao -> dao.deleteExpiredRecords(0, 0));
>>>>>>> 4f19f827
        assertEquals(
                2,
                DatabaseUtils.longForQuery(
                        db,
                        "SELECT COUNT("
                                + MeasurementTables.DebugReportContract.ID
                                + ") FROM "
                                + MeasurementTables.DebugReportContract.TABLE,
                        null));
        // Increment Attempt Record 1
<<<<<<< HEAD
        DatastoreManagerFactory.getDatastoreManager(sContext)
                .runInTransaction(
                        (dao) ->
                                dao.incrementAndGetReportingRetryCount(
                                        debugReport1.getId(), DataType.DEBUG_REPORT_RETRY_COUNT));
        // Delete Expired (Record 1)
        DatastoreManagerFactory.getDatastoreManager(sContext)
                .runInTransaction(dao -> dao.deleteExpiredRecords(0, 0));
=======
        mDatastoreManager.runInTransaction(
                (dao) ->
                        dao.incrementAndGetReportingRetryCount(
                                debugReport1.getId(), DataType.DEBUG_REPORT_RETRY_COUNT));
        // Delete Expired (Record 1)
        mDatastoreManager.runInTransaction(dao -> dao.deleteExpiredRecords(0, 0));
>>>>>>> 4f19f827

        // Assert Record 2 remains.
        assertEquals(
                1,
                DatabaseUtils.longForQuery(
                        db,
                        "SELECT COUNT("
                                + MeasurementTables.DebugReportContract.ID
                                + ") FROM "
                                + MeasurementTables.DebugReportContract.TABLE
                                + " WHERE "
                                + MeasurementTables.DebugReportContract.ID
                                + " = ?",
                        new String[] {debugReport2.getId()}));

        // Assert Record 1 Removed
        assertEquals(
                0,
                DatabaseUtils.longForQuery(
                        db,
                        "SELECT COUNT("
                                + MeasurementTables.DebugReportContract.ID
                                + ") FROM "
                                + MeasurementTables.DebugReportContract.TABLE
                                + " WHERE "
                                + MeasurementTables.DebugReportContract.ID
                                + " = ?",
                        new String[] {debugReport1.getId()}));
    }

    @Test
    public void deleteExpiredRecords_VerboseDebugReportsWhileNotLimitingRetries() {
        // Mocking that the retry Limiting Disable, but has limit number,
        Flags mockFlags = Mockito.mock(Flags.class);
        ExtendedMockito.doReturn(mockFlags).when(FlagsFactory::getFlags);
        ExtendedMockito.doReturn(1).when(mockFlags).getMeasurementReportingRetryLimit();
        ExtendedMockito.doReturn(false).when(mockFlags).getMeasurementReportingRetryLimitEnabled();

        DebugReport debugReport = createDebugReport();
        // Insert
<<<<<<< HEAD
        DatastoreManagerFactory.getDatastoreManager(sContext)
                .runInTransaction((dao) -> dao.insertDebugReport(debugReport));
        // Increment Attempt
        DatastoreManagerFactory.getDatastoreManager(sContext)
                .runInTransaction(
                        (dao) ->
                                dao.incrementAndGetReportingRetryCount(
                                        debugReport.getId(), DataType.DEBUG_REPORT_RETRY_COUNT));
        // Delete Expired
        DatastoreManagerFactory.getDatastoreManager(sContext)
                .runInTransaction(dao -> dao.deleteExpiredRecords(0, 0));
=======
        mDatastoreManager.runInTransaction((dao) -> dao.insertDebugReport(debugReport));
        // Increment Attempt
        mDatastoreManager.runInTransaction(
                (dao) ->
                        dao.incrementAndGetReportingRetryCount(
                                debugReport.getId(), DataType.DEBUG_REPORT_RETRY_COUNT));
        // Delete Expired
        mDatastoreManager.runInTransaction(dao -> dao.deleteExpiredRecords(0, 0));
>>>>>>> 4f19f827
        try (Cursor cursor =
                MeasurementDbHelper.getInstance(sContext)
                        .getReadableDatabase()
                        .query(
                                MeasurementTables.DebugReportContract.TABLE,
                                null,
                                null,
                                null,
                                null,
                                null,
                                null)) {
            // Assert Record not removed while Limiting Disabled
            assertTrue(cursor.moveToNext());
            DebugReport report = SqliteObjectMapper.constructDebugReportFromCursor(cursor);
            assertNotNull(report);
        }
    }

    @Test
    public void deleteExpiredRecords_RetryKeyValueData() {
        SQLiteDatabase db = MeasurementDbHelper.getInstance(sContext).safeGetWritableDatabase();
        // Non-stale join record
        DebugReport debugReport = createDebugReport();
<<<<<<< HEAD
        DatastoreManagerFactory.getDatastoreManager(sContext)
                .runInTransaction((dao) -> dao.insertDebugReport(debugReport));
=======
        mDatastoreManager.runInTransaction((dao) -> dao.insertDebugReport(debugReport));
>>>>>>> 4f19f827

        // Should Remain
        ContentValues nonStaleValues = new ContentValues();
        nonStaleValues.put(
                MeasurementTables.KeyValueDataContract.DATA_TYPE,
                DataType.DEBUG_REPORT_RETRY_COUNT.toString());
        nonStaleValues.put(MeasurementTables.KeyValueDataContract.KEY, debugReport.getId());
        nonStaleValues.put(MeasurementTables.KeyValueDataContract.VALUE, "1");
        db.insert(MeasurementTables.KeyValueDataContract.TABLE, null, nonStaleValues);

        // Should Delete
        ContentValues staleValues = new ContentValues();
        staleValues.put(
                MeasurementTables.KeyValueDataContract.DATA_TYPE,
                DataType.DEBUG_REPORT_RETRY_COUNT.toString());
        staleValues.put(MeasurementTables.KeyValueDataContract.KEY, "stale-key");
        staleValues.put(MeasurementTables.KeyValueDataContract.VALUE, "1");
        db.insert(MeasurementTables.KeyValueDataContract.TABLE, null, staleValues);

<<<<<<< HEAD
        DatastoreManagerFactory.getDatastoreManager(sContext)
                .runInTransaction(dao -> dao.deleteExpiredRecords(0, 0));
=======
        mDatastoreManager.runInTransaction(dao -> dao.deleteExpiredRecords(0, 0));
>>>>>>> 4f19f827

        // Assert Non-Stale record remains.
        assertEquals(
                1,
                DatabaseUtils.longForQuery(
                        db,
                        "SELECT COUNT("
                                + MeasurementTables.KeyValueDataContract.KEY
                                + ") FROM "
                                + MeasurementTables.KeyValueDataContract.TABLE
                                + " WHERE "
                                + MeasurementTables.KeyValueDataContract.KEY
                                + " = ?",
                        new String[] {
                            nonStaleValues.getAsString(MeasurementTables.KeyValueDataContract.KEY)
                        }));

        // Assert Stale Record Removed
        assertEquals(
                0,
                DatabaseUtils.longForQuery(
                        db,
                        "SELECT COUNT("
                                + MeasurementTables.KeyValueDataContract.KEY
                                + ") FROM "
                                + MeasurementTables.KeyValueDataContract.TABLE
                                + " WHERE "
                                + MeasurementTables.KeyValueDataContract.KEY
                                + " = ?",
                        new String[] {
                            staleValues.getAsString(MeasurementTables.KeyValueDataContract.KEY)
                        }));
    }

    @Test
    public void getRegistrationRedirectCount_keyMissing() {
        Optional<KeyValueData> optKeyValueData =
                mDatastoreManager.runInTransactionWithResult(
                        (dao) ->
                                dao.getKeyValueData(
                                        "missing_random_id", DataType.REGISTRATION_REDIRECT_COUNT));
        assertTrue(optKeyValueData.isPresent());
        KeyValueData keyValueData = optKeyValueData.get();
        assertEquals(KeyValueData.DataType.REGISTRATION_REDIRECT_COUNT, keyValueData.getDataType());
        assertEquals("missing_random_id", keyValueData.getKey());
        assertNull(keyValueData.getValue());
        assertEquals(1, keyValueData.getRegistrationRedirectCount());
    }

    @Test
    public void getRegistrationRedirectCount_keyExists() {
        SQLiteDatabase db = MeasurementDbHelper.getInstance(sContext).safeGetWritableDatabase();
        ContentValues contentValues = new ContentValues();
        contentValues.put(
                MeasurementTables.KeyValueDataContract.DATA_TYPE,
                KeyValueData.DataType.REGISTRATION_REDIRECT_COUNT.toString());
        contentValues.put(MeasurementTables.KeyValueDataContract.KEY, "random_id");
        contentValues.put(MeasurementTables.KeyValueDataContract.VALUE, "2");
        db.insert(MeasurementTables.KeyValueDataContract.TABLE, null, contentValues);
        Optional<KeyValueData> optKeyValueData =
                mDatastoreManager.runInTransactionWithResult(
                        (dao) ->
                                dao.getKeyValueData(
                                        "random_id",
                                        KeyValueData.DataType.REGISTRATION_REDIRECT_COUNT));
        assertTrue(optKeyValueData.isPresent());
        KeyValueData keyValueData = optKeyValueData.get();
        assertEquals(KeyValueData.DataType.REGISTRATION_REDIRECT_COUNT, keyValueData.getDataType());
        assertEquals("random_id", keyValueData.getKey());
        assertEquals("2", keyValueData.getValue());
        assertEquals(2, keyValueData.getRegistrationRedirectCount());
    }

    @Test
    public void updateRegistrationRedirectCount_keyMissing() {
        KeyValueData keyValueData =
                new KeyValueData.Builder()
                        .setDataType(KeyValueData.DataType.REGISTRATION_REDIRECT_COUNT)
                        .setKey("key_1")
                        .setValue("4")
                        .build();
        mDatastoreManager.runInTransaction((dao) -> dao.insertOrUpdateKeyValueData(keyValueData));
        SQLiteDatabase db = MeasurementDbHelper.getInstance(sContext).safeGetWritableDatabase();
        Cursor cursor =
                db.query(
                        MeasurementTables.KeyValueDataContract.TABLE,
                        null,
                        null,
                        null,
                        null,
                        null,
                        null);
        assertEquals(1, cursor.getCount());
        cursor.moveToNext();
        assertEquals(
                KeyValueData.DataType.REGISTRATION_REDIRECT_COUNT.toString(),
                cursor.getString(
                        cursor.getColumnIndex(MeasurementTables.KeyValueDataContract.DATA_TYPE)));
        assertEquals(
                "key_1",
                cursor.getString(
                        cursor.getColumnIndex(MeasurementTables.KeyValueDataContract.KEY)));
        assertEquals(
                "4",
                cursor.getString(
                        cursor.getColumnIndex(MeasurementTables.KeyValueDataContract.VALUE)));
        cursor.close();
    }

    @Test
    public void updateRegistrationRedirectCount_keyExists() {
        SQLiteDatabase db = MeasurementDbHelper.getInstance(sContext).safeGetWritableDatabase();
        ContentValues contentValues = new ContentValues();
        contentValues.put(
                MeasurementTables.KeyValueDataContract.DATA_TYPE,
                KeyValueData.DataType.REGISTRATION_REDIRECT_COUNT.toString());
        contentValues.put(MeasurementTables.KeyValueDataContract.KEY, "key_1");
        contentValues.put(MeasurementTables.KeyValueDataContract.VALUE, "2");
        db.insert(MeasurementTables.KeyValueDataContract.TABLE, null, contentValues);

        KeyValueData keyValueData =
                new KeyValueData.Builder()
                        .setDataType(KeyValueData.DataType.REGISTRATION_REDIRECT_COUNT)
                        .setKey("key_1")
                        .setValue("4")
                        .build();
        mDatastoreManager.runInTransaction((dao) -> dao.insertOrUpdateKeyValueData(keyValueData));

        Cursor cursor =
                db.query(
                        MeasurementTables.KeyValueDataContract.TABLE,
                        null,
                        null,
                        null,
                        null,
                        null,
                        null);
        assertEquals(1, cursor.getCount());
        cursor.moveToNext();
        assertEquals(
                KeyValueData.DataType.REGISTRATION_REDIRECT_COUNT.toString(),
                cursor.getString(
                        cursor.getColumnIndex(MeasurementTables.KeyValueDataContract.DATA_TYPE)));
        assertEquals(
                "key_1",
                cursor.getString(
                        cursor.getColumnIndex(MeasurementTables.KeyValueDataContract.KEY)));
        assertEquals(
                "4",
                cursor.getString(
                        cursor.getColumnIndex(MeasurementTables.KeyValueDataContract.VALUE)));
        cursor.close();
    }

    @Test
    public void keyValueDataTable_PrimaryKeyConstraint() {
        SQLiteDatabase db = MeasurementDbHelper.getInstance(sContext).safeGetWritableDatabase();
        ContentValues contentValues1 = new ContentValues();
        contentValues1.put(
                MeasurementTables.KeyValueDataContract.DATA_TYPE,
                KeyValueData.DataType.REGISTRATION_REDIRECT_COUNT.toString());
        contentValues1.put(MeasurementTables.KeyValueDataContract.KEY, "key_1");
        contentValues1.put(MeasurementTables.KeyValueDataContract.VALUE, "2");

        assertNotEquals(
                -1, db.insert(MeasurementTables.KeyValueDataContract.TABLE, null, contentValues1));

        // Should fail because we are using <DataType, Key> as primary key
        assertEquals(
                -1, db.insert(MeasurementTables.KeyValueDataContract.TABLE, null, contentValues1));

        ContentValues contentValues2 = new ContentValues();
        contentValues2.put(
                MeasurementTables.KeyValueDataContract.DATA_TYPE,
                KeyValueData.DataType.REGISTRATION_REDIRECT_COUNT.toString());
        contentValues2.put(MeasurementTables.KeyValueDataContract.KEY, "key_2");
        contentValues2.put(MeasurementTables.KeyValueDataContract.VALUE, "2");

        assertNotEquals(
                -1, db.insert(MeasurementTables.KeyValueDataContract.TABLE, null, contentValues2));
    }

    private static Source getSourceWithDifferentDestinations(
            int numDestinations,
            boolean hasAppDestinations,
            boolean hasWebDestinations,
            long eventTime,
            Uri publisher,
            String enrollmentId,
            @Source.Status int sourceStatus) {
        List<Uri> appDestinations = null;
        List<Uri> webDestinations = null;
        if (hasAppDestinations) {
            appDestinations = new ArrayList<>();
            appDestinations.add(Uri.parse("android-app://com.app-destination"));
        }
        if (hasWebDestinations) {
            webDestinations = new ArrayList<>();
            for (int i = 0; i < numDestinations; i++) {
                webDestinations.add(
                        Uri.parse("https://web-destination-" + String.valueOf(i) + ".com"));
            }
        }
        long expiryTime =
                eventTime
                        + TimeUnit.SECONDS.toMillis(
                                MAX_REPORTING_REGISTER_SOURCE_EXPIRATION_IN_SECONDS);
        return new Source.Builder()
                .setEventId(new UnsignedLong(0L))
                .setEventTime(eventTime)
                .setExpiryTime(expiryTime)
                .setPublisher(publisher)
                .setAppDestinations(appDestinations)
                .setWebDestinations(webDestinations)
                .setEnrollmentId(enrollmentId)
                .setRegistrant(SourceFixture.ValidSourceParams.REGISTRANT)
                .setStatus(sourceStatus)
                .setRegistrationOrigin(REGISTRATION_ORIGIN)
                .build();
    }

    private static List<Source> getSourcesWithDifferentDestinations(
            int numSources,
            boolean hasAppDestinations,
            boolean hasWebDestinations,
            long eventTime,
            Uri publisher,
            String enrollmentId,
            @Source.Status int sourceStatus,
            Uri registrationOrigin) {
        long expiryTime =
                eventTime
                        + TimeUnit.SECONDS.toMillis(
                                MAX_REPORTING_REGISTER_SOURCE_EXPIRATION_IN_SECONDS);
        return getSourcesWithDifferentDestinations(
                numSources,
                hasAppDestinations,
                hasWebDestinations,
                eventTime,
                expiryTime,
                publisher,
                enrollmentId,
                sourceStatus,
                registrationOrigin);
    }

    private static List<Source> getSourcesWithDifferentDestinations(
            int numSources,
            boolean hasAppDestinations,
            boolean hasWebDestinations,
            long eventTime,
            Uri publisher,
            String enrollmentId,
            @Source.Status int sourceStatus) {
        long expiryTime =
                eventTime
                        + TimeUnit.SECONDS.toMillis(
                                MAX_REPORTING_REGISTER_SOURCE_EXPIRATION_IN_SECONDS);
        return getSourcesWithDifferentDestinations(
                numSources,
                hasAppDestinations,
                hasWebDestinations,
                eventTime,
                expiryTime,
                publisher,
                enrollmentId,
                sourceStatus,
                REGISTRATION_ORIGIN);
    }

    private static List<Source> getSourcesWithDifferentDestinations(
            int numSources,
            boolean hasAppDestinations,
            boolean hasWebDestinations,
            long eventTime,
            long expiryTime,
            Uri publisher,
            String enrollmentId,
            @Source.Status int sourceStatus,
            Uri registrationOrigin) {
        List<Source> sources = new ArrayList<>();
        for (int i = 0; i < numSources; i++) {
            Source.Builder sourceBuilder =
                    new Source.Builder()
                            .setEventId(new UnsignedLong(0L))
                            .setEventTime(eventTime)
                            .setExpiryTime(expiryTime)
                            .setPublisher(publisher)
                            .setEnrollmentId(enrollmentId)
                            .setRegistrant(SourceFixture.ValidSourceParams.REGISTRANT)
                            .setStatus(sourceStatus)
                            .setRegistrationOrigin(registrationOrigin);
            if (hasAppDestinations) {
                sourceBuilder.setAppDestinations(
                        List.of(Uri.parse("android-app://app-destination-" + String.valueOf(i))));
            }
            if (hasWebDestinations) {
                sourceBuilder.setWebDestinations(
                        List.of(
                                Uri.parse(
                                        "https://web-destination-" + String.valueOf(i) + ".com")));
            }
            sources.add(sourceBuilder.build());
        }
        return sources;
    }

    private static List<Source> getSourcesWithDifferentRegistrationOrigins(
            int numSources,
            List<Uri> appDestinations,
            List<Uri> webDestinations,
            long eventTime,
            Uri publisher,
            @Source.Status int sourceStatus) {
        long expiryTime =
                eventTime
                        + TimeUnit.SECONDS.toMillis(
                                MAX_REPORTING_REGISTER_SOURCE_EXPIRATION_IN_SECONDS);
        return getSourcesWithDifferentRegistrationOrigins(
                numSources,
                appDestinations,
                webDestinations,
                eventTime,
                expiryTime,
                publisher,
                sourceStatus);
    }

    private static List<Source> getSourcesWithDifferentRegistrationOrigins(
            int numSources,
            List<Uri> appDestinations,
            List<Uri> webDestinations,
            long eventTime,
            long expiryTime,
            Uri publisher,
            @Source.Status int sourceStatus) {
        List<Source> sources = new ArrayList<>();
        for (int i = 0; i < numSources; i++) {
            Source.Builder sourceBuilder =
                    new Source.Builder()
                            .setEventId(new UnsignedLong(0L))
                            .setEventTime(eventTime)
                            .setExpiryTime(expiryTime)
                            .setPublisher(publisher)
                            .setRegistrant(SourceFixture.ValidSourceParams.REGISTRANT)
                            .setStatus(sourceStatus)
                            .setAppDestinations(getNullableUriList(appDestinations))
                            .setWebDestinations(getNullableUriList(webDestinations))
                            .setEnrollmentId("enrollment-id")
                            .setRegistrationOrigin(
                                    WebUtil.validUri("https://subdomain" + i + ".example.test"));
            sources.add(sourceBuilder.build());
        }
        return sources;
    }

    private static List<Attribution> getAttributionsWithDifferentReportingOrigins(
            int numAttributions,
            Uri destinationSite,
            long triggerTime,
            Uri sourceSite,
            String registrant) {
        List<Attribution> attributions = new ArrayList<>();
        for (int i = 0; i < numAttributions; i++) {
            Attribution.Builder attributionBuilder =
                    new Attribution.Builder()
                            .setTriggerTime(triggerTime)
                            .setSourceSite(sourceSite.toString())
                            .setSourceOrigin(sourceSite.toString())
                            .setDestinationSite(destinationSite.toString())
                            .setDestinationOrigin(destinationSite.toString())
                            .setEnrollmentId("enrollment-id")
                            .setRegistrationOrigin(
                                    WebUtil.validUri("https://subdomain" + i + ".example.test"))
                            .setRegistrant(registrant);
            attributions.add(attributionBuilder.build());
        }
        return attributions;
    }

    private static void insertAttribution(Attribution attribution) {
        SQLiteDatabase db = MeasurementDbHelper.getInstance(sContext).safeGetWritableDatabase();
        ContentValues values = new ContentValues();
        values.put(AttributionContract.ID, UUID.randomUUID().toString());
        values.put(AttributionContract.SOURCE_SITE, attribution.getSourceSite());
        values.put(AttributionContract.DESTINATION_SITE, attribution.getDestinationSite());
        values.put(AttributionContract.ENROLLMENT_ID, attribution.getEnrollmentId());
        values.put(AttributionContract.TRIGGER_TIME, attribution.getTriggerTime());
        values.put(AttributionContract.SOURCE_ID, attribution.getSourceId());
        values.put(AttributionContract.TRIGGER_ID, attribution.getTriggerId());
        values.put(
                AttributionContract.REGISTRATION_ORIGIN,
                attribution.getRegistrationOrigin().toString());
        long row = db.insert("msmt_attribution", null, values);
        assertNotEquals("Attribution insertion failed", -1, row);
    }

    private static Attribution createAttributionWithSourceAndTriggerIds(
            String attributionId, String sourceId, String triggerId) {
        return new Attribution.Builder()
                .setId(attributionId)
                .setTriggerTime(0L)
                .setSourceSite("android-app://source.app")
                .setSourceOrigin("android-app://source.app")
                .setDestinationSite("android-app://destination.app")
                .setDestinationOrigin("android-app://destination.app")
                .setEnrollmentId("enrollment-id-")
                .setRegistrant("android-app://registrant.app")
                .setSourceId(sourceId)
                .setTriggerId(triggerId)
                .setRegistrationOrigin(REGISTRATION_ORIGIN)
                .build();
    }

    private static void insertSource(Source source) {
        insertSource(source, UUID.randomUUID().toString());
    }

    // This is needed because MeasurementDao::insertSource inserts a default value for status.
    private static void insertSource(Source source, String sourceId) {
        SQLiteDatabase db = MeasurementDbHelper.getInstance(sContext).safeGetWritableDatabase();
        ContentValues values = new ContentValues();
        values.put(SourceContract.ID, sourceId);
        if (source.getEventId() != null) {
            values.put(SourceContract.EVENT_ID, source.getEventId().getValue());
        }
        values.put(SourceContract.PUBLISHER, source.getPublisher().toString());
        values.put(SourceContract.PUBLISHER_TYPE, source.getPublisherType());
        values.put(SourceContract.ENROLLMENT_ID, source.getEnrollmentId());
        values.put(SourceContract.EVENT_TIME, source.getEventTime());
        values.put(SourceContract.EXPIRY_TIME, source.getExpiryTime());
        values.put(SourceContract.PRIORITY, source.getPriority());
        values.put(SourceContract.STATUS, source.getStatus());
        values.put(SourceContract.SOURCE_TYPE, source.getSourceType().toString());
        values.put(SourceContract.REGISTRANT, source.getRegistrant().toString());
        values.put(SourceContract.INSTALL_ATTRIBUTION_WINDOW, source.getInstallAttributionWindow());
        values.put(SourceContract.INSTALL_COOLDOWN_WINDOW, source.getInstallCooldownWindow());
        values.put(SourceContract.ATTRIBUTION_MODE, source.getAttributionMode());
        values.put(SourceContract.AGGREGATE_SOURCE, source.getAggregateSource());
        values.put(SourceContract.FILTER_DATA, source.getFilterDataString());
        values.put(SourceContract.SHARED_FILTER_DATA_KEYS, source.getSharedFilterDataKeys());
        values.put(SourceContract.AGGREGATE_CONTRIBUTIONS, source.getAggregateContributions());
        values.put(SourceContract.DEBUG_REPORTING, source.isDebugReporting());
        values.put(SourceContract.INSTALL_TIME, source.getInstallTime());
        values.put(SourceContract.REGISTRATION_ID, source.getRegistrationId());
        values.put(SourceContract.SHARED_AGGREGATION_KEYS, source.getSharedAggregationKeys());
        values.put(SourceContract.REGISTRATION_ORIGIN, source.getRegistrationOrigin().toString());
        long row = db.insert(SourceContract.TABLE, null, values);
        assertNotEquals("Source insertion failed", -1, row);

        maybeInsertSourceDestinations(db, source, sourceId);
    }

    private static String getNullableUriString(List<Uri> uriList) {
        return Optional.ofNullable(uriList).map(uris -> uris.get(0).toString()).orElse(null);
    }

    /** Test that the AsyncRegistration is inserted correctly. */
    @Test
    public void testInsertAsyncRegistration() {
        AsyncRegistration validAsyncRegistration =
                AsyncRegistrationFixture.getValidAsyncRegistration();
        String validAsyncRegistrationId = validAsyncRegistration.getId();

        mDatastoreManager.runInTransaction(
                (dao) -> dao.insertAsyncRegistration(validAsyncRegistration));

        try (Cursor cursor =
                MeasurementDbHelper.getInstance(sContext)
                        .getReadableDatabase()
                        .query(
                                MeasurementTables.AsyncRegistrationContract.TABLE,
                                null,
                                MeasurementTables.AsyncRegistrationContract.ID + " = ? ",
                                new String[] {validAsyncRegistrationId},
                                null,
                                null,
                                null)) {

            assertTrue(cursor.moveToNext());
            AsyncRegistration asyncRegistration =
                    SqliteObjectMapper.constructAsyncRegistration(cursor);
            assertNotNull(asyncRegistration);
            assertNotNull(asyncRegistration.getId());
            assertEquals(asyncRegistration.getId(), validAsyncRegistration.getId());
            assertNotNull(asyncRegistration.getRegistrationUri());
            assertNotNull(asyncRegistration.getTopOrigin());
            assertEquals(asyncRegistration.getTopOrigin(), validAsyncRegistration.getTopOrigin());
            assertNotNull(asyncRegistration.getRegistrant());
            assertEquals(asyncRegistration.getRegistrant(), validAsyncRegistration.getRegistrant());
            assertNotNull(asyncRegistration.getSourceType());
            assertEquals(asyncRegistration.getSourceType(), validAsyncRegistration.getSourceType());
            assertNotNull(asyncRegistration.getDebugKeyAllowed());
            assertEquals(
                    asyncRegistration.getDebugKeyAllowed(),
                    validAsyncRegistration.getDebugKeyAllowed());
            assertNotNull(asyncRegistration.getRetryCount());
            assertEquals(asyncRegistration.getRetryCount(), validAsyncRegistration.getRetryCount());
            assertNotNull(asyncRegistration.getRequestTime());
            assertEquals(
                    asyncRegistration.getRequestTime(), validAsyncRegistration.getRequestTime());
            assertNotNull(asyncRegistration.getOsDestination());
            assertEquals(
                    asyncRegistration.getOsDestination(),
                    validAsyncRegistration.getOsDestination());
            assertNotNull(asyncRegistration.getRegistrationUri());
            assertEquals(
                    asyncRegistration.getRegistrationUri(),
                    validAsyncRegistration.getRegistrationUri());
            assertNotNull(asyncRegistration.getDebugKeyAllowed());
            assertEquals(
                    asyncRegistration.getDebugKeyAllowed(),
                    validAsyncRegistration.getDebugKeyAllowed());
            assertEquals(
                    asyncRegistration.getPlatformAdId(), validAsyncRegistration.getPlatformAdId());
            assertEquals(asyncRegistration.getPostBody(), validAsyncRegistration.getPostBody());
        }
    }

    /** Test that records in AsyncRegistration queue are fetched properly. */
    @Test
    public void testFetchNextQueuedAsyncRegistration_validRetryLimit() {
        AsyncRegistration asyncRegistration = AsyncRegistrationFixture.getValidAsyncRegistration();
        String asyncRegistrationId = asyncRegistration.getId();

        mDatastoreManager.runInTransaction((dao) -> dao.insertAsyncRegistration(asyncRegistration));
        mDatastoreManager.runInTransaction(
                (dao) -> {
                    AsyncRegistration fetchedAsyncRegistration =
                            dao.fetchNextQueuedAsyncRegistration((short) 1, new HashSet<>());
                    assertNotNull(fetchedAsyncRegistration);
                    assertEquals(fetchedAsyncRegistration.getId(), asyncRegistrationId);
                    fetchedAsyncRegistration.incrementRetryCount();
                    dao.updateRetryCount(fetchedAsyncRegistration);
                });

        mDatastoreManager.runInTransaction(
                (dao) -> {
                    AsyncRegistration fetchedAsyncRegistration =
                            dao.fetchNextQueuedAsyncRegistration((short) 1, new HashSet<>());
                    assertNull(fetchedAsyncRegistration);
                });
    }

    /** Test that records in AsyncRegistration queue are fetched properly. */
    @Test
    public void testFetchNextQueuedAsyncRegistration_excludeByOrigin() {
        Uri origin1 = Uri.parse("https://adtech1.test");
        Uri origin2 = Uri.parse("https://adtech2.test");
        Uri regUri1 = origin1.buildUpon().appendPath("/hello").build();
        Uri regUri2 = origin2;
        AsyncRegistration asyncRegistration1 =
                AsyncRegistrationFixture.getValidAsyncRegistrationBuilder()
                        .setRegistrationUri(regUri1)
                        .build();
        AsyncRegistration asyncRegistration2 =
                AsyncRegistrationFixture.getValidAsyncRegistrationBuilder()
                        .setRegistrationUri(regUri2)
                        .build();

        mDatastoreManager.runInTransaction(
                (dao) -> {
                    dao.insertAsyncRegistration(asyncRegistration1);
                    dao.insertAsyncRegistration(asyncRegistration2);
                });
        // Should fetch none
        Set<Uri> excludedOrigins1 = Set.of(origin1, origin2);
        Optional<AsyncRegistration> optAsyncRegistration =
                mDatastoreManager.runInTransactionWithResult(
                        (dao) -> dao.fetchNextQueuedAsyncRegistration((short) 4, excludedOrigins1));
        assertTrue(optAsyncRegistration.isEmpty());

        // Should fetch only origin1
        Set<Uri> excludedOrigins2 = Set.of(origin2);
        optAsyncRegistration =
                mDatastoreManager.runInTransactionWithResult(
                        (dao) -> dao.fetchNextQueuedAsyncRegistration((short) 4, excludedOrigins2));
        assertTrue(optAsyncRegistration.isPresent());
        assertEquals(regUri1, optAsyncRegistration.get().getRegistrationUri());

        // Should fetch only origin2
        Set<Uri> excludedOrigins3 = Set.of(origin1);
        optAsyncRegistration =
                mDatastoreManager.runInTransactionWithResult(
                        (dao) -> dao.fetchNextQueuedAsyncRegistration((short) 4, excludedOrigins3));
        assertTrue(optAsyncRegistration.isPresent());
        assertEquals(regUri2, optAsyncRegistration.get().getRegistrationUri());
    }

    /** Test that AsyncRegistration is deleted correctly. */
    @Test
    public void testDeleteAsyncRegistration() {
        SQLiteDatabase db = MeasurementDbHelper.getInstance(sContext).safeGetWritableDatabase();
        AsyncRegistration asyncRegistration = AsyncRegistrationFixture.getValidAsyncRegistration();
        String asyncRegistrationID = asyncRegistration.getId();

        mDatastoreManager.runInTransaction((dao) -> dao.insertAsyncRegistration(asyncRegistration));
        try (Cursor cursor =
                MeasurementDbHelper.getInstance(sContext)
                        .getReadableDatabase()
                        .query(
                                MeasurementTables.AsyncRegistrationContract.TABLE,
                                null,
                                MeasurementTables.AsyncRegistrationContract.ID + " = ? ",
                                new String[] {asyncRegistration.getId().toString()},
                                null,
                                null,
                                null)) {
            assertTrue(cursor.moveToNext());
            AsyncRegistration updateAsyncRegistration =
                    SqliteObjectMapper.constructAsyncRegistration(cursor);
            assertNotNull(updateAsyncRegistration);
        }
        mDatastoreManager.runInTransaction(
                (dao) -> dao.deleteAsyncRegistration(asyncRegistration.getId()));

        db.query(
                /* table */ MeasurementTables.AsyncRegistrationContract.TABLE,
                /* columns */ null,
                /* selection */ MeasurementTables.AsyncRegistrationContract.ID + " = ? ",
                /* selectionArgs */ new String[] {asyncRegistrationID.toString()},
                /* groupBy */ null,
                /* having */ null,
                /* orderedBy */ null);

        assertThat(
                        db.query(
                                        /* table */ MeasurementTables.AsyncRegistrationContract
                                                .TABLE,
                                        /* columns */ null,
                                        /* selection */ MeasurementTables.AsyncRegistrationContract
                                                        .ID
                                                + " = ? ",
                                        /* selectionArgs */ new String[] {
                                            asyncRegistrationID.toString()
                                        },
                                        /* groupBy */ null,
                                        /* having */ null,
                                        /* orderedBy */ null)
                                .getCount())
                .isEqualTo(0);
    }

    @Test
    public void testDeleteAsyncRegistration_missingRecord() {
        mDatastoreManager.runInTransaction(
                (dao) ->
                        assertThrows(
                                "Async Registration already deleted",
                                DatastoreException.class,
                                () -> dao.deleteAsyncRegistration("missingAsyncRegId")));
    }

    @Test
    public void deleteAsyncRegistrations_success() {
        SQLiteDatabase db = MeasurementDbHelper.getInstance(sContext).safeGetWritableDatabase();
        AsyncRegistration ar1 =
                new AsyncRegistration.Builder()
                        .setId("1")
                        .setRegistrant(Uri.parse("android-app://installed-registrant1"))
                        .setTopOrigin(Uri.parse("android-app://installed-registrant1"))
                        .setAdIdPermission(false)
                        .setType(AsyncRegistration.RegistrationType.APP_SOURCE)
                        .setRequestTime(1)
                        .setRegistrationId(ValidAsyncRegistrationParams.REGISTRATION_ID)
                        .build();

        AsyncRegistration ar2 =
                new AsyncRegistration.Builder()
                        .setId("2")
                        .setRegistrant(Uri.parse("android-app://installed-registrant2"))
                        .setTopOrigin(Uri.parse("android-app://installed-registrant2"))
                        .setAdIdPermission(false)
                        .setType(AsyncRegistration.RegistrationType.APP_SOURCE)
                        .setRequestTime(Long.MAX_VALUE)
                        .setRegistrationId(ValidAsyncRegistrationParams.REGISTRATION_ID)
                        .build();

        AsyncRegistration ar3 =
                new AsyncRegistration.Builder()
                        .setId("3")
                        .setRegistrant(Uri.parse("android-app://installed-registrant3"))
                        .setTopOrigin(Uri.parse("android-app://installed-registrant3"))
                        .setAdIdPermission(false)
                        .setType(AsyncRegistration.RegistrationType.APP_SOURCE)
                        .setRequestTime(Long.MAX_VALUE)
                        .setRegistrationId(ValidAsyncRegistrationParams.REGISTRATION_ID)
                        .build();

        List<AsyncRegistration> asyncRegistrationList = List.of(ar1, ar2, ar3);
        asyncRegistrationList.forEach(
                asyncRegistration -> {
                    ContentValues values = new ContentValues();
                    values.put(AsyncRegistrationContract.ID, asyncRegistration.getId());
                    values.put(
                            AsyncRegistrationContract.REQUEST_TIME,
                            asyncRegistration.getRequestTime());
                    values.put(
                            AsyncRegistrationContract.REGISTRANT,
                            asyncRegistration.getRegistrant().toString());
                    values.put(
                            AsyncRegistrationContract.TOP_ORIGIN,
                            asyncRegistration.getTopOrigin().toString());
                    values.put(
                            AsyncRegistrationContract.REGISTRATION_ID,
                            asyncRegistration.getRegistrationId());
                    db.insert(AsyncRegistrationContract.TABLE, /* nullColumnHack */ null, values);
                });

        mDatastoreManager.runInTransaction(
                (dao) -> dao.deleteAsyncRegistrations(List.of("1", "3")));

        assertThat(
                        db.query(
                                        /* table */ MeasurementTables.AsyncRegistrationContract
                                                .TABLE,
                                        /* columns */ null,
                                        /* selection */ null,
                                        /* selectionArgs */ null,
                                        /* groupBy */ null,
                                        /* having */ null,
                                        /* orderedBy */ null)
                                .getCount())
                .isEqualTo(1);

        assertThat(
                        db.query(
                                        /* table */ MeasurementTables.AsyncRegistrationContract
                                                .TABLE,
                                        /* columns */ null,
                                        /* selection */ MeasurementTables.AsyncRegistrationContract
                                                        .ID
                                                + " = ? ",
                                        /* selectionArgs */ new String[] {"2"},
                                        /* groupBy */ null,
                                        /* having */ null,
                                        /* orderedBy */ null)
                                .getCount())
                .isEqualTo(1);
    }

    /** Test that retry count in AsyncRegistration is updated correctly. */
    @Test
    public void testUpdateAsyncRegistrationRetryCount() {
        AsyncRegistration asyncRegistration = AsyncRegistrationFixture.getValidAsyncRegistration();
        String asyncRegistrationId = asyncRegistration.getId();
        long originalRetryCount = asyncRegistration.getRetryCount();

        mDatastoreManager.runInTransaction((dao) -> dao.insertAsyncRegistration(asyncRegistration));
        mDatastoreManager.runInTransaction(
                (dao) -> {
                    asyncRegistration.incrementRetryCount();
                    dao.updateRetryCount(asyncRegistration);
                });

        try (Cursor cursor =
                MeasurementDbHelper.getInstance(sContext)
                        .getReadableDatabase()
                        .query(
                                MeasurementTables.AsyncRegistrationContract.TABLE,
                                null,
                                MeasurementTables.AsyncRegistrationContract.ID + " = ? ",
                                new String[] {asyncRegistrationId},
                                null,
                                null,
                                null)) {
            assertTrue(cursor.moveToNext());
            AsyncRegistration updateAsyncRegistration =
                    SqliteObjectMapper.constructAsyncRegistration(cursor);
            assertNotNull(updateAsyncRegistration);
            assertTrue(updateAsyncRegistration.getRetryCount() == originalRetryCount + 1);
        }
    }

    @Test
    public void getSource_fetchesMatchingSourceFromDb() {
        // Setup - insert 2 sources with different IDs
        SQLiteDatabase db = MeasurementDbHelper.getInstance(sContext).safeGetWritableDatabase();
        String sourceId1 = "source1";
        Source source1WithoutDestinations =
                SourceFixture.getMinimalValidSourceBuilder()
                        .setId(sourceId1)
                        .setAppDestinations(null)
                        .setWebDestinations(null)
                        .build();
        Source source1WithDestinations =
                SourceFixture.getMinimalValidSourceBuilder()
                        .setId(sourceId1)
                        .setAppDestinations(null)
                        .setWebDestinations(null)
                        .build();
        insertInDb(db, source1WithDestinations);
        String sourceId2 = "source2";
        Source source2WithoutDestinations =
                SourceFixture.getMinimalValidSourceBuilder()
                        .setId(sourceId2)
                        .setAppDestinations(null)
                        .setWebDestinations(null)
                        .build();
        Source source2WithDestinations =
                SourceFixture.getMinimalValidSourceBuilder()
                        .setId(sourceId2)
                        .setAppDestinations(null)
                        .setWebDestinations(null)
                        .build();
        insertInDb(db, source2WithDestinations);

        // Execution
        mDatastoreManager.runInTransaction(
                (dao) -> {
                    assertEquals(source1WithoutDestinations, dao.getSource(sourceId1));
                    assertEquals(source2WithoutDestinations, dao.getSource(sourceId2));
                });
    }

    @Test
    public void getSourceRegistrant_fetchesMatchingSourceFromDb() {
        // Setup - insert 2 sources with different IDs
        SQLiteDatabase db = MeasurementDbHelper.getInstance(sContext).safeGetWritableDatabase();
        String sourceId1 = "source1";
        String registrant1 = "android-app://registrant.app1";
        Source source1WithDestinations =
                SourceFixture.getMinimalValidSourceBuilder()
                        .setId(sourceId1)
                        .setAppDestinations(null)
                        .setWebDestinations(null)
                        .setRegistrant(Uri.parse(registrant1))
                        .build();
        insertInDb(db, source1WithDestinations);

        String sourceId2 = "source2";
        String registrant2 = "android-app://registrant.app1";
        Source source2WithDestinations =
                SourceFixture.getMinimalValidSourceBuilder()
                        .setId(sourceId2)
                        .setAppDestinations(null)
                        .setWebDestinations(null)
                        .setRegistrant(Uri.parse(registrant2))
                        .build();
        insertInDb(db, source2WithDestinations);

        // Execution
        mDatastoreManager.runInTransaction(
                (dao) -> {
                    assertEquals(registrant1, dao.getSourceRegistrant(sourceId1));
                    assertEquals(registrant2, dao.getSourceRegistrant(sourceId2));
                });
    }

    @Test
    public void getSource_nonExistingInDb_throwsException() {
        // Setup - insert 2 sources with different IDs
        mFlags = mock(Flags.class);
        ExtendedMockito.doReturn(mFlags).when(FlagsFactory::getFlags);
        doReturn(true).when(mFlags).getMeasurementEnableDatastoreManagerThrowDatastoreException();
        doReturn(1.0f).when(mFlags).getMeasurementThrowUnknownExceptionSamplingRate();
        SQLiteDatabase db = MeasurementDbHelper.getInstance(sContext).safeGetWritableDatabase();
        String sourceId1 = "source1";
        Source source1WithDestinations =
                SourceFixture.getMinimalValidSourceBuilder()
                        .setId(sourceId1)
                        .setAppDestinations(null)
                        .setWebDestinations(null)
                        .build();
        insertInDb(db, source1WithDestinations);

        // Execution
        try {
            mDatastoreManager.runInTransaction(
                    (dao) -> {
                        dao.getSource("random_source_id");
                    });
            fail();
        } catch (IllegalStateException e) {
            Throwable cause = e.getCause();
            assertEquals(DatastoreException.class, cause.getClass());
            assertEquals("Source retrieval failed. Id: random_source_id", cause.getMessage());
        }
    }

    @Test
    public void getSource_nonExistingInDbNoSampling_swallowException() {
        // Setup - insert 2 sources with different IDs
        mFlags = mock(Flags.class);
        ExtendedMockito.doReturn(mFlags).when(FlagsFactory::getFlags);
        doReturn(true).when(mFlags).getMeasurementEnableDatastoreManagerThrowDatastoreException();
        doReturn(0.0f).when(mFlags).getMeasurementThrowUnknownExceptionSamplingRate();
        SQLiteDatabase db = MeasurementDbHelper.getInstance(sContext).safeGetWritableDatabase();
        String sourceId1 = "source1";
        Source source1WithDestinations =
                SourceFixture.getMinimalValidSourceBuilder()
                        .setId(sourceId1)
                        .setAppDestinations(null)
                        .setWebDestinations(null)
                        .build();
        insertInDb(db, source1WithDestinations);

        // Execution
        assertFalse(
                mDatastoreManager.runInTransaction(
                        (dao) -> {
                            dao.getSource("random_source_id");
                        }));
    }

    @Test
    public void getSource_nonExistingInDbThrowingDisabled_swallowException() {
        // Setup - insert 2 sources with different IDs
        mFlags = mock(Flags.class);
        ExtendedMockito.doReturn(mFlags).when(FlagsFactory::getFlags);
        doReturn(false).when(mFlags).getMeasurementEnableDatastoreManagerThrowDatastoreException();
        doReturn(1.0f).when(mFlags).getMeasurementThrowUnknownExceptionSamplingRate();
        SQLiteDatabase db = MeasurementDbHelper.getInstance(sContext).safeGetWritableDatabase();
        String sourceId1 = "source1";
        Source source1WithDestinations =
                SourceFixture.getMinimalValidSourceBuilder()
                        .setId(sourceId1)
                        .setAppDestinations(null)
                        .setWebDestinations(null)
                        .build();
        insertInDb(db, source1WithDestinations);

        // Execution
        assertFalse(
                mDatastoreManager.runInTransaction(
                        (dao) -> {
                            dao.getSource("random_source_id");
                        }));
    }

    @Test
    public void fetchMatchingAggregateReports_returnsMatchingReports() {
        // setup - create reports for 3*3 combinations of source and trigger
        List<Source> sources =
                Arrays.asList(
                        SourceFixture.getMinimalValidSourceBuilder()
                                .setEventId(new UnsignedLong(1L))
                                .setId("source1")
                                .build(),
                        SourceFixture.getMinimalValidSourceBuilder()
                                .setEventId(new UnsignedLong(2L))
                                .setId("source2")
                                .build(),
                        SourceFixture.getMinimalValidSourceBuilder()
                                .setEventId(new UnsignedLong(3L))
                                .setId("source3")
                                .build());
        List<Trigger> triggers =
                Arrays.asList(
                        TriggerFixture.getValidTriggerBuilder().setId("trigger1").build(),
                        TriggerFixture.getValidTriggerBuilder().setId("trigger2").build(),
                        TriggerFixture.getValidTriggerBuilder().setId("trigger3").build());
        List<AggregateReport> reports =
                ImmutableList.of(
                        createAggregateReportForSourceAndTrigger(sources.get(0), triggers.get(0)),
                        createAggregateReportForSourceAndTrigger(sources.get(0), triggers.get(1)),
                        createAggregateReportForSourceAndTrigger(sources.get(0), triggers.get(2)),
                        createAggregateReportForSourceAndTrigger(sources.get(1), triggers.get(0)),
                        createAggregateReportForSourceAndTrigger(sources.get(1), triggers.get(1)),
                        createAggregateReportForSourceAndTrigger(sources.get(1), triggers.get(2)),
                        createAggregateReportForSourceAndTrigger(sources.get(2), triggers.get(0)),
                        createAggregateReportForSourceAndTrigger(sources.get(2), triggers.get(1)),
                        createAggregateReportForSourceAndTrigger(sources.get(2), triggers.get(2)));

        SQLiteDatabase db = MeasurementDbHelper.getInstance(sContext).getWritableDatabase();
        sources.forEach(source -> insertSource(source, source.getId()));
        triggers.forEach(trigger -> AbstractDbIntegrationTest.insertToDb(trigger, db));
        reports.forEach(
                report ->
                        mDatastoreManager.runInTransaction(
                                (dao) -> dao.insertAggregateReport(report)));

        mDatastoreManager.runInTransaction(
                (dao) -> {
                    // Execution
                    List<AggregateReport> aggregateReports =
                            dao.fetchMatchingAggregateReports(
                                    Arrays.asList(sources.get(1).getId(), "nonMatchingSource"),
                                    Arrays.asList(triggers.get(2).getId(), "nonMatchingTrigger"));
                    assertEquals(5, aggregateReports.size());

                    aggregateReports =
                            dao.fetchMatchingAggregateReports(
                                    Arrays.asList(sources.get(0).getId(), sources.get(1).getId()),
                                    Collections.emptyList());
                    assertEquals(6, aggregateReports.size());

                    aggregateReports =
                            dao.fetchMatchingAggregateReports(
                                    Collections.emptyList(),
                                    Arrays.asList(
                                            triggers.get(0).getId(), triggers.get(2).getId()));
                    assertEquals(6, aggregateReports.size());

                    aggregateReports =
                            dao.fetchMatchingAggregateReports(
                                    Arrays.asList(
                                            sources.get(0).getId(),
                                            sources.get(1).getId(),
                                            sources.get(2).getId()),
                                    Arrays.asList(
                                            triggers.get(0).getId(),
                                            triggers.get(1).getId(),
                                            triggers.get(2).getId()));
                    assertEquals(9, aggregateReports.size());
                });
    }

    @Test
    public void fetchMatchingEventReports_returnsMatchingReports() throws JSONException {
        // setup - create reports for 3*3 combinations of source and trigger
        List<Source> sources =
                Arrays.asList(
                        SourceFixture.getMinimalValidSourceBuilder()
                                .setEventId(new UnsignedLong(1L))
                                .setId("source1")
                                .build(),
                        SourceFixture.getMinimalValidSourceBuilder()
                                .setEventId(new UnsignedLong(2L))
                                .setId("source2")
                                .build(),
                        SourceFixture.getMinimalValidSourceBuilder()
                                .setEventId(new UnsignedLong(3L))
                                .setId("source3")
                                .build());
        List<Trigger> triggers =
                Arrays.asList(
                        TriggerFixture.getValidTriggerBuilder()
                                .setEventTriggers(TriggerFixture.ValidTriggerParams.EVENT_TRIGGERS)
                                .setId("trigger1")
                                .build(),
                        TriggerFixture.getValidTriggerBuilder()
                                .setEventTriggers(TriggerFixture.ValidTriggerParams.EVENT_TRIGGERS)
                                .setId("trigger2")
                                .build(),
                        TriggerFixture.getValidTriggerBuilder()
                                .setEventTriggers(TriggerFixture.ValidTriggerParams.EVENT_TRIGGERS)
                                .setId("trigger3")
                                .build());
        List<EventReport> reports =
                ImmutableList.of(
                        createEventReportForSourceAndTrigger(sources.get(0), triggers.get(0)),
                        createEventReportForSourceAndTrigger(sources.get(0), triggers.get(1)),
                        createEventReportForSourceAndTrigger(sources.get(0), triggers.get(2)),
                        createEventReportForSourceAndTrigger(sources.get(1), triggers.get(0)),
                        createEventReportForSourceAndTrigger(sources.get(1), triggers.get(1)),
                        createEventReportForSourceAndTrigger(sources.get(1), triggers.get(2)),
                        createEventReportForSourceAndTrigger(sources.get(2), triggers.get(0)),
                        createEventReportForSourceAndTrigger(sources.get(2), triggers.get(1)),
                        createEventReportForSourceAndTrigger(sources.get(2), triggers.get(2)));

        SQLiteDatabase db = MeasurementDbHelper.getInstance(sContext).getWritableDatabase();
        sources.forEach(source -> insertSource(source, source.getId()));
        triggers.forEach(trigger -> AbstractDbIntegrationTest.insertToDb(trigger, db));
        reports.forEach(
                report ->
                        mDatastoreManager.runInTransaction((dao) -> dao.insertEventReport(report)));

        mDatastoreManager.runInTransaction(
                (dao) -> {
                    // Execution
                    List<EventReport> eventReports =
                            dao.fetchMatchingEventReports(
                                    Arrays.asList(sources.get(1).getId(), "nonMatchingSource"),
                                    Arrays.asList(triggers.get(2).getId(), "nonMatchingTrigger"));
                    assertEquals(5, eventReports.size());

                    eventReports =
                            dao.fetchMatchingEventReports(
                                    Arrays.asList(sources.get(0).getId(), sources.get(1).getId()),
                                    Collections.emptyList());
                    assertEquals(6, eventReports.size());

                    eventReports =
                            dao.fetchMatchingEventReports(
                                    Collections.emptyList(),
                                    Arrays.asList(
                                            triggers.get(0).getId(), triggers.get(2).getId()));
                    assertEquals(6, eventReports.size());

                    eventReports =
                            dao.fetchMatchingEventReports(
                                    Arrays.asList(
                                            sources.get(0).getId(),
                                            sources.get(1).getId(),
                                            sources.get(2).getId()),
                                    Arrays.asList(
                                            triggers.get(0).getId(),
                                            triggers.get(1).getId(),
                                            triggers.get(2).getId()));
                    assertEquals(9, eventReports.size());
                });
    }

    @Test
    public void fetchMatchingSources_bringsMatchingSources() {
        // Setup
        Source source1 =
                SourceFixture.getMinimalValidSourceBuilder()
                        .setEventId(new UnsignedLong(1L))
                        .setPublisher(WebUtil.validUri("https://subdomain1.site1.test"))
                        .setEventTime(5000)
                        .setRegistrant(Uri.parse("android-app://com.registrant1"))
                        .setId("source1")
                        .build();
        Source source2 =
                SourceFixture.getMinimalValidSourceBuilder()
                        .setEventId(new UnsignedLong(2L))
                        .setPublisher(WebUtil.validUri("https://subdomain1.site1.test"))
                        .setEventTime(10000)
                        .setRegistrant(Uri.parse("android-app://com.registrant1"))
                        .setId("source2")
                        .build();
        Source source3 =
                SourceFixture.getMinimalValidSourceBuilder()
                        .setEventId(new UnsignedLong(3L))
                        .setPublisher(WebUtil.validUri("https://subdomain2.site1.test"))
                        .setEventTime(15000)
                        .setRegistrant(Uri.parse("android-app://com.registrant1"))
                        .setId("source3")
                        .build();
        Source source4 =
                SourceFixture.getMinimalValidSourceBuilder()
                        .setEventId(new UnsignedLong(4L))
                        .setPublisher(WebUtil.validUri("https://subdomain2.site2.test"))
                        .setEventTime(15000)
                        .setRegistrant(Uri.parse("android-app://com.registrant1"))
                        .setId("source4")
                        .build();
        Source source5 =
                SourceFixture.getMinimalValidSourceBuilder()
                        .setEventId(new UnsignedLong(5L))
                        .setPublisher(WebUtil.validUri("https://subdomain2.site1.test"))
                        .setEventTime(20000)
                        .setRegistrant(Uri.parse("android-app://com.registrant2"))
                        .setId("source5")
                        .build();
        List<Source> sources = List.of(source1, source2, source3, source4, source5);

        SQLiteDatabase db = MeasurementDbHelper.getInstance(sContext).getWritableDatabase();
        sources.forEach(source -> insertInDb(db, source));

        // Execution
        mDatastoreManager.runInTransaction(
                dao -> {
                    // --- DELETE behaviour ---
                    // Delete Nothing
                    // No matches
                    List<String> actualSources =
                            dao.fetchMatchingSources(
                                    Uri.parse("android-app://com.registrant1"),
                                    Instant.ofEpochMilli(0),
                                    Instant.ofEpochMilli(50000),
                                    List.of(),
                                    List.of(),
                                    DeletionRequest.MATCH_BEHAVIOR_DELETE);
                    assertEquals(0, actualSources.size());

                    // 1 & 2 match registrant1 and "https://subdomain1.site1.test" publisher
                    // origin
                    actualSources =
                            dao.fetchMatchingSources(
                                    Uri.parse("android-app://com.registrant1"),
                                    Instant.ofEpochMilli(0),
                                    Instant.ofEpochMilli(50000),
                                    List.of(WebUtil.validUri("https://subdomain1.site1.test")),
                                    List.of(),
                                    DeletionRequest.MATCH_BEHAVIOR_DELETE);
                    assertEquals(2, actualSources.size());

                    // Only 2 matches registrant1 and "https://subdomain1.site1.test"
                    // publisher origin within
                    // the range
                    actualSources =
                            dao.fetchMatchingSources(
                                    Uri.parse("android-app://com.registrant1"),
                                    Instant.ofEpochMilli(8000),
                                    Instant.ofEpochMilli(50000),
                                    List.of(WebUtil.validUri("https://subdomain1.site1.test")),
                                    List.of(),
                                    DeletionRequest.MATCH_BEHAVIOR_DELETE);
                    assertEquals(1, actualSources.size());

                    // 1,2 & 3 matches registrant1 and "https://site1.test" publisher origin
                    actualSources =
                            dao.fetchMatchingSources(
                                    Uri.parse("android-app://com.registrant1"),
                                    Instant.ofEpochMilli(0),
                                    Instant.ofEpochMilli(50000),
                                    List.of(),
                                    List.of(WebUtil.validUri("https://site1.test")),
                                    DeletionRequest.MATCH_BEHAVIOR_DELETE);
                    assertEquals(3, actualSources.size());

                    // 3 matches origin and 4 matches domain URI
                    actualSources =
                            dao.fetchMatchingSources(
                                    Uri.parse("android-app://com.registrant1"),
                                    Instant.ofEpochMilli(10000),
                                    Instant.ofEpochMilli(20000),
                                    List.of(WebUtil.validUri("https://subdomain2.site1.test")),
                                    List.of(WebUtil.validUri("https://site2.test")),
                                    DeletionRequest.MATCH_BEHAVIOR_DELETE);
                    assertEquals(2, actualSources.size());

                    // --- PRESERVE (anti-match exception registrant) behaviour ---
                    // Preserve Nothing
                    // 1,2,3 & 4 are match registrant1
                    actualSources =
                            dao.fetchMatchingSources(
                                    Uri.parse("android-app://com.registrant1"),
                                    Instant.ofEpochMilli(0),
                                    Instant.ofEpochMilli(50000),
                                    List.of(),
                                    List.of(),
                                    DeletionRequest.MATCH_BEHAVIOR_PRESERVE);
                    assertEquals(4, actualSources.size());

                    // 3 & 4 match registrant1 and don't match
                    // "https://subdomain1.site1.test" publisher origin
                    actualSources =
                            dao.fetchMatchingSources(
                                    Uri.parse("android-app://com.registrant1"),
                                    Instant.ofEpochMilli(0),
                                    Instant.ofEpochMilli(50000),
                                    List.of(WebUtil.validUri("https://subdomain1.site1.test")),
                                    List.of(),
                                    DeletionRequest.MATCH_BEHAVIOR_PRESERVE);
                    assertEquals(2, actualSources.size());

                    // 3 & 4 match registrant1, in range and don't match
                    // "https://subdomain1.site1.test"
                    actualSources =
                            dao.fetchMatchingSources(
                                    Uri.parse("android-app://com.registrant1"),
                                    Instant.ofEpochMilli(8000),
                                    Instant.ofEpochMilli(50000),
                                    List.of(WebUtil.validUri("https://subdomain1.site1.test")),
                                    List.of(),
                                    DeletionRequest.MATCH_BEHAVIOR_PRESERVE);
                    assertEquals(2, actualSources.size());

                    // Only 4 matches registrant1, in range and don't match
                    // "https://site1.test"
                    actualSources =
                            dao.fetchMatchingSources(
                                    Uri.parse("android-app://com.registrant1"),
                                    Instant.ofEpochMilli(0),
                                    Instant.ofEpochMilli(50000),
                                    List.of(),
                                    List.of(WebUtil.validUri("https://site1.test")),
                                    DeletionRequest.MATCH_BEHAVIOR_PRESERVE);
                    assertEquals(1, actualSources.size());

                    // only 2 is registrant1 based, in range and does not match either
                    // site2.test or subdomain2.site1.test
                    actualSources =
                            dao.fetchMatchingSources(
                                    Uri.parse("android-app://com.registrant1"),
                                    Instant.ofEpochMilli(10000),
                                    Instant.ofEpochMilli(20000),
                                    List.of(WebUtil.validUri("https://subdomain2.site1.test")),
                                    List.of(WebUtil.validUri("https://site2.test")),
                                    DeletionRequest.MATCH_BEHAVIOR_PRESERVE);
                    assertEquals(1, actualSources.size());
                });
    }

    @Test
    public void fetchMatchingSourcesFlexibleEventApi_bringsMatchingSources_expectedSourceReturned()
            throws JSONException {
        // Setup
        ReportSpec testReportSpec = SourceFixture.getValidReportSpecCountBased();
        Source source1 =
                SourceFixture.getMinimalValidSourceBuilder()
                        .setEventId(new UnsignedLong(1L))
                        .setPublisher(WebUtil.validUri("https://subdomain1.site1.test"))
                        .setEventTime(5000)
                        .setRegistrant(Uri.parse("android-app://com.registrant1"))
                        .setId("source1")
                        .setTriggerSpecs(testReportSpec.encodeTriggerSpecsToJson())
                        .setMaxEventLevelReports(testReportSpec.getMaxReports())
                        .setPrivacyParameters(testReportSpec.encodePrivacyParametersToJSONString())
                        .build();
        source1.buildFlexibleEventReportApi();
        Source source2 =
                SourceFixture.getMinimalValidSourceBuilder()
                        .setEventId(new UnsignedLong(2L))
                        .setPublisher(WebUtil.validUri("https://subdomain1.site1.test"))
                        .setEventTime(10000)
                        .setRegistrant(Uri.parse("android-app://com.registrant1"))
                        .setId("source2")
                        .setTriggerSpecs(testReportSpec.encodeTriggerSpecsToJson())
                        .setMaxEventLevelReports(testReportSpec.getMaxReports())
                        .setPrivacyParameters(testReportSpec.encodePrivacyParametersToJSONString())
                        .build();
        source2.buildFlexibleEventReportApi();

        List<ReportSpec> reportSpecs = List.of(
                source1.getFlexEventReportSpec(),
                source2.getFlexEventReportSpec());

        for (ReportSpec reportSpec : reportSpecs) {
            reportSpec.insertAttributedTrigger(
                    EventReportFixture.getBaseEventReportBuild()
                            .setTriggerId("123456")
                            .setTriggerData(new UnsignedLong(2L))
                            .setTriggerPriority(1L)
                            .setTriggerValue(1L)
                            .build());
            reportSpec.insertAttributedTrigger(
                    EventReportFixture.getBaseEventReportBuild()
                            .setTriggerId("234567")
                            .setTriggerData(new UnsignedLong(2L))
                            .setTriggerPriority(1L)
                            .setTriggerValue(1L)
                            .build());
            reportSpec.insertAttributedTrigger(
                    EventReportFixture.getBaseEventReportBuild()
                            .setTriggerId("345678")
                            .setTriggerData(new UnsignedLong(2L))
                            .setTriggerPriority(1L)
                            .setTriggerValue(1L)
                            .build());
        }

        Source source3 =
                SourceFixture.getMinimalValidSourceBuilder()
                        .setEventId(new UnsignedLong(2L))
                        .setPublisher(WebUtil.validUri("https://subdomain1.site1.test"))
                        .setEventTime(10000)
                        .setRegistrant(Uri.parse("android-app://com.registrant1"))
                        .setId("source3")
                        .setTriggerSpecs(testReportSpec.encodeTriggerSpecsToJson())
                        .setMaxEventLevelReports(testReportSpec.getMaxReports())
                        .setPrivacyParameters(testReportSpec.encodePrivacyParametersToJSONString())
                        .build();
        source3.buildFlexibleEventReportApi();

        source3.getFlexEventReportSpec().insertAttributedTrigger(
                EventReportFixture.getBaseEventReportBuild()
                        .setTriggerId("123456")
                        .setTriggerData(new UnsignedLong(2L))
                        .setTriggerPriority(1L)
                        .setTriggerValue(1L)
                        .build());

        List<Source> sources = List.of(source1, source2, source3);

        SQLiteDatabase db = MeasurementDbHelper.getInstance(sContext).getWritableDatabase();
        sources.forEach(source -> insertInDb(db, source));

        // Execution
        mDatastoreManager.runInTransaction(
                dao -> {
                    List<String> actualSources =
                            dao.fetchMatchingSourcesFlexibleEventApi(
                                    new ArrayList<>(Collections.singletonList("123456")));
                    Collections.sort(actualSources);
                    List<String> expected =
                            new ArrayList<>(Arrays.asList("source1", "source2", "source3"));
                    assertEquals(3, actualSources.size());
                    assertEquals(expected, actualSources);
                });

        mDatastoreManager.runInTransaction(
                dao -> {
                    List<String> actualSources =
                            dao.fetchMatchingSourcesFlexibleEventApi(
                                    new ArrayList<>(Collections.singletonList("234567")));
                    Collections.sort(actualSources);
                    List<String> expected = new ArrayList<>(Arrays.asList("source1", "source2"));
                    assertEquals(2, actualSources.size());
                    assertEquals(expected, actualSources);
                });

        mDatastoreManager.runInTransaction(
                dao -> {
                    List<String> actualSources =
                            dao.fetchMatchingSourcesFlexibleEventApi(
                                    new ArrayList<>(Collections.singletonList("23456")));
                    Collections.sort(actualSources);
                    assertEquals(0, actualSources.size());
                });

        mDatastoreManager.runInTransaction(
                dao -> {
                    List<String> actualSources =
                            dao.fetchMatchingSourcesFlexibleEventApi(new ArrayList<>());
                    Collections.sort(actualSources);
                    assertEquals(0, actualSources.size());
                    assertEquals(new ArrayList<>(), actualSources);
                });
    }

    @Test
    public void fetchMatchingSourcesFlexibleEventApi_emptyInputSourceId_noSourceReturned()
            throws JSONException {
        // Setup
        ReportSpec testReportSpec = SourceFixture.getValidReportSpecCountBased();
        Source source1 =
                SourceFixture.getMinimalValidSourceBuilder()
                        .setEventId(new UnsignedLong(1L))
                        .setPublisher(WebUtil.validUri("https://subdomain1.site1.test"))
                        .setEventTime(5000)
                        .setRegistrant(Uri.parse("android-app://com.registrant1"))
                        .setId("source1")
                        .setTriggerSpecs(testReportSpec.encodeTriggerSpecsToJson())
                        .setMaxEventLevelReports(testReportSpec.getMaxReports())
                        .setPrivacyParameters(testReportSpec.encodePrivacyParametersToJSONString())
                        .build();
        source1.buildFlexibleEventReportApi();

        Source source2 =
                SourceFixture.getMinimalValidSourceBuilder()
                        .setEventId(new UnsignedLong(2L))
                        .setPublisher(WebUtil.validUri("https://subdomain1.site1.test"))
                        .setEventTime(10000)
                        .setRegistrant(Uri.parse("android-app://com.registrant1"))
                        .setId("source2")
                        .setTriggerSpecs(testReportSpec.encodeTriggerSpecsToJson())
                        .setMaxEventLevelReports(testReportSpec.getMaxReports())
                        .setPrivacyParameters(testReportSpec.encodePrivacyParametersToJSONString())
                        .build();
        source2.buildFlexibleEventReportApi();

        List<ReportSpec> reportSpecs = List.of(
                source1.getFlexEventReportSpec(),
                source2.getFlexEventReportSpec());

        for (ReportSpec reportSpec : reportSpecs) {
            reportSpec.insertAttributedTrigger(
                    EventReportFixture.getBaseEventReportBuild()
                            .setTriggerId("123456")
                            .setTriggerData(new UnsignedLong(2L))
                            .setTriggerPriority(1L)
                            .setTriggerValue(1L)
                            .build());
            reportSpec.insertAttributedTrigger(
                    EventReportFixture.getBaseEventReportBuild()
                            .setTriggerId("234567")
                            .setTriggerData(new UnsignedLong(2L))
                            .setTriggerPriority(1L)
                            .setTriggerValue(1L)
                            .build());
            reportSpec.insertAttributedTrigger(
                    EventReportFixture.getBaseEventReportBuild()
                            .setTriggerId("345678")
                            .setTriggerData(new UnsignedLong(2L))
                            .setTriggerPriority(1L)
                            .setTriggerValue(1L)
                            .build());
        }

        Source source3 =
                SourceFixture.getMinimalValidSourceBuilder()
                        .setEventId(new UnsignedLong(2L))
                        .setPublisher(WebUtil.validUri("https://subdomain1.site1.test"))
                        .setEventTime(10000)
                        .setRegistrant(Uri.parse("android-app://com.registrant1"))
                        .setId("source3")
                        .setTriggerSpecs(testReportSpec.encodeTriggerSpecsToJson())
                        .setMaxEventLevelReports(testReportSpec.getMaxReports())
                        .setPrivacyParameters(testReportSpec.encodePrivacyParametersToJSONString())
                        .build();
        source3.buildFlexibleEventReportApi();

        source3.getFlexEventReportSpec().insertAttributedTrigger(
                EventReportFixture.getBaseEventReportBuild()
                        .setTriggerId("123456")
                        .setTriggerData(new UnsignedLong(2L))
                        .setTriggerPriority(1L)
                        .setTriggerValue(1L)
                        .build());

        List<Source> sources = List.of(source1, source2, source3);

        SQLiteDatabase db = MeasurementDbHelper.getInstance(sContext).getWritableDatabase();
        sources.forEach(source -> insertInDb(db, source));

        // Execution
        mDatastoreManager.runInTransaction(
                dao -> {
                    List<String> actualSources =
                            dao.fetchMatchingSourcesFlexibleEventApi(
                                    new ArrayList<>(Collections.singletonList("123456")));
                    Collections.sort(actualSources);
                    List<String> expected =
                            new ArrayList<>(Arrays.asList("source1", "source2", "source3"));
                    assertEquals(3, actualSources.size());
                    assertEquals(expected, actualSources);
                });

        mDatastoreManager.runInTransaction(
                dao -> {
                    List<String> actualSources =
                            dao.fetchMatchingSourcesFlexibleEventApi(
                                    new ArrayList<>(Collections.singletonList("234567")));
                    Collections.sort(actualSources);
                    List<String> expected = new ArrayList<>(Arrays.asList("source1", "source2"));
                    assertEquals(2, actualSources.size());
                    assertEquals(expected, actualSources);
                });

        mDatastoreManager.runInTransaction(
                dao -> {
                    List<String> actualSources =
                            dao.fetchMatchingSourcesFlexibleEventApi(
                                    new ArrayList<>(Collections.singletonList("23456")));
                    Collections.sort(actualSources);
                    assertEquals(0, actualSources.size());
                });
    }

    @Test
    public void fetchMatchingTriggers_bringsMatchingTriggers() {
        // Setup
        Trigger trigger1 =
                TriggerFixture.getValidTriggerBuilder()
                        .setAttributionDestination(
                                WebUtil.validUri("https://subdomain1.site1.test"))
                        .setTriggerTime(5000)
                        .setRegistrant(Uri.parse("android-app://com.registrant1"))
                        .setId("trigger1")
                        .build();
        Trigger trigger2 =
                TriggerFixture.getValidTriggerBuilder()
                        .setAttributionDestination(
                                WebUtil.validUri("https://subdomain1.site1.test"))
                        .setTriggerTime(10000)
                        .setRegistrant(Uri.parse("android-app://com.registrant1"))
                        .setId("trigger2")
                        .build();
        Trigger trigger3 =
                TriggerFixture.getValidTriggerBuilder()
                        .setAttributionDestination(
                                WebUtil.validUri("https://subdomain2.site1.test"))
                        .setTriggerTime(15000)
                        .setRegistrant(Uri.parse("android-app://com.registrant1"))
                        .setId("trigger3")
                        .build();
        Trigger trigger4 =
                TriggerFixture.getValidTriggerBuilder()
                        .setAttributionDestination(
                                WebUtil.validUri("https://subdomain2.site2.test"))
                        .setTriggerTime(15000)
                        .setRegistrant(Uri.parse("android-app://com.registrant1"))
                        .setId("trigger4")
                        .build();
        Trigger trigger5 =
                TriggerFixture.getValidTriggerBuilder()
                        .setAttributionDestination(
                                WebUtil.validUri("https://subdomain2.site1.test"))
                        .setTriggerTime(20000)
                        .setRegistrant(Uri.parse("android-app://com.registrant2"))
                        .setId("trigger5")
                        .build();
        List<Trigger> triggers = List.of(trigger1, trigger2, trigger3, trigger4, trigger5);

        SQLiteDatabase db = MeasurementDbHelper.getInstance(sContext).getWritableDatabase();
        triggers.forEach(
                trigger -> {
                    ContentValues values = new ContentValues();
                    values.put(TriggerContract.ID, trigger.getId());
                    values.put(
                            TriggerContract.ATTRIBUTION_DESTINATION,
                            trigger.getAttributionDestination().toString());
                    values.put(TriggerContract.TRIGGER_TIME, trigger.getTriggerTime());
                    values.put(TriggerContract.ENROLLMENT_ID, trigger.getEnrollmentId());
                    values.put(TriggerContract.REGISTRANT, trigger.getRegistrant().toString());
                    values.put(TriggerContract.STATUS, trigger.getStatus());
                    db.insert(TriggerContract.TABLE, /* nullColumnHack */ null, values);
                });

        // Execution
        mDatastoreManager.runInTransaction(
                dao -> {
                    // --- DELETE behaviour ---
                    // Delete Nothing
                    // No Matches
                    List<String> actualTriggers =
                            dao.fetchMatchingTriggers(
                                    Uri.parse("android-app://com.registrant1"),
                                    Instant.ofEpochMilli(0),
                                    Instant.ofEpochMilli(50000),
                                    List.of(),
                                    List.of(),
                                    DeletionRequest.MATCH_BEHAVIOR_DELETE);
                    assertEquals(0, actualTriggers.size());

                    // 1 & 2 match registrant1 and "https://subdomain1.site1.test"
                    // destination origin
                    actualTriggers =
                            dao.fetchMatchingTriggers(
                                    Uri.parse("android-app://com.registrant1"),
                                    Instant.ofEpochMilli(0),
                                    Instant.ofEpochMilli(50000),
                                    List.of(WebUtil.validUri("https://subdomain1.site1.test")),
                                    List.of(),
                                    DeletionRequest.MATCH_BEHAVIOR_DELETE);
                    assertEquals(2, actualTriggers.size());

                    // Only 2 matches registrant1 and "https://subdomain1.site1.test"
                    // destination origin within the range
                    actualTriggers =
                            dao.fetchMatchingTriggers(
                                    Uri.parse("android-app://com.registrant1"),
                                    Instant.ofEpochMilli(8000),
                                    Instant.ofEpochMilli(50000),
                                    List.of(WebUtil.validUri("https://subdomain1.site1.test")),
                                    List.of(),
                                    DeletionRequest.MATCH_BEHAVIOR_DELETE);
                    assertEquals(1, actualTriggers.size());

                    // 1,2 & 3 matches registrant1 and "https://site1.test" destination
                    // origin
                    actualTriggers =
                            dao.fetchMatchingTriggers(
                                    Uri.parse("android-app://com.registrant1"),
                                    Instant.ofEpochMilli(0),
                                    Instant.ofEpochMilli(50000),
                                    List.of(),
                                    List.of(WebUtil.validUri("https://site1.test")),
                                    DeletionRequest.MATCH_BEHAVIOR_DELETE);
                    assertEquals(3, actualTriggers.size());

                    // 3 matches origin and 4 matches domain URI
                    actualTriggers =
                            dao.fetchMatchingTriggers(
                                    Uri.parse("android-app://com.registrant1"),
                                    Instant.ofEpochMilli(10000),
                                    Instant.ofEpochMilli(20000),
                                    List.of(WebUtil.validUri("https://subdomain2.site1.test")),
                                    List.of(WebUtil.validUri("https://site2.test")),
                                    DeletionRequest.MATCH_BEHAVIOR_DELETE);
                    assertEquals(2, actualTriggers.size());

                    // --- PRESERVE (anti-match exception registrant) behaviour ---
                    // Preserve Nothing
                    // 1,2,3 & 4 are match registrant1
                    actualTriggers =
                            dao.fetchMatchingTriggers(
                                    Uri.parse("android-app://com.registrant1"),
                                    Instant.ofEpochMilli(0),
                                    Instant.ofEpochMilli(50000),
                                    List.of(),
                                    List.of(),
                                    DeletionRequest.MATCH_BEHAVIOR_PRESERVE);
                    assertEquals(4, actualTriggers.size());

                    // 3 & 4 match registrant1 and don't match
                    // "https://subdomain1.site1.test" destination origin
                    actualTriggers =
                            dao.fetchMatchingTriggers(
                                    Uri.parse("android-app://com.registrant1"),
                                    Instant.ofEpochMilli(0),
                                    Instant.ofEpochMilli(50000),
                                    List.of(WebUtil.validUri("https://subdomain1.site1.test")),
                                    List.of(),
                                    DeletionRequest.MATCH_BEHAVIOR_PRESERVE);
                    assertEquals(2, actualTriggers.size());

                    // 3 & 4 match registrant1, in range and don't match
                    // "https://subdomain1.site1.test"
                    actualTriggers =
                            dao.fetchMatchingTriggers(
                                    Uri.parse("android-app://com.registrant1"),
                                    Instant.ofEpochMilli(8000),
                                    Instant.ofEpochMilli(50000),
                                    List.of(WebUtil.validUri("https://subdomain1.site1.test")),
                                    List.of(),
                                    DeletionRequest.MATCH_BEHAVIOR_PRESERVE);
                    assertEquals(2, actualTriggers.size());

                    // Only 4 matches registrant1, in range and don't match
                    // "https://site1.test"
                    actualTriggers =
                            dao.fetchMatchingTriggers(
                                    Uri.parse("android-app://com.registrant1"),
                                    Instant.ofEpochMilli(0),
                                    Instant.ofEpochMilli(50000),
                                    List.of(),
                                    List.of(WebUtil.validUri("https://site1.test")),
                                    DeletionRequest.MATCH_BEHAVIOR_PRESERVE);
                    assertEquals(1, actualTriggers.size());

                    // only 2 is registrant1 based, in range and does not match either
                    // site2.test or subdomain2.site1.test
                    actualTriggers =
                            dao.fetchMatchingTriggers(
                                    Uri.parse("android-app://com.registrant1"),
                                    Instant.ofEpochMilli(10000),
                                    Instant.ofEpochMilli(20000),
                                    List.of(WebUtil.validUri("https://subdomain2.site1.test")),
                                    List.of(WebUtil.validUri("https://site2.test")),
                                    DeletionRequest.MATCH_BEHAVIOR_PRESERVE);
                    assertEquals(1, actualTriggers.size());
                });
    }

    @Test
    public void fetchMatchingAsyncRegistrations_bringsMatchingAsyncRegistrations() {
        // Setup
        AsyncRegistration asyncRegistration1 =
                AsyncRegistrationFixture.getValidAsyncRegistrationBuilder()
                        .setTopOrigin(
                                WebUtil.validUri("https://subdomain1.site1.test"))
                        .setRequestTime(5000)
                        .setRegistrant(Uri.parse("android-app://com.registrant1"))
                        .setId("asyncRegistration1")
                        .build();
        AsyncRegistration asyncRegistration2 =
                AsyncRegistrationFixture.getValidAsyncRegistrationBuilder()
                        .setTopOrigin(
                                WebUtil.validUri("https://subdomain1.site1.test"))
                        .setRequestTime(10000)
                        .setRegistrant(Uri.parse("android-app://com.registrant1"))
                        .setId("asyncRegistration2")
                        .build();
        AsyncRegistration asyncRegistration3 =
                AsyncRegistrationFixture.getValidAsyncRegistrationBuilder()
                        .setTopOrigin(
                                WebUtil.validUri("https://subdomain2.site1.test"))
                        .setRequestTime(15000)
                        .setRegistrant(Uri.parse("android-app://com.registrant1"))
                        .setId("asyncRegistration3")
                        .build();
        AsyncRegistration asyncRegistration4 =
                AsyncRegistrationFixture.getValidAsyncRegistrationBuilder()
                        .setTopOrigin(
                                WebUtil.validUri("https://subdomain2.site2.test"))
                        .setRequestTime(15000)
                        .setRegistrant(Uri.parse("android-app://com.registrant1"))
                        .setId("asyncRegistration4")
                        .build();
        AsyncRegistration asyncRegistration5 =
                AsyncRegistrationFixture.getValidAsyncRegistrationBuilder()
                        .setTopOrigin(
                                WebUtil.validUri("https://subdomain2.site1.test"))
                        .setRequestTime(20000)
                        .setRegistrant(Uri.parse("android-app://com.registrant2"))
                        .setId("asyncRegistration5")
                        .build();
        List<AsyncRegistration> asyncRegistrations = List.of(
                asyncRegistration1, asyncRegistration2, asyncRegistration3, asyncRegistration4,
                asyncRegistration5);

        SQLiteDatabase db = MeasurementDbHelper.getInstance(sContext).getWritableDatabase();
        asyncRegistrations.forEach(
                asyncRegistration -> {
                    ContentValues values = new ContentValues();
                    values.put(AsyncRegistrationContract.ID, asyncRegistration.getId());
                    values.put(
                            AsyncRegistrationContract.TOP_ORIGIN,
                            asyncRegistration.getTopOrigin().toString());
                    values.put(AsyncRegistrationContract.REQUEST_TIME,
                            asyncRegistration.getRequestTime());
                    values.put(AsyncRegistrationContract.REGISTRANT,
                            asyncRegistration.getRegistrant().toString());
                    values.put(AsyncRegistrationContract.REGISTRATION_ID,
                            UUID.randomUUID().toString());
                    db.insert(AsyncRegistrationContract.TABLE, /* nullColumnHack */ null, values);
                });

        // Execution
        mDatastoreManager.runInTransaction(
                dao -> {
                    // --- DELETE behaviour ---
                    // Delete Nothing
                    // No Matches
                    List<String> actualAsyncRegistrations =
                            dao.fetchMatchingAsyncRegistrations(
                                    Uri.parse("android-app://com.registrant1"),
                                    Instant.ofEpochMilli(0),
                                    Instant.ofEpochMilli(50000),
                                    List.of(),
                                    List.of(),
                                    DeletionRequest.MATCH_BEHAVIOR_DELETE);
                    assertEquals(0, actualAsyncRegistrations.size());

                    // 1 & 2 match registrant1 and "https://subdomain1.site1.test" top-
                    // origin origin
                    actualAsyncRegistrations =
                            dao.fetchMatchingAsyncRegistrations(
                                    Uri.parse("android-app://com.registrant1"),
                                    Instant.ofEpochMilli(0),
                                    Instant.ofEpochMilli(50000),
                                    List.of(WebUtil.validUri("https://subdomain1.site1.test")),
                                    List.of(),
                                    DeletionRequest.MATCH_BEHAVIOR_DELETE);
                    assertEquals(2, actualAsyncRegistrations.size());

                    // Only 2 matches registrant1 and "https://subdomain1.site1.test"
                    // top-origin origin within the range
                    actualAsyncRegistrations =
                            dao.fetchMatchingAsyncRegistrations(
                                    Uri.parse("android-app://com.registrant1"),
                                    Instant.ofEpochMilli(8000),
                                    Instant.ofEpochMilli(50000),
                                    List.of(WebUtil.validUri("https://subdomain1.site1.test")),
                                    List.of(),
                                    DeletionRequest.MATCH_BEHAVIOR_DELETE);
                    assertEquals(1, actualAsyncRegistrations.size());

                    // 1,2 & 3 matches registrant1 and "https://site1.test" top-origin
                    // origin
                    actualAsyncRegistrations =
                            dao.fetchMatchingAsyncRegistrations(
                                    Uri.parse("android-app://com.registrant1"),
                                    Instant.ofEpochMilli(0),
                                    Instant.ofEpochMilli(50000),
                                    List.of(),
                                    List.of(WebUtil.validUri("https://site1.test")),
                                    DeletionRequest.MATCH_BEHAVIOR_DELETE);
                    assertEquals(3, actualAsyncRegistrations.size());

                    // 3 matches origin and 4 matches domain URI
                    actualAsyncRegistrations =
                            dao.fetchMatchingAsyncRegistrations(
                                    Uri.parse("android-app://com.registrant1"),
                                    Instant.ofEpochMilli(10000),
                                    Instant.ofEpochMilli(20000),
                                    List.of(WebUtil.validUri("https://subdomain2.site1.test")),
                                    List.of(WebUtil.validUri("https://site2.test")),
                                    DeletionRequest.MATCH_BEHAVIOR_DELETE);
                    assertEquals(2, actualAsyncRegistrations.size());

                    // --- PRESERVE (anti-match exception registrant) behaviour ---
                    // Preserve Nothing
                    // 1,2,3 & 4 are match registrant1
                    actualAsyncRegistrations =
                            dao.fetchMatchingAsyncRegistrations(
                                    Uri.parse("android-app://com.registrant1"),
                                    Instant.ofEpochMilli(0),
                                    Instant.ofEpochMilli(50000),
                                    List.of(),
                                    List.of(),
                                    DeletionRequest.MATCH_BEHAVIOR_PRESERVE);
                    assertEquals(4, actualAsyncRegistrations.size());

                    // 3 & 4 match registrant1 and don't match
                    // "https://subdomain1.site1.test" top-origin origin
                    actualAsyncRegistrations =
                            dao.fetchMatchingAsyncRegistrations(
                                    Uri.parse("android-app://com.registrant1"),
                                    Instant.ofEpochMilli(0),
                                    Instant.ofEpochMilli(50000),
                                    List.of(WebUtil.validUri("https://subdomain1.site1.test")),
                                    List.of(),
                                    DeletionRequest.MATCH_BEHAVIOR_PRESERVE);
                    assertEquals(2, actualAsyncRegistrations.size());

                    // 3 & 4 match registrant1, in range and don't match
                    // "https://subdomain1.site1.test"
                    actualAsyncRegistrations =
                            dao.fetchMatchingAsyncRegistrations(
                                    Uri.parse("android-app://com.registrant1"),
                                    Instant.ofEpochMilli(8000),
                                    Instant.ofEpochMilli(50000),
                                    List.of(WebUtil.validUri("https://subdomain1.site1.test")),
                                    List.of(),
                                    DeletionRequest.MATCH_BEHAVIOR_PRESERVE);
                    assertEquals(2, actualAsyncRegistrations.size());

                    // Only 4 matches registrant1, in range and don't match
                    // "https://site1.test"
                    actualAsyncRegistrations =
                            dao.fetchMatchingAsyncRegistrations(
                                    Uri.parse("android-app://com.registrant1"),
                                    Instant.ofEpochMilli(0),
                                    Instant.ofEpochMilli(50000),
                                    List.of(),
                                    List.of(WebUtil.validUri("https://site1.test")),
                                    DeletionRequest.MATCH_BEHAVIOR_PRESERVE);
                    assertEquals(1, actualAsyncRegistrations.size());

                    // only 2 is registrant1 based, in range and does not match either
                    // site2.test or subdomain2.site1.test
                    actualAsyncRegistrations =
                            dao.fetchMatchingAsyncRegistrations(
                                    Uri.parse("android-app://com.registrant1"),
                                    Instant.ofEpochMilli(10000),
                                    Instant.ofEpochMilli(20000),
                                    List.of(WebUtil.validUri("https://subdomain2.site1.test")),
                                    List.of(WebUtil.validUri("https://site2.test")),
                                    DeletionRequest.MATCH_BEHAVIOR_PRESERVE);
                    assertEquals(1, actualAsyncRegistrations.size());
                });
    }

    @Test
    public void testUpdateSourceAggregateReportDedupKeys_updatesKeysInList() {
        Source validSource = SourceFixture.getValidSource();
        assertTrue(validSource.getAggregateReportDedupKeys().equals(new ArrayList<UnsignedLong>()));
        mDatastoreManager.runInTransaction((dao) -> dao.insertSource(validSource));

        String sourceId = getFirstSourceIdFromDatastore();
        Source source =
                mDatastoreManager
                        .runInTransactionWithResult(
                                measurementDao -> measurementDao.getSource(sourceId))
                        .get();

        source.getAggregateReportDedupKeys().add(new UnsignedLong(10L));
        mDatastoreManager.runInTransaction(
                (dao) -> dao.updateSourceAggregateReportDedupKeys(source));

        Source sourceAfterUpdate =
                mDatastoreManager
                        .runInTransactionWithResult(
                                measurementDao -> measurementDao.getSource(sourceId))
                        .get();

        assertTrue(sourceAfterUpdate.getAggregateReportDedupKeys().size() == 1);
        assertTrue(sourceAfterUpdate.getAggregateReportDedupKeys().get(0).getValue() == 10L);
    }

    @Test
    public void testUpdateSourceAggregateReportDedupKeys_acceptsUnsignedLongValue() {
        Source validSource = SourceFixture.getValidSource();
        assertTrue(validSource.getAggregateReportDedupKeys().equals(new ArrayList<UnsignedLong>()));
        mDatastoreManager.runInTransaction((dao) -> dao.insertSource(validSource));

        String sourceId = getFirstSourceIdFromDatastore();
        Source source =
                mDatastoreManager
                        .runInTransactionWithResult(
                                measurementDao -> measurementDao.getSource(sourceId))
                        .get();

        UnsignedLong dedupKeyValue = new UnsignedLong("17293822569102704640");
        source.getAggregateReportDedupKeys().add(dedupKeyValue);
        mDatastoreManager.runInTransaction(
                (dao) -> dao.updateSourceAggregateReportDedupKeys(source));

        Source sourceAfterUpdate =
                mDatastoreManager
                        .runInTransactionWithResult(
                                measurementDao -> measurementDao.getSource(sourceId))
                        .get();

        assertEquals(1, sourceAfterUpdate.getAggregateReportDedupKeys().size());
        assertEquals(dedupKeyValue, sourceAfterUpdate.getAggregateReportDedupKeys().get(0));
    }

    @Test
    public void testPersistAndRetrieveSource_handlesPreExistingNegativeValues() {
        // Setup
        SQLiteDatabase db = MeasurementDbHelper.getInstance(sContext).safeGetWritableDatabase();
        Source validSource = SourceFixture.getValidSource();
        ContentValues values = new ContentValues();
        values.put(SourceContract.ID, validSource.getId());
        values.put(SourceContract.EVENT_ID, validSource.getEventId().toString());
        values.put(SourceContract.ENROLLMENT_ID, validSource.getEnrollmentId());
        values.put(SourceContract.REGISTRANT, validSource.getRegistrant().toString());
        values.put(SourceContract.PUBLISHER, validSource.getPublisher().toString());
        values.put(
                SourceContract.REGISTRATION_ORIGIN, validSource.getRegistrationOrigin().toString());
        // Existing invalid values
        Long val1 = -123L;
        Long val2 = Long.MIN_VALUE;
        values.put(
                SourceContract.AGGREGATE_REPORT_DEDUP_KEYS,
                val1.toString() + "," + val2.toString());
        db.insert(SourceContract.TABLE, /* nullColumnHack */ null, values);
        maybeInsertSourceDestinations(db, validSource, validSource.getId());

        // Execution
        Optional<Source> source =
                mDatastoreManager.runInTransactionWithResult(
                        measurementDao -> measurementDao.getSource(validSource.getId()));
        assertTrue(source.isPresent());
        List<UnsignedLong> aggReportDedupKeys = source.get().getAggregateReportDedupKeys();
        assertEquals(2, aggReportDedupKeys.size());
        assertEquals(val1, (Long) aggReportDedupKeys.get(0).getValue());
        assertEquals(val2, (Long) aggReportDedupKeys.get(1).getValue());
    }

    @Test
    public void fetchTriggerMatchingSourcesForXna_filtersSourcesCorrectly() {
        // Setup
        Uri matchingDestination = APP_ONE_DESTINATION;
        Uri nonMatchingDestination = APP_TWO_DESTINATION;
        String mmpMatchingEnrollmentId = "mmp1";
        String mmpNonMatchingEnrollmentId = "mmpx";
        String san1MatchingEnrollmentId = "san1EnrollmentId";
        String san2MatchingEnrollmentId = "san2EnrollmentId";
        String san3MatchingEnrollmentId = "san3EnrollmentId";
        String san4NonMatchingEnrollmentId = "san4EnrollmentId";
        String san5MatchingEnrollmentId = "san5EnrollmentId";

        Trigger trigger =
                TriggerFixture.getValidTriggerBuilder()
                        .setAttributionDestination(matchingDestination)
                        .setEnrollmentId(mmpMatchingEnrollmentId)
                        .setRegistrant(TriggerFixture.ValidTriggerParams.REGISTRANT)
                        .setTriggerTime(TriggerFixture.ValidTriggerParams.TRIGGER_TIME)
                        .setEventTriggers(TriggerFixture.ValidTriggerParams.EVENT_TRIGGERS)
                        .setAggregateTriggerData(
                                TriggerFixture.ValidTriggerParams.AGGREGATE_TRIGGER_DATA)
                        .setAggregateValues(TriggerFixture.ValidTriggerParams.AGGREGATE_VALUES)
                        .setFilters(TriggerFixture.ValidTriggerParams.TOP_LEVEL_FILTERS_JSON_STRING)
                        .setNotFilters(
                                TriggerFixture.ValidTriggerParams.TOP_LEVEL_NOT_FILTERS_JSON_STRING)
                        .build();
        Source s1MmpMatchingWithDestinations =
                createSourceBuilder()
                        .setId("s1")
                        .setEnrollmentId(mmpMatchingEnrollmentId)
                        .setAppDestinations(List.of(matchingDestination))
                        .build();
        Source s1MmpMatchingWithoutDestinations =
                createSourceBuilder()
                        .setId("s1")
                        .setEnrollmentId(mmpMatchingEnrollmentId)
                        .setAppDestinations(null)
                        .setWebDestinations(null)
                        .setRegistrationId(s1MmpMatchingWithDestinations.getRegistrationId())
                        .build();
        Source s2MmpDiffDestination =
                createSourceBuilder()
                        .setId("s2")
                        .setEnrollmentId(mmpMatchingEnrollmentId)
                        .setAppDestinations(List.of(nonMatchingDestination))
                        .build();
        Source s3MmpExpired =
                createSourceBuilder()
                        .setId("s3")
                        .setEnrollmentId(mmpMatchingEnrollmentId)
                        .setAppDestinations(List.of(nonMatchingDestination))
                        // expired before trigger time
                        .setExpiryTime(trigger.getTriggerTime() - TimeUnit.DAYS.toMillis(1))
                        .build();
        Source s4NonMatchingMmp =
                createSourceBuilder()
                        .setId("s4")
                        .setEnrollmentId(mmpNonMatchingEnrollmentId)
                        .setAppDestinations(List.of(matchingDestination))
                        .build();
        Source s5MmpMatchingWithDestinations =
                createSourceBuilder()
                        .setId("s5")
                        .setEnrollmentId(mmpMatchingEnrollmentId)
                        .setAppDestinations(List.of(matchingDestination))
                        .build();
        Source s5MmpMatchingWithoutDestinations =
                createSourceBuilder()
                        .setId("s5")
                        .setEnrollmentId(mmpMatchingEnrollmentId)
                        .setAppDestinations(null)
                        .setWebDestinations(null)
                        .setRegistrationId(s5MmpMatchingWithDestinations.getRegistrationId())
                        .build();
        Source s6San1MatchingWithDestinations =
                createSourceBuilder()
                        .setId("s6")
                        .setEnrollmentId(san1MatchingEnrollmentId)
                        .setAppDestinations(List.of(matchingDestination))
                        .setSharedAggregationKeys(SHARED_AGGREGATE_KEYS)
                        .build();
        Source s6San1MatchingWithoutDestinations =
                createSourceBuilder()
                        .setId("s6")
                        .setEnrollmentId(san1MatchingEnrollmentId)
                        .setAppDestinations(null)
                        .setWebDestinations(null)
                        .setRegistrationId(s6San1MatchingWithDestinations.getRegistrationId())
                        .setSharedAggregationKeys(SHARED_AGGREGATE_KEYS)
                        .build();
        Source s7San1DiffDestination =
                createSourceBuilder()
                        .setId("s7")
                        .setEnrollmentId(san1MatchingEnrollmentId)
                        .setAppDestinations(List.of(nonMatchingDestination))
                        .setSharedAggregationKeys(SHARED_AGGREGATE_KEYS)
                        .build();
        Source s8San2MatchingWithDestinations =
                createSourceBuilder()
                        .setId("s8")
                        .setEnrollmentId(san2MatchingEnrollmentId)
                        .setAppDestinations(List.of(matchingDestination))
                        .setSharedAggregationKeys(SHARED_AGGREGATE_KEYS)
                        .build();
        Source s8San2MatchingWithoutDestinations =
                createSourceBuilder()
                        .setId("s8")
                        .setEnrollmentId(san2MatchingEnrollmentId)
                        .setAppDestinations(null)
                        .setWebDestinations(null)
                        .setRegistrationId(s8San2MatchingWithDestinations.getRegistrationId())
                        .setSharedAggregationKeys(SHARED_AGGREGATE_KEYS)
                        .build();
        Source s9San3XnaIgnored =
                createSourceBuilder()
                        .setId("s9")
                        .setEnrollmentId(san3MatchingEnrollmentId)
                        .setAppDestinations(List.of(matchingDestination))
                        .setSharedAggregationKeys(SHARED_AGGREGATE_KEYS)
                        .build();
        Source s10San3MatchingWithDestinations =
                createSourceBuilder()
                        .setId("s10")
                        .setEnrollmentId(san3MatchingEnrollmentId)
                        .setAppDestinations(List.of(matchingDestination))
                        .setSharedAggregationKeys(SHARED_AGGREGATE_KEYS)
                        .build();
        Source s10San3MatchingWithoutDestinations =
                createSourceBuilder()
                        .setId("s10")
                        .setEnrollmentId(san3MatchingEnrollmentId)
                        .setAppDestinations(null)
                        .setWebDestinations(null)
                        .setRegistrationId(s10San3MatchingWithDestinations.getRegistrationId())
                        .setSharedAggregationKeys(SHARED_AGGREGATE_KEYS)
                        .build();
        Source s11San4EnrollmentNonMatching =
                createSourceBuilder()
                        .setId("s11")
                        .setEnrollmentId(san4NonMatchingEnrollmentId)
                        .setAppDestinations(List.of(matchingDestination))
                        .setSharedAggregationKeys(SHARED_AGGREGATE_KEYS)
                        .build();
        Source s12San1NullSharedAggregationKeys =
                createSourceBuilder()
                        .setId("s12")
                        .setEnrollmentId(san1MatchingEnrollmentId)
                        .setAppDestinations(List.of(matchingDestination))
                        .setSharedAggregationKeys(null)
                        .build();
        Source s13San1Expired =
                createSourceBuilder()
                        .setId("s13")
                        .setEnrollmentId(san1MatchingEnrollmentId)
                        .setAppDestinations(List.of(matchingDestination))
                        // expired before trigger time
                        .setExpiryTime(trigger.getTriggerTime() - TimeUnit.DAYS.toMillis(1))
                        .build();
        String registrationIdForTriggerAndOtherRegistration = UUID.randomUUID().toString();
        Source s14San5RegIdClasesWithMmp =
                createSourceBuilder()
                        .setId("s14")
                        .setEnrollmentId(san5MatchingEnrollmentId)
                        .setAppDestinations(List.of(matchingDestination))
                        .setRegistrationId(registrationIdForTriggerAndOtherRegistration)
                        .build();
        Source s15MmpMatchingWithDestinations =
                createSourceBuilder()
                        .setId("s15")
                        .setEnrollmentId(mmpMatchingEnrollmentId)
                        .setAppDestinations(List.of(matchingDestination))
                        .setRegistrationId(registrationIdForTriggerAndOtherRegistration)
                        .build();
        Source s15MmpMatchingWithoutDestinations =
                createSourceBuilder()
                        .setId("s15")
                        .setEnrollmentId(mmpMatchingEnrollmentId)
                        .setAppDestinations(null)
                        .setWebDestinations(null)
                        .setRegistrationId(registrationIdForTriggerAndOtherRegistration)
                        .build();
        List<Source> sources =
                Arrays.asList(
                        s1MmpMatchingWithDestinations,
                        s2MmpDiffDestination,
                        s3MmpExpired,
                        s4NonMatchingMmp,
                        s5MmpMatchingWithDestinations,
                        s6San1MatchingWithDestinations,
                        s7San1DiffDestination,
                        s8San2MatchingWithDestinations,
                        s9San3XnaIgnored,
                        s10San3MatchingWithDestinations,
                        s11San4EnrollmentNonMatching,
                        s12San1NullSharedAggregationKeys,
                        s13San1Expired,
                        s14San5RegIdClasesWithMmp,
                        s15MmpMatchingWithDestinations);
        SQLiteDatabase db = MeasurementDbHelper.getInstance(sContext).safeGetWritableDatabase();
        Objects.requireNonNull(db);
        // Insert all sources to the DB
        sources.forEach(source -> insertSource(source, source.getId()));

        // Insert XNA ignored sources
        ContentValues values = new ContentValues();
        values.put(XnaIgnoredSourcesContract.SOURCE_ID, s9San3XnaIgnored.getId());
        values.put(XnaIgnoredSourcesContract.ENROLLMENT_ID, mmpMatchingEnrollmentId);
        long row = db.insert(XnaIgnoredSourcesContract.TABLE, null, values);
        assertEquals(1, row);

        List<Source> expectedMatchingSources =
                Arrays.asList(
                        s1MmpMatchingWithoutDestinations,
                        s5MmpMatchingWithoutDestinations,
                        s6San1MatchingWithoutDestinations,
                        s8San2MatchingWithoutDestinations,
                        s10San3MatchingWithoutDestinations,
                        s15MmpMatchingWithoutDestinations);
        Comparator<Source> sortingComparator = Comparator.comparing(Source::getId);
        expectedMatchingSources.sort(sortingComparator);

        // Execution
        mDatastoreManager.runInTransaction(
                dao -> {
                    List<String> matchingSanEnrollmentIds =
                            Arrays.asList(
                                    san1MatchingEnrollmentId,
                                    san2MatchingEnrollmentId,
                                    san3MatchingEnrollmentId,
                                    san5MatchingEnrollmentId);
                    List<Source> actualMatchingSources =
                            dao.fetchTriggerMatchingSourcesForXna(
                                    trigger, matchingSanEnrollmentIds);
                    actualMatchingSources.sort(sortingComparator);
                    // Assertion
                    assertEquals(expectedMatchingSources, actualMatchingSources);
                });
    }

    @Test
    public void insertIgnoredSourceForEnrollment_success() {
        // Setup
        SQLiteDatabase db = MeasurementDbHelper.getInstance(sContext).safeGetWritableDatabase();
        // Need to insert sources before, to honor the foreign key constraint
        insertSource(createSourceBuilder().setId("s1").build(), "s1");
        insertSource(createSourceBuilder().setId("s2").build(), "s2");

        Pair<String, String> entry11 = new Pair<>("s1", "e1");
        Pair<String, String> entry21 = new Pair<>("s2", "e1");
        Pair<String, String> entry22 = new Pair<>("s2", "e2");

        mDatastoreManager.runInTransaction(
                dao -> {
                    // Execution
                    dao.insertIgnoredSourceForEnrollment(entry11.first, entry11.second);
                    dao.insertIgnoredSourceForEnrollment(entry21.first, entry21.second);
                    dao.insertIgnoredSourceForEnrollment(entry22.first, entry22.second);

                    // Assertion
                    queryAndAssertSourceEntries(db, "e1", Arrays.asList("s1", "s2"));
                    queryAndAssertSourceEntries(db, "e2", Collections.singletonList("s2"));
                });
    }

    @Test
    public void countDistinctDebugAdIdsUsedByEnrollment_oneTriggerAndSource() {
        // Setup
        Source.Builder sourceBuilder =
                new Source.Builder()
                        .setPublisher(SourceFixture.ValidSourceParams.PUBLISHER)
                        .setRegistrant(SourceFixture.ValidSourceParams.REGISTRANT)
                        .setSourceType(SourceFixture.ValidSourceParams.SOURCE_TYPE)
                        .setEventId(SourceFixture.ValidSourceParams.SOURCE_EVENT_ID)
                        .setRegistrationOrigin(SourceFixture.ValidSourceParams.REGISTRATION_ORIGIN);
        Source s1 =
                sourceBuilder
                        .setId("s1")
                        .setPublisherType(EventSurfaceType.WEB)
                        .setDebugAdId("debug-ad-id-1")
                        .setEnrollmentId("enrollment-id-1")
                        .build();
        mDatastoreManager.runInTransaction(dao -> dao.insertSource(s1));

        Trigger.Builder triggerBuilder =
                new Trigger.Builder()
                        .setAttributionDestination(
                                TriggerFixture.ValidTriggerParams.ATTRIBUTION_DESTINATION)
                        .setRegistrant(TriggerFixture.ValidTriggerParams.REGISTRANT)
                        .setRegistrationOrigin(
                                TriggerFixture.ValidTriggerParams.REGISTRATION_ORIGIN);
        Trigger t1 =
                triggerBuilder
                        .setId("t1")
                        .setDestinationType(EventSurfaceType.WEB)
                        .setDebugAdId("debug-ad-id-1")
                        .setEnrollmentId("enrollment-id-1")
                        .build();
        mDatastoreManager.runInTransaction(dao -> dao.insertTrigger(t1));

        // Assertion
        assertTrue(
                mDatastoreManager.runInTransaction(
                        dao ->
                                assertEquals(
                                        1,
                                        dao.countDistinctDebugAdIdsUsedByEnrollment(
                                                "enrollment-id-1"))));
    }

    @Test
    public void countDistinctDebugAdIdsUsedByEnrollment_nullValuesPresent() {
        // Setup
        Source.Builder sourceBuilder =
                new Source.Builder()
                        .setPublisher(SourceFixture.ValidSourceParams.PUBLISHER)
                        .setRegistrant(SourceFixture.ValidSourceParams.REGISTRANT)
                        .setSourceType(SourceFixture.ValidSourceParams.SOURCE_TYPE)
                        .setEventId(SourceFixture.ValidSourceParams.SOURCE_EVENT_ID)
                        .setRegistrationOrigin(SourceFixture.ValidSourceParams.REGISTRATION_ORIGIN);
        // Source with debug AdId present
        Source s1 =
                sourceBuilder
                        .setId("s1")
                        .setPublisherType(EventSurfaceType.WEB)
                        .setDebugAdId("debug-ad-id-1")
                        .setEnrollmentId("enrollment-id-1")
                        .build();
        mDatastoreManager.runInTransaction(dao -> dao.insertSource(s1));
        // Source with no debug AdId
        Source s2 =
                sourceBuilder
                        .setId("s2")
                        .setPublisherType(EventSurfaceType.WEB)
                        .setEnrollmentId("enrollment-id-1")
                        .build();
        mDatastoreManager.runInTransaction(dao -> dao.insertSource(s2));

        Trigger.Builder triggerBuilder =
                new Trigger.Builder()
                        .setAttributionDestination(
                                TriggerFixture.ValidTriggerParams.ATTRIBUTION_DESTINATION)
                        .setRegistrant(TriggerFixture.ValidTriggerParams.REGISTRANT)
                        .setRegistrationOrigin(
                                TriggerFixture.ValidTriggerParams.REGISTRATION_ORIGIN);
        // Trigger with debug AdId present
        Trigger t1 =
                triggerBuilder
                        .setId("t1")
                        .setDestinationType(EventSurfaceType.WEB)
                        .setDebugAdId("debug-ad-id-1")
                        .setEnrollmentId("enrollment-id-1")
                        .build();
        mDatastoreManager.runInTransaction(dao -> dao.insertTrigger(t1));
        // Trigger with no debug AdId
        Trigger t2 =
                triggerBuilder
                        .setId("t2")
                        .setDestinationType(EventSurfaceType.WEB)
                        .setEnrollmentId("enrollment-id-1")
                        .build();
        mDatastoreManager.runInTransaction(dao -> dao.insertTrigger(t2));

        // Assertion
        assertTrue(
                mDatastoreManager.runInTransaction(
                        dao ->
                                assertEquals(
                                        1,
                                        dao.countDistinctDebugAdIdsUsedByEnrollment(
                                                "enrollment-id-1"))));
    }

    @Test
    public void countDistinctDebugAdIdsUsedByEnrollment_multipleSourcesAndTriggers() {
        // Setup
        Source.Builder sourceBuilder =
                new Source.Builder()
                        .setPublisher(SourceFixture.ValidSourceParams.PUBLISHER)
                        .setRegistrant(SourceFixture.ValidSourceParams.REGISTRANT)
                        .setSourceType(SourceFixture.ValidSourceParams.SOURCE_TYPE)
                        .setEventId(SourceFixture.ValidSourceParams.SOURCE_EVENT_ID)
                        .setRegistrationOrigin(SourceFixture.ValidSourceParams.REGISTRATION_ORIGIN);
        // Multiple sources with same AdId
        Source s1 =
                sourceBuilder
                        .setId("s1")
                        .setPublisherType(EventSurfaceType.WEB)
                        .setDebugAdId("debug-ad-id-1")
                        .setEnrollmentId("enrollment-id-1")
                        .build();
        mDatastoreManager.runInTransaction(dao -> dao.insertSource(s1));
        Source s2 =
                sourceBuilder
                        .setId("s2")
                        .setPublisherType(EventSurfaceType.WEB)
                        .setDebugAdId("debug-ad-id-1")
                        .setEnrollmentId("enrollment-id-1")
                        .build();
        mDatastoreManager.runInTransaction(dao -> dao.insertSource(s2));
        Source s3 =
                sourceBuilder
                        .setId("s3")
                        .setPublisherType(EventSurfaceType.WEB)
                        .setDebugAdId("debug-ad-id-1")
                        .setEnrollmentId("enrollment-id-1")
                        .build();
        mDatastoreManager.runInTransaction(dao -> dao.insertSource(s3));

        Trigger.Builder triggerBuilder =
                new Trigger.Builder()
                        .setAttributionDestination(
                                TriggerFixture.ValidTriggerParams.ATTRIBUTION_DESTINATION)
                        .setRegistrant(TriggerFixture.ValidTriggerParams.REGISTRANT)
                        .setRegistrationOrigin(
                                TriggerFixture.ValidTriggerParams.REGISTRATION_ORIGIN);
        // Multiple triggers with same AdId
        Trigger t1 =
                triggerBuilder
                        .setId("t1")
                        .setDestinationType(EventSurfaceType.WEB)
                        .setDebugAdId("debug-ad-id-1")
                        .setEnrollmentId("enrollment-id-1")
                        .build();
        mDatastoreManager.runInTransaction(dao -> dao.insertTrigger(t1));
        Trigger t2 =
                triggerBuilder
                        .setId("t2")
                        .setDestinationType(EventSurfaceType.WEB)
                        .setDebugAdId("debug-ad-id-1")
                        .setEnrollmentId("enrollment-id-1")
                        .build();
        mDatastoreManager.runInTransaction(dao -> dao.insertTrigger(t2));
        Trigger t3 =
                triggerBuilder
                        .setId("t3")
                        .setDestinationType(EventSurfaceType.WEB)
                        .setDebugAdId("debug-ad-id-1")
                        .setEnrollmentId("enrollment-id-1")
                        .build();
        mDatastoreManager.runInTransaction(dao -> dao.insertTrigger(t3));

        // Assertion
        assertTrue(
                mDatastoreManager.runInTransaction(
                        dao ->
                                assertEquals(
                                        1,
                                        dao.countDistinctDebugAdIdsUsedByEnrollment(
                                                "enrollment-id-1"))));
    }

    @Test
    public void countDistinctDebugAdIdsUsedByEnrollment_multipleAdIdsPresent() {
        // Setup
        Source.Builder sourceBuilder =
                new Source.Builder()
                        .setPublisher(SourceFixture.ValidSourceParams.PUBLISHER)
                        .setRegistrant(SourceFixture.ValidSourceParams.REGISTRANT)
                        .setSourceType(SourceFixture.ValidSourceParams.SOURCE_TYPE)
                        .setEventId(SourceFixture.ValidSourceParams.SOURCE_EVENT_ID)
                        .setRegistrationOrigin(SourceFixture.ValidSourceParams.REGISTRATION_ORIGIN);
        // Multiple sources with different AdIds but the same enrollmentId
        Source s1 =
                sourceBuilder
                        .setId("s1")
                        .setPublisherType(EventSurfaceType.WEB)
                        .setDebugAdId("debug-ad-id-1")
                        .setEnrollmentId("enrollment-id-1")
                        .build();
        mDatastoreManager.runInTransaction(dao -> dao.insertSource(s1));
        Source s2 =
                sourceBuilder
                        .setId("s2")
                        .setPublisherType(EventSurfaceType.WEB)
                        .setDebugAdId("debug-ad-id-2")
                        .setEnrollmentId("enrollment-id-1")
                        .build();
        mDatastoreManager.runInTransaction(dao -> dao.insertSource(s2));
        Source s3 =
                sourceBuilder
                        .setId("s3")
                        .setPublisherType(EventSurfaceType.WEB)
                        .setDebugAdId("debug-ad-id-3")
                        .setEnrollmentId("enrollment-id-1")
                        .build();
        mDatastoreManager.runInTransaction(dao -> dao.insertSource(s3));

        Trigger.Builder triggerBuilder =
                new Trigger.Builder()
                        .setAttributionDestination(
                                TriggerFixture.ValidTriggerParams.ATTRIBUTION_DESTINATION)
                        .setRegistrant(TriggerFixture.ValidTriggerParams.REGISTRANT)
                        .setRegistrationOrigin(
                                TriggerFixture.ValidTriggerParams.REGISTRATION_ORIGIN);
        // Multiple triggers with different AdIds but the same enrollmentId
        Trigger t1 =
                triggerBuilder
                        .setId("t1")
                        .setDestinationType(EventSurfaceType.WEB)
                        .setDebugAdId("debug-ad-id-4")
                        .setEnrollmentId("enrollment-id-1")
                        .build();
        mDatastoreManager.runInTransaction(dao -> dao.insertTrigger(t1));
        Trigger t2 =
                triggerBuilder
                        .setId("t2")
                        .setDestinationType(EventSurfaceType.WEB)
                        .setDebugAdId("debug-ad-id-5")
                        .setEnrollmentId("enrollment-id-1")
                        .build();
        mDatastoreManager.runInTransaction(dao -> dao.insertTrigger(t2));
        Trigger t3 =
                triggerBuilder
                        .setId("t3")
                        .setDestinationType(EventSurfaceType.WEB)
                        .setDebugAdId("debug-ad-id-6")
                        .setEnrollmentId("enrollment-id-1")
                        .build();
        mDatastoreManager.runInTransaction(dao -> dao.insertTrigger(t3));

        // Assertion
        assertTrue(
                mDatastoreManager.runInTransaction(
                        dao ->
                                assertEquals(
                                        6,
                                        dao.countDistinctDebugAdIdsUsedByEnrollment(
                                                "enrollment-id-1"))));
    }

    @Test
    public void countDistinctDebugAdIdsUsedByEnrollment_multipleEnrollmentIdsPresent() {
        // Setup
        Source.Builder sourceBuilder =
                new Source.Builder()
                        .setPublisher(SourceFixture.ValidSourceParams.PUBLISHER)
                        .setRegistrant(SourceFixture.ValidSourceParams.REGISTRANT)
                        .setSourceType(SourceFixture.ValidSourceParams.SOURCE_TYPE)
                        .setEventId(SourceFixture.ValidSourceParams.SOURCE_EVENT_ID)
                        .setRegistrationOrigin(SourceFixture.ValidSourceParams.REGISTRATION_ORIGIN);
        // Multiple sources with different AdIds and differing enrollmentIds
        Source s1 =
                sourceBuilder
                        .setId("s1")
                        .setPublisherType(EventSurfaceType.WEB)
                        .setDebugAdId("debug-ad-id-1")
                        .setEnrollmentId("enrollment-id-1")
                        .build();
        mDatastoreManager.runInTransaction(dao -> dao.insertSource(s1));
        Source s2 =
                sourceBuilder
                        .setId("s2")
                        .setPublisherType(EventSurfaceType.WEB)
                        .setDebugAdId("debug-ad-id-2")
                        .setEnrollmentId("enrollment-id-2")
                        .build();
        mDatastoreManager.runInTransaction(dao -> dao.insertSource(s2));
        Source s3 =
                sourceBuilder
                        .setId("s3")
                        .setPublisherType(EventSurfaceType.WEB)
                        .setDebugAdId("debug-ad-id-3")
                        .setEnrollmentId("enrollment-id-2")
                        .build();
        mDatastoreManager.runInTransaction(dao -> dao.insertSource(s3));

        Trigger.Builder triggerBuilder =
                new Trigger.Builder()
                        .setAttributionDestination(
                                TriggerFixture.ValidTriggerParams.ATTRIBUTION_DESTINATION)
                        .setRegistrant(TriggerFixture.ValidTriggerParams.REGISTRANT)
                        .setRegistrationOrigin(
                                TriggerFixture.ValidTriggerParams.REGISTRATION_ORIGIN);
        // Multiple triggers with different AdIds and differing enrollmentIds
        Trigger t1 =
                triggerBuilder
                        .setId("t1")
                        .setDestinationType(EventSurfaceType.WEB)
                        .setDebugAdId("debug-ad-id-4")
                        .setEnrollmentId("enrollment-id-1")
                        .build();
        mDatastoreManager.runInTransaction(dao -> dao.insertTrigger(t1));
        Trigger t2 =
                triggerBuilder
                        .setId("t2")
                        .setDestinationType(EventSurfaceType.WEB)
                        .setDebugAdId("debug-ad-id-5")
                        .setEnrollmentId("enrollment-id-2")
                        .build();
        mDatastoreManager.runInTransaction(dao -> dao.insertTrigger(t2));
        Trigger t3 =
                triggerBuilder
                        .setId("t3")
                        .setDestinationType(EventSurfaceType.WEB)
                        .setDebugAdId("debug-ad-id-6")
                        .setEnrollmentId("enrollment-id-2")
                        .build();
        mDatastoreManager.runInTransaction(dao -> dao.insertTrigger(t3));

        // Assertion
        assertTrue(
                mDatastoreManager.runInTransaction(
                        dao ->
                                assertEquals(
                                        2,
                                        dao.countDistinctDebugAdIdsUsedByEnrollment(
                                                "enrollment-id-1"))));
        assertTrue(
                mDatastoreManager.runInTransaction(
                        dao ->
                                assertEquals(
                                        4,
                                        dao.countDistinctDebugAdIdsUsedByEnrollment(
                                                "enrollment-id-2"))));
    }

    @Test
    public void generateUnionQueryFromTriggerIds_equal() {
        List<String> triggerIds = new ArrayList<>(Arrays.asList("123", "234", "345"));
        String query =
                MeasurementDao.generateUnionQueryFromTriggerIds(
                        triggerIds, "source_table", "trigger_ids");
        String expected =
                "SELECT * FROM source_table WHERE trigger_ids LIKE '%\"123\"%' UNION\n"
                        + "SELECT * FROM source_table WHERE trigger_ids LIKE '%\"234\"%' UNION\n"
                        + "SELECT * FROM source_table WHERE trigger_ids LIKE '%\"345\"%'";
        assertEquals(expected.replaceAll("\\s+", " "), query.replaceAll("\\s+", " "));
    }

    @Test
    public void getPendingAggregateReportIdsByCoordinatorInWindow() {
        AggregateReport ar11 =
                AggregateReportFixture.getValidAggregateReportBuilder()
                        .setId("11")
                        .setAggregationCoordinatorOrigin(Uri.parse("https://url1.test"))
                        .build();
        AggregateReport ar12 =
                AggregateReportFixture.getValidAggregateReportBuilder()
                        .setId("12")
                        .setAggregationCoordinatorOrigin(Uri.parse("https://url1.test"))
                        .build();
        AggregateReport ar21 =
                AggregateReportFixture.getValidAggregateReportBuilder()
                        .setId("21")
                        .setAggregationCoordinatorOrigin(Uri.parse("https://url2.test"))
                        .build();
        SQLiteDatabase db = MeasurementDbHelper.getInstance(sContext).safeGetWritableDatabase();
        AbstractDbIntegrationTest.insertToDb(ar11, db);
        AbstractDbIntegrationTest.insertToDb(ar12, db);
        AbstractDbIntegrationTest.insertToDb(ar21, db);

        Optional<Map<String, List<String>>> resOpt =
                mDatastoreManager.runInTransactionWithResult(
                        (dao) ->
                                dao.getPendingAggregateReportIdsByCoordinatorInWindow(
                                        AggregateReportFixture.ValidAggregateReportParams
                                                .TRIGGER_TIME,
                                        AggregateReportFixture.ValidAggregateReportParams
                                                        .TRIGGER_TIME
                                                + TimeUnit.DAYS.toMillis(30)));
        assertTrue(resOpt.isPresent());
        Map<String, List<String>> res = resOpt.get();
        assertEquals(2, res.size());

        // URL 1
        List<String> url1Ids = res.get("https://url1.test");
        url1Ids.sort(String.CASE_INSENSITIVE_ORDER);
        assertEquals(2, url1Ids.size());
        assertEquals("11", url1Ids.get(0));
        assertEquals("12", url1Ids.get(1));
        // URL 2
        List<String> url2Ids = res.get("https://url2.test");
        url2Ids.sort(String.CASE_INSENSITIVE_ORDER);
        assertEquals(1, url2Ids.size());
        assertEquals("21", url2Ids.get(0));
    }

    @Test
    public void getPendingAggregateReportIdsByCoordinatorInWindowWithRetryLimit() {
        // Mocking that the flags return a Max Retry of 1
        Flags mockFlags = Mockito.mock(Flags.class);
        ExtendedMockito.doReturn(mockFlags).when(FlagsFactory::getFlags);
        ExtendedMockito.doReturn(1).when(mockFlags).getMeasurementReportingRetryLimit();
        ExtendedMockito.doReturn(true).when(mockFlags).getMeasurementReportingRetryLimitEnabled();

        AggregateReport ar11 =
                AggregateReportFixture.getValidAggregateReportBuilder()
                        .setId("11")
                        .setAggregationCoordinatorOrigin(Uri.parse("https://url1.test"))
                        .build();
        AggregateReport ar12 =
                AggregateReportFixture.getValidAggregateReportBuilder()
                        .setId("12")
                        .setAggregationCoordinatorOrigin(Uri.parse("https://url1.test"))
                        .build();
        AggregateReport ar21 =
                AggregateReportFixture.getValidAggregateReportBuilder()
                        .setId("21")
                        .setAggregationCoordinatorOrigin(Uri.parse("https://url2.test"))
                        .build();
        AggregateReport ar31 =
                AggregateReportFixture.getValidAggregateReportBuilder()
                        .setId("31")
                        .setAggregationCoordinatorOrigin(Uri.parse("https://url3.test"))
                        .build();
        SQLiteDatabase db = MeasurementDbHelper.getInstance(sContext).safeGetWritableDatabase();
        AbstractDbIntegrationTest.insertToDb(ar11, db);
        AbstractDbIntegrationTest.insertToDb(ar12, db);
        AbstractDbIntegrationTest.insertToDb(ar21, db);
        AbstractDbIntegrationTest.insertToDb(ar31, db);

        Optional<Map<String, List<String>>> resOpt =
                mDatastoreManager.runInTransactionWithResult(
                        (dao) -> {
                            return dao.getPendingAggregateReportIdsByCoordinatorInWindow(
                                    AggregateReportFixture.ValidAggregateReportParams.TRIGGER_TIME,
                                    AggregateReportFixture.ValidAggregateReportParams.TRIGGER_TIME
                                            + TimeUnit.DAYS.toMillis(30));
                        });
        assertTrue(resOpt.isPresent());
        Map<String, List<String>> res = resOpt.get();
        assertEquals(3, res.size());

        // URL 1
        List<String> url1Ids = res.get("https://url1.test");
        url1Ids.sort(String.CASE_INSENSITIVE_ORDER);
        assertEquals(2, url1Ids.size());
        assertEquals("11", url1Ids.get(0));
        assertEquals("12", url1Ids.get(1));
        // URL 2
        List<String> url2Ids = res.get("https://url2.test");
        url2Ids.sort(String.CASE_INSENSITIVE_ORDER);
        assertEquals(1, url2Ids.size());
        assertEquals("21", url2Ids.get(0));

        resOpt =
                mDatastoreManager.runInTransactionWithResult(
                        (dao) -> {
                            // Adds records to KeyValueData table for Retry Count.
                            dao.incrementAndGetReportingRetryCount(
                                    ar31.getId(), DataType.AGGREGATE_REPORT_RETRY_COUNT);
                            return dao.getPendingAggregateReportIdsByCoordinatorInWindow(
                                    AggregateReportFixture.ValidAggregateReportParams.TRIGGER_TIME,
                                    AggregateReportFixture.ValidAggregateReportParams.TRIGGER_TIME
                                            + TimeUnit.DAYS.toMillis(30));
                        });
        res = resOpt.get();

        assertEquals(2, res.size());

        // URL 1
        url1Ids = res.get("https://url1.test");
        url1Ids.sort(String.CASE_INSENSITIVE_ORDER);
        assertEquals(2, url1Ids.size());
        assertEquals("11", url1Ids.get(0));
        assertEquals("12", url1Ids.get(1));
        // URL 2
        url2Ids = res.get("https://url2.test");
        url2Ids.sort(String.CASE_INSENSITIVE_ORDER);
        assertEquals(1, url2Ids.size());
        assertEquals("21", url2Ids.get(0));
    }

    @Test
    public void getPendingAggregateDebugReportIdsByCoordinator() {
        AggregateReport ar11 =
                AggregateReportFixture.getValidAggregateReportBuilder()
                        .setId("11")
                        .setAggregationCoordinatorOrigin(Uri.parse("https://url1.test"))
                        .build();
        AggregateReport ar12 =
                AggregateReportFixture.getValidAggregateReportBuilder()
                        .setId("12")
                        .setAggregationCoordinatorOrigin(Uri.parse("https://url1.test"))
                        .build();
        AggregateReport ar21 =
                AggregateReportFixture.getValidAggregateReportBuilder()
                        .setId("21")
                        .setAggregationCoordinatorOrigin(Uri.parse("https://url2.test"))
                        .build();
        SQLiteDatabase db = MeasurementDbHelper.getInstance(sContext).safeGetWritableDatabase();
        AbstractDbIntegrationTest.insertToDb(ar11, db);
        AbstractDbIntegrationTest.insertToDb(ar12, db);
        AbstractDbIntegrationTest.insertToDb(ar21, db);

        Optional<Map<String, List<String>>> resOpt =
                mDatastoreManager.runInTransactionWithResult(
                        (dao) ->
                                dao.getPendingAggregateReportIdsByCoordinatorInWindow(
                                        AggregateReportFixture.ValidAggregateReportParams
                                                .TRIGGER_TIME,
                                        AggregateReportFixture.ValidAggregateReportParams
                                                        .TRIGGER_TIME
                                                + TimeUnit.DAYS.toMillis(30)));
        assertTrue(resOpt.isPresent());
        Map<String, List<String>> res = resOpt.get();
        assertEquals(2, res.size());

        // URL 1
        List<String> url1Ids = res.get("https://url1.test");
        assertEquals(2, url1Ids.size());
        url1Ids.sort(String.CASE_INSENSITIVE_ORDER);
        assertEquals("11", url1Ids.get(0));
        assertEquals("12", url1Ids.get(1));
        // URL 2
        List<String> url2Ids = res.get("https://url2.test");
        url2Ids.sort(String.CASE_INSENSITIVE_ORDER);
        assertEquals(1, url2Ids.size());
        assertEquals("21", url2Ids.get(0));
    }

    @Test
    public void getPendingAggregateDebugReportIdsByCoordinatorWithRetryLimit() {
        // Mocking that the flags return a Max Retry of 1
        Flags mockFlags = Mockito.mock(Flags.class);
        ExtendedMockito.doReturn(mockFlags).when(FlagsFactory::getFlags);
        ExtendedMockito.doReturn(1).when(mockFlags).getMeasurementReportingRetryLimit();
        ExtendedMockito.doReturn(true).when(mockFlags).getMeasurementReportingRetryLimitEnabled();

        AggregateReport ar11 =
                AggregateReportFixture.getValidAggregateReportBuilder()
                        .setId("11")
                        .setAggregationCoordinatorOrigin(Uri.parse("https://url1.test"))
                        .setDebugReportStatus(AggregateReport.DebugReportStatus.PENDING)
                        .build();
        AggregateReport ar12 =
                AggregateReportFixture.getValidAggregateReportBuilder()
                        .setId("12")
                        .setAggregationCoordinatorOrigin(Uri.parse("https://url1.test"))
                        .setDebugReportStatus(AggregateReport.DebugReportStatus.PENDING)
                        .build();
        AggregateReport ar21 =
                AggregateReportFixture.getValidAggregateReportBuilder()
                        .setId("21")
                        .setAggregationCoordinatorOrigin(Uri.parse("https://url2.test"))
                        .setDebugReportStatus(AggregateReport.DebugReportStatus.PENDING)
                        .build();
        AggregateReport ar31 =
                AggregateReportFixture.getValidAggregateReportBuilder()
                        .setId("31")
                        .setAggregationCoordinatorOrigin(Uri.parse("https://url3.test"))
                        .setDebugReportStatus(AggregateReport.DebugReportStatus.PENDING)
                        .build();
        SQLiteDatabase db = MeasurementDbHelper.getInstance(sContext).safeGetWritableDatabase();
        AbstractDbIntegrationTest.insertToDb(ar11, db);
        AbstractDbIntegrationTest.insertToDb(ar12, db);
        AbstractDbIntegrationTest.insertToDb(ar21, db);
        AbstractDbIntegrationTest.insertToDb(ar31, db);

        Optional<Map<String, List<String>>> resOpt =
                mDatastoreManager.runInTransactionWithResult(
                        (dao) -> dao.getPendingAggregateDebugReportIdsByCoordinator());
        assertTrue(resOpt.isPresent());
        Map<String, List<String>> res = resOpt.get();
        assertEquals(3, res.size());

        resOpt =
                mDatastoreManager.runInTransactionWithResult(
                        (dao) -> {
                            // Adds records to KeyValueData table for Retry Count.
                            dao.incrementAndGetReportingRetryCount(
                                    ar31.getId(), DataType.AGGREGATE_REPORT_RETRY_COUNT);
                            return dao.getPendingAggregateDebugReportIdsByCoordinator();
                        });
        assertTrue(resOpt.isPresent());
        res = resOpt.get();
        assertEquals(2, res.size());

        // URL 1
        List<String> url1Ids = res.get("https://url1.test");
        assertEquals(2, url1Ids.size());
        url1Ids.sort(String.CASE_INSENSITIVE_ORDER);
        assertEquals("11", url1Ids.get(0));
        assertEquals("12", url1Ids.get(1));
        // URL 2
        List<String> url2Ids = res.get("https://url2.test");
        url2Ids.sort(String.CASE_INSENSITIVE_ORDER);
        assertEquals(1, url2Ids.size());
        assertEquals("21", url2Ids.get(0));
    }

    @Test
    public void getPendingEventReportIdsInWindowWithRetry() {
        // Mocking that the flags return a Max Retry of 1
        Flags mockFlags = Mockito.mock(Flags.class);
        ExtendedMockito.doReturn(mockFlags).when(FlagsFactory::getFlags);
        ExtendedMockito.doReturn(1).when(mockFlags).getMeasurementReportingRetryLimit();
        ExtendedMockito.doReturn(true).when(mockFlags).getMeasurementReportingRetryLimitEnabled();

        SQLiteDatabase db = MeasurementDbHelper.getInstance(sContext).safeGetWritableDatabase();

        EventReport er1 =
                generateMockEventReport(WebUtil.validUrl("https://destination-1.test"), 1);
        EventReport er2 =
                generateMockEventReport(WebUtil.validUrl("https://destination-2.test"), 2);
        List.of(er1, er2)
                .forEach(
                        eventReport -> {
                            ContentValues values = new ContentValues();
                            values.put(
                                    MeasurementTables.EventReportContract.ID, eventReport.getId());
                            values.put(
                                    MeasurementTables.EventReportContract.ATTRIBUTION_DESTINATION,
                                    eventReport.getAttributionDestinations().get(0).toString());
                            values.put(
                                    EventReportContract.REPORT_TIME,
                                    EventReportFixture.ValidEventReportParams.TRIGGER_TIME
                                            + TimeUnit.DAYS.toMillis(15));
                            values.put(EventReportContract.STATUS, EventReport.Status.PENDING);
                            db.insert(MeasurementTables.EventReportContract.TABLE, null, values);
                        });
        Optional<List<String>> resOpt =
                mDatastoreManager.runInTransactionWithResult(
                        (dao) ->
                                dao.getPendingEventReportIdsInWindow(
                                        EventReportFixture.ValidEventReportParams.TRIGGER_TIME,
                                        EventReportFixture.ValidEventReportParams.TRIGGER_TIME
                                                + TimeUnit.DAYS.toMillis(30)));
        assertTrue(resOpt.isPresent());
        List<String> res = resOpt.get();
        assertEquals(2, res.size());
        assertTrue(res.containsAll(List.of("1", "2")));
        resOpt =
                mDatastoreManager.runInTransactionWithResult(
                        (dao) -> {
                            // Adds records to KeyValueData table for Retry Count.
                            dao.incrementAndGetReportingRetryCount(
                                    "1", DataType.EVENT_REPORT_RETRY_COUNT);
                            return dao.getPendingEventReportIdsInWindow(
                                    EventReportFixture.ValidEventReportParams.TRIGGER_TIME,
                                    EventReportFixture.ValidEventReportParams.TRIGGER_TIME
                                            + TimeUnit.DAYS.toMillis(30));
                        });
        res = resOpt.get();
        assertEquals(1, res.size());
        assertEquals(List.of("2"), res);
    }

    @Test
    public void getPendingEventDebugReportIdsWithRetryLimit() {
        // Mocking that the flags return a Max Retry of 1
        Flags mockFlags = Mockito.mock(Flags.class);
        ExtendedMockito.doReturn(mockFlags).when(FlagsFactory::getFlags);
        ExtendedMockito.doReturn(1).when(mockFlags).getMeasurementReportingRetryLimit();
        ExtendedMockito.doReturn(true).when(mockFlags).getMeasurementReportingRetryLimitEnabled();

        SQLiteDatabase db = MeasurementDbHelper.getInstance(sContext).safeGetWritableDatabase();

        EventReport er1 =
                generateMockEventReport(WebUtil.validUrl("https://destination-1.test"), 1);
        EventReport er2 =
                generateMockEventReport(WebUtil.validUrl("https://destination-2.test"), 2);
        List.of(er1, er2)
                .forEach(
                        eventReport -> {
                            ContentValues values = new ContentValues();
                            values.put(
                                    MeasurementTables.EventReportContract.ID, eventReport.getId());
                            values.put(
                                    MeasurementTables.EventReportContract.ATTRIBUTION_DESTINATION,
                                    eventReport.getAttributionDestinations().get(0).toString());
                            values.put(
                                    EventReportContract.DEBUG_REPORT_STATUS,
                                    EventReport.DebugReportStatus.PENDING);
                            db.insert(MeasurementTables.EventReportContract.TABLE, null, values);
                        });

        Optional<List<String>> resOpt =
                mDatastoreManager.runInTransactionWithResult(
                        (dao) -> dao.getPendingDebugEventReportIds());
        assertTrue(resOpt.isPresent());
        List<String> res = resOpt.get();
        assertEquals(2, res.size());
        assertTrue(res.containsAll(List.of("1", "2")));
        resOpt =
                mDatastoreManager.runInTransactionWithResult(
                        (dao) -> {
                            // Adds records to KeyValueData table for Retry Count.
                            dao.incrementAndGetReportingRetryCount(
                                    "1", DataType.EVENT_REPORT_RETRY_COUNT);
                            return dao.getPendingDebugEventReportIds();
                        });
        res = resOpt.get();
        assertEquals(1, res.size());
        assertEquals(List.of("2"), res);
    }

    @Test
    public void getNonExpiredAggregateEncryptionKeys() {
        AggregateEncryptionKey ek11 =
                new AggregateEncryptionKey.Builder()
                        .setId("11")
                        .setKeyId("11")
                        .setPublicKey("11")
                        .setExpiry(11)
                        .setAggregationCoordinatorOrigin(Uri.parse("https://1coordinator.test"))
                        .build();
        // ek12 will not be fetched because expiry (5) < 10
        AggregateEncryptionKey ek12 =
                new AggregateEncryptionKey.Builder()
                        .setId("12")
                        .setKeyId("12")
                        .setPublicKey("12")
                        .setExpiry(5)
                        .setAggregationCoordinatorOrigin(Uri.parse("https://1coordinator.test"))
                        .build();

        AggregateEncryptionKey ek21 =
                new AggregateEncryptionKey.Builder()
                        .setId("21")
                        .setKeyId("21")
                        .setPublicKey("21")
                        .setExpiry(10)
                        .setAggregationCoordinatorOrigin(Uri.parse("https://2coordinator.test"))
                        .build();
        AggregateEncryptionKey ek22 =
                new AggregateEncryptionKey.Builder()
                        .setId("22")
                        .setKeyId("22")
                        .setPublicKey("22")
                        .setExpiry(15)
                        .setAggregationCoordinatorOrigin(Uri.parse("https://2coordinator.test"))
                        .build();

        SQLiteDatabase db = MeasurementDbHelper.getInstance(sContext).safeGetWritableDatabase();
        AbstractDbIntegrationTest.insertToDb(ek11, db);
        AbstractDbIntegrationTest.insertToDb(ek12, db);
        AbstractDbIntegrationTest.insertToDb(ek21, db);
        AbstractDbIntegrationTest.insertToDb(ek22, db);

        List<AggregateEncryptionKey> res1 =
                mDatastoreManager
                        .runInTransactionWithResult(
                                (dao) -> {
                                    return dao.getNonExpiredAggregateEncryptionKeys(
                                            Uri.parse("https://1coordinator.test"), 10);
                                })
                        .orElseThrow();
        // ek12 will not be fetched because expiry (5) < 10
        assertEquals(1, res1.size());
        assertEquals(ek11, res1.get(0));

        List<AggregateEncryptionKey> res2 =
                mDatastoreManager
                        .runInTransactionWithResult(
                                (dao) -> {
                                    return dao.getNonExpiredAggregateEncryptionKeys(
                                            Uri.parse("https://2coordinator.test"), 10);
                                })
                        .orElseThrow();
        res1.sort((x, y) -> String.CASE_INSENSITIVE_ORDER.compare(x.getId(), y.getId()));
        assertEquals(2, res2.size());
        assertEquals(ek21, res2.get(0));
        assertEquals(ek22, res2.get(1));
    }

    @Test
    public void incrementReportRetry() {
        final String eventId = "TestIdEvent";
        final String aggregateId = "TestIdAggregate";
        final String debugId = "TestIdDebug";

        mDatastoreManager.runInTransaction(
                (dao) -> {
                    dao.incrementAndGetReportingRetryCount(
                            eventId, DataType.EVENT_REPORT_RETRY_COUNT);
                    dao.incrementAndGetReportingRetryCount(
                            aggregateId, DataType.AGGREGATE_REPORT_RETRY_COUNT);
                    dao.incrementAndGetReportingRetryCount(
                            debugId, DataType.DEBUG_REPORT_RETRY_COUNT);
                });
        Optional<KeyValueData> eventCount =
                mDatastoreManager.runInTransactionWithResult(
                        (dao) -> dao.getKeyValueData(eventId, DataType.EVENT_REPORT_RETRY_COUNT));
        Optional<KeyValueData> aggregateCount =
                mDatastoreManager.runInTransactionWithResult(
                        (dao) ->
                                dao.getKeyValueData(
                                        aggregateId, DataType.AGGREGATE_REPORT_RETRY_COUNT));
        Optional<KeyValueData> debugCount =
                mDatastoreManager.runInTransactionWithResult(
                        (dao) -> dao.getKeyValueData(debugId, DataType.DEBUG_REPORT_RETRY_COUNT));

        assertTrue(eventCount.isPresent());
        assertEquals(1, (eventCount.get().getReportRetryCount()));
        assertTrue(aggregateCount.isPresent());
        assertEquals(1, (aggregateCount.get().getReportRetryCount()));
        assertTrue(debugCount.isPresent());
        assertEquals(1, (debugCount.get().getReportRetryCount()));

        mDatastoreManager.runInTransaction(
                (dao) -> {
                    dao.incrementAndGetReportingRetryCount(
                            eventId, DataType.EVENT_REPORT_RETRY_COUNT);
                    dao.incrementAndGetReportingRetryCount(
                            aggregateId, DataType.AGGREGATE_REPORT_RETRY_COUNT);
                });
        eventCount =
                mDatastoreManager.runInTransactionWithResult(
                        (dao) -> dao.getKeyValueData(eventId, DataType.EVENT_REPORT_RETRY_COUNT));
        aggregateCount =
                mDatastoreManager.runInTransactionWithResult(
                        (dao) ->
                                dao.getKeyValueData(
                                        aggregateId, DataType.AGGREGATE_REPORT_RETRY_COUNT));
        debugCount =
                mDatastoreManager.runInTransactionWithResult(
                        (dao) -> dao.getKeyValueData(debugId, DataType.DEBUG_REPORT_RETRY_COUNT));

        assertTrue(eventCount.isPresent());
        assertEquals(2, (eventCount.get().getReportRetryCount()));
        assertTrue(aggregateCount.isPresent());
        assertEquals(2, (aggregateCount.get().getReportRetryCount()));
        assertTrue(debugCount.isPresent());
        assertEquals(1, (debugCount.get().getReportRetryCount()));
    }

    private void queryAndAssertSourceEntries(
            SQLiteDatabase db, String enrollmentId, List<String> expectedSourceIds) {
        try (Cursor cursor =
                db.query(
                        XnaIgnoredSourcesContract.TABLE,
                        new String[] {XnaIgnoredSourcesContract.SOURCE_ID},
                        XnaIgnoredSourcesContract.ENROLLMENT_ID + " = ?",
                        new String[] {enrollmentId},
                        null,
                        null,
                        null)) {
            assertEquals(expectedSourceIds.size(), cursor.getCount());
            for (int i = 0; i < expectedSourceIds.size() && cursor.moveToNext(); i++) {
                assertEquals(expectedSourceIds.get(i), cursor.getString(0));
            }
        }
    }

    private Source.Builder createSourceBuilder() {
        return new Source.Builder()
                .setEventId(SourceFixture.ValidSourceParams.SOURCE_EVENT_ID)
                .setPublisher(SourceFixture.ValidSourceParams.PUBLISHER)
                .setAppDestinations(SourceFixture.ValidSourceParams.ATTRIBUTION_DESTINATIONS)
                .setWebDestinations(SourceFixture.ValidSourceParams.WEB_DESTINATIONS)
                .setEnrollmentId(SourceFixture.ValidSourceParams.ENROLLMENT_ID)
                .setRegistrant(SourceFixture.ValidSourceParams.REGISTRANT)
                .setEventTime(SourceFixture.ValidSourceParams.SOURCE_EVENT_TIME)
                .setExpiryTime(SourceFixture.ValidSourceParams.EXPIRY_TIME)
                .setPriority(SourceFixture.ValidSourceParams.PRIORITY)
                .setSourceType(SourceFixture.ValidSourceParams.SOURCE_TYPE)
                .setInstallAttributionWindow(
                        SourceFixture.ValidSourceParams.INSTALL_ATTRIBUTION_WINDOW)
                .setInstallCooldownWindow(SourceFixture.ValidSourceParams.INSTALL_COOLDOWN_WINDOW)
                .setAttributionMode(SourceFixture.ValidSourceParams.ATTRIBUTION_MODE)
                .setAggregateSource(SourceFixture.ValidSourceParams.buildAggregateSource())
                .setFilterData(SourceFixture.ValidSourceParams.buildFilterData())
                .setSharedFilterDataKeys(SourceFixture.ValidSourceParams.SHARED_FILTER_DATA_KEYS)
                .setIsDebugReporting(true)
                .setRegistrationId(UUID.randomUUID().toString())
                .setSharedAggregationKeys(SHARED_AGGREGATE_KEYS)
                .setInstallTime(SourceFixture.ValidSourceParams.INSTALL_TIME)
                .setRegistrationOrigin(SourceFixture.ValidSourceParams.REGISTRATION_ORIGIN);
    }

    private AggregateReport createAggregateReportForSourceAndTrigger(
            Source source, Trigger trigger) {
        return createAggregateReportForSourceAndTrigger(
                UUID.randomUUID().toString(), source, trigger);
    }

    private EventReport createEventReportForSourceAndTrigger(Source source, Trigger trigger)
            throws JSONException {
        return createEventReportForSourceAndTrigger(UUID.randomUUID().toString(), source, trigger);
    }

    private AggregateReport createAggregateReportForSourceAndTrigger(
            String reportId, Source source, Trigger trigger) {
        return AggregateReportFixture.getValidAggregateReportBuilder()
                .setId(reportId)
                .setSourceId(source.getId())
                .setTriggerId(trigger.getId())
                .build();
    }

    private EventReport createEventReportForSourceAndTrigger(
            String reportId, Source source, Trigger trigger) throws JSONException {

        return new EventReport.Builder()
                .setId(reportId)
                .populateFromSourceAndTrigger(
                        source,
                        trigger,
                        trigger.parseEventTriggers(FlagsFactory.getFlagsForTest()).get(0),
                        new Pair<>(null, null),
                        new EventReportWindowCalcDelegate(mFlags),
                        new SourceNoiseHandler(mFlags),
                        source.getAttributionDestinations(trigger.getDestinationType()),
                        mFlags.getMeasurementFlexibleEventReportingApiEnabled())
                .setSourceEventId(source.getEventId())
                .setSourceId(source.getId())
                .setTriggerId(trigger.getId())
                .build();
    }

    private DebugReport createDebugReport() {
        return new DebugReport.Builder()
                .setId("reportId")
                .setType("trigger-event-deduplicated")
                .setBody(
                        " {\n"
                                + "      \"attribution_destination\":"
                                + " \"https://destination.example\",\n"
                                + "      \"source_event_id\": \"45623\"\n"
                                + "    }")
                .setEnrollmentId("1")
                .setRegistrationOrigin(REGISTRATION_ORIGIN)
                .build();
    }

    private void setupSourceAndTriggerData() {
        SQLiteDatabase db = MeasurementDbHelper.getInstance(sContext).safeGetWritableDatabase();
        List<Source> sourcesList = new ArrayList<>();
        sourcesList.add(
                SourceFixture.getMinimalValidSourceBuilder()
                        .setId("S1")
                        .setRegistrant(APP_TWO_SOURCES)
                        .setPublisher(APP_TWO_PUBLISHER)
                        .setPublisherType(EventSurfaceType.APP)
                        .build());
        sourcesList.add(
                SourceFixture.getMinimalValidSourceBuilder()
                        .setId("S2")
                        .setRegistrant(APP_TWO_SOURCES)
                        .setPublisher(APP_TWO_PUBLISHER)
                        .setPublisherType(EventSurfaceType.APP)
                        .build());
        sourcesList.add(
                SourceFixture.getMinimalValidSourceBuilder()
                        .setId("S3")
                        .setRegistrant(APP_ONE_SOURCE)
                        .setPublisher(APP_ONE_PUBLISHER)
                        .setPublisherType(EventSurfaceType.APP)
                        .build());
        for (Source source : sourcesList) {
            ContentValues values = new ContentValues();
            values.put("_id", source.getId());
            values.put("registrant", source.getRegistrant().toString());
            values.put("publisher", source.getPublisher().toString());
            values.put("publisher_type", source.getPublisherType());

            long row = db.insert("msmt_source", null, values);
            assertNotEquals("Source insertion failed", -1, row);
        }
        List<Trigger> triggersList = new ArrayList<>();
        triggersList.add(
                TriggerFixture.getValidTriggerBuilder()
                        .setId("T1")
                        .setRegistrant(APP_TWO_DESTINATION)
                        .build());
        triggersList.add(
                TriggerFixture.getValidTriggerBuilder()
                        .setId("T2")
                        .setRegistrant(APP_TWO_DESTINATION)
                        .build());
        triggersList.add(
                TriggerFixture.getValidTriggerBuilder()
                        .setId("T3")
                        .setRegistrant(APP_ONE_DESTINATION)
                        .build());

        // Add web triggers.
        triggersList.add(
                TriggerFixture.getValidTriggerBuilder()
                        .setId("T4")
                        .setRegistrant(APP_BROWSER)
                        .setAttributionDestination(WEB_ONE_DESTINATION)
                        .build());
        triggersList.add(
                TriggerFixture.getValidTriggerBuilder()
                        .setId("T5")
                        .setRegistrant(APP_BROWSER)
                        .setAttributionDestination(WEB_ONE_DESTINATION_DIFFERENT_SUBDOMAIN)
                        .build());
        triggersList.add(
                TriggerFixture.getValidTriggerBuilder()
                        .setId("T7")
                        .setRegistrant(APP_BROWSER)
                        .setAttributionDestination(WEB_ONE_DESTINATION_DIFFERENT_SUBDOMAIN_2)
                        .build());
        triggersList.add(
                TriggerFixture.getValidTriggerBuilder()
                        .setId("T8")
                        .setRegistrant(APP_BROWSER)
                        .setAttributionDestination(WEB_TWO_DESTINATION)
                        .build());
        triggersList.add(
                TriggerFixture.getValidTriggerBuilder()
                        .setId("T9")
                        .setRegistrant(APP_BROWSER)
                        .setAttributionDestination(WEB_TWO_DESTINATION_WITH_PATH)
                        .build());

        for (Trigger trigger : triggersList) {
            ContentValues values = new ContentValues();
            values.put("_id", trigger.getId());
            values.put("registrant", trigger.getRegistrant().toString());
            values.put("attribution_destination", trigger.getAttributionDestination().toString());
            long row = db.insert("msmt_trigger", null, values);
            assertNotEquals("Trigger insertion failed", -1, row);
        }
    }

    private Trigger createWebTrigger(Uri attributionDestination) {
        return TriggerFixture.getValidTriggerBuilder()
                .setId("ID" + mValueId++)
                .setAttributionDestination(attributionDestination)
                .setRegistrant(APP_BROWSER)
                .build();
    }

    private Trigger createAppTrigger(Uri registrant, Uri destination) {
        return TriggerFixture.getValidTriggerBuilder()
                .setId("ID" + mValueId++)
                .setAttributionDestination(destination)
                .setRegistrant(registrant)
                .build();
    }

    private void addTriggersToDatabase(List<Trigger> triggersList) {
        SQLiteDatabase db = MeasurementDbHelper.getInstance(sContext).safeGetWritableDatabase();

        for (Trigger trigger : triggersList) {
            ContentValues values = new ContentValues();
            values.put("_id", trigger.getId());
            values.put("registrant", trigger.getRegistrant().toString());
            values.put("attribution_destination", trigger.getAttributionDestination().toString());
            long row = db.insert("msmt_trigger", null, values);
            assertNotEquals("Trigger insertion failed", -1, row);
        }
    }

    private void setupSourceDataForPublisherTypeWeb() {
        SQLiteDatabase db = MeasurementDbHelper.getInstance(sContext).safeGetWritableDatabase();
        List<Source> sourcesList = new ArrayList<>();
        sourcesList.add(
                SourceFixture.getMinimalValidSourceBuilder()
                        .setId("W1")
                        .setPublisher(WEB_PUBLISHER_ONE)
                        .setPublisherType(EventSurfaceType.WEB)
                        .build());
        sourcesList.add(
                SourceFixture.getMinimalValidSourceBuilder()
                        .setId("W21")
                        .setPublisher(WEB_PUBLISHER_TWO)
                        .setPublisherType(EventSurfaceType.WEB)
                        .build());
        sourcesList.add(
                SourceFixture.getMinimalValidSourceBuilder()
                        .setId("W22")
                        .setPublisher(WEB_PUBLISHER_TWO)
                        .setPublisherType(EventSurfaceType.WEB)
                        .build());
        sourcesList.add(
                SourceFixture.getMinimalValidSourceBuilder()
                        .setId("S3")
                        .setPublisher(WEB_PUBLISHER_THREE)
                        .setPublisherType(EventSurfaceType.WEB)
                        .build());
        for (Source source : sourcesList) {
            ContentValues values = new ContentValues();
            values.put("_id", source.getId());
            values.put("publisher", source.getPublisher().toString());
            values.put("publisher_type", source.getPublisherType());

            long row = db.insert("msmt_source", null, values);
            assertNotEquals("Source insertion failed", -1, row);
        }
    }

    private Source.Builder createSourceForIATest(
            String id,
            long currentTime,
            long priority,
            int eventTimePastDays,
            boolean expiredIAWindow,
            String enrollmentId) {
        return new Source.Builder()
                .setId(id)
                .setPublisher(Uri.parse("android-app://com.example.sample"))
                .setRegistrant(Uri.parse("android-app://com.example.sample"))
                .setEnrollmentId(enrollmentId)
                .setExpiryTime(currentTime + TimeUnit.DAYS.toMillis(30))
                .setInstallAttributionWindow(TimeUnit.DAYS.toMillis(expiredIAWindow ? 0 : 30))
                .setAppDestinations(List.of(INSTALLED_PACKAGE))
                .setEventTime(
                        currentTime
                                - TimeUnit.DAYS.toMillis(
                                        eventTimePastDays == -1 ? 10 : eventTimePastDays))
                .setPriority(priority == -1 ? 100 : priority)
                .setRegistrationOrigin(REGISTRATION_ORIGIN);
    }

    private AggregateReport generateMockAggregateReport(String attributionDestination, int id) {
        return new AggregateReport.Builder()
                .setId(String.valueOf(id))
                .setAttributionDestination(Uri.parse(attributionDestination))
                .build();
    }

    private AggregateReport generateMockAggregateReport(
            String attributionDestination, int id, String sourceId) {
        return new AggregateReport.Builder()
                .setId(String.valueOf(id))
                .setSourceId(sourceId)
                .setAttributionDestination(Uri.parse(attributionDestination))
                .build();
    }

    private EventReport generateMockEventReport(String attributionDestination, int id) {
        return new EventReport.Builder()
                .setId(String.valueOf(id))
                .setAttributionDestinations(List.of(Uri.parse(attributionDestination)))
                .build();
    }

    private void assertAggregateReportCount(
            List<String> attributionDestinations,
            int destinationType,
            List<Integer> expectedCounts) {
        IntStream.range(0, attributionDestinations.size())
                .forEach(
                        i -> {
                            DatastoreManager.ThrowingCheckedFunction<Integer>
                                    aggregateReportCountPerDestination =
                                            measurementDao ->
                                                    measurementDao
                                                            .getNumAggregateReportsPerDestination(
                                                                    Uri.parse(
                                                                            attributionDestinations
                                                                                    .get(i)),
                                                                    destinationType);
                            assertEquals(
                                    expectedCounts.get(i),
                                    mDatastoreManager
                                            .runInTransactionWithResult(
                                                    aggregateReportCountPerDestination)
                                            .orElseThrow());
                        });
    }

    private void assertEventReportCount(
            List<String> attributionDestinations,
            int destinationType,
            List<Integer> expectedCounts) {
        IntStream.range(0, attributionDestinations.size())
                .forEach(
                        i -> {
                            DatastoreManager.ThrowingCheckedFunction<Integer>
                                    numEventReportsPerDestination =
                                            measurementDao ->
                                                    measurementDao.getNumEventReportsPerDestination(
                                                            Uri.parse(
                                                                    attributionDestinations.get(i)),
                                                            destinationType);
                            assertEquals(
                                    expectedCounts.get(i),
                                    mDatastoreManager
                                            .runInTransactionWithResult(
                                                    numEventReportsPerDestination)
                                            .orElseThrow());
                        });
    }

    private List<String> createAppDestinationVariants(int destinationNum) {
        return Arrays.asList(
                "android-app://subdomain.destination-" + destinationNum + ".app/abcd",
                "android-app://subdomain.destination-" + destinationNum + ".app",
                "android-app://destination-" + destinationNum + ".app/abcd",
                "android-app://destination-" + destinationNum + ".app",
                "android-app://destination-" + destinationNum + ".ap");
    }

    private List<String> createWebDestinationVariants(int destinationNum) {
        return Arrays.asList(
                "https://subdomain.destination-" + destinationNum + ".com/abcd",
                "https://subdomain.destination-" + destinationNum + ".com",
                "https://destination-" + destinationNum + ".com/abcd",
                "https://destination-" + destinationNum + ".com",
                "https://destination-" + destinationNum + ".co");
    }

    private boolean getInstallAttributionStatus(String sourceDbId, SQLiteDatabase db) {
        Cursor cursor =
                db.query(
                        SourceContract.TABLE,
                        new String[] {SourceContract.IS_INSTALL_ATTRIBUTED},
                        SourceContract.ID + " = ? ",
                        new String[] {sourceDbId},
                        null,
                        null,
                        null,
                        null);
        assertTrue(cursor.moveToFirst());
        return cursor.getInt(0) == 1;
    }

    private Long getInstallAttributionInstallTime(String sourceDbId, SQLiteDatabase db) {
        Cursor cursor =
                db.query(
                        SourceContract.TABLE,
                        new String[] {SourceContract.INSTALL_TIME},
                        SourceContract.ID + " = ? ",
                        new String[] {sourceDbId},
                        null,
                        null,
                        null,
                        null);
        assertTrue(cursor.moveToFirst());
        if (!cursor.isNull(0)) {
            return cursor.getLong(0);
        }
        return null;
    }

    private void removeSources(List<String> dbIds, SQLiteDatabase db) {
        db.delete(
                SourceContract.TABLE,
                SourceContract.ID + " IN ( ? )",
                new String[] {String.join(",", dbIds)});
    }

    private static void maybeInsertSourceDestinations(
            SQLiteDatabase db, Source source, String sourceId) {
        if (source.getAppDestinations() != null) {
            for (Uri appDestination : source.getAppDestinations()) {
                ContentValues values = new ContentValues();
                values.put(MeasurementTables.SourceDestination.SOURCE_ID, sourceId);
                values.put(
                        MeasurementTables.SourceDestination.DESTINATION_TYPE, EventSurfaceType.APP);
                values.put(
                        MeasurementTables.SourceDestination.DESTINATION, appDestination.toString());
                long row = db.insert(MeasurementTables.SourceDestination.TABLE, null, values);
                assertNotEquals("Source app destination insertion failed", -1, row);
            }
        }
        if (source.getWebDestinations() != null) {
            for (Uri webDestination : source.getWebDestinations()) {
                ContentValues values = new ContentValues();
                values.put(MeasurementTables.SourceDestination.SOURCE_ID, sourceId);
                values.put(
                        MeasurementTables.SourceDestination.DESTINATION_TYPE, EventSurfaceType.WEB);
                values.put(
                        MeasurementTables.SourceDestination.DESTINATION, webDestination.toString());
                long row = db.insert(MeasurementTables.SourceDestination.TABLE, null, values);
                assertNotEquals("Source web destination insertion failed", -1, row);
            }
        }
    }

    /** Create {@link Attribution} object from SQLite datastore. */
    private static Attribution constructAttributionFromCursor(Cursor cursor) {
        Attribution.Builder builder = new Attribution.Builder();
        int index = cursor.getColumnIndex(MeasurementTables.AttributionContract.ID);
        if (index > -1 && !cursor.isNull(index)) {
            builder.setId(cursor.getString(index));
        }
        index = cursor.getColumnIndex(MeasurementTables.AttributionContract.SOURCE_SITE);
        if (index > -1 && !cursor.isNull(index)) {
            builder.setSourceSite(cursor.getString(index));
        }
        index = cursor.getColumnIndex(MeasurementTables.AttributionContract.SOURCE_ORIGIN);
        if (index > -1 && !cursor.isNull(index)) {
            builder.setSourceOrigin(cursor.getString(index));
        }
        index = cursor.getColumnIndex(MeasurementTables.AttributionContract.DESTINATION_SITE);
        if (index > -1 && !cursor.isNull(index)) {
            builder.setDestinationSite(cursor.getString(index));
        }
        index = cursor.getColumnIndex(MeasurementTables.AttributionContract.DESTINATION_ORIGIN);
        if (index > -1 && !cursor.isNull(index)) {
            builder.setDestinationOrigin(cursor.getString(index));
        }
        index = cursor.getColumnIndex(MeasurementTables.AttributionContract.ENROLLMENT_ID);
        if (index > -1 && !cursor.isNull(index)) {
            builder.setEnrollmentId(cursor.getString(index));
        }
        index = cursor.getColumnIndex(MeasurementTables.AttributionContract.TRIGGER_TIME);
        if (index > -1 && !cursor.isNull(index)) {
            builder.setTriggerTime(cursor.getLong(index));
        }
        index = cursor.getColumnIndex(MeasurementTables.AttributionContract.REGISTRANT);
        if (index > -1 && !cursor.isNull(index)) {
            builder.setRegistrant(cursor.getString(index));
        }
        index = cursor.getColumnIndex(MeasurementTables.AttributionContract.REGISTRATION_ORIGIN);
        if (index > -1 && !cursor.isNull(index)) {
            builder.setRegistrationOrigin(Uri.parse(cursor.getString(index)));
        }
        return builder.build();
    }

    private static String getFirstSourceIdFromDatastore() {
        try (Cursor cursor =
                MeasurementDbHelper.getInstance(sContext)
                        .getReadableDatabase()
                        .query(
                                SourceContract.TABLE,
                                new String[] {SourceContract.ID},
                                null,
                                null,
                                null,
                                null,
                                null)) {
            assertTrue(cursor.moveToNext());
            return cursor.getString(cursor.getColumnIndex(SourceContract.ID));
        }
    }

    private static List<Uri> getNullableUriList(List<Uri> uris) {
        return uris == null ? null : uris;
    }
}<|MERGE_RESOLUTION|>--- conflicted
+++ resolved
@@ -52,10 +52,7 @@
 
 import androidx.test.core.app.ApplicationProvider;
 
-<<<<<<< HEAD
-=======
 import com.android.adservices.common.WebUtil;
->>>>>>> 4f19f827
 import com.android.adservices.errorlogging.AdServicesErrorLogger;
 import com.android.adservices.service.Flags;
 import com.android.adservices.service.FlagsFactory;
@@ -489,11 +486,7 @@
         for (Attribution attribution : attributionsWithAppDestinations) {
             insertAttribution(attribution);
         }
-<<<<<<< HEAD
-        String excludedEnrollmentId = "enrollment-id-0";
-=======
         Uri excludedRegistrationOrigin = WebUtil.validUri("https://subdomain0.example.test");
->>>>>>> 4f19f827
         mDatastoreManager.runInTransaction(
                 measurementDao -> {
                     assertEquals(
@@ -519,11 +512,7 @@
         for (Attribution attribution : attributionsWithAppDestinations) {
             insertAttribution(attribution);
         }
-<<<<<<< HEAD
-        String excludedEnrollmentId = "enrollment-id-0";
-=======
         Uri excludedReportingOrigin = WebUtil.validUri("https://subdomain.example0.test");
->>>>>>> 4f19f827
         mDatastoreManager.runInTransaction(
                 measurementDao -> {
                     assertEquals(
@@ -803,11 +792,7 @@
         for (Attribution attribution : attributionsOutOfWindow) {
             insertAttribution(attribution);
         }
-<<<<<<< HEAD
-        String excludedEnrollmentId = "enrollment-id-0";
-=======
         Uri excludedReportingOrigin = WebUtil.validUri("https://subdomain0.example.test");
->>>>>>> 4f19f827
         mDatastoreManager.runInTransaction(
                 measurementDao -> {
                     assertEquals(
@@ -852,11 +837,7 @@
         for (Attribution attribution : attributionsOutOfWindow) {
             insertAttribution(attribution);
         }
-<<<<<<< HEAD
-        String excludedEnrollmentId = "enrollment-id-3";
-=======
         Uri excludedReportingOrigin = WebUtil.validUri("https://subdomain3.example.test");
->>>>>>> 4f19f827
         mDatastoreManager.runInTransaction(
                 measurementDao -> {
                     assertEquals(
@@ -889,8 +870,6 @@
         List<Uri> excludedDestinations =
                 List.of(WebUtil.validUri("https://web-destination-2.test"));
         mDatastoreManager.runInTransaction(
-<<<<<<< HEAD
-=======
                 measurementDao -> {
                     assertEquals(
                             Integer.valueOf(3),
@@ -905,7 +884,6 @@
                                             6000000000L));
                 });
         mDatastoreManager.runInTransaction(
->>>>>>> 4f19f827
                 measurementDao -> {
                     assertEquals(
                             Integer.valueOf(3),
@@ -965,8 +943,6 @@
         List<Uri> excludedDestinations =
                 List.of(WebUtil.validUri("https://web-destination-2.test"));
         mDatastoreManager.runInTransaction(
-<<<<<<< HEAD
-=======
                 measurementDao -> {
                     assertEquals(
                             Integer.valueOf(3),
@@ -981,7 +957,6 @@
                                             6000000000L));
                 });
         mDatastoreManager.runInTransaction(
->>>>>>> 4f19f827
                 measurementDao -> {
                     assertEquals(
                             Integer.valueOf(3),
@@ -1242,8 +1217,6 @@
         List<Uri> excludedDestinations =
                 List.of(WebUtil.validUri("https://web-destination-2.test"));
         mDatastoreManager.runInTransaction(
-<<<<<<< HEAD
-=======
                 measurementDao -> {
                     assertEquals(
                             Integer.valueOf(0),
@@ -1258,7 +1231,6 @@
                                             6000000000L));
                 });
         mDatastoreManager.runInTransaction(
->>>>>>> 4f19f827
                 measurementDao -> {
                     assertEquals(
                             Integer.valueOf(0),
@@ -1959,11 +1931,7 @@
         for (Source source : activeSourcesWithAppAndWebDestinations) {
             insertSource(source);
         }
-<<<<<<< HEAD
-        String excludedEnrollmentId = "enrollment-id-1";
-=======
         Uri excludedRegistrationOrigin = WebUtil.validUri("https://subdomain1.example.test");
->>>>>>> 4f19f827
         mDatastoreManager.runInTransaction(
                 measurementDao -> {
                     assertEquals(
@@ -1995,11 +1963,7 @@
         for (Source source : activeSourcesWithAppAndWebDestinations) {
             insertSource(source);
         }
-<<<<<<< HEAD
-        String excludedEnrollmentId = "enrollment-id-1";
-=======
         Uri excludedReportingOrigin = WebUtil.validUri("https://subdomain1.example.test");
->>>>>>> 4f19f827
         mDatastoreManager.runInTransaction(
                 measurementDao -> {
                     assertEquals(
@@ -2043,11 +2007,7 @@
         for (Source source : expiredSourcesWithAppAndWebDestinations) {
             insertSource(source);
         }
-<<<<<<< HEAD
-        String excludedEnrollmentId = "enrollment-id-1";
-=======
         Uri excludedReportingOrigin = WebUtil.validUri("https://subdomain1.example.test");
->>>>>>> 4f19f827
         mDatastoreManager.runInTransaction(
                 measurementDao -> {
                     assertEquals(
@@ -2114,10 +2074,7 @@
             insertSource(source);
         }
         String excludedEnrollmentId = "enrollment-id-1";
-<<<<<<< HEAD
-=======
         Uri excludedReportingOrigin = WebUtil.validUri("https://subdomain1.example.test");
->>>>>>> 4f19f827
         mDatastoreManager.runInTransaction(
                 measurementDao -> {
                     assertEquals(
@@ -2184,10 +2141,7 @@
             insertSource(source);
         }
         String excludedEnrollmentId = "enrollment-id-22";
-<<<<<<< HEAD
-=======
         Uri excludedReportingOrigin = WebUtil.validUri("https://subdomain22.example.test");
->>>>>>> 4f19f827
         mDatastoreManager.runInTransaction(
                 measurementDao -> {
                     assertEquals(
@@ -2259,10 +2213,7 @@
             insertSource(source);
         }
         String excludedEnrollmentId = "enrollment-id-1";
-<<<<<<< HEAD
-=======
         Uri excludedReportingOrigin = WebUtil.validUri("https://subdomain1.example.test");
->>>>>>> 4f19f827
         mDatastoreManager.runInTransaction(
                 measurementDao -> {
                     assertEquals(
@@ -5802,20 +5753,10 @@
                         .setRegistrationOrigin(REGISTRATION_ORIGIN)
                         .build();
 
-<<<<<<< HEAD
-        DatastoreManagerFactory.getDatastoreManager(sContext)
-                .runInTransaction((dao) -> dao.insertDebugReport(debugReport1));
-        DatastoreManagerFactory.getDatastoreManager(sContext)
-                .runInTransaction((dao) -> dao.insertDebugReport(debugReport2));
-
-        DatastoreManagerFactory.getDatastoreManager(sContext)
-                .runInTransaction(dao -> dao.deleteExpiredRecords(0, 0));
-=======
         mDatastoreManager.runInTransaction((dao) -> dao.insertDebugReport(debugReport1));
         mDatastoreManager.runInTransaction((dao) -> dao.insertDebugReport(debugReport2));
 
         mDatastoreManager.runInTransaction(dao -> dao.deleteExpiredRecords(0, 0));
->>>>>>> 4f19f827
         assertEquals(
                 2,
                 DatabaseUtils.longForQuery(
@@ -5826,23 +5767,12 @@
                                 + MeasurementTables.DebugReportContract.TABLE,
                         null));
         // Increment Attempt Record 1
-<<<<<<< HEAD
-        DatastoreManagerFactory.getDatastoreManager(sContext)
-                .runInTransaction(
-                        (dao) ->
-                                dao.incrementAndGetReportingRetryCount(
-                                        debugReport1.getId(), DataType.DEBUG_REPORT_RETRY_COUNT));
-        // Delete Expired (Record 1)
-        DatastoreManagerFactory.getDatastoreManager(sContext)
-                .runInTransaction(dao -> dao.deleteExpiredRecords(0, 0));
-=======
         mDatastoreManager.runInTransaction(
                 (dao) ->
                         dao.incrementAndGetReportingRetryCount(
                                 debugReport1.getId(), DataType.DEBUG_REPORT_RETRY_COUNT));
         // Delete Expired (Record 1)
         mDatastoreManager.runInTransaction(dao -> dao.deleteExpiredRecords(0, 0));
->>>>>>> 4f19f827
 
         // Assert Record 2 remains.
         assertEquals(
@@ -5883,19 +5813,6 @@
 
         DebugReport debugReport = createDebugReport();
         // Insert
-<<<<<<< HEAD
-        DatastoreManagerFactory.getDatastoreManager(sContext)
-                .runInTransaction((dao) -> dao.insertDebugReport(debugReport));
-        // Increment Attempt
-        DatastoreManagerFactory.getDatastoreManager(sContext)
-                .runInTransaction(
-                        (dao) ->
-                                dao.incrementAndGetReportingRetryCount(
-                                        debugReport.getId(), DataType.DEBUG_REPORT_RETRY_COUNT));
-        // Delete Expired
-        DatastoreManagerFactory.getDatastoreManager(sContext)
-                .runInTransaction(dao -> dao.deleteExpiredRecords(0, 0));
-=======
         mDatastoreManager.runInTransaction((dao) -> dao.insertDebugReport(debugReport));
         // Increment Attempt
         mDatastoreManager.runInTransaction(
@@ -5904,7 +5821,6 @@
                                 debugReport.getId(), DataType.DEBUG_REPORT_RETRY_COUNT));
         // Delete Expired
         mDatastoreManager.runInTransaction(dao -> dao.deleteExpiredRecords(0, 0));
->>>>>>> 4f19f827
         try (Cursor cursor =
                 MeasurementDbHelper.getInstance(sContext)
                         .getReadableDatabase()
@@ -5928,12 +5844,7 @@
         SQLiteDatabase db = MeasurementDbHelper.getInstance(sContext).safeGetWritableDatabase();
         // Non-stale join record
         DebugReport debugReport = createDebugReport();
-<<<<<<< HEAD
-        DatastoreManagerFactory.getDatastoreManager(sContext)
-                .runInTransaction((dao) -> dao.insertDebugReport(debugReport));
-=======
         mDatastoreManager.runInTransaction((dao) -> dao.insertDebugReport(debugReport));
->>>>>>> 4f19f827
 
         // Should Remain
         ContentValues nonStaleValues = new ContentValues();
@@ -5953,12 +5864,7 @@
         staleValues.put(MeasurementTables.KeyValueDataContract.VALUE, "1");
         db.insert(MeasurementTables.KeyValueDataContract.TABLE, null, staleValues);
 
-<<<<<<< HEAD
-        DatastoreManagerFactory.getDatastoreManager(sContext)
-                .runInTransaction(dao -> dao.deleteExpiredRecords(0, 0));
-=======
         mDatastoreManager.runInTransaction(dao -> dao.deleteExpiredRecords(0, 0));
->>>>>>> 4f19f827
 
         // Assert Non-Stale record remains.
         assertEquals(
