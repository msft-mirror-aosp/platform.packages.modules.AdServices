--- conflicted
+++ resolved
@@ -54,11 +54,8 @@
 
 import androidx.test.core.app.ApplicationProvider;
 
-<<<<<<< HEAD
-=======
 import com.android.adservices.common.WebUtil;
 import com.android.adservices.data.measurement.MeasurementTables.DebugReportContract;
->>>>>>> 018eaadd
 import com.android.adservices.errorlogging.AdServicesErrorLogger;
 import com.android.adservices.service.Flags;
 import com.android.adservices.service.FlagsFactory;
@@ -500,11 +497,7 @@
         for (Attribution attribution : attributionsWithAppDestinations) {
             insertAttribution(attribution);
         }
-<<<<<<< HEAD
-        String excludedEnrollmentId = "enrollment-id-0";
-=======
         Uri excludedRegistrationOrigin = WebUtil.validUri("https://subdomain0.example.test");
->>>>>>> 018eaadd
         mDatastoreManager.runInTransaction(
                 measurementDao -> {
                     assertEquals(
@@ -530,11 +523,7 @@
         for (Attribution attribution : attributionsWithAppDestinations) {
             insertAttribution(attribution);
         }
-<<<<<<< HEAD
-        String excludedEnrollmentId = "enrollment-id-0";
-=======
         Uri excludedReportingOrigin = WebUtil.validUri("https://subdomain.example0.test");
->>>>>>> 018eaadd
         mDatastoreManager.runInTransaction(
                 measurementDao -> {
                     assertEquals(
@@ -809,11 +798,7 @@
         for (Attribution attribution : attributionsOutOfWindow) {
             insertAttribution(attribution);
         }
-<<<<<<< HEAD
-        String excludedEnrollmentId = "enrollment-id-0";
-=======
         Uri excludedReportingOrigin = WebUtil.validUri("https://subdomain0.example.test");
->>>>>>> 018eaadd
         mDatastoreManager.runInTransaction(
                 measurementDao -> {
                     assertEquals(
@@ -858,11 +843,7 @@
         for (Attribution attribution : attributionsOutOfWindow) {
             insertAttribution(attribution);
         }
-<<<<<<< HEAD
-        String excludedEnrollmentId = "enrollment-id-3";
-=======
         Uri excludedReportingOrigin = WebUtil.validUri("https://subdomain3.example.test");
->>>>>>> 018eaadd
         mDatastoreManager.runInTransaction(
                 measurementDao -> {
                     assertEquals(
@@ -895,8 +876,6 @@
         List<Uri> excludedDestinations =
                 List.of(WebUtil.validUri("https://web-destination-2.test"));
         mDatastoreManager.runInTransaction(
-<<<<<<< HEAD
-=======
                 measurementDao -> {
                     assertEquals(
                             Integer.valueOf(3),
@@ -911,7 +890,6 @@
                                             6000000000L));
                 });
         mDatastoreManager.runInTransaction(
->>>>>>> 018eaadd
                 measurementDao -> {
                     assertEquals(
                             Integer.valueOf(3),
@@ -971,8 +949,6 @@
         List<Uri> excludedDestinations =
                 List.of(WebUtil.validUri("https://web-destination-2.test"));
         mDatastoreManager.runInTransaction(
-<<<<<<< HEAD
-=======
                 measurementDao -> {
                     assertEquals(
                             Integer.valueOf(3),
@@ -987,7 +963,6 @@
                                             6000000000L));
                 });
         mDatastoreManager.runInTransaction(
->>>>>>> 018eaadd
                 measurementDao -> {
                     assertEquals(
                             Integer.valueOf(3),
@@ -1248,8 +1223,6 @@
         List<Uri> excludedDestinations =
                 List.of(WebUtil.validUri("https://web-destination-2.test"));
         mDatastoreManager.runInTransaction(
-<<<<<<< HEAD
-=======
                 measurementDao -> {
                     assertEquals(
                             Integer.valueOf(0),
@@ -1264,7 +1237,6 @@
                                             6000000000L));
                 });
         mDatastoreManager.runInTransaction(
->>>>>>> 018eaadd
                 measurementDao -> {
                     assertEquals(
                             Integer.valueOf(0),
@@ -1965,11 +1937,7 @@
         for (Source source : activeSourcesWithAppAndWebDestinations) {
             insertSource(source);
         }
-<<<<<<< HEAD
-        String excludedEnrollmentId = "enrollment-id-1";
-=======
         Uri excludedRegistrationOrigin = WebUtil.validUri("https://subdomain1.example.test");
->>>>>>> 018eaadd
         mDatastoreManager.runInTransaction(
                 measurementDao -> {
                     assertEquals(
@@ -2001,11 +1969,7 @@
         for (Source source : activeSourcesWithAppAndWebDestinations) {
             insertSource(source);
         }
-<<<<<<< HEAD
-        String excludedEnrollmentId = "enrollment-id-1";
-=======
         Uri excludedReportingOrigin = WebUtil.validUri("https://subdomain1.example.test");
->>>>>>> 018eaadd
         mDatastoreManager.runInTransaction(
                 measurementDao -> {
                     assertEquals(
@@ -2049,11 +2013,7 @@
         for (Source source : expiredSourcesWithAppAndWebDestinations) {
             insertSource(source);
         }
-<<<<<<< HEAD
-        String excludedEnrollmentId = "enrollment-id-1";
-=======
         Uri excludedReportingOrigin = WebUtil.validUri("https://subdomain1.example.test");
->>>>>>> 018eaadd
         mDatastoreManager.runInTransaction(
                 measurementDao -> {
                     assertEquals(
@@ -2120,10 +2080,7 @@
             insertSource(source);
         }
         String excludedEnrollmentId = "enrollment-id-1";
-<<<<<<< HEAD
-=======
         Uri excludedReportingOrigin = WebUtil.validUri("https://subdomain1.example.test");
->>>>>>> 018eaadd
         mDatastoreManager.runInTransaction(
                 measurementDao -> {
                     assertEquals(
@@ -2190,10 +2147,7 @@
             insertSource(source);
         }
         String excludedEnrollmentId = "enrollment-id-22";
-<<<<<<< HEAD
-=======
         Uri excludedReportingOrigin = WebUtil.validUri("https://subdomain22.example.test");
->>>>>>> 018eaadd
         mDatastoreManager.runInTransaction(
                 measurementDao -> {
                     assertEquals(
@@ -2265,10 +2219,7 @@
             insertSource(source);
         }
         String excludedEnrollmentId = "enrollment-id-1";
-<<<<<<< HEAD
-=======
         Uri excludedReportingOrigin = WebUtil.validUri("https://subdomain1.example.test");
->>>>>>> 018eaadd
         mDatastoreManager.runInTransaction(
                 measurementDao -> {
                     assertEquals(
@@ -5229,13 +5180,7 @@
 
         assertTrue(
                 mDatastoreManager.runInTransaction(
-<<<<<<< HEAD
-                        measurementDao ->
-                                measurementDao.deleteAppRecords(
-                                        Uri.parse("android-app://installed-registrant"))));
-=======
                         measurementDao -> measurementDao.deleteAppRecords(INSTALLED_REGISTRANT)));
->>>>>>> 018eaadd
 
         count =
                 DatabaseUtils.queryNumEntries(
@@ -5902,40 +5847,15 @@
                         .setRegistrationOrigin(REGISTRATION_ORIGIN)
                         .build();
 
-<<<<<<< HEAD
-        DatastoreManagerFactory.getDatastoreManager(sContext)
-                .runInTransaction((dao) -> dao.insertDebugReport(debugReport1));
-        DatastoreManagerFactory.getDatastoreManager(sContext)
-                .runInTransaction((dao) -> dao.insertDebugReport(debugReport2));
-
-        DatastoreManagerFactory.getDatastoreManager(sContext)
-                .runInTransaction(dao -> dao.deleteExpiredRecords(0, 0));
-=======
         mDatastoreManager.runInTransaction((dao) -> dao.insertDebugReport(debugReport1));
         mDatastoreManager.runInTransaction((dao) -> dao.insertDebugReport(debugReport2));
 
         mDatastoreManager.runInTransaction(dao -> dao.deleteExpiredRecords(0, 0));
->>>>>>> 018eaadd
         assertEquals(
                 2,
                 DatabaseUtils.longForQuery(
                         db,
                         "SELECT COUNT("
-<<<<<<< HEAD
-                                + MeasurementTables.DebugReportContract.ID
-                                + ") FROM "
-                                + MeasurementTables.DebugReportContract.TABLE,
-                        null));
-        // Increment Attempt Record 1
-        DatastoreManagerFactory.getDatastoreManager(sContext)
-                .runInTransaction(
-                        (dao) ->
-                                dao.incrementAndGetReportingRetryCount(
-                                        debugReport1.getId(), DataType.DEBUG_REPORT_RETRY_COUNT));
-        // Delete Expired (Record 1)
-        DatastoreManagerFactory.getDatastoreManager(sContext)
-                .runInTransaction(dao -> dao.deleteExpiredRecords(0, 0));
-=======
                                 + DebugReportContract.ID
                                 + ") FROM "
                                 + DebugReportContract.TABLE,
@@ -5947,7 +5867,6 @@
                                 debugReport1.getId(), DataType.DEBUG_REPORT_RETRY_COUNT));
         // Delete Expired (Record 1)
         mDatastoreManager.runInTransaction(dao -> dao.deleteExpiredRecords(0, 0));
->>>>>>> 018eaadd
 
         // Assert Record 2 remains.
         assertEquals(
@@ -5955,19 +5874,11 @@
                 DatabaseUtils.longForQuery(
                         db,
                         "SELECT COUNT("
-<<<<<<< HEAD
-                                + MeasurementTables.DebugReportContract.ID
-                                + ") FROM "
-                                + MeasurementTables.DebugReportContract.TABLE
-                                + " WHERE "
-                                + MeasurementTables.DebugReportContract.ID
-=======
                                 + DebugReportContract.ID
                                 + ") FROM "
                                 + DebugReportContract.TABLE
                                 + " WHERE "
                                 + DebugReportContract.ID
->>>>>>> 018eaadd
                                 + " = ?",
                         new String[] {debugReport2.getId()}));
 
@@ -5977,19 +5888,11 @@
                 DatabaseUtils.longForQuery(
                         db,
                         "SELECT COUNT("
-<<<<<<< HEAD
-                                + MeasurementTables.DebugReportContract.ID
-                                + ") FROM "
-                                + MeasurementTables.DebugReportContract.TABLE
-                                + " WHERE "
-                                + MeasurementTables.DebugReportContract.ID
-=======
                                 + DebugReportContract.ID
                                 + ") FROM "
                                 + DebugReportContract.TABLE
                                 + " WHERE "
                                 + DebugReportContract.ID
->>>>>>> 018eaadd
                                 + " = ?",
                         new String[] {debugReport1.getId()}));
     }
@@ -6002,37 +5905,6 @@
         ExtendedMockito.doReturn(1).when(mockFlags).getMeasurementReportingRetryLimit();
         ExtendedMockito.doReturn(false).when(mockFlags).getMeasurementReportingRetryLimitEnabled();
 
-<<<<<<< HEAD
-        DebugReport debugReport = createDebugReport();
-        // Insert
-        DatastoreManagerFactory.getDatastoreManager(sContext)
-                .runInTransaction((dao) -> dao.insertDebugReport(debugReport));
-        // Increment Attempt
-        DatastoreManagerFactory.getDatastoreManager(sContext)
-                .runInTransaction(
-                        (dao) ->
-                                dao.incrementAndGetReportingRetryCount(
-                                        debugReport.getId(), DataType.DEBUG_REPORT_RETRY_COUNT));
-        // Delete Expired
-        DatastoreManagerFactory.getDatastoreManager(sContext)
-                .runInTransaction(dao -> dao.deleteExpiredRecords(0, 0));
-        try (Cursor cursor =
-                MeasurementDbHelper.getInstance(sContext)
-                        .getReadableDatabase()
-                        .query(
-                                MeasurementTables.DebugReportContract.TABLE,
-                                null,
-                                null,
-                                null,
-                                null,
-                                null,
-                                null)) {
-            // Assert Record not removed while Limiting Disabled
-            assertTrue(cursor.moveToNext());
-            DebugReport report = SqliteObjectMapper.constructDebugReportFromCursor(cursor);
-            assertNotNull(report);
-        }
-=======
         SQLiteDatabase db = MeasurementDbHelper.getInstance(sContext).getReadableDatabase();
 
         DebugReport debugReport1 =
@@ -6108,7 +5980,6 @@
                                 + MeasurementTables.DebugReportContract.ID
                                 + " = ?",
                         new String[] {debugReport2.getId()}));
->>>>>>> 018eaadd
     }
 
     @Test
@@ -6116,12 +5987,7 @@
         SQLiteDatabase db = MeasurementDbHelper.getInstance(sContext).safeGetWritableDatabase();
         // Non-stale join record
         DebugReport debugReport = createDebugReport();
-<<<<<<< HEAD
-        DatastoreManagerFactory.getDatastoreManager(sContext)
-                .runInTransaction((dao) -> dao.insertDebugReport(debugReport));
-=======
         mDatastoreManager.runInTransaction((dao) -> dao.insertDebugReport(debugReport));
->>>>>>> 018eaadd
 
         // Should Remain
         ContentValues nonStaleValues = new ContentValues();
@@ -6141,12 +6007,7 @@
         staleValues.put(MeasurementTables.KeyValueDataContract.VALUE, "1");
         db.insert(MeasurementTables.KeyValueDataContract.TABLE, null, staleValues);
 
-<<<<<<< HEAD
-        DatastoreManagerFactory.getDatastoreManager(sContext)
-                .runInTransaction(dao -> dao.deleteExpiredRecords(0, 0));
-=======
         mDatastoreManager.runInTransaction(dao -> dao.deleteExpiredRecords(0, 0));
->>>>>>> 018eaadd
 
         // Assert Non-Stale record remains.
         assertEquals(
@@ -9105,11 +8966,7 @@
                         (dao) -> {
                             // Adds records to KeyValueData table for Retry Count.
                             dao.incrementAndGetReportingRetryCount(
-<<<<<<< HEAD
-                                    "1", DataType.EVENT_REPORT_RETRY_COUNT);
-=======
                                     "1", DataType.DEBUG_EVENT_REPORT_RETRY_COUNT);
->>>>>>> 018eaadd
                             return dao.getPendingDebugEventReportIds();
                         });
         res = resOpt.get();
@@ -9197,17 +9054,12 @@
                     dao.incrementAndGetReportingRetryCount(
                             eventId, DataType.EVENT_REPORT_RETRY_COUNT);
                     dao.incrementAndGetReportingRetryCount(
-<<<<<<< HEAD
-                            aggregateId, DataType.AGGREGATE_REPORT_RETRY_COUNT);
-                    dao.incrementAndGetReportingRetryCount(
-=======
                             eventId, DataType.DEBUG_EVENT_REPORT_RETRY_COUNT);
                     dao.incrementAndGetReportingRetryCount(
                             aggregateId, DataType.AGGREGATE_REPORT_RETRY_COUNT);
                     dao.incrementAndGetReportingRetryCount(
                             aggregateId, DataType.DEBUG_AGGREGATE_REPORT_RETRY_COUNT);
                     dao.incrementAndGetReportingRetryCount(
->>>>>>> 018eaadd
                             debugId, DataType.DEBUG_REPORT_RETRY_COUNT);
                 });
         Optional<KeyValueData> eventCount =
@@ -9252,8 +9104,6 @@
                 });
         eventCount =
                 mDatastoreManager.runInTransactionWithResult(
-<<<<<<< HEAD
-=======
                         (dao) -> dao.getKeyValueData(eventId, DataType.EVENT_REPORT_RETRY_COUNT));
         aggregateCount =
                 mDatastoreManager.runInTransactionWithResult(
@@ -9296,7 +9146,6 @@
                 });
         eventCount =
                 mDatastoreManager.runInTransactionWithResult(
->>>>>>> 018eaadd
                         (dao) -> dao.getKeyValueData(eventId, DataType.EVENT_REPORT_RETRY_COUNT));
         aggregateCount =
                 mDatastoreManager.runInTransactionWithResult(
