/*
 * Copyright (C) 2022 The Android Open Source Project
 *
 * Licensed under the Apache License, Version 2.0 (the "License");
 * you may not use this file except in compliance with the License.
 * You may obtain a copy of the License at
 *
 *      http://www.apache.org/licenses/LICENSE-2.0
 *
 * Unless required by applicable law or agreed to in writing, software
 * distributed under the License is distributed on an "AS IS" BASIS,
 * WITHOUT WARRANTIES OR CONDITIONS OF ANY KIND, either express or implied.
 * See the License for the specific language governing permissions and
 * limitations under the License.
 */

package com.android.adservices.data.measurement;

import static com.android.adservices.data.measurement.MeasurementTables.ALL_MSMT_TABLES;
import static com.android.adservices.data.measurement.MeasurementTables.AsyncRegistrationContract;
import static com.android.adservices.data.measurement.MeasurementTables.AttributionContract;
import static com.android.adservices.data.measurement.MeasurementTables.EventReportContract;
import static com.android.adservices.data.measurement.MeasurementTables.MSMT_TABLE_PREFIX;
import static com.android.adservices.data.measurement.MeasurementTables.SourceContract;
import static com.android.adservices.data.measurement.MeasurementTables.TriggerContract;
import static com.android.adservices.data.measurement.MeasurementTables.XnaIgnoredSourcesContract;
import static com.android.adservices.service.measurement.PrivacyParams.MAX_REPORTING_REGISTER_SOURCE_EXPIRATION_IN_SECONDS;
import static com.android.adservices.service.measurement.SourceFixture.ValidSourceParams.SHARED_AGGREGATE_KEYS;

import static com.google.common.truth.Truth.assertThat;

import static org.junit.Assert.assertEquals;
import static org.junit.Assert.assertFalse;
import static org.junit.Assert.assertNotEquals;
import static org.junit.Assert.assertNotNull;
import static org.junit.Assert.assertNull;
import static org.junit.Assert.assertThrows;
import static org.junit.Assert.assertTrue;
import static org.junit.Assert.fail;
import static org.mockito.Mockito.doReturn;
import static org.mockito.Mockito.mock;
import static org.mockito.Mockito.spy;

import android.adservices.measurement.DeletionRequest;
import android.content.ContentValues;
import android.content.Context;
import android.database.Cursor;
import android.database.DatabaseUtils;
import android.database.sqlite.SQLiteDatabase;
import android.net.Uri;
import android.util.Pair;

import androidx.test.core.app.ApplicationProvider;

import com.android.adservices.service.Flags;
import com.android.adservices.service.FlagsFactory;
import com.android.adservices.service.measurement.AsyncRegistrationFixture;
import com.android.adservices.service.measurement.AsyncRegistrationFixture.ValidAsyncRegistrationParams;
import com.android.adservices.service.measurement.Attribution;
import com.android.adservices.service.measurement.EventReport;
import com.android.adservices.service.measurement.EventReportFixture;
import com.android.adservices.service.measurement.EventSurfaceType;
import com.android.adservices.service.measurement.KeyValueData;
import com.android.adservices.service.measurement.KeyValueData.DataType;
import com.android.adservices.service.measurement.PrivacyParams;
import com.android.adservices.service.measurement.ReportSpec;
import com.android.adservices.service.measurement.Source;
import com.android.adservices.service.measurement.SourceFixture;
import com.android.adservices.service.measurement.Trigger;
import com.android.adservices.service.measurement.TriggerFixture;
import com.android.adservices.service.measurement.WebUtil;
import com.android.adservices.service.measurement.aggregation.AggregateEncryptionKey;
import com.android.adservices.service.measurement.aggregation.AggregateReport;
import com.android.adservices.service.measurement.aggregation.AggregateReportFixture;
import com.android.adservices.service.measurement.noising.SourceNoiseHandler;
import com.android.adservices.service.measurement.registration.AsyncRegistration;
import com.android.adservices.service.measurement.reporting.DebugReport;
import com.android.adservices.service.measurement.reporting.EventReportWindowCalcDelegate;
import com.android.adservices.service.measurement.util.UnsignedLong;
import com.android.dx.mockito.inline.extended.ExtendedMockito;

import com.google.common.collect.ImmutableList;
import com.google.common.collect.ImmutableMultiset;

import org.json.JSONException;
import org.junit.After;
import org.junit.Before;
import org.junit.Test;
import org.junit.runner.RunWith;
import org.mockito.ArgumentMatchers;
import org.mockito.Mockito;
import org.mockito.MockitoSession;
import org.mockito.junit.MockitoJUnitRunner;
import org.mockito.quality.Strictness;

import java.time.Instant;
import java.util.ArrayList;
import java.util.Arrays;
import java.util.Collection;
import java.util.Collections;
import java.util.Comparator;
import java.util.HashSet;
import java.util.List;
import java.util.Map;
import java.util.Objects;
import java.util.Optional;
import java.util.Set;
import java.util.UUID;
import java.util.concurrent.TimeUnit;
import java.util.concurrent.atomic.AtomicLong;
import java.util.function.Consumer;
import java.util.function.Function;
import java.util.stream.Collectors;
import java.util.stream.IntStream;
import java.util.stream.Stream;

@RunWith(MockitoJUnitRunner.class)
public class MeasurementDaoTest {
    protected static final Context sContext = ApplicationProvider.getApplicationContext();
    private static final Uri APP_TWO_SOURCES = Uri.parse("android-app://com.example1.two-sources");
    private static final Uri APP_ONE_SOURCE = Uri.parse("android-app://com.example2.one-source");
    private static final String DEFAULT_ENROLLMENT_ID = "enrollment-id";
    private static final Uri APP_TWO_PUBLISHER =
            Uri.parse("android-app://com.publisher2.two-sources");
    private static final Uri APP_ONE_PUBLISHER =
            Uri.parse("android-app://com.publisher1.one-source");
    private static final Uri APP_NO_PUBLISHER =
            Uri.parse("android-app://com.publisher3.no-sources");
    private static final Uri APP_BROWSER = Uri.parse("android-app://com.example1.browser");
    private static final Uri WEB_ONE_DESTINATION = WebUtil.validUri("https://www.example1.test");
    private static final Uri WEB_ONE_DESTINATION_DIFFERENT_SUBDOMAIN =
            WebUtil.validUri("https://store.example1.test");
    private static final Uri WEB_ONE_DESTINATION_DIFFERENT_SUBDOMAIN_2 =
            WebUtil.validUri("https://foo.example1.test");
    private static final Uri WEB_TWO_DESTINATION = WebUtil.validUri("https://www.example2.test");
    private static final Uri WEB_TWO_DESTINATION_WITH_PATH =
            WebUtil.validUri("https://www.example2.test/ad/foo");
    private static final Uri APP_ONE_DESTINATION =
            Uri.parse("android-app://com.example1.one-trigger");
    private static final Uri APP_TWO_DESTINATION =
            Uri.parse("android-app://com.example1.two-triggers");
    private static final Uri APP_THREE_DESTINATION =
            Uri.parse("android-app://com.example1.three-triggers");
    private static final Uri APP_THREE_DESTINATION_PATH1 =
            Uri.parse("android-app://com.example1.three-triggers/path1");
    private static final Uri APP_THREE_DESTINATION_PATH2 =
            Uri.parse("android-app://com.example1.three-triggers/path2");
    private static final Uri APP_NO_TRIGGERS = Uri.parse("android-app://com.example1.no-triggers");
    private static final Uri INSTALLED_PACKAGE = Uri.parse("android-app://com.example.installed");
    private static final Uri WEB_PUBLISHER_ONE = WebUtil.validUri("https://not.example.test");
    private static final Uri WEB_PUBLISHER_TWO = WebUtil.validUri("https://notexample.test");
    // Differs from WEB_PUBLISHER_ONE by scheme.
    private static final Uri WEB_PUBLISHER_THREE = WebUtil.validUri("http://not.example.test");
    private static final Uri APP_DESTINATION = Uri.parse("android-app://com.destination.example");
    private static final Uri REGISTRATION_ORIGIN =
            WebUtil.validUri("https://subdomain.example.test");
    private static final List<Uri> ATTRIBUTION_DESTINATIONS =
            List.of(Uri.parse("https://destination.test"));

    // Fake ID count for initializing triggers.
    private int mValueId = 1;
    private MockitoSession mStaticMockSession;
    private Flags mFlags;
    public static final Uri REGISTRATION_ORIGIN_2 =
            WebUtil.validUri("https://subdomain_2.example.test");

    @Before
    public void before() {
        mStaticMockSession =
                ExtendedMockito.mockitoSession()
                        .spyStatic(FlagsFactory.class)
                        .spyStatic(MeasurementDbHelper.class)
                        .strictness(Strictness.WARN)
                        .startMocking();
        ExtendedMockito.doReturn(FlagsFactory.getFlagsForTest()).when(FlagsFactory::getFlags);
        mFlags = FlagsFactory.getFlagsForTest();
    }

    @After
    public void cleanup() {
        SQLiteDatabase db = MeasurementDbHelper.getInstance(sContext).safeGetWritableDatabase();
        for (String table : ALL_MSMT_TABLES) {
            db.delete(table, null, null);
        }

        mStaticMockSession.finishMocking();
    }

    @Test
    public void testInsertSource() {
        Source validSource =
                SourceFixture.getValidSourceBuilder()
                        .setEventReportWindows("{'start_time': 1, 'end_times': ['3600', '7200']}")
                        .build();
        DatastoreManagerFactory.getDatastoreManager(sContext)
                .runInTransaction((dao) -> dao.insertSource(validSource));

        String sourceId = getFirstSourceIdFromDatastore();
        DatastoreManager dm = DatastoreManagerFactory.getDatastoreManager(sContext);
        Source source =
                dm.runInTransactionWithResult(measurementDao -> measurementDao.getSource(sourceId))
                        .get();

        assertNotNull(source);
        assertNotNull(source.getId());
        assertNull(source.getAppDestinations());
        assertNull(source.getWebDestinations());
        assertEquals(validSource.getEnrollmentId(), source.getEnrollmentId());
        assertEquals(validSource.getRegistrant(), source.getRegistrant());
        assertEquals(validSource.getEventTime(), source.getEventTime());
        assertEquals(validSource.getExpiryTime(), source.getExpiryTime());
        assertEquals(validSource.getEventReportWindow(), source.getEventReportWindow());
        assertEquals(
                validSource.getAggregatableReportWindow(), source.getAggregatableReportWindow());
        assertEquals(validSource.getPriority(), source.getPriority());
        assertEquals(validSource.getSourceType(), source.getSourceType());
        assertEquals(
                validSource.getInstallAttributionWindow(), source.getInstallAttributionWindow());
        assertEquals(validSource.getInstallCooldownWindow(), source.getInstallCooldownWindow());
        assertEquals(validSource.getAttributionMode(), source.getAttributionMode());
        assertEquals(validSource.getAggregateSource(), source.getAggregateSource());
        assertEquals(validSource.getFilterDataString(), source.getFilterDataString());
        assertEquals(validSource.getSharedFilterDataKeys(), source.getSharedFilterDataKeys());
        assertEquals(validSource.getAggregateContributions(), source.getAggregateContributions());
        assertEquals(validSource.isDebugReporting(), source.isDebugReporting());
        assertEquals(validSource.getSharedAggregationKeys(), source.getSharedAggregationKeys());
        assertEquals(validSource.getRegistrationId(), source.getRegistrationId());
        assertEquals(validSource.getInstallTime(), source.getInstallTime());
        assertEquals(validSource.getPlatformAdId(), source.getPlatformAdId());
        assertEquals(validSource.getDebugAdId(), source.getDebugAdId());
        assertEquals(validSource.getRegistrationOrigin(), source.getRegistrationOrigin());
        assertEquals(
                validSource.getCoarseEventReportDestinations(),
                source.getCoarseEventReportDestinations());
        assertEquals(validSource.getEventReportWindows(), source.getEventReportWindows());
        assertEquals(SourceFixture.ValidSourceParams.SHARED_DEBUG_KEY, source.getSharedDebugKey());

        // Assert destinations were inserted into the source destination table.

        Pair<List<Uri>, List<Uri>> destinations = dm.runInTransactionWithResult(
                measurementDao -> measurementDao.getSourceDestinations(source.getId())).get();
        assertTrue(
                ImmutableMultiset.copyOf(validSource.getAppDestinations())
                        .equals(ImmutableMultiset.copyOf(destinations.first)));
        assertTrue(
                ImmutableMultiset.copyOf(validSource.getWebDestinations())
                        .equals(ImmutableMultiset.copyOf(destinations.second)));
    }

    @Test
    public void testInsertSource_flexibleEventReport_equal() throws JSONException {
        Source validSource = SourceFixture.getValidSourceWithFlexEventReport();
        DatastoreManagerFactory.getDatastoreManager(sContext)
                .runInTransaction((dao) -> dao.insertSource(validSource));

        String sourceId = getFirstSourceIdFromDatastore();
        DatastoreManager dm = DatastoreManagerFactory.getDatastoreManager(sContext);
        Source source =
                dm.runInTransactionWithResult(measurementDao -> measurementDao.getSource(sourceId))
                        .get();
        source.buildFlexibleEventReportApi();

        assertNotNull(source);
        assertNotNull(source.getId());
        assertNull(source.getAppDestinations());
        assertNull(source.getWebDestinations());
        assertEquals(validSource.getEnrollmentId(), source.getEnrollmentId());
        assertEquals(validSource.getRegistrant(), source.getRegistrant());
        assertEquals(validSource.getEventTime(), source.getEventTime());
        assertEquals(validSource.getExpiryTime(), source.getExpiryTime());
        assertEquals(validSource.getEventReportWindow(), source.getEventReportWindow());
        assertEquals(
                validSource.getAggregatableReportWindow(), source.getAggregatableReportWindow());
        assertEquals(validSource.getPriority(), source.getPriority());
        assertEquals(validSource.getSourceType(), source.getSourceType());
        assertEquals(
                validSource.getInstallAttributionWindow(), source.getInstallAttributionWindow());
        assertEquals(validSource.getInstallCooldownWindow(), source.getInstallCooldownWindow());
        assertEquals(validSource.getAttributionMode(), source.getAttributionMode());
        assertEquals(validSource.getAggregateSource(), source.getAggregateSource());
        assertEquals(validSource.getFilterDataString(), source.getFilterDataString());
        assertEquals(validSource.getAggregateContributions(), source.getAggregateContributions());
        assertEquals(validSource.isDebugReporting(), source.isDebugReporting());
        assertEquals(validSource.getSharedAggregationKeys(), source.getSharedAggregationKeys());
        assertEquals(validSource.getRegistrationId(), source.getRegistrationId());
        assertEquals(validSource.getInstallTime(), source.getInstallTime());
        assertEquals(validSource.getPlatformAdId(), source.getPlatformAdId());
        assertEquals(validSource.getDebugAdId(), source.getDebugAdId());
        assertEquals(validSource.getRegistrationOrigin(), source.getRegistrationOrigin());
        assertEquals(
                validSource.getFlexEventReportSpec().getMaxReports(),
                source.getMaxEventLevelReports().intValue());
        assertEquals(
                validSource.getFlexEventReportSpec().encodeTriggerSpecsToJson(),
                source.getTriggerSpecs());
        assertNull(source.getEventAttributionStatus());
        assertEquals(
                validSource.getFlexEventReportSpec().encodePrivacyParametersToJSONString(),
                source.getPrivacyParameters());
        assertEquals(validSource.getFlexEventReportSpec(), source.getFlexEventReportSpec());

        // Assert destinations were inserted into the source destination table.
        Pair<List<Uri>, List<Uri>> destinations =
                dm.runInTransactionWithResult(
                                measurementDao ->
                                        measurementDao.getSourceDestinations(source.getId()))
                        .get();
        assertTrue(
                ImmutableMultiset.copyOf(validSource.getAppDestinations())
                        .equals(ImmutableMultiset.copyOf(destinations.first)));
        assertTrue(
                ImmutableMultiset.copyOf(validSource.getWebDestinations())
                        .equals(ImmutableMultiset.copyOf(destinations.second)));
    }

    @Test
    public void testInsertSource_reachedDbSizeLimitOnEdgeCase_doNotInsert() {
        insertSourceReachingDbSizeLimit(/* dbSize= */ 100L, /* dbSizeMaxLimit= */ 100L);
    }

    @Test
    public void testInsertSource_reachedDbSizeLimitUpperEdgeCase_doNotInsert() {
        insertSourceReachingDbSizeLimit(/* dbSize= */ 101L, /* dbSizeMaxLimit= */ 100L);
    }

    private void insertSourceReachingDbSizeLimit(long dbSize, long dbSizeMaxLimit) {
        final Source validSource = SourceFixture.getValidSource();

        // Mocking that the DB file has a size of 100 bytes
        final MeasurementDbHelper spyMeasurementDbHelper =
                spy(MeasurementDbHelper.getInstance(sContext));
        ExtendedMockito.doReturn(spyMeasurementDbHelper)
                .when(() -> MeasurementDbHelper.getInstance(ArgumentMatchers.any()));
        ExtendedMockito.doReturn(dbSize).when(spyMeasurementDbHelper).getDbFileSize();

        // Mocking that the flags return a max limit size of 100 bytes
        Flags mockFlags = Mockito.mock(Flags.class);
        ExtendedMockito.doReturn(mockFlags).when(FlagsFactory::getFlags);
        ExtendedMockito.doReturn(dbSizeMaxLimit).when(mockFlags).getMeasurementDbSizeLimit();

        DatastoreManagerFactory.getDatastoreManager(sContext)
                .runInTransaction((dao) -> dao.insertSource(validSource));

        try (Cursor sourceCursor =
                MeasurementDbHelper.getInstance(sContext)
                        .getReadableDatabase()
                        .query(SourceContract.TABLE, null, null, null, null, null, null)) {
            assertFalse(sourceCursor.moveToNext());
        }
    }

    @Test
    public void testInsertTrigger() {
        Trigger validTrigger = TriggerFixture.getValidTrigger();
        DatastoreManagerFactory.getDatastoreManager(sContext)
                .runInTransaction((dao) -> dao.insertTrigger(validTrigger));

        try (Cursor triggerCursor =
                MeasurementDbHelper.getInstance(sContext)
                        .getReadableDatabase()
                        .query(TriggerContract.TABLE, null, null, null, null, null, null)) {
            assertTrue(triggerCursor.moveToNext());
            Trigger trigger = SqliteObjectMapper.constructTriggerFromCursor(triggerCursor);
            assertNotNull(trigger);
            assertNotNull(trigger.getId());
            assertEquals(
                    validTrigger.getAttributionDestination(), trigger.getAttributionDestination());
            assertEquals(validTrigger.getDestinationType(), trigger.getDestinationType());
            assertEquals(validTrigger.getEnrollmentId(), trigger.getEnrollmentId());
            assertEquals(validTrigger.getRegistrant(), trigger.getRegistrant());
            assertEquals(validTrigger.getTriggerTime(), trigger.getTriggerTime());
            assertEquals(validTrigger.getEventTriggers(), trigger.getEventTriggers());
            assertEquals(validTrigger.getAttributionConfig(), trigger.getAttributionConfig());
            assertEquals(validTrigger.getAdtechKeyMapping(), trigger.getAdtechKeyMapping());
            assertEquals(validTrigger.getPlatformAdId(), trigger.getPlatformAdId());
            assertEquals(validTrigger.getDebugAdId(), trigger.getDebugAdId());
            assertEquals(validTrigger.getRegistrationOrigin(), trigger.getRegistrationOrigin());
            assertEquals(
                    validTrigger.getAggregationCoordinatorOrigin(),
                    trigger.getAggregationCoordinatorOrigin());
        }
    }

    @Test
    public void testInsertTrigger_reachedDbSizeLimitOnEdgeCase_doNotInsert() {
        insertTriggerReachingDbSizeLimit(/* dbSize= */ 100L, /* dbSizeMaxLimit= */ 100L);
    }

    @Test
    public void testInsertTrigger_reachedDbSizeLimitUpperEdgeCase_doNotInsert() {
        insertTriggerReachingDbSizeLimit(/* dbSize= */ 101L, /* dbSizeMaxLimit= */ 100L);
    }

    private void insertTriggerReachingDbSizeLimit(long dbSize, long dbSizeMaxLimit) {
        final Trigger validTrigger = TriggerFixture.getValidTrigger();

        // Mocking that the DB file has a size of 100 bytes
        final MeasurementDbHelper spyMeasurementDbHelper =
                spy(MeasurementDbHelper.getInstance(sContext));
        ExtendedMockito.doReturn(spyMeasurementDbHelper)
                .when(() -> MeasurementDbHelper.getInstance(ArgumentMatchers.any()));
        ExtendedMockito.doReturn(dbSize).when(spyMeasurementDbHelper).getDbFileSize();

        // Mocking that the flags return a max limit size of 100 bytes
        Flags mockFlags = Mockito.mock(Flags.class);
        ExtendedMockito.doReturn(mockFlags).when(FlagsFactory::getFlags);
        ExtendedMockito.doReturn(dbSizeMaxLimit).when(mockFlags).getMeasurementDbSizeLimit();

        DatastoreManagerFactory.getDatastoreManager(sContext)
                .runInTransaction((dao) -> dao.insertTrigger(validTrigger));

        try (Cursor sourceCursor =
                MeasurementDbHelper.getInstance(sContext)
                        .getReadableDatabase()
                        .query(TriggerContract.TABLE, null, null, null, null, null, null)) {
            assertFalse(sourceCursor.moveToNext());
        }
    }

    @Test
    public void testGetNumSourcesPerPublisher_publisherTypeApp() {
        setupSourceAndTriggerData();
        DatastoreManager dm = DatastoreManagerFactory.getDatastoreManager(sContext);
        dm.runInTransaction(
                measurementDao -> {
                    assertEquals(
                            2,
                            measurementDao.getNumSourcesPerPublisher(
                                    APP_TWO_PUBLISHER, EventSurfaceType.APP));
                });
        dm.runInTransaction(
                measurementDao -> {
                    assertEquals(
                            1,
                            measurementDao.getNumSourcesPerPublisher(
                                    APP_ONE_PUBLISHER, EventSurfaceType.APP));
                });
        dm.runInTransaction(
                measurementDao -> {
                    assertEquals(
                            0,
                            measurementDao.getNumSourcesPerPublisher(
                                    APP_NO_PUBLISHER, EventSurfaceType.APP));
                });
    }

    @Test
    public void testGetNumSourcesPerPublisher_publisherTypeWeb() {
        setupSourceDataForPublisherTypeWeb();
        DatastoreManager dm = DatastoreManagerFactory.getDatastoreManager(sContext);
        dm.runInTransaction(
                measurementDao -> {
                    assertEquals(
                            1,
                            measurementDao.getNumSourcesPerPublisher(
                                    WEB_PUBLISHER_ONE, EventSurfaceType.WEB));
                });
        dm.runInTransaction(
                measurementDao -> {
                    assertEquals(
                            2,
                            measurementDao.getNumSourcesPerPublisher(
                                    WEB_PUBLISHER_TWO, EventSurfaceType.WEB));
                });
        dm.runInTransaction(
                measurementDao -> {
                    assertEquals(
                            1,
                            measurementDao.getNumSourcesPerPublisher(
                                    WEB_PUBLISHER_THREE, EventSurfaceType.WEB));
                });
    }

    @Test
    public void testCountDistinctEnrollmentsPerPublisherXDestinationInAttribution_atWindow() {
        Uri sourceSite = Uri.parse("android-app://publisher.app");
        Uri appDestination = Uri.parse("android-app://destination.app");
        String registrant = "android-app://registrant.app";
        List<Attribution> attributionsWithAppDestinations =
                getAttributionsWithDifferentEnrollments(
                        4, appDestination, 5000000001L, sourceSite, registrant);
        for (Attribution attribution : attributionsWithAppDestinations) {
            insertAttribution(attribution);
        }
        DatastoreManager datastoreManager = DatastoreManagerFactory.getDatastoreManager(sContext);
        String excludedEnrollmentId = "enrollment-id-0";
        datastoreManager.runInTransaction(
                measurementDao -> {
                    assertEquals(
                            Integer.valueOf(3),
                            measurementDao
                                    .countDistinctEnrollmentsPerPublisherXDestinationInAttribution(
                                            sourceSite,
                                            appDestination,
                                            excludedEnrollmentId,
                                            5000000000L,
                                            6000000000L));
                });
    }

    @Test
    public void testCountDistinctEnrollmentsPerPublisherXDestinationInAttribution_beyondWindow() {
        Uri sourceSite = Uri.parse("android-app://publisher.app");
        Uri appDestination = Uri.parse("android-app://destination.app");
        String registrant = "android-app://registrant.app";
        List<Attribution> attributionsWithAppDestinations =
                getAttributionsWithDifferentEnrollments(
                        4, appDestination, 5000000000L, sourceSite, registrant);
        for (Attribution attribution : attributionsWithAppDestinations) {
            insertAttribution(attribution);
        }
        DatastoreManager datastoreManager = DatastoreManagerFactory.getDatastoreManager(sContext);
        String excludedEnrollmentId = "enrollment-id-0";
        datastoreManager.runInTransaction(
                measurementDao -> {
                    assertEquals(
                            Integer.valueOf(0),
                            measurementDao
                                    .countDistinctEnrollmentsPerPublisherXDestinationInAttribution(
                                            sourceSite,
                                            appDestination,
                                            excludedEnrollmentId,
                                            5000000000L,
                                            6000000000L));
                });
    }

    @Test
    public void testInsertDebugReport() {
        DebugReport debugReport = createDebugReport();
        DatastoreManagerFactory.getDatastoreManager(sContext)
                .runInTransaction((dao) -> dao.insertDebugReport(debugReport));

        try (Cursor cursor =
                MeasurementDbHelper.getInstance(sContext)
                        .getReadableDatabase()
                        .query(
                                MeasurementTables.DebugReportContract.TABLE,
                                null,
                                null,
                                null,
                                null,
                                null,
                                null)) {
            assertTrue(cursor.moveToNext());
            DebugReport report = SqliteObjectMapper.constructDebugReportFromCursor(cursor);
            assertNotNull(report);
            assertNotNull(report.getId());
            assertEquals(debugReport.getType(), report.getType());
            assertEquals(debugReport.getBody().toString(), report.getBody().toString());
            assertEquals(debugReport.getEnrollmentId(), report.getEnrollmentId());
            assertEquals(debugReport.getRegistrationOrigin(), report.getRegistrationOrigin());
            assertEquals(debugReport.getReferenceId(), report.getReferenceId());
        }
    }

    @Test
    public void singleAppTrigger_triggersPerDestination_returnsOne() {
        List<Trigger> triggerList = new ArrayList<>();
        triggerList.add(createAppTrigger(APP_ONE_DESTINATION, APP_ONE_DESTINATION));
        addTriggersToDatabase(triggerList);

        DatastoreManager dm = DatastoreManagerFactory.getDatastoreManager(sContext);
        dm.runInTransaction(
                measurementDao ->
                        assertThat(
                                        measurementDao.getNumTriggersPerDestination(
                                                APP_ONE_DESTINATION, EventSurfaceType.APP))
                                .isEqualTo(1));
    }

    @Test
    public void multipleAppTriggers_similarUris_triggersPerDestination() {
        List<Trigger> triggerList = new ArrayList<>();
        triggerList.add(createAppTrigger(APP_TWO_DESTINATION, APP_TWO_DESTINATION));
        triggerList.add(createAppTrigger(APP_TWO_DESTINATION, APP_TWO_DESTINATION));
        addTriggersToDatabase(triggerList);

        DatastoreManager dm = DatastoreManagerFactory.getDatastoreManager(sContext);
        dm.runInTransaction(
                measurementDao ->
                        assertThat(
                                        measurementDao.getNumTriggersPerDestination(
                                                APP_TWO_DESTINATION, EventSurfaceType.APP))
                                .isEqualTo(2));
    }

    @Test
    public void noAppTriggers_triggersPerDestination_returnsNone() {
        DatastoreManager dm = DatastoreManagerFactory.getDatastoreManager(sContext);
        dm.runInTransaction(
                measurementDao ->
                        assertThat(
                                        measurementDao.getNumTriggersPerDestination(
                                                APP_NO_TRIGGERS, EventSurfaceType.APP))
                                .isEqualTo(0));
    }

    @Test
    public void multipleAppTriggers_differentPaths_returnsAllMatching() {
        List<Trigger> triggerList = new ArrayList<>();
        triggerList.add(createAppTrigger(APP_THREE_DESTINATION, APP_THREE_DESTINATION));
        triggerList.add(createAppTrigger(APP_THREE_DESTINATION, APP_THREE_DESTINATION_PATH1));
        triggerList.add(createAppTrigger(APP_THREE_DESTINATION, APP_THREE_DESTINATION_PATH2));
        addTriggersToDatabase(triggerList);

        DatastoreManager dm = DatastoreManagerFactory.getDatastoreManager(sContext);
        dm.runInTransaction(
                measurementDao -> {
                    assertThat(
                                    measurementDao.getNumTriggersPerDestination(
                                            APP_THREE_DESTINATION, EventSurfaceType.APP))
                            .isEqualTo(3);
                    // Try the same thing, but use the app uri with path to find number of triggers.
                    assertThat(
                                    measurementDao.getNumTriggersPerDestination(
                                            APP_THREE_DESTINATION_PATH1, EventSurfaceType.APP))
                            .isEqualTo(3);
                    assertThat(
                                    measurementDao.getNumTriggersPerDestination(
                                            APP_THREE_DESTINATION_PATH2, EventSurfaceType.APP))
                            .isEqualTo(3);
                    Uri unseenAppThreePath =
                            Uri.parse("android-app://com.example1.three-triggers/path3");
                    assertThat(
                                    measurementDao.getNumTriggersPerDestination(
                                            unseenAppThreePath, EventSurfaceType.APP))
                            .isEqualTo(3);
                });
    }

    @Test
    public void singleWebTrigger_triggersPerDestination_returnsOne() {
        List<Trigger> triggerList = new ArrayList<>();
        triggerList.add(createWebTrigger(WEB_ONE_DESTINATION));
        addTriggersToDatabase(triggerList);

        DatastoreManager dm = DatastoreManagerFactory.getDatastoreManager(sContext);
        dm.runInTransaction(
                measurementDao -> {
                    assertThat(
                                    measurementDao.getNumTriggersPerDestination(
                                            WEB_ONE_DESTINATION, EventSurfaceType.WEB))
                            .isEqualTo(1);
                });
    }

    @Test
    public void webTriggerMultipleSubDomains_triggersPerDestination_returnsAllMatching() {
        List<Trigger> triggerList = new ArrayList<>();
        triggerList.add(createWebTrigger(WEB_ONE_DESTINATION));
        triggerList.add(createWebTrigger(WEB_ONE_DESTINATION_DIFFERENT_SUBDOMAIN));
        triggerList.add(createWebTrigger(WEB_ONE_DESTINATION_DIFFERENT_SUBDOMAIN_2));
        addTriggersToDatabase(triggerList);

        DatastoreManager dm = DatastoreManagerFactory.getDatastoreManager(sContext);
        dm.runInTransaction(
                measurementDao -> {
                    assertThat(
                                    measurementDao.getNumTriggersPerDestination(
                                            WEB_ONE_DESTINATION, EventSurfaceType.WEB))
                            .isEqualTo(3);
                    assertThat(
                                    measurementDao.getNumTriggersPerDestination(
                                            WEB_ONE_DESTINATION_DIFFERENT_SUBDOMAIN,
                                            EventSurfaceType.WEB))
                            .isEqualTo(3);
                    assertThat(
                                    measurementDao.getNumTriggersPerDestination(
                                            WEB_ONE_DESTINATION_DIFFERENT_SUBDOMAIN_2,
                                            EventSurfaceType.WEB))
                            .isEqualTo(3);
                    assertThat(
                                    measurementDao.getNumTriggersPerDestination(
                                            WebUtil.validUri("https://new-subdomain.example1.test"),
                                            EventSurfaceType.WEB))
                            .isEqualTo(3);
                    assertThat(
                                    measurementDao.getNumTriggersPerDestination(
                                            WebUtil.validUri("https://example1.test"),
                                            EventSurfaceType.WEB))
                            .isEqualTo(3);
                });
    }

    @Test
    public void webTriggerWithoutSubdomains_triggersPerDestination_returnsAllMatching() {
        List<Trigger> triggerList = new ArrayList<>();
        Uri webDestinationWithoutSubdomain = WebUtil.validUri("https://example1.test");
        Uri webDestinationWithoutSubdomainPath1 = WebUtil.validUri("https://example1.test/path1");
        Uri webDestinationWithoutSubdomainPath2 = WebUtil.validUri("https://example1.test/path2");
        Uri webDestinationWithoutSubdomainPath3 = WebUtil.validUri("https://example1.test/path3");
        triggerList.add(createWebTrigger(webDestinationWithoutSubdomain));
        triggerList.add(createWebTrigger(webDestinationWithoutSubdomainPath1));
        triggerList.add(createWebTrigger(webDestinationWithoutSubdomainPath2));
        addTriggersToDatabase(triggerList);

        DatastoreManager dm = DatastoreManagerFactory.getDatastoreManager(sContext);
        dm.runInTransaction(
                measurementDao -> {
                    assertThat(
                                    measurementDao.getNumTriggersPerDestination(
                                            webDestinationWithoutSubdomain, EventSurfaceType.WEB))
                            .isEqualTo(3);
                    assertThat(
                                    measurementDao.getNumTriggersPerDestination(
                                            webDestinationWithoutSubdomainPath1,
                                            EventSurfaceType.WEB))
                            .isEqualTo(3);
                    assertThat(
                                    measurementDao.getNumTriggersPerDestination(
                                            webDestinationWithoutSubdomainPath2,
                                            EventSurfaceType.WEB))
                            .isEqualTo(3);
                    assertThat(
                                    measurementDao.getNumTriggersPerDestination(
                                            webDestinationWithoutSubdomainPath3,
                                            EventSurfaceType.WEB))
                            .isEqualTo(3);
                });
    }

    @Test
    public void webTriggerDifferentPaths_triggersPerDestination_returnsAllMatching() {
        List<Trigger> triggerList = new ArrayList<>();
        triggerList.add(createWebTrigger(WEB_TWO_DESTINATION));
        triggerList.add(createWebTrigger(WEB_TWO_DESTINATION_WITH_PATH));
        addTriggersToDatabase(triggerList);

        DatastoreManager dm = DatastoreManagerFactory.getDatastoreManager(sContext);
        dm.runInTransaction(
                measurementDao -> {
                    assertThat(
                                    measurementDao.getNumTriggersPerDestination(
                                            WEB_TWO_DESTINATION, EventSurfaceType.WEB))
                            .isEqualTo(2);
                    assertThat(
                                    measurementDao.getNumTriggersPerDestination(
                                            WEB_TWO_DESTINATION_WITH_PATH, EventSurfaceType.WEB))
                            .isEqualTo(2);
                });
    }

    @Test
    public void noMathingWebTriggers_triggersPerDestination_returnsZero() {
        List<Trigger> triggerList = new ArrayList<>();
        triggerList.add(createWebTrigger(WEB_ONE_DESTINATION));
        addTriggersToDatabase(triggerList);

        DatastoreManager dm = DatastoreManagerFactory.getDatastoreManager(sContext);
        dm.runInTransaction(
                measurementDao -> {
                    Uri differentScheme = WebUtil.validUri("http://www.example1.test");
                    assertThat(
                                    measurementDao.getNumTriggersPerDestination(
                                            differentScheme, EventSurfaceType.WEB))
                            .isEqualTo(0);

                    Uri notMatchingUrl2 = WebUtil.validUri("https://www.not-example1.test");
                    assertThat(
                                    measurementDao.getNumTriggersPerDestination(
                                            notMatchingUrl2, EventSurfaceType.WEB))
                            .isEqualTo(0);

                    Uri notMatchingUrl = WebUtil.validUri("https://www.not-example-1.test");
                    assertThat(
                                    measurementDao.getNumTriggersPerDestination(
                                            notMatchingUrl, EventSurfaceType.WEB))
                            .isEqualTo(0);
                });
    }

    @Test
    public void testCountDistinctEnrollmentsPerPublisherXDestinationInAttribution_appDestination() {
        Uri sourceSite = Uri.parse("android-app://publisher.app");
        Uri webDestination = WebUtil.validUri("https://web-destination.test");
        Uri appDestination = Uri.parse("android-app://destination.app");
        String registrant = "android-app://registrant.app";
        List<Attribution> attributionsWithAppDestinations1 =
                getAttributionsWithDifferentEnrollments(
                        4, appDestination, 5000000000L, sourceSite, registrant);
        List<Attribution> attributionsWithAppDestinations2 =
                getAttributionsWithDifferentEnrollments(
                        2, appDestination, 5000000000L, sourceSite, registrant);
        List<Attribution> attributionsWithWebDestinations =
                getAttributionsWithDifferentEnrollments(
                        2, webDestination, 5500000000L, sourceSite, registrant);
        List<Attribution> attributionsOutOfWindow =
                getAttributionsWithDifferentEnrollments(
                        10, appDestination, 50000000000L, sourceSite, registrant);
        for (Attribution attribution : attributionsWithAppDestinations1) {
            insertAttribution(attribution);
        }
        for (Attribution attribution : attributionsWithAppDestinations2) {
            insertAttribution(attribution);
        }
        for (Attribution attribution : attributionsWithWebDestinations) {
            insertAttribution(attribution);
        }
        for (Attribution attribution : attributionsOutOfWindow) {
            insertAttribution(attribution);
        }
        DatastoreManager datastoreManager = DatastoreManagerFactory.getDatastoreManager(sContext);
        String excludedEnrollmentId = "enrollment-id-0";
        datastoreManager.runInTransaction(
                measurementDao -> {
                    assertEquals(
                            Integer.valueOf(3),
                            measurementDao
                                    .countDistinctEnrollmentsPerPublisherXDestinationInAttribution(
                                            sourceSite,
                                            appDestination,
                                            excludedEnrollmentId,
                                            4000000000L,
                                            6000000000L));
                });
    }

    @Test
    public void testCountDistinctEnrollmentsPerPublisherXDestinationInAttribution_webDestination() {
        Uri sourceSite = Uri.parse("android-app://publisher.app");
        Uri webDestination = WebUtil.validUri("https://web-destination.test");
        Uri appDestination = Uri.parse("android-app://destination.app");
        String registrant = "android-app://registrant.app";
        List<Attribution> attributionsWithAppDestinations =
                getAttributionsWithDifferentEnrollments(
                        2, appDestination, 5000000000L, sourceSite, registrant);
        List<Attribution> attributionsWithWebDestinations1 =
                getAttributionsWithDifferentEnrollments(
                        4, webDestination, 5000000000L, sourceSite, registrant);
        List<Attribution> attributionsWithWebDestinations2 =
                getAttributionsWithDifferentEnrollments(
                        2, webDestination, 5500000000L, sourceSite, registrant);
        List<Attribution> attributionsOutOfWindow =
                getAttributionsWithDifferentEnrollments(
                        10, webDestination, 50000000000L, sourceSite, registrant);
        for (Attribution attribution : attributionsWithAppDestinations) {
            insertAttribution(attribution);
        }
        for (Attribution attribution : attributionsWithWebDestinations1) {
            insertAttribution(attribution);
        }
        for (Attribution attribution : attributionsWithWebDestinations2) {
            insertAttribution(attribution);
        }
        for (Attribution attribution : attributionsOutOfWindow) {
            insertAttribution(attribution);
        }
        DatastoreManager datastoreManager = DatastoreManagerFactory.getDatastoreManager(sContext);
        String excludedEnrollmentId = "enrollment-id-3";
        datastoreManager.runInTransaction(
                measurementDao -> {
                    assertEquals(
                            Integer.valueOf(3),
                            measurementDao
                                    .countDistinctEnrollmentsPerPublisherXDestinationInAttribution(
                                            sourceSite,
                                            webDestination,
                                            excludedEnrollmentId,
                                            4000000000L,
                                            6000000000L));
                });
    }

    @Test
    public void testCountDistinctDestinationsPerPublisherInActiveSource_atWindow() {
        Uri publisher = Uri.parse("android-app://publisher.app");
        List<Source> activeSourcesWithAppAndWebDestinations =
                getSourcesWithDifferentDestinations(
                        4,
                        true,
                        true,
                        4500000001L,
                        publisher,
                        SourceFixture.ValidSourceParams.ENROLLMENT_ID,
                        Source.Status.ACTIVE);
        for (Source source : activeSourcesWithAppAndWebDestinations) {
            insertSource(source);
        }
        DatastoreManager datastoreManager = DatastoreManagerFactory.getDatastoreManager(sContext);
        List<Uri> excludedDestinations =
                List.of(WebUtil.validUri("https://web-destination-2.test"));
        datastoreManager.runInTransaction(
                measurementDao -> {
                    assertEquals(
                            Integer.valueOf(3),
                            measurementDao
                                    .countDistinctDestinationsPerPublisherXEnrollmentInActiveSource(
                                            publisher,
                                            EventSurfaceType.APP,
                                            SourceFixture.ValidSourceParams.ENROLLMENT_ID,
                                            excludedDestinations,
                                            EventSurfaceType.WEB,
                                            4500000000L,
                                            6000000000L));
                });
    }

    @Test
    public void testCountDistinctDestinationsPerPublisherInActiveSource_expiredSource() {
        Uri publisher = Uri.parse("android-app://publisher.app");
        List<Source> activeSourcesWithAppAndWebDestinations =
                getSourcesWithDifferentDestinations(
                        4,
                        true,
                        true,
                        4500000001L,
                        publisher,
                        SourceFixture.ValidSourceParams.ENROLLMENT_ID,
                        Source.Status.ACTIVE);
        List<Source> expiredSourcesWithAppAndWebDestinations =
                getSourcesWithDifferentDestinations(
                        6,
                        true,
                        true,
                        4500000001L,
                        6000000000L,
                        publisher,
                        SourceFixture.ValidSourceParams.ENROLLMENT_ID,
                        Source.Status.ACTIVE,
                        REGISTRATION_ORIGIN);
        for (Source source : activeSourcesWithAppAndWebDestinations) {
            insertSource(source);
        }
        for (Source source : expiredSourcesWithAppAndWebDestinations) {
            insertSource(source);
        }
        DatastoreManager datastoreManager = DatastoreManagerFactory.getDatastoreManager(sContext);
        List<Uri> excludedDestinations =
                List.of(WebUtil.validUri("https://web-destination-2.test"));
        datastoreManager.runInTransaction(
                measurementDao -> {
                    assertEquals(
                            Integer.valueOf(3),
                            measurementDao
                                    .countDistinctDestinationsPerPublisherXEnrollmentInActiveSource(
                                            publisher,
                                            EventSurfaceType.APP,
                                            SourceFixture.ValidSourceParams.ENROLLMENT_ID,
                                            excludedDestinations,
                                            EventSurfaceType.WEB,
                                            4500000000L,
                                            6000000000L));
                });
    }

    @Test
    public void testCountDistinctDestinationsPerPublisherInActiveSource_beyondWindow() {
        Uri publisher = Uri.parse("android-app://publisher.app");
        List<Source> activeSourcesWithAppAndWebDestinations =
                getSourcesWithDifferentDestinations(
                        4,
                        true,
                        true,
                        4500000000L,
                        publisher,
                        SourceFixture.ValidSourceParams.ENROLLMENT_ID,
                        Source.Status.ACTIVE);
        for (Source source : activeSourcesWithAppAndWebDestinations) {
            insertSource(source);
        }
        DatastoreManager datastoreManager = DatastoreManagerFactory.getDatastoreManager(sContext);
        List<Uri> excludedDestinations =
                List.of(WebUtil.validUri("https://web-destination-2.test"));
        datastoreManager.runInTransaction(
                measurementDao -> {
                    assertEquals(
                            Integer.valueOf(0),
                            measurementDao
                                    .countDistinctDestinationsPerPublisherXEnrollmentInActiveSource(
                                            publisher,
                                            EventSurfaceType.APP,
                                            SourceFixture.ValidSourceParams.ENROLLMENT_ID,
                                            excludedDestinations,
                                            EventSurfaceType.WEB,
                                            4500000000L,
                                            6000000000L));
                });
    }

    @Test
    public void testCountDistinctDestinationsPerPublisherInActiveSource_appPublisher() {
        Uri publisher = Uri.parse("android-app://publisher.app");
        List<Source> activeSourcesWithAppAndWebDestinations =
                getSourcesWithDifferentDestinations(
                        4,
                        true,
                        true,
                        4500000000L,
                        publisher,
                        SourceFixture.ValidSourceParams.ENROLLMENT_ID,
                        Source.Status.ACTIVE);
        List<Source> activeSourcesWithAppDestinations =
                getSourcesWithDifferentDestinations(
                        2,
                        true,
                        false,
                        5000000000L,
                        publisher,
                        SourceFixture.ValidSourceParams.ENROLLMENT_ID,
                        Source.Status.ACTIVE);
        List<Source> activeSourcesWithWebDestinations =
                getSourcesWithDifferentDestinations(
                        2,
                        false,
                        true,
                        5500000000L,
                        publisher,
                        SourceFixture.ValidSourceParams.ENROLLMENT_ID,
                        Source.Status.ACTIVE);
        List<Source> activeSourcesOutOfWindow =
                getSourcesWithDifferentDestinations(
                        10,
                        true,
                        true,
                        50000000000L,
                        publisher,
                        SourceFixture.ValidSourceParams.ENROLLMENT_ID,
                        Source.Status.ACTIVE);
        List<Source> ignoredSources =
                getSourcesWithDifferentDestinations(
                        10,
                        true,
                        true,
                        5000000000L,
                        publisher,
                        SourceFixture.ValidSourceParams.ENROLLMENT_ID,
                        Source.Status.IGNORED);
        for (Source source : activeSourcesWithAppAndWebDestinations) {
            insertSource(source);
        }
        for (Source source : activeSourcesWithAppDestinations) {
            insertSource(source);
        }
        for (Source source : activeSourcesWithWebDestinations) {
            insertSource(source);
        }
        for (Source source : activeSourcesOutOfWindow) {
            insertSource(source);
        }
        for (Source source : ignoredSources) {
            insertSource(source);
        }
        DatastoreManager datastoreManager = DatastoreManagerFactory.getDatastoreManager(sContext);
        List<Uri> excludedDestinations =
                List.of(WebUtil.validUri("https://web-destination-2.test"));
        datastoreManager.runInTransaction(
                measurementDao -> {
                    assertEquals(
                            Integer.valueOf(3),
                            measurementDao
                                    .countDistinctDestinationsPerPublisherXEnrollmentInActiveSource(
                                            publisher,
                                            EventSurfaceType.APP,
                                            SourceFixture.ValidSourceParams.ENROLLMENT_ID,
                                            excludedDestinations,
                                            EventSurfaceType.WEB,
                                            4000000000L,
                                            6000000000L));
                });
    }

    // (Testing countDistinctDestinationsPerPublisherInActiveSource)
    @Test
    public void testCountDistinctDestinations_appPublisher_enrollmentMismatch() {
        Uri publisher = Uri.parse("android-app://publisher.app");
        List<Source> activeSourcesWithAppAndWebDestinations =
                getSourcesWithDifferentDestinations(
                        4,
                        true,
                        true,
                        4500000000L,
                        publisher,
                        SourceFixture.ValidSourceParams.ENROLLMENT_ID,
                        Source.Status.ACTIVE);
        List<Source> activeSourcesWithAppDestinations =
                getSourcesWithDifferentDestinations(
                        2,
                        true,
                        false,
                        5000000000L,
                        publisher,
                        SourceFixture.ValidSourceParams.ENROLLMENT_ID,
                        Source.Status.ACTIVE);
        List<Source> activeSourcesWithWebDestinations =
                getSourcesWithDifferentDestinations(
                        2,
                        false,
                        true,
                        5500000000L,
                        publisher,
                        SourceFixture.ValidSourceParams.ENROLLMENT_ID,
                        Source.Status.ACTIVE);
        List<Source> activeSourcesOutOfWindow =
                getSourcesWithDifferentDestinations(
                        10,
                        true,
                        true,
                        50000000000L,
                        publisher,
                        SourceFixture.ValidSourceParams.ENROLLMENT_ID,
                        Source.Status.ACTIVE);
        List<Source> ignoredSources =
                getSourcesWithDifferentDestinations(
                        10,
                        true,
                        true,
                        5000000000L,
                        publisher,
                        SourceFixture.ValidSourceParams.ENROLLMENT_ID,
                        Source.Status.IGNORED);
        for (Source source : activeSourcesWithAppAndWebDestinations) {
            insertSource(source);
        }
        for (Source source : activeSourcesWithAppDestinations) {
            insertSource(source);
        }
        for (Source source : activeSourcesWithWebDestinations) {
            insertSource(source);
        }
        for (Source source : activeSourcesOutOfWindow) {
            insertSource(source);
        }
        for (Source source : ignoredSources) {
            insertSource(source);
        }
        DatastoreManager datastoreManager = DatastoreManagerFactory.getDatastoreManager(sContext);
        List<Uri> excludedDestinations =
                List.of(WebUtil.validUri("https://web-destination-2.test"));
        datastoreManager.runInTransaction(
                measurementDao -> {
                    assertEquals(
                            Integer.valueOf(0),
                            measurementDao
                                    .countDistinctDestinationsPerPublisherXEnrollmentInActiveSource(
                                            publisher,
                                            EventSurfaceType.APP,
                                            "unmatched-enrollment-id",
                                            excludedDestinations,
                                            EventSurfaceType.WEB,
                                            4000000000L,
                                            6000000000L));
                });
    }

    @Test
    public void testCountDistinctDestinationsPerPublisherInActiveSource_webPublisher_exactMatch() {
        Uri publisher = WebUtil.validUri("https://publisher.test");
        List<Source> activeSourcesWithAppAndWebDestinations =
                getSourcesWithDifferentDestinations(
                        4,
                        true,
                        true,
                        4500000000L,
                        publisher,
                        SourceFixture.ValidSourceParams.ENROLLMENT_ID,
                        Source.Status.ACTIVE);
        List<Source> activeSourcesWithAppDestinations =
                getSourcesWithDifferentDestinations(
                        2,
                        true,
                        false,
                        5000000000L,
                        publisher,
                        SourceFixture.ValidSourceParams.ENROLLMENT_ID,
                        Source.Status.ACTIVE);
        List<Source> activeSourcesWithWebDestinations =
                getSourcesWithDifferentDestinations(
                        2,
                        false,
                        true,
                        5500000000L,
                        publisher,
                        SourceFixture.ValidSourceParams.ENROLLMENT_ID,
                        Source.Status.ACTIVE);
        List<Source> activeSourcesOutOfWindow =
                getSourcesWithDifferentDestinations(
                        10,
                        true,
                        true,
                        50000000000L,
                        publisher,
                        SourceFixture.ValidSourceParams.ENROLLMENT_ID,
                        Source.Status.ACTIVE);
        List<Source> ignoredSources =
                getSourcesWithDifferentDestinations(
                        10,
                        true,
                        true,
                        5000000000L,
                        publisher,
                        SourceFixture.ValidSourceParams.ENROLLMENT_ID,
                        Source.Status.IGNORED);
        for (Source source : activeSourcesWithAppAndWebDestinations) {
            insertSource(source);
        }
        for (Source source : activeSourcesWithAppDestinations) {
            insertSource(source);
        }
        for (Source source : activeSourcesWithWebDestinations) {
            insertSource(source);
        }
        for (Source source : activeSourcesOutOfWindow) {
            insertSource(source);
        }
        for (Source source : ignoredSources) {
            insertSource(source);
        }
        DatastoreManager datastoreManager = DatastoreManagerFactory.getDatastoreManager(sContext);
        List<Uri> excludedDestinations =
                List.of(WebUtil.validUri("https://web-destination-2.test"));
        datastoreManager.runInTransaction(
                measurementDao -> {
                    assertEquals(
                            Integer.valueOf(3),
                            measurementDao
                                    .countDistinctDestinationsPerPublisherXEnrollmentInActiveSource(
                                            publisher,
                                            EventSurfaceType.WEB,
                                            SourceFixture.ValidSourceParams.ENROLLMENT_ID,
                                            excludedDestinations,
                                            EventSurfaceType.WEB,
                                            4000000000L,
                                            6000000000L));
                });
    }

    // (Testing countDistinctDestinationsPerPublisherXEnrollmentInActiveSource)
    @Test
    public void testCountDistinctDestinations_webPublisher_doesNotMatchDomainAsSuffix() {
        Uri publisher = WebUtil.validUri("https://publisher.test");
        Uri publisherAsSuffix = WebUtil.validUri("https://prefix-publisher.test");
        List<Source> activeSourcesWithAppAndWebDestinations =
                getSourcesWithDifferentDestinations(
                        4,
                        true,
                        true,
                        4500000000L,
                        publisherAsSuffix,
                        SourceFixture.ValidSourceParams.ENROLLMENT_ID,
                        Source.Status.ACTIVE);
        List<Source> activeSourcesWithAppDestinations =
                getSourcesWithDifferentDestinations(
                        2,
                        true,
                        false,
                        5000000000L,
                        publisher,
                        SourceFixture.ValidSourceParams.ENROLLMENT_ID,
                        Source.Status.ACTIVE);
        List<Source> activeSourcesWithWebDestinations =
                getSourcesWithDifferentDestinations(
                        2,
                        false,
                        true,
                        5500000000L,
                        publisher,
                        SourceFixture.ValidSourceParams.ENROLLMENT_ID,
                        Source.Status.ACTIVE);
        List<Source> activeSourcesOutOfWindow =
                getSourcesWithDifferentDestinations(
                        10,
                        true,
                        true,
                        50000000000L,
                        publisher,
                        SourceFixture.ValidSourceParams.ENROLLMENT_ID,
                        Source.Status.ACTIVE);
        List<Source> ignoredSources =
                getSourcesWithDifferentDestinations(
                        10,
                        true,
                        true,
                        5000000000L,
                        publisher,
                        SourceFixture.ValidSourceParams.ENROLLMENT_ID,
                        Source.Status.IGNORED);
        for (Source source : activeSourcesWithAppAndWebDestinations) {
            insertSource(source);
        }
        for (Source source : activeSourcesWithAppDestinations) {
            insertSource(source);
        }
        for (Source source : activeSourcesWithWebDestinations) {
            insertSource(source);
        }
        for (Source source : activeSourcesOutOfWindow) {
            insertSource(source);
        }
        for (Source source : ignoredSources) {
            insertSource(source);
        }
        DatastoreManager datastoreManager = DatastoreManagerFactory.getDatastoreManager(sContext);
        List<Uri> excludedDestinations =
                List.of(WebUtil.validUri("https://web-destination-2.test"));
        datastoreManager.runInTransaction(
                measurementDao -> {
                    assertEquals(
                            Integer.valueOf(2),
                            measurementDao
                                    .countDistinctDestinationsPerPublisherXEnrollmentInActiveSource(
                                            publisher,
                                            EventSurfaceType.WEB,
                                            SourceFixture.ValidSourceParams.ENROLLMENT_ID,
                                            excludedDestinations,
                                            EventSurfaceType.WEB,
                                            4000000000L,
                                            6000000000L));
                });
    }

    // (Testing countDistinctDestinationsPerPublisherXEnrollmentInActiveSource)
    @Test
    public void testCountDistinctDestinations_webPublisher_doesNotMatchDifferentScheme() {
        Uri publisher = WebUtil.validUri("https://publisher.test");
        Uri publisherWithDifferentScheme = WebUtil.validUri("http://publisher.test");
        List<Source> activeSourcesWithAppAndWebDestinations =
                getSourcesWithDifferentDestinations(
                        4,
                        true,
                        true,
                        4500000000L,
                        publisherWithDifferentScheme,
                        SourceFixture.ValidSourceParams.ENROLLMENT_ID,
                        Source.Status.ACTIVE);
        List<Source> activeSourcesWithAppDestinations =
                getSourcesWithDifferentDestinations(
                        2,
                        true,
                        false,
                        5000000000L,
                        publisher,
                        SourceFixture.ValidSourceParams.ENROLLMENT_ID,
                        Source.Status.ACTIVE);
        List<Source> activeSourcesWithWebDestinations =
                getSourcesWithDifferentDestinations(
                        2,
                        false,
                        true,
                        5500000000L,
                        publisher,
                        SourceFixture.ValidSourceParams.ENROLLMENT_ID,
                        Source.Status.ACTIVE);
        List<Source> activeSourcesOutOfWindow =
                getSourcesWithDifferentDestinations(
                        10,
                        true,
                        true,
                        50000000000L,
                        publisher,
                        SourceFixture.ValidSourceParams.ENROLLMENT_ID,
                        Source.Status.ACTIVE);
        List<Source> ignoredSources =
                getSourcesWithDifferentDestinations(
                        10,
                        true,
                        true,
                        5000000000L,
                        publisher,
                        SourceFixture.ValidSourceParams.ENROLLMENT_ID,
                        Source.Status.IGNORED);
        for (Source source : activeSourcesWithAppAndWebDestinations) {
            insertSource(source);
        }
        for (Source source : activeSourcesWithAppDestinations) {
            insertSource(source);
        }
        for (Source source : activeSourcesWithWebDestinations) {
            insertSource(source);
        }
        for (Source source : activeSourcesOutOfWindow) {
            insertSource(source);
        }
        for (Source source : ignoredSources) {
            insertSource(source);
        }
        DatastoreManager datastoreManager = DatastoreManagerFactory.getDatastoreManager(sContext);
        List<Uri> excludedDestinations =
                List.of(WebUtil.validUri("https://web-destination-2.test"));
        datastoreManager.runInTransaction(
                measurementDao -> {
                    assertEquals(
                            Integer.valueOf(2),
                            measurementDao
                                    .countDistinctDestinationsPerPublisherXEnrollmentInActiveSource(
                                            publisher,
                                            EventSurfaceType.WEB,
                                            SourceFixture.ValidSourceParams.ENROLLMENT_ID,
                                            excludedDestinations,
                                            EventSurfaceType.WEB,
                                            4000000000L,
                                            6000000000L));
                });
    }

    // countDistinctDestinationsPerPublisherXEnrollmentInActiveSource
    @Test
    public void countDistinctDestinationsPerPublisher_webPublisher_multipleDestinations() {
        Uri publisher = WebUtil.validUri("https://publisher.test");
        // One source with multiple destinations
        Source activeSourceWithAppAndWebDestinations =
                getSourceWithDifferentDestinations(
                        3,
                        true,
                        true,
                        4500000000L,
                        publisher,
                        SourceFixture.ValidSourceParams.ENROLLMENT_ID,
                        Source.Status.ACTIVE);
        List<Source> activeSourcesWithAppDestinations =
                getSourcesWithDifferentDestinations(
                        2,
                        true,
                        false,
                        5000000000L,
                        publisher,
                        SourceFixture.ValidSourceParams.ENROLLMENT_ID,
                        Source.Status.ACTIVE);
        List<Source> activeSourcesWithWebDestinations =
                getSourcesWithDifferentDestinations(
                        1,
                        false,
                        true,
                        5500000000L,
                        publisher,
                        SourceFixture.ValidSourceParams.ENROLLMENT_ID,
                        Source.Status.ACTIVE);
        List<Source> activeSourcesOutOfWindow =
                getSourcesWithDifferentDestinations(
                        10,
                        true,
                        true,
                        50000000000L,
                        publisher,
                        SourceFixture.ValidSourceParams.ENROLLMENT_ID,
                        Source.Status.ACTIVE);
        List<Source> ignoredSources =
                getSourcesWithDifferentDestinations(
                        10,
                        true,
                        true,
                        5000000000L,
                        publisher,
                        SourceFixture.ValidSourceParams.ENROLLMENT_ID,
                        Source.Status.IGNORED);
        insertSource(activeSourceWithAppAndWebDestinations);
        for (Source source : activeSourcesWithAppDestinations) {
            insertSource(source);
        }
        for (Source source : activeSourcesWithWebDestinations) {
            insertSource(source);
        }
        for (Source source : activeSourcesOutOfWindow) {
            insertSource(source);
        }
        for (Source source : ignoredSources) {
            insertSource(source);
        }
        DatastoreManager datastoreManager = DatastoreManagerFactory.getDatastoreManager(sContext);
        List<Uri> excludedDestinations =
                List.of(
                        WebUtil.validUri("https://web-destination-1.test"),
                        WebUtil.validUri("https://web-destination-2.test"));
        datastoreManager.runInTransaction(
                measurementDao -> {
                    assertEquals(
                            Integer.valueOf(1),
                            measurementDao
                                    .countDistinctDestinationsPerPublisherXEnrollmentInActiveSource(
                                            publisher,
                                            EventSurfaceType.WEB,
                                            SourceFixture.ValidSourceParams.ENROLLMENT_ID,
                                            excludedDestinations,
                                            EventSurfaceType.WEB,
                                            4000000000L,
                                            6000000000L));
                });
    }

    // Tests countSourcesPerPublisherXEnrollmentExcludingRegistrationOriginSinceTime
    @Test
    public void testCountSourcesExclRegOrigin_forSameOrigin_returnsZero() {
        // Positive case. For same registration origin we always pass the 1 origin
        // per site limit and return 0
        Uri appPublisher = Uri.parse("android-app://publisher.app");
        List<Source> sourcesMoreThanOneDayOld =
                getSourcesWithDifferentDestinations(
                        5,
                        true,
                        true,
                        System.currentTimeMillis() - TimeUnit.DAYS.toMillis(2),
                        appPublisher,
                        SourceFixture.ValidSourceParams.ENROLLMENT_ID,
                        Source.Status.ACTIVE,
                        REGISTRATION_ORIGIN);

        List<Source> sourcesRecent =
                getSourcesWithDifferentDestinations(
                        5,
                        true,
                        true,
                        System.currentTimeMillis() - TimeUnit.MINUTES.toMillis(2),
                        appPublisher,
                        SourceFixture.ValidSourceParams.ENROLLMENT_ID,
                        Source.Status.ACTIVE,
                        REGISTRATION_ORIGIN);

        for (Source source : sourcesMoreThanOneDayOld) {
            insertSource(source);
        }
        for (Source source : sourcesRecent) {
            insertSource(source);
        }
        DatastoreManager datastoreManager = DatastoreManagerFactory.getDatastoreManager(sContext);
        datastoreManager.runInTransaction(
                measurementDao -> {
                    assertEquals(
                            Integer.valueOf(0),
                            measurementDao.countSourcesPerPublisherXEnrollmentExcludingRegOrigin(
                                    REGISTRATION_ORIGIN,
                                    appPublisher,
                                    EventSurfaceType.APP,
                                    SourceFixture.ValidSourceParams.ENROLLMENT_ID,
                                    System.currentTimeMillis(),
                                    PrivacyParams.MIN_REPORTING_ORIGIN_UPDATE_WINDOW));
                });
    }

    @Test
    public void testCountSourcesExclRegOrigin_forDifferentAppPublisher_returnsZero() {
        // Positive case. For different publisher we always pass the 1 origin
        // per site limit and return 0
        Uri appPublisher = Uri.parse("android-app://publisher.app");
        Uri appPublisher2 = Uri.parse("android-app://publisher2.app");
        List<Source> sources =
                getSourcesWithDifferentDestinations(
                        5,
                        true,
                        true,
                        System.currentTimeMillis() - TimeUnit.MINUTES.toMillis(2),
                        appPublisher,
                        SourceFixture.ValidSourceParams.ENROLLMENT_ID,
                        Source.Status.ACTIVE,
                        REGISTRATION_ORIGIN);
        for (Source source : sources) {
            insertSource(source);
        }
        DatastoreManager datastoreManager = DatastoreManagerFactory.getDatastoreManager(sContext);
        datastoreManager.runInTransaction(
                measurementDao -> {
                    assertEquals(
                            Integer.valueOf(0),
                            measurementDao.countSourcesPerPublisherXEnrollmentExcludingRegOrigin(
                                    REGISTRATION_ORIGIN_2,
                                    appPublisher2,
                                    EventSurfaceType.APP,
                                    SourceFixture.ValidSourceParams.ENROLLMENT_ID,
                                    System.currentTimeMillis(),
                                    PrivacyParams.MIN_REPORTING_ORIGIN_UPDATE_WINDOW));
                });
    }

    @Test
    public void testCountSourcesExclRegOrigin_forDifferentWebPublisher_returnsZero() {
        // Positive case. For different publisher we always pass the 1 origin
        // per site limit and return 0
        Uri publisher = WebUtil.validUri("https://publisher.test");
        Uri publisher2 = WebUtil.validUri("https://publisher2.test");
        List<Source> sources =
                getSourcesWithDifferentDestinations(
                        5,
                        true,
                        true,
                        System.currentTimeMillis() - TimeUnit.MINUTES.toMillis(2),
                        publisher,
                        SourceFixture.ValidSourceParams.ENROLLMENT_ID,
                        Source.Status.ACTIVE,
                        REGISTRATION_ORIGIN);
        for (Source source : sources) {
            insertSource(source);
        }
        DatastoreManager datastoreManager = DatastoreManagerFactory.getDatastoreManager(sContext);
        datastoreManager.runInTransaction(
                measurementDao -> {
                    assertEquals(
                            Integer.valueOf(0),
                            measurementDao.countSourcesPerPublisherXEnrollmentExcludingRegOrigin(
                                    REGISTRATION_ORIGIN_2,
                                    publisher2,
                                    EventSurfaceType.WEB,
                                    SourceFixture.ValidSourceParams.ENROLLMENT_ID,
                                    System.currentTimeMillis(),
                                    PrivacyParams.MIN_REPORTING_ORIGIN_UPDATE_WINDOW));
                });
    }

    @Test
    public void testCountSourcesExclRegOrigin_forDifferentEnrollment_returnsZero() {
        // Positive case. For different enrollment (aka reporting site)
        // we always pass the 1 origin per site limit and return 0
        String differentEnrollment = "new-enrollment";
        Uri differentSite = WebUtil.validUri("https://subdomain.different-site.test");
        Uri appPublisher = Uri.parse("android-app://publisher.app");
        List<Source> sources =
                getSourcesWithDifferentDestinations(
                        5,
                        true,
                        true,
                        System.currentTimeMillis() - TimeUnit.MINUTES.toMillis(2),
                        appPublisher,
                        SourceFixture.ValidSourceParams.ENROLLMENT_ID,
                        Source.Status.ACTIVE,
                        REGISTRATION_ORIGIN);
        for (Source source : sources) {
            insertSource(source);
        }
        DatastoreManager datastoreManager = DatastoreManagerFactory.getDatastoreManager(sContext);
        datastoreManager.runInTransaction(
                measurementDao -> {
                    assertEquals(
                            Integer.valueOf(0),
                            measurementDao.countSourcesPerPublisherXEnrollmentExcludingRegOrigin(
                                    differentSite,
                                    appPublisher,
                                    EventSurfaceType.APP,
                                    differentEnrollment,
                                    System.currentTimeMillis(),
                                    PrivacyParams.MIN_REPORTING_ORIGIN_UPDATE_WINDOW));
                });
    }

    @Test
    public void testCountSourcesExclRegOrigin_forDifferentOriginMoreThanTimeWindow_returnsZero() {
        // Positive case. For different origin with same enrollment
        // more than time window of 1 day we always pass the 1 origin per site
        // limit and return 0
        Uri appPublisher = Uri.parse("android-app://publisher.app");
        List<Source> sources =
                getSourcesWithDifferentDestinations(
                        5,
                        true,
                        true,
                        System.currentTimeMillis() - TimeUnit.DAYS.toMillis(2),
                        appPublisher,
                        SourceFixture.ValidSourceParams.ENROLLMENT_ID,
                        Source.Status.ACTIVE,
                        REGISTRATION_ORIGIN);
        for (Source source : sources) {
            insertSource(source);
        }
        DatastoreManager datastoreManager = DatastoreManagerFactory.getDatastoreManager(sContext);
        datastoreManager.runInTransaction(
                measurementDao -> {
                    assertEquals(
                            Integer.valueOf(0),
                            measurementDao.countSourcesPerPublisherXEnrollmentExcludingRegOrigin(
                                    REGISTRATION_ORIGIN_2,
                                    appPublisher,
                                    EventSurfaceType.APP,
                                    SourceFixture.ValidSourceParams.ENROLLMENT_ID,
                                    System.currentTimeMillis(),
                                    PrivacyParams.MIN_REPORTING_ORIGIN_UPDATE_WINDOW));
                });
    }

    // Tests countSourcesPerPublisherXEnrollmentExcludingRegistrationOriginSinceTime
    @Test
    public void testCountSources_forDifferentOriginWithinTimeWindow_returnsNumOfSources() {
        // Negative case. For different origin with same enrollment
        // we always fail the 1 origin per site limit and return 1
        Uri appPublisher = Uri.parse("android-app://publisher.app");
        List<Source> sources =
                getSourcesWithDifferentDestinations(
                        5,
                        true,
                        true,
                        System.currentTimeMillis() - TimeUnit.MINUTES.toMillis(2),
                        appPublisher,
                        SourceFixture.ValidSourceParams.ENROLLMENT_ID,
                        Source.Status.ACTIVE,
                        REGISTRATION_ORIGIN);
        for (Source source : sources) {
            insertSource(source);
        }
        DatastoreManager datastoreManager = DatastoreManagerFactory.getDatastoreManager(sContext);
        datastoreManager.runInTransaction(
                measurementDao -> {
                    assertEquals(
                            Integer.valueOf(5),
                            measurementDao.countSourcesPerPublisherXEnrollmentExcludingRegOrigin(
                                    REGISTRATION_ORIGIN_2,
                                    appPublisher,
                                    EventSurfaceType.APP,
                                    SourceFixture.ValidSourceParams.ENROLLMENT_ID,
                                    System.currentTimeMillis(),
                                    PrivacyParams.MIN_REPORTING_ORIGIN_UPDATE_WINDOW));
                });
    }

    @Test
    public void testCountDistinctEnrollmentsPerPublisherXDestinationInSource_atWindow() {
        Uri publisher = Uri.parse("android-app://publisher.app");
        List<Uri> webDestinations = List.of(WebUtil.validUri("https://web-destination.test"));
        List<Uri> appDestinations = List.of(Uri.parse("android-app://destination.app"));
        List<Source> activeSourcesWithAppAndWebDestinations =
                getSourcesWithDifferentEnrollments(
                        2,
                        appDestinations,
                        webDestinations,
                        4500000001L,
                        publisher,
                        Source.Status.ACTIVE);
        for (Source source : activeSourcesWithAppAndWebDestinations) {
            insertSource(source);
        }
        DatastoreManager datastoreManager = DatastoreManagerFactory.getDatastoreManager(sContext);
        String excludedEnrollmentId = "enrollment-id-1";
        datastoreManager.runInTransaction(
                measurementDao -> {
                    assertEquals(
                            Integer.valueOf(1),
                            measurementDao.countDistinctEnrollmentsPerPublisherXDestinationInSource(
                                    publisher,
                                    EventSurfaceType.APP,
                                    appDestinations,
                                    excludedEnrollmentId,
                                    4500000000L,
                                    6000000000L));
                });
    }

    @Test
    public void testCountDistinctEnrollmentsPerPublisherXDestinationInSource_beyondWindow() {
        Uri publisher = Uri.parse("android-app://publisher.app");
        List<Uri> webDestinations = List.of(WebUtil.validUri("https://web-destination.test"));
        List<Uri> appDestinations = List.of(Uri.parse("android-app://destination.app"));
        List<Source> activeSourcesWithAppAndWebDestinations =
                getSourcesWithDifferentEnrollments(
                        2,
                        appDestinations,
                        webDestinations,
                        4500000000L,
                        publisher,
                        Source.Status.ACTIVE);
        for (Source source : activeSourcesWithAppAndWebDestinations) {
            insertSource(source);
        }
        DatastoreManager datastoreManager = DatastoreManagerFactory.getDatastoreManager(sContext);
        String excludedEnrollmentId = "enrollment-id-1";
        datastoreManager.runInTransaction(
                measurementDao -> {
                    assertEquals(
                            Integer.valueOf(0),
                            measurementDao.countDistinctEnrollmentsPerPublisherXDestinationInSource(
                                    publisher,
                                    EventSurfaceType.APP,
                                    appDestinations,
                                    excludedEnrollmentId,
                                    4500000000L,
                                    6000000000L));
                });
    }

    @Test
    public void testCountDistinctEnrollmentsPerPublisherXDestinationInSource_expiredSource() {
        Uri publisher = Uri.parse("android-app://publisher.app");
        List<Uri> webDestinations = List.of(WebUtil.validUri("https://web-destination.test"));
        List<Uri> appDestinations = List.of(Uri.parse("android-app://destination.app"));
        List<Source> activeSourcesWithAppAndWebDestinations =
                getSourcesWithDifferentEnrollments(
                        2,
                        appDestinations,
                        webDestinations,
                        4500000001L,
                        publisher,
                        Source.Status.ACTIVE);
        List<Source> expiredSourcesWithAppAndWebDestinations =
                getSourcesWithDifferentEnrollments(
                        4,
                        appDestinations,
                        webDestinations,
                        4500000000L,
                        6000000000L,
                        publisher,
                        Source.Status.ACTIVE);
        for (Source source : activeSourcesWithAppAndWebDestinations) {
            insertSource(source);
        }
        for (Source source : expiredSourcesWithAppAndWebDestinations) {
            insertSource(source);
        }
        DatastoreManager datastoreManager = DatastoreManagerFactory.getDatastoreManager(sContext);
        String excludedEnrollmentId = "enrollment-id-1";
        datastoreManager.runInTransaction(
                measurementDao -> {
                    assertEquals(
                            Integer.valueOf(1),
                            measurementDao.countDistinctEnrollmentsPerPublisherXDestinationInSource(
                                    publisher,
                                    EventSurfaceType.APP,
                                    appDestinations,
                                    excludedEnrollmentId,
                                    4500000000L,
                                    6000000000L));
                });
    }

    @Test
    public void testCountDistinctEnrollmentsPerPublisherXDestinationInSource_appDestination() {
        Uri publisher = Uri.parse("android-app://publisher.app");
        List<Uri> webDestinations = List.of(WebUtil.validUri("https://web-destination.test"));
        List<Uri> appDestinations = List.of(Uri.parse("android-app://destination.app"));
        List<Source> activeSourcesWithAppAndWebDestinations =
                getSourcesWithDifferentEnrollments(
                        2,
                        appDestinations,
                        webDestinations,
                        4500000000L,
                        publisher,
                        Source.Status.ACTIVE);
        List<Source> activeSourcesWithAppDestinations =
                getSourcesWithDifferentEnrollments(
                        2, appDestinations, null, 5000000000L, publisher, Source.Status.ACTIVE);
        List<Source> activeSourcesWithWebDestinations =
                getSourcesWithDifferentEnrollments(
                        2, null, webDestinations, 5500000000L, publisher, Source.Status.ACTIVE);
        List<Source> activeSourcesOutOfWindow =
                getSourcesWithDifferentEnrollments(
                        10,
                        appDestinations,
                        webDestinations,
                        50000000000L,
                        publisher,
                        Source.Status.ACTIVE);
        List<Source> ignoredSources =
                getSourcesWithDifferentEnrollments(
                        3,
                        appDestinations,
                        webDestinations,
                        5000000000L,
                        publisher,
                        Source.Status.IGNORED);
        for (Source source : activeSourcesWithAppAndWebDestinations) {
            insertSource(source);
        }
        for (Source source : activeSourcesWithAppDestinations) {
            insertSource(source);
        }
        for (Source source : activeSourcesWithWebDestinations) {
            insertSource(source);
        }
        for (Source source : activeSourcesOutOfWindow) {
            insertSource(source);
        }
        for (Source source : ignoredSources) {
            insertSource(source);
        }
        DatastoreManager datastoreManager = DatastoreManagerFactory.getDatastoreManager(sContext);
        String excludedEnrollmentId = "enrollment-id-1";
        datastoreManager.runInTransaction(
                measurementDao -> {
                    assertEquals(
                            Integer.valueOf(2),
                            measurementDao.countDistinctEnrollmentsPerPublisherXDestinationInSource(
                                    publisher,
                                    EventSurfaceType.APP,
                                    appDestinations,
                                    excludedEnrollmentId,
                                    4000000000L,
                                    6000000000L));
                });
    }

    @Test
    public void testCountDistinctEnrollmentsPerPublisherXDestinationInSource_webDestination() {
        Uri publisher = Uri.parse("android-app://publisher.app");
        List<Uri> webDestinations = List.of(WebUtil.validUri("https://web-destination.test"));
        List<Uri> appDestinations = List.of(Uri.parse("android-app://destination.app"));
        List<Source> activeSourcesWithAppAndWebDestinations =
                getSourcesWithDifferentEnrollments(
                        2,
                        appDestinations,
                        webDestinations,
                        4500000000L,
                        publisher,
                        Source.Status.ACTIVE);
        List<Source> activeSourcesWithAppDestinations =
                getSourcesWithDifferentEnrollments(
                        2, appDestinations, null, 5000000000L, publisher, Source.Status.ACTIVE);
        List<Source> activeSourcesWithWebDestinations =
                getSourcesWithDifferentEnrollments(
                        2, null, webDestinations, 5500000000L, publisher, Source.Status.ACTIVE);
        List<Source> activeSourcesOutOfWindow =
                getSourcesWithDifferentEnrollments(
                        10,
                        appDestinations,
                        webDestinations,
                        50000000000L,
                        publisher,
                        Source.Status.ACTIVE);
        List<Source> ignoredSources =
                getSourcesWithDifferentEnrollments(
                        3,
                        appDestinations,
                        webDestinations,
                        5000000000L,
                        publisher,
                        Source.Status.IGNORED);
        for (Source source : activeSourcesWithAppAndWebDestinations) {
            insertSource(source);
        }
        for (Source source : activeSourcesWithAppDestinations) {
            insertSource(source);
        }
        for (Source source : activeSourcesWithWebDestinations) {
            insertSource(source);
        }
        for (Source source : activeSourcesOutOfWindow) {
            insertSource(source);
        }
        for (Source source : ignoredSources) {
            insertSource(source);
        }
        DatastoreManager datastoreManager = DatastoreManagerFactory.getDatastoreManager(sContext);
        String excludedEnrollmentId = "enrollment-id-22";
        datastoreManager.runInTransaction(
                measurementDao -> {
                    assertEquals(
                            Integer.valueOf(3),
                            measurementDao.countDistinctEnrollmentsPerPublisherXDestinationInSource(
                                    publisher,
                                    EventSurfaceType.WEB,
                                    webDestinations,
                                    excludedEnrollmentId,
                                    4000000000L,
                                    6000000000L));
                });
    }

    // countDistinctEnrollmentsPerPublisherXDestinationInSource
    @Test
    public void countDistinctEnrollmentsPerPublisher_webDestination_multipleDestinations() {
        Uri publisher = Uri.parse("android-app://publisher.app");
        List<Uri> webDestinations1 = List.of(WebUtil.validUri("https://web-destination-1.test"));
        List<Uri> webDestinations2 =
                List.of(
                        WebUtil.validUri("https://web-destination-1.test"),
                        WebUtil.validUri("https://web-destination-2.test"));
        List<Uri> appDestinations = List.of(Uri.parse("android-app://destination.app"));
        List<Source> activeSourcesWithAppAndWebDestinations =
                getSourcesWithDifferentEnrollments(
                        3,
                        appDestinations,
                        webDestinations1,
                        4500000000L,
                        publisher,
                        Source.Status.ACTIVE);
        List<Source> activeSourcesWithAppDestinations =
                getSourcesWithDifferentEnrollments(
                        2, appDestinations, null, 5000000000L, publisher, Source.Status.ACTIVE);
        List<Source> activeSourcesWithWebDestinations =
                getSourcesWithDifferentEnrollments(
                        2, null, webDestinations2, 5500000000L, publisher, Source.Status.ACTIVE);
        List<Source> activeSourcesOutOfWindow =
                getSourcesWithDifferentEnrollments(
                        10,
                        appDestinations,
                        webDestinations2,
                        50000000000L,
                        publisher,
                        Source.Status.ACTIVE);
        List<Source> ignoredSources =
                getSourcesWithDifferentEnrollments(
                        2,
                        appDestinations,
                        webDestinations1,
                        5000000000L,
                        publisher,
                        Source.Status.IGNORED);
        for (Source source : activeSourcesWithAppAndWebDestinations) {
            insertSource(source);
        }
        for (Source source : activeSourcesWithAppDestinations) {
            insertSource(source);
        }
        for (Source source : activeSourcesWithWebDestinations) {
            insertSource(source);
        }
        for (Source source : activeSourcesOutOfWindow) {
            insertSource(source);
        }
        for (Source source : ignoredSources) {
            insertSource(source);
        }
        DatastoreManager datastoreManager = DatastoreManagerFactory.getDatastoreManager(sContext);
        String excludedEnrollmentId = "enrollment-id-1";
        datastoreManager.runInTransaction(
                measurementDao -> {
                    assertEquals(
                            Integer.valueOf(2),
                            measurementDao.countDistinctEnrollmentsPerPublisherXDestinationInSource(
                                    publisher,
                                    EventSurfaceType.WEB,
                                    webDestinations2,
                                    excludedEnrollmentId,
                                    4000000000L,
                                    6000000000L));
                });
    }

    @Test
    public void testInstallAttribution_selectHighestPriority() {
        long currentTimestamp = System.currentTimeMillis();

        insertSource(
                createSourceForIATest(
                                "IA1", currentTimestamp, 100, -1, false, DEFAULT_ENROLLMENT_ID)
                        .build(),
                "IA1");
        insertSource(
                createSourceForIATest("IA2", currentTimestamp, 50, -1, false, DEFAULT_ENROLLMENT_ID)
                        .build(),
                "IA2");
        // Should select id IA1 because it has higher priority
        assertTrue(
                DatastoreManagerFactory.getDatastoreManager(sContext)
                        .runInTransaction(
                                measurementDao -> {
                                    measurementDao.doInstallAttribution(
                                            INSTALLED_PACKAGE, currentTimestamp);
                                }));
        SQLiteDatabase db = MeasurementDbHelper.getInstance(sContext).safeGetWritableDatabase();
        assertTrue(getInstallAttributionStatus("IA1", db));
        assertFalse(getInstallAttributionStatus("IA2", db));
        removeSources(Arrays.asList("IA1", "IA2"), db);
    }

    @Test
    public void testInstallAttribution_selectLatest() {
        long currentTimestamp = System.currentTimeMillis();
        insertSource(
                createSourceForIATest("IA1", currentTimestamp, -1, 10, false, DEFAULT_ENROLLMENT_ID)
                        .build(),
                "IA1");
        insertSource(
                createSourceForIATest("IA2", currentTimestamp, -1, 5, false, DEFAULT_ENROLLMENT_ID)
                        .build(),
                "IA2");
        // Should select id=IA2 as it is latest
        assertTrue(
                DatastoreManagerFactory.getDatastoreManager(sContext)
                        .runInTransaction(
                                measurementDao -> {
                                    measurementDao.doInstallAttribution(
                                            INSTALLED_PACKAGE, currentTimestamp);
                                }));
        SQLiteDatabase db = MeasurementDbHelper.getInstance(sContext).safeGetWritableDatabase();
        assertFalse(getInstallAttributionStatus("IA1", db));
        assertTrue(getInstallAttributionStatus("IA2", db));

        removeSources(Arrays.asList("IA1", "IA2"), db);
    }

    @Test
    public void testInstallAttribution_ignoreNewerSources() {
        long currentTimestamp = System.currentTimeMillis();
        insertSource(
                createSourceForIATest("IA1", currentTimestamp, -1, 10, false, DEFAULT_ENROLLMENT_ID)
                        .build(),
                "IA1");
        insertSource(
                createSourceForIATest("IA2", currentTimestamp, -1, 5, false, DEFAULT_ENROLLMENT_ID)
                        .build(),
                "IA2");
        // Should select id=IA1 as it is the only valid choice.
        // id=IA2 is newer than the evenTimestamp of install event.
        assertTrue(
                DatastoreManagerFactory.getDatastoreManager(sContext)
                        .runInTransaction(
                                measurementDao -> {
                                    measurementDao.doInstallAttribution(
                                            INSTALLED_PACKAGE,
                                            currentTimestamp - TimeUnit.DAYS.toMillis(7));
                                }));
        SQLiteDatabase db = MeasurementDbHelper.getInstance(sContext).safeGetWritableDatabase();
        assertTrue(getInstallAttributionStatus("IA1", db));
        assertFalse(getInstallAttributionStatus("IA2", db));
        removeSources(Arrays.asList("IA1", "IA2"), db);
    }

    @Test
    public void testInstallAttribution_noValidSource() {
        long currentTimestamp = System.currentTimeMillis();
        insertSource(
                createSourceForIATest("IA1", currentTimestamp, 10, 10, true, DEFAULT_ENROLLMENT_ID)
                        .build(),
                "IA1");
        insertSource(
                createSourceForIATest("IA2", currentTimestamp, 10, 11, true, DEFAULT_ENROLLMENT_ID)
                        .build(),
                "IA2");
        // Should not update any sources.
        assertTrue(
                DatastoreManagerFactory.getDatastoreManager(sContext)
                        .runInTransaction(
                                measurementDao ->
                                        measurementDao.doInstallAttribution(
                                                INSTALLED_PACKAGE, currentTimestamp)));
        SQLiteDatabase db = MeasurementDbHelper.getInstance(sContext).safeGetWritableDatabase();
        assertFalse(getInstallAttributionStatus("IA1", db));
        assertFalse(getInstallAttributionStatus("IA2", db));
        removeSources(Arrays.asList("IA1", "IA2"), db);
    }

    @Test
    public void installAttribution_install_installTimeEqualsEventTime() {
        long currentTimestamp = System.currentTimeMillis();
        insertSource(
                createSourceForIATest("IA1", currentTimestamp, -1, 10, false, DEFAULT_ENROLLMENT_ID)
                        .build(),
                "IA1");
        assertTrue(
                DatastoreManagerFactory.getDatastoreManager(sContext)
                        .runInTransaction(
                                measurementDao -> {
                                    measurementDao.doInstallAttribution(
                                            INSTALLED_PACKAGE,
                                            currentTimestamp - TimeUnit.DAYS.toMillis(7));
                                }));
        SQLiteDatabase db = MeasurementDbHelper.getInstance(sContext).safeGetWritableDatabase();
        assertEquals(
                currentTimestamp - TimeUnit.DAYS.toMillis(7),
                getInstallAttributionInstallTime("IA1", db).longValue());
        removeSources(Arrays.asList("IA1"), db);
    }

    @Test
    public void doInstallAttribution_noValidSourceStatus_IgnoresSources() {
        long currentTimestamp = System.currentTimeMillis();
        Source source =
                createSourceForIATest(
                                "IA1", currentTimestamp, 100, -1, false, DEFAULT_ENROLLMENT_ID)
                        .build();

        // Execution
        // Active source should get install attributed
        source.setStatus(Source.Status.ACTIVE);
        insertSource(source, source.getId());
        assertTrue(
                DatastoreManagerFactory.getDatastoreManager(sContext)
                        .runInTransaction(
                                measurementDao ->
                                        measurementDao.doInstallAttribution(
                                                INSTALLED_PACKAGE, currentTimestamp)));
        SQLiteDatabase db = MeasurementDbHelper.getInstance(sContext).safeGetWritableDatabase();
        assertTrue(getInstallAttributionStatus("IA1", db));
        removeSources(Collections.singletonList("IA1"), db);

        // Active source should not get install attributed
        source.setStatus(Source.Status.IGNORED);
        insertSource(source, source.getId());
        assertTrue(
                DatastoreManagerFactory.getDatastoreManager(sContext)
                        .runInTransaction(
                                measurementDao ->
                                        measurementDao.doInstallAttribution(
                                                INSTALLED_PACKAGE, currentTimestamp)));
        assertFalse(getInstallAttributionStatus("IA1", db));
        removeSources(Collections.singletonList("IA1"), db);

        // MARKED_TO_DELETE source should not get install attributed
        source.setStatus(Source.Status.MARKED_TO_DELETE);
        insertSource(source, source.getId());
        assertTrue(
                DatastoreManagerFactory.getDatastoreManager(sContext)
                        .runInTransaction(
                                measurementDao ->
                                        measurementDao.doInstallAttribution(
                                                INSTALLED_PACKAGE, currentTimestamp)));
        assertFalse(getInstallAttributionStatus("IA1", db));
        removeSources(Collections.singletonList("IA1"), db);
    }

    @Test
    public void
            doInstallAttribution_withSourcesAcrossEnrollments_marksOneInstallFromEachRegOrigin() {
        long currentTimestamp = System.currentTimeMillis();

        // Enrollment1: Choose IA2 because that's newer and still occurred before install
        insertSource(
                createSourceForIATest(
                                "IA1",
                                currentTimestamp,
                                -1,
                                10,
                                false,
                                DEFAULT_ENROLLMENT_ID + "_1")
                        .setRegistrationOrigin(WebUtil.validUri("https://subdomain.example1.test"))
                        .build(),
                "IA1");
        insertSource(
                createSourceForIATest(
                                "IA2", currentTimestamp, -1, 9, false, DEFAULT_ENROLLMENT_ID + "_1")
                        .setRegistrationOrigin(WebUtil.validUri("https://subdomain.example1.test"))
                        .build(),
                "IA2");

        // Enrollment2: Choose IA4 because IA3's install attribution window has expired
        insertSource(
                createSourceForIATest(
                                "IA3", currentTimestamp, -1, 10, true, DEFAULT_ENROLLMENT_ID + "_2")
                        .setRegistrationOrigin(WebUtil.validUri("https://subdomain.example2.test"))
                        .build(),
                "IA3");
        insertSource(
                createSourceForIATest(
                                "IA4", currentTimestamp, -1, 9, false, DEFAULT_ENROLLMENT_ID + "_2")
                        .setRegistrationOrigin(WebUtil.validUri("https://subdomain.example2.test"))
                        .build(),
                "IA4");

        // Enrollment3: Choose IA5 because IA6 was registered after install event
        insertSource(
                createSourceForIATest(
                                "IA5",
                                currentTimestamp,
                                -1,
                                10,
                                false,
                                DEFAULT_ENROLLMENT_ID + "_3")
                        .setRegistrationOrigin(WebUtil.validUri("https://subdomain.example3.test"))
                        .build(),
                "IA5");
        insertSource(
                createSourceForIATest(
                                "IA6", currentTimestamp, -1, 5, false, DEFAULT_ENROLLMENT_ID + "_3")
                        .setRegistrationOrigin(WebUtil.validUri("https://subdomain.example3.test"))
                        .build(),
                "IA6");

        // Enrollment4: Choose IA8 due to higher priority
        insertSource(
                createSourceForIATest(
                                "IA7", currentTimestamp, 5, 10, false, DEFAULT_ENROLLMENT_ID + "_4")
                        .setRegistrationOrigin(WebUtil.validUri("https://subdomain.example4.test"))
                        .build(),
                "IA7");
        insertSource(
                createSourceForIATest(
                                "IA8",
                                currentTimestamp,
                                10,
                                10,
                                false,
                                DEFAULT_ENROLLMENT_ID + "_4")
                        .setRegistrationOrigin(WebUtil.validUri("https://subdomain.example4.test"))
                        .build(),
                "IA8");

        // Enrollment5: Choose none because both sources are ineligible
        // Expired install attribution window
        insertSource(
                createSourceForIATest(
                                "IA9", currentTimestamp, 5, 31, true, DEFAULT_ENROLLMENT_ID + "_5")
                        .setRegistrationOrigin(WebUtil.validUri("https://subdomain.example5.test"))
                        .build(),
                "IA9");
        // Registered after install attribution
        insertSource(
                createSourceForIATest(
                                "IA10",
                                currentTimestamp,
                                10,
                                3,
                                false,
                                DEFAULT_ENROLLMENT_ID + "_5")
                        .setRegistrationOrigin(WebUtil.validUri("https://subdomain.example5.test"))
                        .build(),
                "IA10");

        assertTrue(
                DatastoreManagerFactory.getDatastoreManager(sContext)
                        .runInTransaction(
                                measurementDao -> {
                                    measurementDao.doInstallAttribution(
                                            INSTALLED_PACKAGE,
                                            currentTimestamp - TimeUnit.DAYS.toMillis(7));
                                }));
        SQLiteDatabase db = MeasurementDbHelper.getInstance(sContext).safeGetWritableDatabase();
        assertTrue(getInstallAttributionStatus("IA2", db));
        assertTrue(getInstallAttributionStatus("IA4", db));
        assertTrue(getInstallAttributionStatus("IA5", db));
        assertTrue(getInstallAttributionStatus("IA8", db));

        assertFalse(getInstallAttributionStatus("IA1", db));
        assertFalse(getInstallAttributionStatus("IA3", db));
        assertFalse(getInstallAttributionStatus("IA6", db));
        assertFalse(getInstallAttributionStatus("IA7", db));
        assertFalse(getInstallAttributionStatus("IA9", db));
        assertFalse(getInstallAttributionStatus("IA10", db));

        removeSources(
                Arrays.asList(
                        "IA1", "IA2", "IA3", "IA4", "IA5", "IA6", "IA7", "IA8", "IA8", "IA10"),
                db);
    }

    @Test
    public void deleteSources_providedIds_deletesMatchingSourcesAndRelatedData()
            throws JSONException {
        // Setup - Creates the following -
        // source - S1, S2, S3, S4
        // trigger - T1, T2, T3, T4
        // event reports - E11, E12, E21, E22, E23, E33, E44
        // aggregate reports - AR11, AR12, AR21, AR34
        // attributions - ATT11, ATT12, ATT21, ATT22, ATT33, ATT44
        prepareDataForSourceAndTriggerDeletion();

        // Execution
        DatastoreManagerFactory.getDatastoreManager(sContext)
                .runInTransaction(
                        measurementDao -> {
                            measurementDao.deleteSources(List.of("S1", "S2"));

                            assertThrows(
                                    DatastoreException.class,
                                    () -> {
                                        measurementDao.getSource("S1");
                                    });
                            assertThrows(
                                    DatastoreException.class,
                                    () -> {
                                        measurementDao.getSource("S2");
                                    });

                            assertNotNull(measurementDao.getSource("S3"));
                            assertNotNull(measurementDao.getSource("S4"));
                            assertNotNull(measurementDao.getTrigger("T1"));
                            assertNotNull(measurementDao.getTrigger("T2"));
                            assertNotNull(measurementDao.getTrigger("T3"));
                            assertNotNull(measurementDao.getTrigger("T4"));

                            assertThrows(
                                    DatastoreException.class,
                                    () -> {
                                        measurementDao.getEventReport("E11");
                                    });
                            assertThrows(
                                    DatastoreException.class,
                                    () -> {
                                        measurementDao.getEventReport("E12");
                                    });
                            assertThrows(
                                    DatastoreException.class,
                                    () -> {
                                        measurementDao.getEventReport("E21");
                                    });
                            assertThrows(
                                    DatastoreException.class,
                                    () -> {
                                        measurementDao.getEventReport("E22");
                                    });
                            assertThrows(
                                    DatastoreException.class,
                                    () -> {
                                        measurementDao.getEventReport("E23");
                                    });
                            assertNotNull(measurementDao.getEventReport("E33"));
                            assertNotNull(measurementDao.getEventReport("E44"));

                            assertThrows(
                                    DatastoreException.class,
                                    () -> {
                                        measurementDao.getAggregateReport("AR11");
                                    });
                            assertThrows(
                                    DatastoreException.class,
                                    () -> {
                                        measurementDao.getAggregateReport("AR12");
                                    });
                            assertThrows(
                                    DatastoreException.class,
                                    () -> {
                                        measurementDao.getAggregateReport("AR21");
                                    });
                            assertNotNull(measurementDao.getAggregateReport("AR34"));
                        });

        SQLiteDatabase db = MeasurementDbHelper.getInstance(sContext).safeGetWritableDatabase();
        assertEquals(2, DatabaseUtils.queryNumEntries(db, AttributionContract.TABLE));
    }

    @Test
    public void deleteSource_providedId_deletesMatchingXnaIgnoredSource() {
        // Setup
        SQLiteDatabase db = MeasurementDbHelper.getInstance(sContext).safeGetWritableDatabase();

        Source s1 =
                SourceFixture.getMinimalValidSourceBuilder()
                        .setEventId(new UnsignedLong(1L))
                        .setId("S1")
                        .setEnrollmentId("1")
                        .build();

        ContentValues sourceValues = new ContentValues();
        sourceValues.put(SourceContract.ID, s1.getId());
        sourceValues.put(SourceContract.EVENT_ID, s1.getEventId().getValue());

        ContentValues xnaIgnoredSourceValues = new ContentValues();
        xnaIgnoredSourceValues.put(XnaIgnoredSourcesContract.SOURCE_ID, s1.getId());
        xnaIgnoredSourceValues.put(XnaIgnoredSourcesContract.ENROLLMENT_ID, s1.getEnrollmentId());

        // Execution
        db.insert(SourceContract.TABLE, null, sourceValues);
        db.insert(XnaIgnoredSourcesContract.TABLE, null, xnaIgnoredSourceValues);

        // Assertion
        assertEquals(1, DatabaseUtils.queryNumEntries(db, SourceContract.TABLE));
        assertEquals(1, DatabaseUtils.queryNumEntries(db, XnaIgnoredSourcesContract.TABLE));

        // Execution
        removeSources(Collections.singletonList(s1.getId()), db);

        // Assertion
        assertEquals(0, DatabaseUtils.queryNumEntries(db, SourceContract.TABLE));
        assertEquals(0, DatabaseUtils.queryNumEntries(db, XnaIgnoredSourcesContract.TABLE));
    }

    @Test
    public void deleteTriggers_providedIds_deletesMatchingTriggersAndRelatedData()
            throws JSONException {
        // Setup - Creates the following -
        // source - S1, S2, S3, S4
        // trigger - T1, T2, T3, T4
        // event reports - E11, E12, E21, E22, E23, E33, E44
        // aggregate reports - AR11, AR12, AR21, AR34
        // attributions - ATT11, ATT12, ATT21, ATT22, ATT33, ATT44
        prepareDataForSourceAndTriggerDeletion();

        // Execution
        DatastoreManagerFactory.getDatastoreManager(sContext)
                .runInTransaction(
                        measurementDao -> {
                            measurementDao.deleteTriggers(List.of("T1", "T2"));

                            assertNotNull(measurementDao.getSource("S1"));
                            assertNotNull(measurementDao.getSource("S2"));
                            assertNotNull(measurementDao.getSource("S3"));
                            assertNotNull(measurementDao.getSource("S4"));
                            assertThrows(
                                    DatastoreException.class,
                                    () -> measurementDao.getTrigger("T1"));
                            assertThrows(
                                    DatastoreException.class,
                                    () -> measurementDao.getTrigger("T2"));
                            assertNotNull(measurementDao.getTrigger("T3"));
                            assertNotNull(measurementDao.getTrigger("T4"));

                            assertThrows(
                                    DatastoreException.class,
                                    () -> measurementDao.getEventReport("E11"));
                            assertThrows(
                                    DatastoreException.class,
                                    () -> measurementDao.getEventReport("E12"));
                            assertThrows(
                                    DatastoreException.class,
                                    () -> measurementDao.getEventReport("E21"));
                            assertThrows(
                                    DatastoreException.class,
                                    () -> measurementDao.getEventReport("E22"));
                            assertNotNull(measurementDao.getEventReport("E23"));
                            assertNotNull(measurementDao.getEventReport("E33"));
                            assertNotNull(measurementDao.getEventReport("E44"));

                            assertThrows(
                                    DatastoreException.class,
                                    () -> measurementDao.getAggregateReport("AR11"));
                            assertThrows(
                                    DatastoreException.class,
                                    () -> measurementDao.getAggregateReport("AR12"));
                            assertThrows(
                                    DatastoreException.class,
                                    () -> measurementDao.getAggregateReport("AR21"));

                            assertNotNull(measurementDao.getAggregateReport("AR34"));
                        });

        SQLiteDatabase db = MeasurementDbHelper.getInstance(sContext).safeGetWritableDatabase();
        assertEquals(2, DatabaseUtils.queryNumEntries(db, AttributionContract.TABLE));
    }

    private void prepareDataForSourceAndTriggerDeletion() throws JSONException {
        SQLiteDatabase db = MeasurementDbHelper.getInstance(sContext).safeGetWritableDatabase();
        Source s1 =
                SourceFixture.getMinimalValidSourceBuilder()
                        .setEventId(new UnsignedLong(1L))
                        .setId("S1")
                        .build(); // deleted
        Source s2 =
                SourceFixture.getMinimalValidSourceBuilder()
                        .setEventId(new UnsignedLong(2L))
                        .setId("S2")
                        .build(); // deleted
        Source s3 =
                SourceFixture.getMinimalValidSourceBuilder()
                        .setEventId(new UnsignedLong(3L))
                        .setId("S3")
                        .build();
        Source s4 =
                SourceFixture.getMinimalValidSourceBuilder()
                        .setEventId(new UnsignedLong(4L))
                        .setId("S4")
                        .build();
        Trigger t1 =
                TriggerFixture.getValidTriggerBuilder()
                        .setEventTriggers(TriggerFixture.ValidTriggerParams.EVENT_TRIGGERS)
                        .setId("T1")
                        .build();
        Trigger t2 =
                TriggerFixture.getValidTriggerBuilder()
                        .setEventTriggers(TriggerFixture.ValidTriggerParams.EVENT_TRIGGERS)
                        .setId("T2")
                        .build();
        Trigger t3 =
                TriggerFixture.getValidTriggerBuilder()
                        .setEventTriggers(TriggerFixture.ValidTriggerParams.EVENT_TRIGGERS)
                        .setId("T3")
                        .build();
        Trigger t4 =
                TriggerFixture.getValidTriggerBuilder()
                        .setEventTriggers(TriggerFixture.ValidTriggerParams.EVENT_TRIGGERS)
                        .setId("T4")
                        .build();
        EventReport e11 = createEventReportForSourceAndTrigger("E11", s1, t1);
        EventReport e12 = createEventReportForSourceAndTrigger("E12", s1, t2);
        EventReport e21 = createEventReportForSourceAndTrigger("E21", s2, t1);
        EventReport e22 = createEventReportForSourceAndTrigger("E22", s2, t2);
        EventReport e23 = createEventReportForSourceAndTrigger("E23", s2, t3);
        EventReport e33 = createEventReportForSourceAndTrigger("E33", s3, t3);
        EventReport e44 = createEventReportForSourceAndTrigger("E44", s4, t4);
        AggregateReport ar11 = createAggregateReportForSourceAndTrigger("AR11", s1, t1);
        AggregateReport ar12 = createAggregateReportForSourceAndTrigger("AR12", s1, t2);
        AggregateReport ar21 = createAggregateReportForSourceAndTrigger("AR21", s2, t1);
        AggregateReport ar34 = createAggregateReportForSourceAndTrigger("AR34", s3, t4);
        Attribution att11 =
                createAttributionWithSourceAndTriggerIds(
                        "ATT11", s1.getId(), t1.getId()); // deleted
        Attribution att12 =
                createAttributionWithSourceAndTriggerIds(
                        "ATT12", s1.getId(), t2.getId()); // deleted
        Attribution att21 =
                createAttributionWithSourceAndTriggerIds(
                        "ATT21", s2.getId(), t1.getId()); // deleted
        Attribution att22 =
                createAttributionWithSourceAndTriggerIds(
                        "ATT22", s2.getId(), t2.getId()); // deleted
        Attribution att33 =
                createAttributionWithSourceAndTriggerIds("ATT33", s3.getId(), t3.getId());
        Attribution att44 =
                createAttributionWithSourceAndTriggerIds("ATT44", s4.getId(), t4.getId());

        insertSource(s1, s1.getId());
        insertSource(s2, s2.getId());
        insertSource(s3, s3.getId());
        insertSource(s4, s4.getId());

        AbstractDbIntegrationTest.insertToDb(t1, db);
        AbstractDbIntegrationTest.insertToDb(t2, db);
        AbstractDbIntegrationTest.insertToDb(t3, db);
        AbstractDbIntegrationTest.insertToDb(t4, db);

        AbstractDbIntegrationTest.insertToDb(e11, db);
        AbstractDbIntegrationTest.insertToDb(e12, db);
        AbstractDbIntegrationTest.insertToDb(e21, db);
        AbstractDbIntegrationTest.insertToDb(e22, db);
        AbstractDbIntegrationTest.insertToDb(e23, db);
        AbstractDbIntegrationTest.insertToDb(e33, db);
        AbstractDbIntegrationTest.insertToDb(e44, db);

        AbstractDbIntegrationTest.insertToDb(ar11, db);
        AbstractDbIntegrationTest.insertToDb(ar12, db);
        AbstractDbIntegrationTest.insertToDb(ar21, db);
        AbstractDbIntegrationTest.insertToDb(ar34, db);

        AbstractDbIntegrationTest.insertToDb(att11, db);
        AbstractDbIntegrationTest.insertToDb(att12, db);
        AbstractDbIntegrationTest.insertToDb(att21, db);
        AbstractDbIntegrationTest.insertToDb(att22, db);
        AbstractDbIntegrationTest.insertToDb(att33, db);
        AbstractDbIntegrationTest.insertToDb(att44, db);
    }

    @Test
    public void testUndoInstallAttribution_noMarkedSource() {
        long currentTimestamp = System.currentTimeMillis();
        Source source =
                createSourceForIATest("IA1", currentTimestamp, 10, 10, false, DEFAULT_ENROLLMENT_ID)
                        .build();
        source.setInstallAttributed(true);
        insertSource(source, source.getId());
        assertTrue(
                DatastoreManagerFactory.getDatastoreManager(sContext)
                        .runInTransaction(
                                measurementDao ->
                                        measurementDao.undoInstallAttribution(INSTALLED_PACKAGE)));
        SQLiteDatabase db = MeasurementDbHelper.getInstance(sContext).safeGetWritableDatabase();
        // Should set installAttributed = false for id=IA1
        assertFalse(getInstallAttributionStatus("IA1", db));
    }

    @Test
    public void undoInstallAttribution_uninstall_nullInstallTime() {
        long currentTimestamp = System.currentTimeMillis();
        Source source =
                createSourceForIATest("IA1", currentTimestamp, 10, 10, false, DEFAULT_ENROLLMENT_ID)
                        .build();
        source.setInstallAttributed(true);
        insertSource(source, source.getId());
        assertTrue(
                DatastoreManagerFactory.getDatastoreManager(sContext)
                        .runInTransaction(
                                measurementDao ->
                                        measurementDao.undoInstallAttribution(INSTALLED_PACKAGE)));
        SQLiteDatabase db = MeasurementDbHelper.getInstance(sContext).safeGetWritableDatabase();
        // Should set installTime = null for id=IA1
        assertNull(getInstallAttributionInstallTime("IA1", db));
    }

    @Test
    public void getSourceDestinations_returnsExpected() {
        // Insert two sources with some intersection of destinations
        // and assert all destination queries work.

        // First source
        List<Uri> webDestinations1 =
                List.of(
                        Uri.parse("https://first-place.test"),
                        Uri.parse("https://second-place.test"),
                        Uri.parse("https://third-place.test"));
        List<Uri> appDestinations1 = List.of(Uri.parse("android-app://test.first-place"));
        Source source1 =
                SourceFixture.getMinimalValidSourceBuilder()
                        .setId("1")
                        .setAppDestinations(appDestinations1)
                        .setWebDestinations(webDestinations1)
                        .build();
        insertSource(source1, source1.getId());

        // Second source
        List<Uri> webDestinations2 =
                List.of(
                        Uri.parse("https://not-first-place.test"),
                        Uri.parse("https://not-second-place.test"),
                        Uri.parse("https://third-place.test"));
        List<Uri> appDestinations2 = List.of(Uri.parse("android-app://test.not-first-place"));
        Source source2 =
                SourceFixture.getMinimalValidSourceBuilder()
                        .setId("2")
                        .setAppDestinations(appDestinations2)
                        .setWebDestinations(webDestinations2)
                        .build();
        insertSource(source2, source2.getId());

        DatastoreManager dm = DatastoreManagerFactory.getDatastoreManager(sContext);

        Pair<List<Uri>, List<Uri>> result1 = dm.runInTransactionWithResult(
                measurementDao -> measurementDao.getSourceDestinations(source1.getId())).get();
        // Assert first app destinations
        assertTrue(
                ImmutableMultiset.copyOf(source1.getAppDestinations())
                        .equals(ImmutableMultiset.copyOf(result1.first)));
        // Assert first web destinations
        assertTrue(
                ImmutableMultiset.copyOf(source1.getWebDestinations())
                        .equals(ImmutableMultiset.copyOf(result1.second)));

        Pair<List<Uri>, List<Uri>> result2 = dm.runInTransactionWithResult(
                measurementDao -> measurementDao.getSourceDestinations(source2.getId())).get();
        // Assert second app destinations
        assertTrue(
                ImmutableMultiset.copyOf(source2.getAppDestinations())
                        .equals(ImmutableMultiset.copyOf(result2.first)));
        // Assert second web destinations
        assertTrue(
                ImmutableMultiset.copyOf(source2.getWebDestinations())
                        .equals(ImmutableMultiset.copyOf(result2.second)));
    }

    @Test
    public void getNumAggregateReportsPerSource_returnsExpected() {
        List<Source> sources =
                Arrays.asList(
                        SourceFixture.getMinimalValidSourceBuilder()
                                .setEventId(new UnsignedLong(1L))
                                .setId("source1")
                                .build(),
                        SourceFixture.getMinimalValidSourceBuilder()
                                .setEventId(new UnsignedLong(2L))
                                .setId("source2")
                                .build(),
                        SourceFixture.getMinimalValidSourceBuilder()
                                .setEventId(new UnsignedLong(3L))
                                .setId("source3")
                                .build());
        List<AggregateReport> reports =
                Arrays.asList(
                        generateMockAggregateReport(
                                WebUtil.validUrl("https://destination-1.test"), 1, "source1"),
                        generateMockAggregateReport(
                                WebUtil.validUrl("https://destination-1.test"), 2, "source1"),
                        generateMockAggregateReport(
                                WebUtil.validUrl("https://destination-2.test"), 3, "source2"));

        SQLiteDatabase db = MeasurementDbHelper.getInstance(sContext).safeGetWritableDatabase();
        Objects.requireNonNull(db);
        sources.forEach(source -> insertSource(source, source.getId()));
        Consumer<AggregateReport> aggregateReportConsumer =
                aggregateReport -> {
                    ContentValues values = new ContentValues();
                    values.put(MeasurementTables.AggregateReport.ID, aggregateReport.getId());
                    values.put(
                            MeasurementTables.AggregateReport.SOURCE_ID,
                            aggregateReport.getSourceId());
                    values.put(
                            MeasurementTables.AggregateReport.ATTRIBUTION_DESTINATION,
                            aggregateReport.getAttributionDestination().toString());
                    db.insert(MeasurementTables.AggregateReport.TABLE, null, values);
                };
        reports.forEach(aggregateReportConsumer);

        DatastoreManagerFactory.getDatastoreManager(sContext)
                .runInTransaction(
                        measurementDao -> {
                            assertThat(measurementDao.getNumAggregateReportsPerSource("source1"))
                                    .isEqualTo(2);
                            assertThat(measurementDao.getNumAggregateReportsPerSource("source2"))
                                    .isEqualTo(1);
                            assertThat(measurementDao.getNumAggregateReportsPerSource("source3"))
                                    .isEqualTo(0);
                        });
    }

    @Test
    public void getNumAggregateReportsPerDestination_returnsExpected() {
        List<AggregateReport> reportsWithPlainDestination =
                Arrays.asList(
                        generateMockAggregateReport(
                                WebUtil.validUrl("https://destination-1.test"), 1));
        List<AggregateReport> reportsWithPlainAndSubDomainDestination =
                Arrays.asList(
                        generateMockAggregateReport(
                                WebUtil.validUrl("https://destination-2.test"), 2),
                        generateMockAggregateReport(
                                WebUtil.validUrl("https://subdomain.destination-2.test"), 3));
        List<AggregateReport> reportsWithPlainAndPathDestination =
                Arrays.asList(
                        generateMockAggregateReport(
                                WebUtil.validUrl("https://subdomain.destination-3.test"), 4),
                        generateMockAggregateReport(
                                WebUtil.validUrl("https://subdomain.destination-3.test/abcd"), 5));
        List<AggregateReport> reportsWithAll3Types =
                Arrays.asList(
                        generateMockAggregateReport(
                                WebUtil.validUrl("https://destination-4.test"), 6),
                        generateMockAggregateReport(
                                WebUtil.validUrl("https://subdomain.destination-4.test"), 7),
                        generateMockAggregateReport(
                                WebUtil.validUrl("https://subdomain.destination-4.test/abcd"), 8));
        List<AggregateReport> reportsWithAndroidAppDestination =
                Arrays.asList(generateMockAggregateReport("android-app://destination-5.app", 9));

        SQLiteDatabase db = MeasurementDbHelper.getInstance(sContext).safeGetWritableDatabase();
        Objects.requireNonNull(db);
        Stream.of(
                        reportsWithPlainDestination,
                        reportsWithPlainAndSubDomainDestination,
                        reportsWithPlainAndPathDestination,
                        reportsWithAll3Types,
                        reportsWithAndroidAppDestination)
                .flatMap(Collection::stream)
                .forEach(
                        aggregateReport -> {
                            ContentValues values = new ContentValues();
                            values.put(
                                    MeasurementTables.AggregateReport.ID, aggregateReport.getId());
                            values.put(
                                    MeasurementTables.AggregateReport.ATTRIBUTION_DESTINATION,
                                    aggregateReport.getAttributionDestination().toString());
                            db.insert(MeasurementTables.AggregateReport.TABLE, null, values);
                        });

        List<String> attributionDestinations1 = createWebDestinationVariants(1);
        List<String> attributionDestinations2 = createWebDestinationVariants(2);
        List<String> attributionDestinations3 = createWebDestinationVariants(3);
        List<String> attributionDestinations4 = createWebDestinationVariants(4);
        List<String> attributionDestinations5 = createAppDestinationVariants(5);

        // expected query return values for attribution destination variants
        List<Integer> destination1ExpectedCounts = Arrays.asList(1, 1, 1, 1, 0);
        List<Integer> destination2ExpectedCounts = Arrays.asList(2, 2, 2, 2, 0);
        List<Integer> destination3ExpectedCounts = Arrays.asList(2, 2, 2, 2, 0);
        List<Integer> destination4ExpectedCounts = Arrays.asList(3, 3, 3, 3, 0);
        List<Integer> destination5ExpectedCounts = Arrays.asList(0, 0, 1, 1, 0);
        assertAggregateReportCount(
                attributionDestinations1, EventSurfaceType.WEB, destination1ExpectedCounts);
        assertAggregateReportCount(
                attributionDestinations2, EventSurfaceType.WEB, destination2ExpectedCounts);
        assertAggregateReportCount(
                attributionDestinations3, EventSurfaceType.WEB, destination3ExpectedCounts);
        assertAggregateReportCount(
                attributionDestinations4, EventSurfaceType.WEB, destination4ExpectedCounts);
        assertAggregateReportCount(
                attributionDestinations5, EventSurfaceType.APP, destination5ExpectedCounts);
    }

    @Test
    public void getNumEventReportsPerDestination_returnsExpected() {
        List<EventReport> reportsWithPlainDestination =
                Arrays.asList(
                        generateMockEventReport(WebUtil.validUrl("https://destination-1.test"), 1));
        List<EventReport> reportsWithPlainAndSubDomainDestination =
                Arrays.asList(
                        generateMockEventReport(WebUtil.validUrl("https://destination-2.test"), 2),
                        generateMockEventReport(
                                WebUtil.validUrl("https://subdomain.destination-2.test"), 3));
        List<EventReport> reportsWithPlainAndPathDestination =
                Arrays.asList(
                        generateMockEventReport(
                                WebUtil.validUrl("https://subdomain.destination-3.test"), 4),
                        generateMockEventReport(
                                WebUtil.validUrl("https://subdomain.destination-3.test/abcd"), 5));
        List<EventReport> reportsWithAll3Types =
                Arrays.asList(
                        generateMockEventReport(WebUtil.validUrl("https://destination-4.test"), 6),
                        generateMockEventReport(
                                WebUtil.validUrl("https://subdomain.destination-4.test"), 7),
                        generateMockEventReport(
                                WebUtil.validUrl("https://subdomain.destination-4.test/abcd"), 8));
        List<EventReport> reportsWithAndroidAppDestination =
                Arrays.asList(generateMockEventReport("android-app://destination-5.app", 9));

        SQLiteDatabase db = MeasurementDbHelper.getInstance(sContext).safeGetWritableDatabase();
        Objects.requireNonNull(db);
        Stream.of(
                        reportsWithPlainDestination,
                        reportsWithPlainAndSubDomainDestination,
                        reportsWithPlainAndPathDestination,
                        reportsWithAll3Types,
                        reportsWithAndroidAppDestination)
                .flatMap(Collection::stream)
                .forEach(
                        eventReport -> {
                            ContentValues values = new ContentValues();
                            values.put(
                                    MeasurementTables.EventReportContract.ID, eventReport.getId());
                            values.put(
                                    MeasurementTables.EventReportContract.ATTRIBUTION_DESTINATION,
                                    eventReport.getAttributionDestinations().get(0).toString());
                            db.insert(MeasurementTables.EventReportContract.TABLE, null, values);
                        });

        List<String> attributionDestinations1 = createWebDestinationVariants(1);
        List<String> attributionDestinations2 = createWebDestinationVariants(2);
        List<String> attributionDestinations3 = createWebDestinationVariants(3);
        List<String> attributionDestinations4 = createWebDestinationVariants(4);
        List<String> attributionDestinations5 = createAppDestinationVariants(5);

        // expected query return values for attribution destination variants
        List<Integer> destination1ExpectedCounts = Arrays.asList(1, 1, 1, 1, 0);
        List<Integer> destination2ExpectedCounts = Arrays.asList(2, 2, 2, 2, 0);
        List<Integer> destination3ExpectedCounts = Arrays.asList(2, 2, 2, 2, 0);
        List<Integer> destination4ExpectedCounts = Arrays.asList(3, 3, 3, 3, 0);
        List<Integer> destination5ExpectedCounts = Arrays.asList(0, 0, 1, 1, 0);
        assertEventReportCount(
                attributionDestinations1, EventSurfaceType.WEB, destination1ExpectedCounts);
        assertEventReportCount(
                attributionDestinations2, EventSurfaceType.WEB, destination2ExpectedCounts);
        assertEventReportCount(
                attributionDestinations3, EventSurfaceType.WEB, destination3ExpectedCounts);
        assertEventReportCount(
                attributionDestinations4, EventSurfaceType.WEB, destination4ExpectedCounts);
        assertEventReportCount(
                attributionDestinations5, EventSurfaceType.APP, destination5ExpectedCounts);
    }

    @Test
    public void testGetSourceEventReports() {
        List<Source> sourceList =
                Arrays.asList(
                        SourceFixture.getMinimalValidSourceBuilder()
                                .setId("1")
                                .setEventId(new UnsignedLong(3L))
                                .setEnrollmentId("1")
                                .build(),
                        SourceFixture.getMinimalValidSourceBuilder()
                                .setId("2")
                                .setEventId(new UnsignedLong(4L))
                                .setEnrollmentId("1")
                                .build(),
                        // Should always be ignored
                        SourceFixture.getMinimalValidSourceBuilder()
                                .setId("3")
                                .setEventId(new UnsignedLong(4L))
                                .setEnrollmentId("2")
                                .build(),
                        SourceFixture.getMinimalValidSourceBuilder()
                                .setId("15")
                                .setEventId(new UnsignedLong(15L))
                                .setEnrollmentId("2")
                                .build(),
                        SourceFixture.getMinimalValidSourceBuilder()
                                .setId("16")
                                .setEventId(new UnsignedLong(16L))
                                .setEnrollmentId("2")
                                .build(),
                        SourceFixture.getMinimalValidSourceBuilder()
                                .setId("20")
                                .setEventId(new UnsignedLong(20L))
                                .setEnrollmentId("2")
                                .build());

        List<Trigger> triggers =
                Arrays.asList(
                        TriggerFixture.getValidTriggerBuilder()
                                .setId("101")
                                .setEnrollmentId("2")
                                .build(),
                        TriggerFixture.getValidTriggerBuilder()
                                .setId("102")
                                .setEnrollmentId("2")
                                .build(),
                        TriggerFixture.getValidTriggerBuilder()
                                .setId("201")
                                .setEnrollmentId("2")
                                .build(),
                        TriggerFixture.getValidTriggerBuilder()
                                .setId("202")
                                .setEnrollmentId("2")
                                .build(),
                        TriggerFixture.getValidTriggerBuilder()
                                .setId("1001")
                                .setEnrollmentId("2")
                                .build());

        // Should match with source 1
        List<EventReport> reportList1 = new ArrayList<>();
        reportList1.add(
                new EventReport.Builder()
                        .setId("1")
                        .setSourceEventId(new UnsignedLong(3L))
                        .setEnrollmentId("1")
                        .setAttributionDestinations(sourceList.get(0).getAppDestinations())
                        .setSourceType(sourceList.get(0).getSourceType())
                        .setSourceId("1")
                        .setTriggerId("101")
                        .setRegistrationOrigin(REGISTRATION_ORIGIN)
                        .build());
        reportList1.add(
                new EventReport.Builder()
                        .setId("7")
                        .setSourceEventId(new UnsignedLong(3L))
                        .setEnrollmentId("1")
                        .setAttributionDestinations(List.of(APP_DESTINATION))
                        .setSourceType(sourceList.get(0).getSourceType())
                        .setSourceId("1")
                        .setTriggerId("102")
                        .setRegistrationOrigin(REGISTRATION_ORIGIN)
                        .build());

        // Should match with source 2
        List<EventReport> reportList2 = new ArrayList<>();
        reportList2.add(
                new EventReport.Builder()
                        .setId("3")
                        .setSourceEventId(new UnsignedLong(4L))
                        .setEnrollmentId("1")
                        .setAttributionDestinations(sourceList.get(1).getAppDestinations())
                        .setSourceType(sourceList.get(1).getSourceType())
                        .setSourceId("2")
                        .setTriggerId("201")
                        .setRegistrationOrigin(REGISTRATION_ORIGIN)
                        .build());
        reportList2.add(
                new EventReport.Builder()
                        .setId("8")
                        .setSourceEventId(new UnsignedLong(4L))
                        .setEnrollmentId("1")
                        .setAttributionDestinations(sourceList.get(1).getAppDestinations())
                        .setSourceType(sourceList.get(1).getSourceType())
                        .setSourceId("2")
                        .setTriggerId("202")
                        .setRegistrationOrigin(REGISTRATION_ORIGIN)
                        .build());

        List<EventReport> reportList3 = new ArrayList<>();
        // Should not match with any source
        reportList3.add(
                new EventReport.Builder()
                        .setId("2")
                        .setSourceEventId(new UnsignedLong(5L))
                        .setEnrollmentId("1")
                        .setSourceType(Source.SourceType.EVENT)
                        .setAttributionDestinations(List.of(APP_DESTINATION))
                        .setSourceId("15")
                        .setTriggerId("1001")
                        .setRegistrationOrigin(REGISTRATION_ORIGIN)
                        .build());
        reportList3.add(
                new EventReport.Builder()
                        .setId("4")
                        .setSourceEventId(new UnsignedLong(6L))
                        .setEnrollmentId("1")
                        .setSourceType(Source.SourceType.EVENT)
                        .setAttributionDestinations(List.of(APP_DESTINATION))
                        .setSourceId("16")
                        .setTriggerId("1001")
                        .setRegistrationOrigin(REGISTRATION_ORIGIN)
                        .setTriggerValue(100L)
                        .build());
        reportList3.add(
                new EventReport.Builder()
                        .setId("5")
                        .setSourceEventId(new UnsignedLong(1L))
                        .setEnrollmentId("1")
                        .setSourceType(Source.SourceType.EVENT)
                        .setAttributionDestinations(List.of(APP_DESTINATION))
                        .setSourceId("15")
                        .setTriggerId("1001")
                        .setRegistrationOrigin(REGISTRATION_ORIGIN)
                        .setTriggerValue(120L)
                        .build());
        reportList3.add(
                new EventReport.Builder()
                        .setId("6")
                        .setSourceEventId(new UnsignedLong(2L))
                        .setEnrollmentId("1")
                        .setSourceType(Source.SourceType.EVENT)
                        .setAttributionDestinations(List.of(APP_DESTINATION))
                        .setSourceId("20")
                        .setTriggerId("1001")
                        .setRegistrationOrigin(REGISTRATION_ORIGIN)
                        .setTriggerValue(200L)
                        .build());

        SQLiteDatabase db = MeasurementDbHelper.getInstance(sContext).safeGetWritableDatabase();
        Objects.requireNonNull(db);
        sourceList.forEach(source -> insertSource(source, source.getId()));
        triggers.forEach(trigger -> AbstractDbIntegrationTest.insertToDb(trigger, db));

        Stream.of(reportList1, reportList2, reportList3)
                .flatMap(Collection::stream)
                .forEach(
                        (eventReport -> {
                            DatastoreManagerFactory.getDatastoreManager(sContext)
                                    .runInTransaction((dao) -> dao.insertEventReport(eventReport));
                        }));

        assertEquals(
                reportList1,
                DatastoreManagerFactory.getDatastoreManager(sContext)
                        .runInTransactionWithResult(
                                measurementDao ->
                                        measurementDao.getSourceEventReports(sourceList.get(0)))
                        .orElseThrow());

        assertEquals(
                reportList2,
                DatastoreManagerFactory.getDatastoreManager(sContext)
                        .runInTransactionWithResult(
                                measurementDao ->
                                        measurementDao.getSourceEventReports(sourceList.get(1)))
                        .orElseThrow());
    }

    @Test
    public void getSourceEventReports_sourcesWithSameEventId_haveSeparateEventReportsMatch() {
        List<Source> sourceList =
                Arrays.asList(
                        SourceFixture.getMinimalValidSourceBuilder()
                                .setId("1")
                                .setEventId(new UnsignedLong(1L))
                                .setEnrollmentId("1")
                                .build(),
                        SourceFixture.getMinimalValidSourceBuilder()
                                .setId("2")
                                .setEventId(new UnsignedLong(1L))
                                .setEnrollmentId("1")
                                .build(),
                        SourceFixture.getMinimalValidSourceBuilder()
                                .setId("3")
                                .setEventId(new UnsignedLong(2L))
                                .setEnrollmentId("2")
                                .build(),
                        SourceFixture.getMinimalValidSourceBuilder()
                                .setId("4")
                                .setEventId(new UnsignedLong(2L))
                                .setEnrollmentId("2")
                                .build());

        List<Trigger> triggers =
                Arrays.asList(
                        TriggerFixture.getValidTriggerBuilder()
                                .setId("101")
                                .setEnrollmentId("2")
                                .build(),
                        TriggerFixture.getValidTriggerBuilder()
                                .setId("102")
                                .setEnrollmentId("2")
                                .build());

        // Should match with source 1
        List<EventReport> reportList1 = new ArrayList<>();
        reportList1.add(
                new EventReport.Builder()
                        .setId("1")
                        .setSourceEventId(new UnsignedLong(1L))
                        .setEnrollmentId("1")
                        .setAttributionDestinations(sourceList.get(0).getAppDestinations())
                        .setSourceType(sourceList.get(0).getSourceType())
                        .setSourceId("1")
                        .setTriggerId("101")
                        .setRegistrationOrigin(REGISTRATION_ORIGIN)
                        .build());
        reportList1.add(
                new EventReport.Builder()
                        .setId("2")
                        .setSourceEventId(new UnsignedLong(1L))
                        .setEnrollmentId("1")
                        .setAttributionDestinations(List.of(APP_DESTINATION))
                        .setSourceType(sourceList.get(0).getSourceType())
                        .setSourceId("1")
                        .setTriggerId("102")
                        .setRegistrationOrigin(REGISTRATION_ORIGIN)
                        .build());

        // Should match with source 2
        List<EventReport> reportList2 = new ArrayList<>();
        reportList2.add(
                new EventReport.Builder()
                        .setId("3")
                        .setSourceEventId(new UnsignedLong(2L))
                        .setEnrollmentId("1")
                        .setAttributionDestinations(sourceList.get(1).getAppDestinations())
                        .setSourceType(sourceList.get(1).getSourceType())
                        .setSourceId("2")
                        .setTriggerId("101")
                        .setRegistrationOrigin(REGISTRATION_ORIGIN)
                        .build());
        reportList2.add(
                new EventReport.Builder()
                        .setId("4")
                        .setSourceEventId(new UnsignedLong(2L))
                        .setEnrollmentId("1")
                        .setAttributionDestinations(sourceList.get(1).getAppDestinations())
                        .setSourceType(sourceList.get(1).getSourceType())
                        .setSourceId("2")
                        .setTriggerId("102")
                        .setRegistrationOrigin(REGISTRATION_ORIGIN)
                        .build());

        // Match with source3
        List<EventReport> reportList3 = new ArrayList<>();
        reportList3.add(
                new EventReport.Builder()
                        .setId("5")
                        .setSourceEventId(new UnsignedLong(2L))
                        .setEnrollmentId("2")
                        .setSourceType(Source.SourceType.EVENT)
                        .setAttributionDestinations(List.of(APP_DESTINATION))
                        .setSourceId("3")
                        .setTriggerId("101")
                        .setRegistrationOrigin(REGISTRATION_ORIGIN)
                        .build());
        reportList3.add(
                new EventReport.Builder()
                        .setId("6")
                        .setSourceEventId(new UnsignedLong(2L))
                        .setEnrollmentId("2")
                        .setSourceType(Source.SourceType.EVENT)
                        .setAttributionDestinations(List.of(APP_DESTINATION))
                        .setSourceId("3")
                        .setTriggerId("102")
                        .setRegistrationOrigin(REGISTRATION_ORIGIN)
                        .build());

        SQLiteDatabase db = MeasurementDbHelper.getInstance(sContext).safeGetWritableDatabase();
        Objects.requireNonNull(db);
        sourceList.forEach(source -> insertSource(source, source.getId()));
        triggers.forEach(trigger -> AbstractDbIntegrationTest.insertToDb(trigger, db));

        Stream.of(reportList1, reportList2, reportList3)
                .flatMap(Collection::stream)
                .forEach(
                        (eventReport -> {
                            DatastoreManagerFactory.getDatastoreManager(sContext)
                                    .runInTransaction((dao) -> dao.insertEventReport(eventReport));
                        }));

        assertEquals(
                reportList1,
                DatastoreManagerFactory.getDatastoreManager(sContext)
                        .runInTransactionWithResult(
                                measurementDao ->
                                        measurementDao.getSourceEventReports(sourceList.get(0)))
                        .orElseThrow());

        assertEquals(
                reportList2,
                DatastoreManagerFactory.getDatastoreManager(sContext)
                        .runInTransactionWithResult(
                                measurementDao ->
                                        measurementDao.getSourceEventReports(sourceList.get(1)))
                        .orElseThrow());

        assertEquals(
                reportList3,
                DatastoreManagerFactory.getDatastoreManager(sContext)
                        .runInTransactionWithResult(
                                measurementDao ->
                                        measurementDao.getSourceEventReports(sourceList.get(2)))
                        .orElseThrow());
    }

    @Test
    public void testUpdateSourceStatus() {
        SQLiteDatabase db = MeasurementDbHelper.getInstance(sContext).safeGetWritableDatabase();
        Objects.requireNonNull(db);

        List<Source> sourceList = new ArrayList<>();
        sourceList.add(SourceFixture.getMinimalValidSourceBuilder().setId("1").build());
        sourceList.add(SourceFixture.getMinimalValidSourceBuilder().setId("2").build());
        sourceList.add(SourceFixture.getMinimalValidSourceBuilder().setId("3").build());
        sourceList.forEach(
                source -> {
                    ContentValues values = new ContentValues();
                    values.put(SourceContract.ID, source.getId());
                    values.put(SourceContract.STATUS, 1);
                    db.insert(SourceContract.TABLE, null, values);
                });

        // Multiple Elements
        assertTrue(
                DatastoreManagerFactory.getDatastoreManager(sContext)
                        .runInTransaction(
                                measurementDao ->
                                        measurementDao.updateSourceStatus(
                                                List.of("1", "2", "3"), Source.Status.IGNORED)));

        // Single Element
        assertTrue(
                DatastoreManagerFactory.getDatastoreManager(sContext)
                        .runInTransaction(
                                measurementDao ->
                                        measurementDao.updateSourceStatus(
                                                List.of("1", "2"), Source.Status.IGNORED)));
    }

    @Test
    public void updateSourceAttributedTriggers_baseline_equal() throws JSONException {
        SQLiteDatabase db = MeasurementDbHelper.getInstance(sContext).safeGetWritableDatabase();
        Objects.requireNonNull(db);

        List<Source> sourceList = new ArrayList<>();
        sourceList.add(
                SourceFixture.getValidFullSourceBuilderWithFlexEventReportValueSum()
                        .setId("1")
                        .build());
        sourceList.add(
                SourceFixture.getValidFullSourceBuilderWithFlexEventReportValueSum()
                        .setId("2")
                        .build());
        sourceList.add(
                SourceFixture.getValidFullSourceBuilderWithFlexEventReportValueSum()
                        .setId("3")
                        .build());
        DatastoreManagerFactory.getDatastoreManager(sContext)
                .runInTransaction(
                        (dao) -> {
                            for (Source source : sourceList) {
                                dao.insertSource(source);
                            }
                        });
        List<EventReport> eventReportList = new ArrayList<>();
        eventReportList.add(
                EventReportFixture.getBaseEventReportBuild()
                        .setTriggerData(new UnsignedLong(1L))
                        .setTriggerPriority(3L)
                        .setTriggerValue(5L)
                        .setReportTime(10000L)
                        .build());
        Source originalSource = sourceList.get(0);
        originalSource.getFlexEventReportSpec().insertAttributedTrigger(eventReportList.get(0));
        DatastoreManagerFactory.getDatastoreManager(sContext)
                .runInTransaction(
                        measurementDao -> {
                            Source newSource = measurementDao.getSource(originalSource.getId());
                            assertNotEquals(originalSource, newSource);
                            assertEquals(
                                    0,
                                    newSource
                                            .getFlexEventReportSpec()
                                            .getAttributedTriggers()
                                            .size());
                        });
        DatastoreManagerFactory.getDatastoreManager(sContext)
                .runInTransaction(
                        measurementDao ->
                                measurementDao.updateSourceAttributedTriggers(
                                        originalSource.getId(),
                                        originalSource.attributedTriggersToJsonFlexApi()));

        DatastoreManagerFactory.getDatastoreManager(sContext)
                .runInTransaction(
                        measurementDao -> {
                            Source newSource = measurementDao.getSource(originalSource.getId());
                            assertEquals(originalSource, newSource);
                        });
    }

    @Test
    public void testGetMatchingActiveSources() {
        SQLiteDatabase db = MeasurementDbHelper.getInstance(sContext).safeGetWritableDatabase();
        Objects.requireNonNull(db);
        String enrollmentId = "enrollment-id";
        Uri appDestination = Uri.parse("android-app://com.example.abc");
        Uri webDestination = WebUtil.validUri("https://example.test");
        Uri webDestinationWithSubdomain = WebUtil.validUri("https://xyz.example.test");
        Source sApp1 =
                SourceFixture.getMinimalValidSourceBuilder()
                        .setId("1")
                        .setEventTime(10)
                        .setExpiryTime(20)
                        .setAppDestinations(List.of(appDestination))
                        .setEnrollmentId(enrollmentId)
                        .build();
        Source sApp2 =
                SourceFixture.getMinimalValidSourceBuilder()
                        .setId("2")
                        .setEventTime(10)
                        .setExpiryTime(50)
                        .setAppDestinations(List.of(appDestination))
                        .setEnrollmentId(enrollmentId)
                        .build();
        Source sApp3 =
                SourceFixture.getMinimalValidSourceBuilder()
                        .setId("3")
                        .setEventTime(20)
                        .setExpiryTime(50)
                        .setAppDestinations(List.of(appDestination))
                        .setEnrollmentId(enrollmentId)
                        .build();
        Source sApp4 =
                SourceFixture.getMinimalValidSourceBuilder()
                        .setId("4")
                        .setEventTime(30)
                        .setExpiryTime(50)
                        .setAppDestinations(List.of(appDestination))
                        .setEnrollmentId(enrollmentId)
                        .build();
        Source sWeb5 =
                SourceFixture.getMinimalValidSourceBuilder()
                        .setId("5")
                        .setEventTime(10)
                        .setExpiryTime(20)
                        .setWebDestinations(List.of(webDestination))
                        .setEnrollmentId(enrollmentId)
                        .build();
        Source sWeb6 =
                SourceFixture.getMinimalValidSourceBuilder()
                        .setId("6")
                        .setEventTime(10)
                        .setExpiryTime(50)
                        .setWebDestinations(List.of(webDestination))
                        .setEnrollmentId(enrollmentId)
                        .build();
        Source sAppWeb7 =
                SourceFixture.getMinimalValidSourceBuilder()
                        .setId("7")
                        .setEventTime(10)
                        .setExpiryTime(20)
                        .setAppDestinations(List.of(appDestination))
                        .setWebDestinations(List.of(webDestination))
                        .setEnrollmentId(enrollmentId)
                        .build();

        List<Source> sources = Arrays.asList(sApp1, sApp2, sApp3, sApp4, sWeb5, sWeb6, sAppWeb7);
        sources.forEach(source -> insertInDb(db, source));

        Function<Trigger, List<Source>> runFunc =
                trigger -> {
                    List<Source> result =
                            DatastoreManagerFactory.getDatastoreManager(sContext)
                                    .runInTransactionWithResult(
                                            measurementDao ->
                                                    measurementDao.getMatchingActiveSources(
                                                            trigger))
                                    .orElseThrow();
                    result.sort(Comparator.comparing(Source::getId));
                    return result;
                };

        // Trigger Time > sApp1's eventTime and < sApp1's expiryTime
        // Trigger Time > sApp2's eventTime and < sApp2's expiryTime
        // Trigger Time < sApp3's eventTime
        // Trigger Time < sApp4's eventTime
        // sApp5 and sApp6 don't have app destination
        // Trigger Time > sAppWeb7's eventTime and < sAppWeb7's expiryTime
        // Expected: Match with sApp1, sApp2, sAppWeb7
        Trigger trigger1MatchSource1And2 =
                TriggerFixture.getValidTriggerBuilder()
                        .setTriggerTime(12)
                        .setEnrollmentId(enrollmentId)
                        .setAttributionDestination(appDestination)
                        .setDestinationType(EventSurfaceType.APP)
                        .build();
        List<Source> result1 = runFunc.apply(trigger1MatchSource1And2);
        assertEquals(3, result1.size());
        assertEquals(sApp1.getId(), result1.get(0).getId());
        assertEquals(sApp2.getId(), result1.get(1).getId());
        assertEquals(sAppWeb7.getId(), result1.get(2).getId());

        // Trigger Time > sApp1's eventTime and = sApp1's expiryTime
        // Trigger Time > sApp2's eventTime and < sApp2's expiryTime
        // Trigger Time = sApp3's eventTime
        // Trigger Time < sApp4's eventTime
        // sApp5 and sApp6 don't have app destination
        // Trigger Time > sAppWeb7's eventTime and = sAppWeb7's expiryTime
        // Expected: Match with sApp2, sApp3
        Trigger trigger2MatchSource127 =
                TriggerFixture.getValidTriggerBuilder()
                        .setTriggerTime(20)
                        .setEnrollmentId(enrollmentId)
                        .setAttributionDestination(appDestination)
                        .setDestinationType(EventSurfaceType.APP)
                        .build();

        List<Source> result2 = runFunc.apply(trigger2MatchSource127);
        assertEquals(2, result2.size());
        assertEquals(sApp2.getId(), result2.get(0).getId());
        assertEquals(sApp3.getId(), result2.get(1).getId());

        // Trigger Time > sApp1's expiryTime
        // Trigger Time > sApp2's eventTime and < sApp2's expiryTime
        // Trigger Time > sApp3's eventTime and < sApp3's expiryTime
        // Trigger Time < sApp4's eventTime
        // sApp5 and sApp6 don't have app destination
        // Trigger Time > sAppWeb7's expiryTime
        // Expected: Match with sApp2, sApp3
        Trigger trigger3MatchSource237 =
                TriggerFixture.getValidTriggerBuilder()
                        .setTriggerTime(21)
                        .setEnrollmentId(enrollmentId)
                        .setAttributionDestination(appDestination)
                        .setDestinationType(EventSurfaceType.APP)
                        .build();

        List<Source> result3 = runFunc.apply(trigger3MatchSource237);
        assertEquals(2, result3.size());
        assertEquals(sApp2.getId(), result3.get(0).getId());
        assertEquals(sApp3.getId(), result3.get(1).getId());

        // Trigger Time > sApp1's expiryTime
        // Trigger Time > sApp2's eventTime and < sApp2's expiryTime
        // Trigger Time > sApp3's eventTime and < sApp3's expiryTime
        // Trigger Time > sApp4's eventTime and < sApp4's expiryTime
        // sApp5 and sApp6 don't have app destination
        // Trigger Time > sAppWeb7's expiryTime
        // Expected: Match with sApp2, sApp3 and sApp4
        Trigger trigger4MatchSource1And2And3 =
                TriggerFixture.getValidTriggerBuilder()
                        .setTriggerTime(31)
                        .setEnrollmentId(enrollmentId)
                        .setAttributionDestination(appDestination)
                        .setDestinationType(EventSurfaceType.APP)
                        .build();

        List<Source> result4 = runFunc.apply(trigger4MatchSource1And2And3);
        assertEquals(3, result4.size());
        assertEquals(sApp2.getId(), result4.get(0).getId());
        assertEquals(sApp3.getId(), result4.get(1).getId());
        assertEquals(sApp4.getId(), result4.get(2).getId());

        // sApp1, sApp2, sApp3, sApp4 don't have web destination
        // Trigger Time > sWeb5's eventTime and < sApp5's expiryTime
        // Trigger Time > sWeb6's eventTime and < sApp6's expiryTime
        // Trigger Time > sAppWeb7's eventTime and < sAppWeb7's expiryTime
        // Expected: Match with sApp5, sApp6, sAppWeb7
        Trigger trigger5MatchSource567 =
                TriggerFixture.getValidTriggerBuilder()
                        .setTriggerTime(12)
                        .setEnrollmentId(enrollmentId)
                        .setAttributionDestination(webDestination)
                        .setDestinationType(EventSurfaceType.WEB)
                        .build();
        List<Source> result5 = runFunc.apply(trigger5MatchSource567);
        assertEquals(3, result1.size());
        assertEquals(sWeb5.getId(), result5.get(0).getId());
        assertEquals(sWeb6.getId(), result5.get(1).getId());
        assertEquals(sAppWeb7.getId(), result5.get(2).getId());

        // sApp1, sApp2, sApp3, sApp4 don't have web destination
        // Trigger Time > sWeb5's expiryTime
        // Trigger Time > sWeb6's eventTime and < sApp6's expiryTime
        // Trigger Time > sWeb7's expiryTime
        // Expected: Match with sApp6 only
        Trigger trigger6MatchSource67 =
                TriggerFixture.getValidTriggerBuilder()
                        .setTriggerTime(21)
                        .setEnrollmentId(enrollmentId)
                        .setAttributionDestination(webDestinationWithSubdomain)
                        .setDestinationType(EventSurfaceType.WEB)
                        .build();

        List<Source> result6 = runFunc.apply(trigger6MatchSource67);
        assertEquals(1, result6.size());
        assertEquals(sWeb6.getId(), result6.get(0).getId());

        // Trigger with different subdomain than source
        // Expected: No Match found
        Trigger triggerDifferentRegistrationOrigin =
                TriggerFixture.getValidTriggerBuilder()
                        .setTriggerTime(12)
                        .setEnrollmentId(enrollmentId)
                        .setAttributionDestination(appDestination)
                        .setDestinationType(EventSurfaceType.APP)
                        .setRegistrationOrigin(
                                WebUtil.validUri("https://subdomain-different.example.test"))
                        .build();

        List<Source> result7 = runFunc.apply(triggerDifferentRegistrationOrigin);
        assertTrue(result7.isEmpty());

        // Trigger with different domain than source
        // Expected: No Match found
        Trigger triggerDifferentDomainOrigin =
                TriggerFixture.getValidTriggerBuilder()
                        .setTriggerTime(12)
                        .setEnrollmentId(enrollmentId)
                        .setAttributionDestination(appDestination)
                        .setDestinationType(EventSurfaceType.APP)
                        .setRegistrationOrigin(
                                WebUtil.validUri("https://subdomain.example-different.test"))
                        .build();

        List<Source> result8 = runFunc.apply(triggerDifferentDomainOrigin);
        assertTrue(result8.isEmpty());

        // Trigger with different port than source
        // Expected: No Match found
        Trigger triggerDifferentPort =
                TriggerFixture.getValidTriggerBuilder()
                        .setTriggerTime(12)
                        .setEnrollmentId(enrollmentId)
                        .setAttributionDestination(appDestination)
                        .setDestinationType(EventSurfaceType.APP)
                        .setRegistrationOrigin(
                                WebUtil.validUri("https://subdomain.example.test:8083"))
                        .build();

        List<Source> result9 = runFunc.apply(triggerDifferentPort);
        assertTrue(result9.isEmpty());

        // Enrollment id for trigger and source not same
        // Registration Origin for trigger and source same
        // Expected: Match with sApp1, sApp2, sAppWeb7
        Trigger triggerDifferentEnrollmentSameRegistration =
                TriggerFixture.getValidTriggerBuilder()
                        .setTriggerTime(12)
                        .setEnrollmentId("different-enrollment-id")
                        .setAttributionDestination(appDestination)
                        .setDestinationType(EventSurfaceType.APP)
                        .build();
        List<Source> result10 = runFunc.apply(triggerDifferentEnrollmentSameRegistration);
        assertEquals(3, result10.size());
        assertEquals(sApp1.getId(), result10.get(0).getId());
        assertEquals(sApp2.getId(), result10.get(1).getId());
        assertEquals(sAppWeb7.getId(), result10.get(2).getId());
    }

    @Test
    public void testGetMatchingActiveSources_multipleDestinations() {
        SQLiteDatabase db = MeasurementDbHelper.getInstance(sContext).safeGetWritableDatabase();
        String enrollmentId = "enrollment-id";
        Uri webDestination1 = WebUtil.validUri("https://example.test");
        Uri webDestination1WithSubdomain = WebUtil.validUri("https://xyz.example.test");
        Uri webDestination2 = WebUtil.validUri("https://example2.test");
        Source sWeb1 =
                SourceFixture.getMinimalValidSourceBuilder()
                        .setId("1")
                        .setEventTime(10)
                        .setExpiryTime(20)
                        .setWebDestinations(List.of(webDestination1))
                        .setEnrollmentId(enrollmentId)
                        .build();
        Source sWeb2 =
                SourceFixture.getMinimalValidSourceBuilder()
                        .setId("2")
                        .setEventTime(10)
                        .setExpiryTime(50)
                        .setWebDestinations(List.of(webDestination1, webDestination2))
                        .setEnrollmentId(enrollmentId)
                        .build();
        Source sAppWeb3 =
                SourceFixture.getMinimalValidSourceBuilder()
                        .setId("3")
                        .setEventTime(10)
                        .setExpiryTime(20)
                        .setWebDestinations(List.of(webDestination1))
                        .setEnrollmentId(enrollmentId)
                        .build();

        List<Source> sources = Arrays.asList(sWeb1, sWeb2, sAppWeb3);
        sources.forEach(source -> insertInDb(db, source));

        Function<Trigger, List<Source>> getMatchingSources =
                trigger -> {
                    List<Source> result =
                            DatastoreManagerFactory.getDatastoreManager(sContext)
                                    .runInTransactionWithResult(
                                            measurementDao ->
                                                    measurementDao.getMatchingActiveSources(
                                                            trigger))
                                    .orElseThrow();
                    result.sort(Comparator.comparing(Source::getId));
                    return result;
                };

        Trigger triggerMatchSourceWeb2 =
                TriggerFixture.getValidTriggerBuilder()
                        .setTriggerTime(21)
                        .setEnrollmentId(enrollmentId)
                        .setAttributionDestination(webDestination1WithSubdomain)
                        .setDestinationType(EventSurfaceType.WEB)
                        .build();

        List<Source> result = getMatchingSources.apply(triggerMatchSourceWeb2);
        assertEquals(1, result.size());
        assertEquals(sWeb2.getId(), result.get(0).getId());
    }

    @Test
    public void testGetMatchingActiveDelayedSources() {
        SQLiteDatabase db = MeasurementDbHelper.getInstance(sContext).safeGetWritableDatabase();
        Objects.requireNonNull(db);
        String enrollmentId = "enrollment-id";
        Uri appDestination = Uri.parse("android-app://com.example.abc");
        Uri webDestination = WebUtil.validUri("https://example.test");
        Source sApp1 =
                SourceFixture.getMinimalValidSourceBuilder()
                        .setId("1")
                        .setEventTime(10)
                        .setExpiryTime(20)
                        .setAppDestinations(List.of(appDestination))
                        .setEnrollmentId(enrollmentId)
                        .build();
        Source sApp2 =
                SourceFixture.getMinimalValidSourceBuilder()
                        .setId("2")
                        .setEventTime(140)
                        .setExpiryTime(200)
                        .setAppDestinations(List.of(appDestination))
                        .setEnrollmentId(enrollmentId)
                        .build();
        Source sApp3 =
                SourceFixture.getMinimalValidSourceBuilder()
                        .setId("3")
                        .setEventTime(20)
                        .setExpiryTime(50)
                        .setAppDestinations(List.of(appDestination))
                        .setEnrollmentId(enrollmentId)
                        .build();
        Source sApp4 =
                SourceFixture.getMinimalValidSourceBuilder()
                        .setId("4")
                        .setEventTime(16)
                        .setExpiryTime(50)
                        .setAppDestinations(List.of(appDestination))
                        .setEnrollmentId(enrollmentId)
                        .build();
        Source sWeb5 =
                SourceFixture.getMinimalValidSourceBuilder()
                        .setId("5")
                        .setEventTime(13)
                        .setExpiryTime(20)
                        .setWebDestinations(List.of(webDestination))
                        .setEnrollmentId(enrollmentId)
                        .build();
        Source sWeb6 =
                SourceFixture.getMinimalValidSourceBuilder()
                        .setId("6")
                        .setEventTime(14)
                        .setExpiryTime(50)
                        .setWebDestinations(List.of(webDestination))
                        .setEnrollmentId(enrollmentId)
                        .build();
        Source sAppWeb7 =
                SourceFixture.getMinimalValidSourceBuilder()
                        .setId("7")
                        .setEventTime(10)
                        .setExpiryTime(20)
                        .setAppDestinations(List.of(appDestination))
                        .setWebDestinations(List.of(webDestination))
                        .setEnrollmentId(enrollmentId)
                        .build();
        Source sAppWeb8 =
                SourceFixture.getMinimalValidSourceBuilder()
                        .setId("8")
                        .setEventTime(15)
                        .setExpiryTime(25)
                        .setAppDestinations(List.of(appDestination))
                        .setWebDestinations(List.of(webDestination))
                        .setEnrollmentId(enrollmentId)
                        .build();

        List<Source> sources =
                Arrays.asList(sApp1, sApp2, sApp3, sApp4, sWeb5, sWeb6, sAppWeb7, sAppWeb8);
        sources.forEach(source -> insertInDb(db, source));

        Function<Trigger, Optional<Source>> runFunc =
                trigger -> {
                    Optional<Source> result =
                            DatastoreManagerFactory.getDatastoreManager(sContext)
                                    .runInTransactionWithResult(
                                            measurementDao ->
                                                    measurementDao
                                                            .getNearestDelayedMatchingActiveSource(
                                                                    trigger))
                                    .orElseThrow();
                    return result;
                };

        // sApp1's eventTime <= Trigger Time
        // Trigger Time + MAX_DELAYED_SOURCE_REGISTRATION_WINDOW > sApp2's eventTime
        // Trigger Time < sApp3's eventTime <= Trigger Time + MAX_DELAYED_SOURCE_REGISTRATION_WINDOW
        // Trigger Time < sApp4's eventTime <= Trigger Time + MAX_DELAYED_SOURCE_REGISTRATION_WINDOW
        // sWeb5 and sWeb6 don't have app destination
        // sAppWeb7's eventTime <= Trigger Time
        // Trigger Time < sAppWeb8's eventTime <= Trigger Time +
        // MAX_DELAYED_SOURCE_REGISTRATION_WINDOW
        // Expected: Match with sAppWeb8
        Trigger trigger1MatchSource8 =
                TriggerFixture.getValidTriggerBuilder()
                        .setTriggerTime(12)
                        .setEnrollmentId(enrollmentId)
                        .setAttributionDestination(appDestination)
                        .setDestinationType(EventSurfaceType.APP)
                        .build();
        Optional<Source> result1 = runFunc.apply(trigger1MatchSource8);
        assertEquals(sAppWeb8.getId(), result1.get().getId());

        // sApp1's eventTime <= Trigger Time
        // Trigger Time + MAX_DELAYED_SOURCE_REGISTRATION_WINDOW > sApp2's eventTime
        // Trigger Time < sApp3's eventTime <= Trigger Time + MAX_DELAYED_SOURCE_REGISTRATION_WINDOW
        // Trigger Time < sApp4's eventTime <= Trigger Time + MAX_DELAYED_SOURCE_REGISTRATION_WINDOW
        // sWeb5 and sWeb6 don't have app destination
        // sAppWeb7's eventTime <= Trigger Time
        // sAppWeb8's eventTime <= Trigger Time
        // Expected: Match with sApp4
        Trigger trigger2MatchSource4 =
                TriggerFixture.getValidTriggerBuilder()
                        .setTriggerTime(15)
                        .setEnrollmentId(enrollmentId)
                        .setAttributionDestination(appDestination)
                        .setDestinationType(EventSurfaceType.APP)
                        .build();
        Optional<Source> result2 = runFunc.apply(trigger2MatchSource4);
        assertEquals(sApp4.getId(), result2.get().getId());

        // sApp1's eventTime <= Trigger Time
        // sApp2's eventTime <= Trigger Time
        // sApp3's eventTime <= Trigger Time
        // sApp4's eventTime <= Trigger Time
        // sWeb5 and sWeb6 don't have app destination
        // sAppWeb7's eventTime <= Trigger Time
        // sAppWeb8's eventTime <= Trigger Time
        // Expected: no match
        Trigger trigger3NoMatchingSource =
                TriggerFixture.getValidTriggerBuilder()
                        .setTriggerTime(150)
                        .setEnrollmentId(enrollmentId)
                        .setAttributionDestination(appDestination)
                        .setDestinationType(EventSurfaceType.APP)
                        .build();
        Optional<Source> result3 = runFunc.apply(trigger3NoMatchingSource);
        assertFalse(result3.isPresent());
    }

    private void insertInDb(SQLiteDatabase db, Source source) {
        ContentValues values = new ContentValues();
        values.put(SourceContract.ID, source.getId());
        values.put(SourceContract.STATUS, Source.Status.ACTIVE);
        values.put(SourceContract.EVENT_TIME, source.getEventTime());
        values.put(SourceContract.EXPIRY_TIME, source.getExpiryTime());
        values.put(SourceContract.ENROLLMENT_ID, source.getEnrollmentId());
        values.put(SourceContract.PUBLISHER, source.getPublisher().toString());
        values.put(SourceContract.REGISTRANT, source.getRegistrant().toString());
        values.put(SourceContract.REGISTRATION_ORIGIN, source.getRegistrationOrigin().toString());
        if (source.getAttributedTriggers() != null) {
            values.put(SourceContract.EVENT_ATTRIBUTION_STATUS, source.attributedTriggersToJson());
        }
        db.insert(SourceContract.TABLE, null, values);

        // Insert source destinations
        if (source.getAppDestinations() != null) {
            for (Uri appDestination : source.getAppDestinations()) {
                ContentValues destinationValues = new ContentValues();
                destinationValues.put(
                        MeasurementTables.SourceDestination.SOURCE_ID, source.getId());
                destinationValues.put(
                        MeasurementTables.SourceDestination.DESTINATION_TYPE, EventSurfaceType.APP);
                destinationValues.put(
                        MeasurementTables.SourceDestination.DESTINATION, appDestination.toString());
                db.insert(MeasurementTables.SourceDestination.TABLE, null, destinationValues);
            }
        }

        if (source.getWebDestinations() != null) {
            for (Uri webDestination : source.getWebDestinations()) {
                ContentValues destinationValues = new ContentValues();
                destinationValues.put(
                        MeasurementTables.SourceDestination.SOURCE_ID, source.getId());
                destinationValues.put(
                        MeasurementTables.SourceDestination.DESTINATION_TYPE, EventSurfaceType.WEB);
                destinationValues.put(
                        MeasurementTables.SourceDestination.DESTINATION, webDestination.toString());
                db.insert(MeasurementTables.SourceDestination.TABLE, null, destinationValues);
            }
        }
    }

    @Test
    public void testInsertAggregateEncryptionKey() {
        String keyId = "38b1d571-f924-4dc0-abe1-e2bac9b6a6be";
        String publicKey = "/amqBgfDOvHAIuatDyoHxhfHaMoYA4BDxZxwtWBRQhc=";
        long expiry = 1653620135831L;
        Uri aggregationOrigin = WebUtil.validUri("https://a.test");

        DatastoreManagerFactory.getDatastoreManager(sContext)
                .runInTransaction(
                        (dao) ->
                                dao.insertAggregateEncryptionKey(
                                        new AggregateEncryptionKey.Builder()
                                                .setKeyId(keyId)
                                                .setPublicKey(publicKey)
                                                .setExpiry(expiry)
                                                .setAggregationCoordinatorOrigin(aggregationOrigin)
                                                .build()));

        try (Cursor cursor =
                MeasurementDbHelper.getInstance(sContext)
                        .getReadableDatabase()
                        .query(
                                MeasurementTables.AggregateEncryptionKey.TABLE,
                                null,
                                null,
                                null,
                                null,
                                null,
                                null)) {
            assertTrue(cursor.moveToNext());
            AggregateEncryptionKey aggregateEncryptionKey =
                    SqliteObjectMapper.constructAggregateEncryptionKeyFromCursor(cursor);
            assertNotNull(aggregateEncryptionKey);
            assertNotNull(aggregateEncryptionKey.getId());
            assertEquals(keyId, aggregateEncryptionKey.getKeyId());
            assertEquals(publicKey, aggregateEncryptionKey.getPublicKey());
            assertEquals(expiry, aggregateEncryptionKey.getExpiry());
            assertEquals(
                    aggregationOrigin, aggregateEncryptionKey.getAggregationCoordinatorOrigin());
        }
    }

    @Test
    public void testInsertAggregateReport() {
        AggregateReport validAggregateReport = AggregateReportFixture.getValidAggregateReport();
        DatastoreManagerFactory.getDatastoreManager(sContext)
                .runInTransaction((dao) -> dao.insertAggregateReport(validAggregateReport));

        try (Cursor cursor =
                MeasurementDbHelper.getInstance(sContext)
                        .getReadableDatabase()
                        .query(
                                MeasurementTables.AggregateReport.TABLE,
                                null,
                                null,
                                null,
                                null,
                                null,
                                null)) {
            assertTrue(cursor.moveToNext());
            AggregateReport aggregateReport = SqliteObjectMapper.constructAggregateReport(cursor);
            assertNotNull(aggregateReport);
            assertNotNull(aggregateReport.getId());
            assertTrue(Objects.equals(validAggregateReport, aggregateReport));
        }
    }

    @Test
    public void testDeleteAllMeasurementDataWithEmptyList() {
        SQLiteDatabase db = MeasurementDbHelper.getInstance(sContext).safeGetWritableDatabase();

        Source source = SourceFixture.getMinimalValidSourceBuilder().setId("S1").build();
        ContentValues sourceValue = new ContentValues();
        sourceValue.put("_id", source.getId());
        db.insert(SourceContract.TABLE, null, sourceValue);

        Trigger trigger = TriggerFixture.getValidTriggerBuilder().setId("T1").build();
        ContentValues triggerValue = new ContentValues();
        triggerValue.put("_id", trigger.getId());
        db.insert(TriggerContract.TABLE, null, triggerValue);

        EventReport eventReport = new EventReport.Builder().setId("E1").build();
        ContentValues eventReportValue = new ContentValues();
        eventReportValue.put("_id", eventReport.getId());
        db.insert(EventReportContract.TABLE, null, eventReportValue);

        AggregateReport aggregateReport = new AggregateReport.Builder().setId("A1").build();
        ContentValues aggregateReportValue = new ContentValues();
        aggregateReportValue.put("_id", aggregateReport.getId());
        db.insert(MeasurementTables.AggregateReport.TABLE, null, aggregateReportValue);

        ContentValues rateLimitValue = new ContentValues();
        rateLimitValue.put(AttributionContract.ID, "ARL1");
        rateLimitValue.put(AttributionContract.SOURCE_SITE, "sourceSite");
        rateLimitValue.put(AttributionContract.SOURCE_ORIGIN, "sourceOrigin");
        rateLimitValue.put(AttributionContract.DESTINATION_SITE, "destinationSite");
        rateLimitValue.put(AttributionContract.TRIGGER_TIME, 5L);
        rateLimitValue.put(AttributionContract.REGISTRANT, "registrant");
        rateLimitValue.put(AttributionContract.ENROLLMENT_ID, "enrollmentId");

        db.insert(AttributionContract.TABLE, null, rateLimitValue);

        AggregateEncryptionKey key =
                new AggregateEncryptionKey.Builder()
                        .setId("K1")
                        .setKeyId("keyId")
                        .setPublicKey("publicKey")
                        .setExpiry(1)
                        .setAggregationCoordinatorOrigin(Uri.parse("https://1.test"))
                        .build();
        ContentValues keyValues = new ContentValues();
        keyValues.put("_id", key.getId());

        DatastoreManagerFactory.getDatastoreManager(sContext)
                .runInTransaction((dao) -> dao.deleteAllMeasurementData(Collections.emptyList()));

        for (String table : ALL_MSMT_TABLES) {
            assertThat(
                            db.query(
                                            /* table */ table,
                                            /* columns */ null,
                                            /* selection */ null,
                                            /* selectionArgs */ null,
                                            /* groupBy */ null,
                                            /* having */ null,
                                            /* orderedBy */ null)
                                    .getCount())
                    .isEqualTo(0);
        }
    }

    @Test
    public void testDeleteAllMeasurementDataWithNonEmptyList() {
        SQLiteDatabase db = MeasurementDbHelper.getInstance(sContext).safeGetWritableDatabase();

        Source source = SourceFixture.getMinimalValidSourceBuilder().setId("S1").build();
        ContentValues sourceValue = new ContentValues();
        sourceValue.put("_id", source.getId());
        db.insert(SourceContract.TABLE, null, sourceValue);

        Trigger trigger = TriggerFixture.getValidTriggerBuilder().setId("T1").build();
        ContentValues triggerValue = new ContentValues();
        triggerValue.put("_id", trigger.getId());
        db.insert(TriggerContract.TABLE, null, triggerValue);

        EventReport eventReport = new EventReport.Builder().setId("E1").build();
        ContentValues eventReportValue = new ContentValues();
        eventReportValue.put("_id", eventReport.getId());
        db.insert(EventReportContract.TABLE, null, eventReportValue);

        AggregateReport aggregateReport = new AggregateReport.Builder().setId("A1").build();
        ContentValues aggregateReportValue = new ContentValues();
        aggregateReportValue.put("_id", aggregateReport.getId());
        db.insert(MeasurementTables.AggregateReport.TABLE, null, aggregateReportValue);

        ContentValues rateLimitValue = new ContentValues();
        rateLimitValue.put(AttributionContract.ID, "ARL1");
        rateLimitValue.put(AttributionContract.SOURCE_SITE, "sourceSite");
        rateLimitValue.put(AttributionContract.SOURCE_ORIGIN, "sourceOrigin");
        rateLimitValue.put(AttributionContract.DESTINATION_SITE, "destinationSite");
        rateLimitValue.put(AttributionContract.TRIGGER_TIME, 5L);
        rateLimitValue.put(AttributionContract.REGISTRANT, "registrant");
        rateLimitValue.put(AttributionContract.ENROLLMENT_ID, "enrollmentId");
        db.insert(AttributionContract.TABLE, null, rateLimitValue);

        AggregateEncryptionKey key =
                new AggregateEncryptionKey.Builder()
                        .setId("K1")
                        .setKeyId("keyId")
                        .setPublicKey("publicKey")
                        .setExpiry(1)
                        .setAggregationCoordinatorOrigin(Uri.parse("https://1.test"))
                        .build();
        ContentValues keyValues = new ContentValues();
        keyValues.put("_id", key.getId());

        List<String> excludedTables = List.of(SourceContract.TABLE);

        DatastoreManagerFactory.getDatastoreManager(sContext)
                .runInTransaction((dao) -> dao.deleteAllMeasurementData(excludedTables));

        for (String table : ALL_MSMT_TABLES) {
            if (!excludedTables.contains(table)) {
                assertThat(
                                db.query(
                                                /* table */ table,
                                                /* columns */ null,
                                                /* selection */ null,
                                                /* selectionArgs */ null,
                                                /* groupBy */ null,
                                                /* having */ null,
                                                /* orderedBy */ null)
                                        .getCount())
                        .isEqualTo(0);
            } else {
                assertThat(
                                db.query(
                                                /* table */ table,
                                                /* columns */ null,
                                                /* selection */ null,
                                                /* selectionArgs */ null,
                                                /* groupBy */ null,
                                                /* having */ null,
                                                /* orderedBy */ null)
                                        .getCount())
                        .isNotEqualTo(0);
            }
        }
    }

    /** Test that the variable ALL_MSMT_TABLES actually has all the measurement related tables. */
    @Test
    public void testAllMsmtTables() {
        SQLiteDatabase db = MeasurementDbHelper.getInstance(sContext).safeGetWritableDatabase();
        Cursor cursor =
                db.query(
                        "sqlite_master",
                        /* columns */ null,
                        /* selection */ "type = ? AND name like ?",
                        /* selectionArgs*/ new String[] {"table", MSMT_TABLE_PREFIX + "%"},
                        /* groupBy */ null,
                        /* having */ null,
                        /* orderBy */ null);

        List<String> tableNames = new ArrayList<>();
        while (cursor.moveToNext()) {
            String tableName = cursor.getString(cursor.getColumnIndex("name"));
            tableNames.add(tableName);
        }
        assertThat(tableNames.size()).isEqualTo(ALL_MSMT_TABLES.length);
        for (String tableName : tableNames) {
            assertThat(ALL_MSMT_TABLES).asList().contains(tableName);
        }
    }

    @Test
    public void insertAttributionRateLimit() {
        // Setup
        Source source = SourceFixture.getValidSource();
        Trigger trigger =
                TriggerFixture.getValidTriggerBuilder()
                        .setTriggerTime(source.getEventTime() + TimeUnit.HOURS.toMillis(1))
                        .build();
        Attribution attribution =
                new Attribution.Builder()
                        .setEnrollmentId(source.getEnrollmentId())
                        .setDestinationOrigin(source.getWebDestinations().get(0).toString())
                        .setDestinationSite(source.getAppDestinations().get(0).toString())
                        .setSourceOrigin(source.getPublisher().toString())
                        .setSourceSite(source.getPublisher().toString())
                        .setRegistrant(source.getRegistrant().toString())
                        .setTriggerTime(trigger.getTriggerTime())
                        .build();
        DatastoreManager dm = DatastoreManagerFactory.getDatastoreManager(sContext);

        // Execution
        dm.runInTransaction(
                (dao) -> {
                    dao.insertAttribution(attribution);
                });

        // Assertion
        AtomicLong attributionsCount = new AtomicLong();
        dm.runInTransaction(
                (dao) -> {
                    attributionsCount.set(dao.getAttributionsPerRateLimitWindow(source, trigger));
                });

        assertEquals(1L, attributionsCount.get());
    }

    @Test
    public void testGetAttributionsPerRateLimitWindow_atTimeWindow() {
        // Setup
        Source source = SourceFixture.getValidSource();
        Trigger trigger =
                TriggerFixture.getValidTriggerBuilder()
                        .setTriggerTime(source.getEventTime() + TimeUnit.HOURS.toMillis(1))
                        .build();
        Attribution attribution =
                new Attribution.Builder()
                        .setEnrollmentId(source.getEnrollmentId())
                        .setDestinationOrigin(source.getWebDestinations().get(0).toString())
                        .setDestinationSite(source.getAppDestinations().get(0).toString())
                        .setSourceOrigin(source.getPublisher().toString())
                        .setSourceSite(source.getPublisher().toString())
                        .setRegistrant(source.getRegistrant().toString())
                        .setTriggerTime(
                                trigger.getTriggerTime()
                                        - PrivacyParams.RATE_LIMIT_WINDOW_MILLISECONDS
                                        + 1)
                        .build();
        DatastoreManager dm = DatastoreManagerFactory.getDatastoreManager(sContext);

        // Execution
        dm.runInTransaction(
                (dao) -> {
                    dao.insertAttribution(attribution);
                });

        // Assertion
        AtomicLong attributionsCount = new AtomicLong();
        dm.runInTransaction(
                (dao) -> {
                    attributionsCount.set(dao.getAttributionsPerRateLimitWindow(source, trigger));
                });

        assertEquals(1L, attributionsCount.get());
    }

    @Test
    public void testGetAttributionsPerRateLimitWindow_beyondTimeWindow() {
        // Setup
        Source source = SourceFixture.getValidSource();
        Trigger trigger =
                TriggerFixture.getValidTriggerBuilder()
                        .setTriggerTime(source.getEventTime() + TimeUnit.HOURS.toMillis(1))
                        .build();
        Attribution attribution =
                new Attribution.Builder()
                        .setEnrollmentId(source.getEnrollmentId())
                        .setDestinationOrigin(source.getWebDestinations().get(0).toString())
                        .setDestinationSite(source.getAppDestinations().get(0).toString())
                        .setSourceOrigin(source.getPublisher().toString())
                        .setSourceSite(source.getPublisher().toString())
                        .setRegistrant(source.getRegistrant().toString())
                        .setTriggerTime(
                                trigger.getTriggerTime()
                                        - PrivacyParams.RATE_LIMIT_WINDOW_MILLISECONDS)
                        .build();
        DatastoreManager dm = DatastoreManagerFactory.getDatastoreManager(sContext);

        // Execution
        dm.runInTransaction(
                (dao) -> {
                    dao.insertAttribution(attribution);
                });

        // Assertion
        AtomicLong attributionsCount = new AtomicLong();
        dm.runInTransaction(
                (dao) -> {
                    attributionsCount.set(dao.getAttributionsPerRateLimitWindow(source, trigger));
                });

        assertEquals(0L, attributionsCount.get());
    }

    @Test
    public void testTransactionRollbackForRuntimeException() {
        assertThrows(
                IllegalArgumentException.class,
                () ->
                        DatastoreManagerFactory.getDatastoreManager(sContext)
                                .runInTransaction(
                                        (dao) -> {
                                            dao.insertSource(SourceFixture.getValidSource());
                                            // build() call throws IllegalArgumentException
                                            Trigger trigger = new Trigger.Builder().build();
                                            dao.insertTrigger(trigger);
                                        }));
        SQLiteDatabase db = MeasurementDbHelper.getInstance(sContext).safeGetWritableDatabase();
        Objects.requireNonNull(db);
        // There should be no insertions
        assertEquals(
                0,
                db.query(MeasurementTables.SourceContract.TABLE, null, null, null, null, null, null)
                        .getCount());
        assertEquals(
                0,
                db.query(
                                MeasurementTables.TriggerContract.TABLE,
                                null,
                                null,
                                null,
                                null,
                                null,
                                null)
                        .getCount());
    }

    @Test
    public void testDeleteAppRecordsNotPresentForSources() {
        SQLiteDatabase db = MeasurementDbHelper.getInstance(sContext).safeGetWritableDatabase();

        List<Source> sourceList = new ArrayList<>();
        // Source registrant is still installed, record is not deleted.
        sourceList.add(
                new Source.Builder()
                        .setId("1")
                        .setEventId(new UnsignedLong(1L))
                        .setAppDestinations(
                                List.of(Uri.parse("android-app://installed-app-destination")))
                        .setEnrollmentId("enrollment-id")
                        .setRegistrant(Uri.parse("android-app://installed-registrant"))
                        .setPublisher(Uri.parse("android-app://installed-registrant"))
                        .setStatus(Source.Status.ACTIVE)
                        .setRegistrationOrigin(REGISTRATION_ORIGIN)
                        .build());
        // Source registrant is not installed, record is deleted.
        sourceList.add(
                new Source.Builder()
                        .setId("2")
                        .setEventId(new UnsignedLong(2L))
                        .setAppDestinations(
                                List.of(Uri.parse("android-app://installed-app-destination")))
                        .setEnrollmentId("enrollment-id")
                        .setRegistrant(Uri.parse("android-app://not-installed-registrant"))
                        .setPublisher(Uri.parse("android-app://not-installed-registrant"))
                        .setStatus(Source.Status.ACTIVE)
                        .setRegistrationOrigin(REGISTRATION_ORIGIN)
                        .build());
        // Source registrant is installed and status is active on not installed destination, record
        // is not deleted.
        sourceList.add(
                new Source.Builder()
                        .setId("3")
                        .setEventId(new UnsignedLong(3L))
                        .setAppDestinations(
                                List.of(Uri.parse("android-app://not-installed-app-destination")))
                        .setEnrollmentId("enrollment-id")
                        .setRegistrant(Uri.parse("android-app://installed-registrant"))
                        .setPublisher(Uri.parse("android-app://installed-registrant"))
                        .setStatus(Source.Status.ACTIVE)
                        .setRegistrationOrigin(REGISTRATION_ORIGIN)
                        .build());

        // Source registrant is installed and status is ignored on not installed destination, record
        // is deleted.
        sourceList.add(
                new Source.Builder()
                        .setId("4")
                        .setEventId(new UnsignedLong(4L))
                        .setAppDestinations(
                                List.of(Uri.parse("android-app://not-installed-app-destination")))
                        .setEnrollmentId("enrollment-id")
                        .setRegistrant(Uri.parse("android-app://installed-registrant"))
                        .setPublisher(Uri.parse("android-app://installed-registrant"))
                        .setStatus(Source.Status.IGNORED)
                        .setRegistrationOrigin(REGISTRATION_ORIGIN)
                        .build());

        // Source registrant is installed and status is ignored on installed destination, record is
        // not deleted.
        sourceList.add(
                new Source.Builder()
                        .setId("5")
                        .setEventId(new UnsignedLong(5L))
                        .setAppDestinations(
                                List.of(Uri.parse("android-app://installed-app-destination")))
                        .setEnrollmentId("enrollment-id")
                        .setRegistrant(Uri.parse("android-app://installed-registrant"))
                        .setPublisher(Uri.parse("android-app://installed-registrant"))
                        .setStatus(Source.Status.IGNORED)
                        .setRegistrationOrigin(REGISTRATION_ORIGIN)
                        .build());

        sourceList.forEach(
                source -> {
                    ContentValues values = new ContentValues();
                    values.put(SourceContract.ID, source.getId());
                    values.put(SourceContract.EVENT_ID, source.getEventId().toString());
                    values.put(SourceContract.ENROLLMENT_ID, source.getEnrollmentId());
                    values.put(SourceContract.REGISTRANT, source.getRegistrant().toString());
                    values.put(SourceContract.PUBLISHER, source.getPublisher().toString());
                    values.put(SourceContract.STATUS, source.getStatus());
                    values.put(
                            SourceContract.REGISTRATION_ORIGIN,
                            source.getRegistrationOrigin().toString());
                    db.insert(SourceContract.TABLE, /* nullColumnHack */ null, values);

                    maybeInsertSourceDestinations(db, source, source.getId());
                });

        long count = DatabaseUtils.queryNumEntries(db, SourceContract.TABLE, /* selection */ null);
        assertEquals(5, count);

        List<Uri> installedUriList = new ArrayList<>();
        installedUriList.add(Uri.parse("android-app://installed-registrant"));
        installedUriList.add(Uri.parse("android-app://installed-app-destination"));

        assertTrue(
                DatastoreManagerFactory.getDatastoreManager(sContext)
                        .runInTransactionWithResult(
                                measurementDao ->
                                        measurementDao.deleteAppRecordsNotPresent(installedUriList))
                        .get());

        count = DatabaseUtils.queryNumEntries(db, SourceContract.TABLE, /* selection */ null);
        assertEquals(3, count);

        Cursor cursor =
                db.query(
                        SourceContract.TABLE,
                        /* columns */ null,
                        /* selection */ null,
                        /* selectionArgs */ null,
                        /* groupBy */ null,
                        /* having */ null,
                        /* orderBy */ null);
        while (cursor.moveToNext()) {
            String id =
                    cursor.getString(cursor.getColumnIndex(MeasurementTables.SourceContract.ID));
            assertThat(Arrays.asList("1", "3", "5")).contains(id);
        }
    }

    @Test
    public void testDeleteAppRecordsNotPresentForTriggers() {
        SQLiteDatabase db = MeasurementDbHelper.getInstance(sContext).safeGetWritableDatabase();
        List<Trigger> triggerList = new ArrayList<>();
        // Trigger registrant is still installed, record will not be deleted.
        triggerList.add(
                new Trigger.Builder()
                        .setId("1")
                        .setAttributionDestination(
                                Uri.parse("android-app://attribution-destination"))
                        .setEnrollmentId("enrollment-id")
                        .setRegistrant(Uri.parse("android-app://installed-registrant"))
                        .setRegistrationOrigin(
                                TriggerFixture.ValidTriggerParams.REGISTRATION_ORIGIN)
                        .build());

        // Trigger registrant is not installed, record will be deleted.
        triggerList.add(
                new Trigger.Builder()
                        .setId("2")
                        .setAttributionDestination(
                                Uri.parse("android-app://attribution-destination"))
                        .setEnrollmentId("enrollment-id")
                        .setRegistrant(Uri.parse("android-app://not-installed-registrant"))
                        .setRegistrationOrigin(
                                TriggerFixture.ValidTriggerParams.REGISTRATION_ORIGIN)
                        .build());

        triggerList.forEach(
                trigger -> {
                    ContentValues values = new ContentValues();
                    values.put(TriggerContract.ID, trigger.getId());
                    values.put(
                            TriggerContract.ATTRIBUTION_DESTINATION,
                            trigger.getAttributionDestination().toString());
                    values.put(TriggerContract.ENROLLMENT_ID, trigger.getEnrollmentId());
                    values.put(TriggerContract.REGISTRANT, trigger.getRegistrant().toString());
                    values.put(
                            TriggerContract.REGISTRATION_ORIGIN,
                            trigger.getRegistrationOrigin().toString());
                    db.insert(TriggerContract.TABLE, /* nullColumnHack */ null, values);
                });

        long count = DatabaseUtils.queryNumEntries(db, TriggerContract.TABLE, /* selection */ null);
        assertEquals(2, count);

        List<Uri> installedUriList = new ArrayList<>();
        installedUriList.add(Uri.parse("android-app://installed-registrant"));

        assertTrue(
                DatastoreManagerFactory.getDatastoreManager(sContext)
                        .runInTransactionWithResult(
                                measurementDao ->
                                        measurementDao.deleteAppRecordsNotPresent(installedUriList))
                        .get());

        count = DatabaseUtils.queryNumEntries(db, TriggerContract.TABLE, /* selection */ null);
        assertEquals(1, count);

        Cursor cursor =
                db.query(
                        TriggerContract.TABLE,
                        /* columns */ null,
                        /* selection */ null,
                        /* selectionArgs */ null,
                        /* groupBy */ null,
                        /* having */ null,
                        /* orderBy */ null);
        while (cursor.moveToNext()) {
            Trigger trigger = SqliteObjectMapper.constructTriggerFromCursor(cursor);
            assertEquals("1", trigger.getId());
        }
    }

    @Test
    public void testDeleteAppRecordsNotPresentForEventReports() {
        SQLiteDatabase db = MeasurementDbHelper.getInstance(sContext).safeGetWritableDatabase();
        List<EventReport> eventReportList = new ArrayList<>();
        // Event report attribution destination is still installed, record will not be deleted.
        eventReportList.add(
                new EventReport.Builder()
                        .setId("1")
                        .setAttributionDestinations(List.of(
                                Uri.parse(
                                        "android-app://installed-attribution-destination")))
                        .build());
        // Event report attribution destination is not installed, record will be deleted.
        eventReportList.add(
                new EventReport.Builder()
                        .setId("2")
                        .setAttributionDestinations(List.of(
                                Uri.parse(
                                        "android-app://not-installed-attribution-destination")))
                        .build());
        eventReportList.forEach(
                eventReport -> {
                    ContentValues values = new ContentValues();
                    values.put(EventReportContract.ID, eventReport.getId());
                    values.put(
                            EventReportContract.ATTRIBUTION_DESTINATION,
                            eventReport.getAttributionDestinations().get(0).toString());
                    db.insert(EventReportContract.TABLE, /* nullColumnHack */ null, values);
                });

        long count =
                DatabaseUtils.queryNumEntries(db, EventReportContract.TABLE, /* selection */ null);
        assertEquals(2, count);

        List<Uri> installedUriList = new ArrayList<>();
        installedUriList.add(Uri.parse("android-app://installed-attribution-destination"));

        assertTrue(
                DatastoreManagerFactory.getDatastoreManager(sContext)
                        .runInTransactionWithResult(
                                measurementDao ->
                                        measurementDao.deleteAppRecordsNotPresent(installedUriList))
                        .get());

        count = DatabaseUtils.queryNumEntries(db, EventReportContract.TABLE, /* selection */ null);
        assertEquals(1, count);

        Cursor cursor =
                db.query(
                        EventReportContract.TABLE,
                        /* columns */ null,
                        /* selection */ null,
                        /* selectionArgs */ null,
                        /* groupBy */ null,
                        /* having */ null,
                        /* orderBy */ null);
        while (cursor.moveToNext()) {
            EventReport eventReport = SqliteObjectMapper.constructEventReportFromCursor(cursor);
            assertEquals("1", eventReport.getId());
        }
    }

    @Test
    public void constructEventReportFromCursor_missingTriggerSummaryBucket_noException() {
        SQLiteDatabase db = MeasurementDbHelper.getInstance(sContext).safeGetWritableDatabase();
        List<EventReport> eventReportList = new ArrayList<>();

        // set a valid trigger summary bucket
        eventReportList.add(
                EventReportFixture.getBaseEventReportBuild()
                        .setId("2")
                        .setTriggerSummaryBucket("10,99")
                        .build());
        // set null for trigger summary bucket explicitly
        String emptySummaryBucket = null;
        eventReportList.add(
                EventReportFixture.getBaseEventReportBuild()
                        .setId("3")
                        .setTriggerSummaryBucket(emptySummaryBucket)
                        .build());

        eventReportList.forEach(
                eventReport -> {
                    ContentValues values = new ContentValues();
                    values.put(
                            MeasurementTables.EventReportContract.ID, UUID.randomUUID().toString());
                    values.put(
                            MeasurementTables.EventReportContract.TRIGGER_SUMMARY_BUCKET,
                            eventReport.getStringEncodedTriggerSummaryBucket());
                    db.insert(EventReportContract.TABLE, /* nullColumnHack */ null, values);
                });

        long count =
                DatabaseUtils.queryNumEntries(db, EventReportContract.TABLE, /* selection */ null);
        assertEquals(2, count);

        List<EventReport> results = new ArrayList<>();
        Cursor cursor =
                db.query(
                        EventReportContract.TABLE,
                        /* columns */ null,
                        /* selection */ null,
                        /* selectionArgs */ null,
                        /* groupBy */ null,
                        /* having */ null,
                        /* orderBy */ null);
        while (cursor.moveToNext()) {
            EventReport eventReport = SqliteObjectMapper.constructEventReportFromCursor(cursor);
            results.add(eventReport);
        }
        assertEquals(
                eventReportList.get(0).getStringEncodedTriggerSummaryBucket(),
                results.get(0).getStringEncodedTriggerSummaryBucket());
        assertEquals(
                eventReportList.get(1).getStringEncodedTriggerSummaryBucket(),
                results.get(1).getStringEncodedTriggerSummaryBucket());
    }

    @Test
    public void testDeleteAppRecordsNotPresentForAggregateReports() {
        SQLiteDatabase db = MeasurementDbHelper.getInstance(sContext).safeGetWritableDatabase();
        List<AggregateReport> aggregateReportList = new ArrayList<>();
        // Aggregate report attribution destination and publisher is still installed, record will
        // not be deleted.
        aggregateReportList.add(
                new AggregateReport.Builder()
                        .setId("1")
                        .setAttributionDestination(
                                Uri.parse("android-app://installed-attribution-destination"))
                        .setPublisher(Uri.parse("android-app://installed-publisher"))
                        .build());
        // Aggregate report attribution destination is not installed, record will be deleted.
        aggregateReportList.add(
                new AggregateReport.Builder()
                        .setId("2")
                        .setAttributionDestination(
                                Uri.parse("android-app://not-installed-attribution-destination"))
                        .setPublisher(Uri.parse("android-app://installed-publisher"))
                        .build());
        // Aggregate report publisher is not installed, record will be deleted.
        aggregateReportList.add(
                new AggregateReport.Builder()
                        .setId("3")
                        .setAttributionDestination(
                                Uri.parse("android-app://installed-attribution-destination"))
                        .setPublisher(Uri.parse("android-app://not-installed-publisher"))
                        .build());
        aggregateReportList.forEach(
                aggregateReport -> {
                    ContentValues values = new ContentValues();
                    values.put(MeasurementTables.AggregateReport.ID, aggregateReport.getId());
                    values.put(
                            MeasurementTables.AggregateReport.ATTRIBUTION_DESTINATION,
                            aggregateReport.getAttributionDestination().toString());
                    values.put(
                            MeasurementTables.AggregateReport.PUBLISHER,
                            aggregateReport.getPublisher().toString());
                    db.insert(
                            MeasurementTables.AggregateReport.TABLE, /* nullColumnHack */
                            null,
                            values);
                });

        long count =
                DatabaseUtils.queryNumEntries(
                        db, MeasurementTables.AggregateReport.TABLE, /* selection */ null);
        assertEquals(3, count);

        List<Uri> installedUriList = new ArrayList<>();
        installedUriList.add(Uri.parse("android-app://installed-attribution-destination"));
        installedUriList.add(Uri.parse("android-app://installed-publisher"));

        assertTrue(
                DatastoreManagerFactory.getDatastoreManager(sContext)
                        .runInTransactionWithResult(
                                measurementDao ->
                                        measurementDao.deleteAppRecordsNotPresent(installedUriList))
                        .get());

        count =
                DatabaseUtils.queryNumEntries(
                        db, MeasurementTables.AggregateReport.TABLE, /* selection */ null);
        assertEquals(1, count);

        Cursor cursor =
                db.query(
                        MeasurementTables.AggregateReport.TABLE,
                        /* columns */ null,
                        /* selection */ null,
                        /* selectionArgs */ null,
                        /* groupBy */ null,
                        /* having */ null,
                        /* orderBy */ null);
        while (cursor.moveToNext()) {
            AggregateReport aggregateReport = SqliteObjectMapper.constructAggregateReport(cursor);
            assertEquals("1", aggregateReport.getId());
        }
    }

    @Test
    public void testDeleteAppRecordsNotPresentForAttributions() {
        SQLiteDatabase db = MeasurementDbHelper.getInstance(sContext).safeGetWritableDatabase();
        List<Attribution> attributionList = new ArrayList<>();
        // Attribution has source site and destination site still installed, record will not be
        // deleted.
        attributionList.add(
                new Attribution.Builder()
                        .setId("1")
                        .setSourceSite("android-app://installed-source-site")
                        .setSourceOrigin("android-app://installed-source-site")
                        .setDestinationSite("android-app://installed-destination-site")
                        .setDestinationOrigin("android-app://installed-destination-site")
                        .setRegistrant("android-app://installed-source-site")
                        .setEnrollmentId("enrollment-id")
                        .build());
        // Attribution has source site not installed, record will be deleted.
        attributionList.add(
                new Attribution.Builder()
                        .setId("2")
                        .setSourceSite("android-app://not-installed-source-site")
                        .setSourceOrigin("android-app://not-installed-source-site")
                        .setDestinationSite("android-app://installed-destination-site")
                        .setDestinationOrigin("android-app://installed-destination-site")
                        .setRegistrant("android-app://installed-source-site")
                        .setEnrollmentId("enrollment-id")
                        .build());
        // Attribution has destination site not installed, record will be deleted.
        attributionList.add(
                new Attribution.Builder()
                        .setId("3")
                        .setSourceSite("android-app://installed-source-site")
                        .setSourceOrigin("android-app://installed-source-site")
                        .setDestinationSite("android-app://not-installed-destination-site")
                        .setDestinationOrigin("android-app://not-installed-destination-site")
                        .setRegistrant("android-app://installed-source-site")
                        .setEnrollmentId("enrollment-id")
                        .build());
        attributionList.forEach(
                attribution -> {
                    ContentValues values = new ContentValues();
                    values.put(AttributionContract.ID, attribution.getId());
                    values.put(AttributionContract.SOURCE_SITE, attribution.getSourceSite());
                    values.put(AttributionContract.SOURCE_ORIGIN, attribution.getSourceOrigin());
                    values.put(
                            AttributionContract.DESTINATION_SITE, attribution.getDestinationSite());
                    values.put(
                            AttributionContract.DESTINATION_ORIGIN,
                            attribution.getDestinationOrigin());
                    values.put(AttributionContract.REGISTRANT, attribution.getRegistrant());
                    values.put(AttributionContract.ENROLLMENT_ID, attribution.getEnrollmentId());
                    db.insert(AttributionContract.TABLE, /* nullColumnHack */ null, values);
                });

        long count =
                DatabaseUtils.queryNumEntries(db, AttributionContract.TABLE, /* selection */ null);
        assertEquals(3, count);

        List<Uri> installedUriList = new ArrayList<>();
        installedUriList.add(Uri.parse("android-app://installed-source-site"));
        installedUriList.add(Uri.parse("android-app://installed-destination-site"));

        assertTrue(
                DatastoreManagerFactory.getDatastoreManager(sContext)
                        .runInTransactionWithResult(
                                measurementDao ->
                                        measurementDao.deleteAppRecordsNotPresent(installedUriList))
                        .get());

        count = DatabaseUtils.queryNumEntries(db, AttributionContract.TABLE, /* selection */ null);
        assertEquals(1, count);

        Cursor cursor =
                db.query(
                        AttributionContract.TABLE,
                        /* columns */ null,
                        /* selection */ null,
                        /* selectionArgs */ null,
                        /* groupBy */ null,
                        /* having */ null,
                        /* orderBy */ null);
        while (cursor.moveToNext()) {
            Attribution attribution = constructAttributionFromCursor(cursor);
            assertEquals("1", attribution.getId());
        }
    }

    @Test
    public void testDeleteAppRecordsNotPresentForEventReportsFromSources() {
        SQLiteDatabase db = MeasurementDbHelper.getInstance(sContext).safeGetWritableDatabase();

        List<Source> sourceList = new ArrayList<>();
        sourceList.add(
                new Source.Builder() // deleted
                        .setId("1")
                        .setEventId(new UnsignedLong(1L))
                        .setAppDestinations(List.of(Uri.parse("android-app://app-destination-1")))
                        .setEnrollmentId("enrollment-id")
                        .setRegistrant(Uri.parse("android-app://uninstalled-app"))
                        .setPublisher(Uri.parse("android-app://uninstalled-app"))
                        .setRegistrationOrigin(REGISTRATION_ORIGIN)
                        .build());
        sourceList.add(
                new Source.Builder()
                        .setId("2")
                        .setEventId(new UnsignedLong(2L))
                        .setAppDestinations(List.of(Uri.parse("android-app://app-destination-2")))
                        .setEnrollmentId("enrollment-id")
                        .setRegistrant(Uri.parse("android-app://installed-app"))
                        .setPublisher(Uri.parse("android-app://installed-app"))
                        .setRegistrationOrigin(REGISTRATION_ORIGIN)
                        .build());
        sourceList.forEach(source -> insertSource(source, source.getId()));

        Trigger trigger =
                TriggerFixture.getValidTriggerBuilder()
                        .setId("1")
                        .setEventTriggers(TriggerFixture.ValidTriggerParams.EVENT_TRIGGERS)
                        .setRegistrant(Uri.parse("android-app://installed-app"))
                        .build();
        AbstractDbIntegrationTest.insertToDb(trigger, db);

        List<EventReport> reportList = new ArrayList<>();
        reportList.add(
                new EventReport.Builder()
                        .setId("1") // deleted
                        .setSourceEventId(new UnsignedLong(1L))
                        .setAttributionDestinations(
                                List.of(Uri.parse("android-app://app-destination-1")))
                        .setEnrollmentId("enrollment-id")
                        .setTriggerData(new UnsignedLong(5L))
                        .setSourceId(sourceList.get(0).getId())
                        .setTriggerId(trigger.getId())
                        .setSourceType(sourceList.get(0).getSourceType())
                        .setRegistrationOrigin(REGISTRATION_ORIGIN)
                        .build());
        reportList.add(
                new EventReport.Builder()
                        .setId("2")
                        .setSourceEventId(new UnsignedLong(2L))
                        .setAttributionDestinations(
                                List.of(Uri.parse("android-app://app-destination-2")))
                        .setEnrollmentId("enrollment-id")
                        .setTriggerData(new UnsignedLong(5L))
                        .setSourceId(sourceList.get(1).getId())
                        .setTriggerId(trigger.getId())
                        .setSourceType(sourceList.get(1).getSourceType())
                        .setRegistrationOrigin(REGISTRATION_ORIGIN)
                        .build());
        reportList.forEach(report -> AbstractDbIntegrationTest.insertToDb(report, db));

        long count =
                DatabaseUtils.queryNumEntries(db, EventReportContract.TABLE, /* selection */ null);
        assertEquals(2, count);

        List<Uri> installedUriList = new ArrayList<>();
        installedUriList.add(Uri.parse("android-app://installed-app"));
        installedUriList.add(Uri.parse("android-app://app-destination-1"));
        installedUriList.add(Uri.parse("android-app://app-destination-2"));

        assertTrue(
                DatastoreManagerFactory.getDatastoreManager(sContext)
                        .runInTransactionWithResult(
                                measurementDao ->
                                        measurementDao.deleteAppRecordsNotPresent(installedUriList))
                        .get());

        count = DatabaseUtils.queryNumEntries(db, EventReportContract.TABLE, /* selection */ null);
        assertEquals(1, count);

        Cursor cursor =
                db.query(
                        EventReportContract.TABLE,
                        /* columns */ null,
                        /* selection */ null,
                        /* selectionArgs */ null,
                        /* groupBy */ null,
                        /* having */ null,
                        /* orderBy */ null);
        while (cursor.moveToNext()) {
            EventReport eventReport = SqliteObjectMapper.constructEventReportFromCursor(cursor);
            assertEquals("2", eventReport.getId());
        }
    }

    @Test
    public void testDeleteAppRecordsNotPresentForLargeAppList() {
        SQLiteDatabase db = MeasurementDbHelper.getInstance(sContext).safeGetWritableDatabase();
        List<Source> sourceList = new ArrayList<>();

        int limit = 5000;
        sourceList.add(
                new Source.Builder()
                        .setId("1")
                        .setEventId(new UnsignedLong(1L))
                        .setAppDestinations(List.of(Uri.parse("android-app://app-destination-1")))
                        .setEnrollmentId("enrollment-id")
                        .setRegistrant(Uri.parse("android-app://installed-app" + limit))
                        .setPublisher(Uri.parse("android-app://installed-app" + limit))
                        .setRegistrationOrigin(REGISTRATION_ORIGIN)
                        .build());
        sourceList.add(
                new Source.Builder()
                        .setId("2")
                        .setEventId(new UnsignedLong(1L))
                        .setAppDestinations(List.of(Uri.parse("android-app://app-destination-1")))
                        .setEnrollmentId("enrollment-id")
                        .setRegistrant(Uri.parse("android-app://installed-app" + (limit + 1)))
                        .setPublisher(Uri.parse("android-app://installed-app" + (limit + 1)))
                        .setRegistrationOrigin(REGISTRATION_ORIGIN)
                        .build());
        sourceList.forEach(
                source -> {
                    ContentValues values = new ContentValues();
                    values.put(SourceContract.ID, source.getId());
                    values.put(SourceContract.EVENT_ID, source.getEventId().toString());
                    values.put(SourceContract.ENROLLMENT_ID, source.getEnrollmentId());
                    values.put(SourceContract.REGISTRANT, source.getRegistrant().toString());
                    values.put(SourceContract.PUBLISHER, source.getPublisher().toString());
                    values.put(
                            SourceContract.REGISTRATION_ORIGIN,
                            source.getRegistrationOrigin().toString());
                    db.insert(SourceContract.TABLE, /* nullColumnHack */ null, values);

                    maybeInsertSourceDestinations(db, source, source.getId());
                });

        long count = DatabaseUtils.queryNumEntries(db, SourceContract.TABLE, /* selection */ null);
        assertEquals(2, count);

        List<Uri> installedUriList = new ArrayList<>();
        for (int i = 0; i <= limit; i++) {
            installedUriList.add(Uri.parse("android-app://installed-app" + i));
        }

        assertTrue(
                DatastoreManagerFactory.getDatastoreManager(sContext)
                        .runInTransactionWithResult(
                                measurementDao ->
                                        measurementDao.deleteAppRecordsNotPresent(installedUriList))
                        .get());

        count = DatabaseUtils.queryNumEntries(db, SourceContract.TABLE, /* selection */ null);
        assertEquals(1, count);
    }

    @Test
    public void testDeleteAppRecordsNotPresentForAsyncRegistrations() {
        SQLiteDatabase db = MeasurementDbHelper.getInstance(sContext).safeGetWritableDatabase();

        List<AsyncRegistration> asyncRegistrationList = new ArrayList<>();

        asyncRegistrationList.add(buildAsyncRegistration("1"));

        asyncRegistrationList.add(buildAsyncRegistration("2"));

        asyncRegistrationList.add(buildAsyncRegistrationWithNotRegistrant("3"));

        asyncRegistrationList.add(buildAsyncRegistration("4"));

        asyncRegistrationList.add(buildAsyncRegistrationWithNotRegistrant("5"));

        asyncRegistrationList.forEach(
                asyncRegistration -> {
                    ContentValues values = new ContentValues();
                    values.put(AsyncRegistrationContract.ID, asyncRegistration.getId());
                    values.put(
                            AsyncRegistrationContract.REGISTRANT,
                            asyncRegistration.getRegistrant().toString());
                    values.put(
                            AsyncRegistrationContract.TOP_ORIGIN,
                            asyncRegistration.getTopOrigin().toString());
                    values.put(
                            AsyncRegistrationContract.AD_ID_PERMISSION,
                            asyncRegistration.getDebugKeyAllowed());
                    values.put(
                            AsyncRegistrationContract.TYPE, asyncRegistration.getType().toString());
                    values.put(
                            AsyncRegistrationContract.REGISTRATION_ID,
                            asyncRegistration.getRegistrationId());
                    db.insert(AsyncRegistrationContract.TABLE, /* nullColumnHack */ null, values);
                });

        long count =
                DatabaseUtils.queryNumEntries(
                        db, AsyncRegistrationContract.TABLE, /* selection */ null);
        assertEquals(5, count);

        List<Uri> installedUriList = new ArrayList<>();
        installedUriList.add(Uri.parse("android-app://installed-registrant"));

        assertTrue(
                DatastoreManagerFactory.getDatastoreManager(sContext)
                        .runInTransaction(
                                measurementDao ->
                                        measurementDao.deleteAppRecordsNotPresent(
                                                installedUriList)));

        count =
                DatabaseUtils.queryNumEntries(
                        db, AsyncRegistrationContract.TABLE, /* selection */ null);
        assertEquals(3, count);

        Cursor cursor =
                db.query(
                        AsyncRegistrationContract.TABLE,
                        /* columns */ null,
                        /* selection */ null,
                        /* selectionArgs */ null,
                        /* groupBy */ null,
                        /* having */ null,
                        /* orderBy */ null);

        Set<String> ids = new HashSet<>(Arrays.asList("1", "2", "4"));
        List<AsyncRegistration> asyncRegistrations = new ArrayList<>();
        while (cursor.moveToNext()) {
            AsyncRegistration asyncRegistration =
                    SqliteObjectMapper.constructAsyncRegistration(cursor);
            asyncRegistrations.add(asyncRegistration);
        }
        assertTrue(asyncRegistrations.size() == 3);
        for (AsyncRegistration asyncRegistration : asyncRegistrations) {
            assertTrue(ids.contains(asyncRegistration.getId()));
        }
    }

    @Test
    public void testDeleteAppRecordsForAsyncRegistrations() {
        SQLiteDatabase db = MeasurementDbHelper.getInstance(sContext).safeGetWritableDatabase();

        List<AsyncRegistration> asyncRegistrationList = new ArrayList<>();

        asyncRegistrationList.add(buildAsyncRegistration("1"));

        asyncRegistrationList.add(buildAsyncRegistrationWithNotDestination("2"));

        asyncRegistrationList.add(buildAsyncRegistrationWithNotRegistrant("3"));

        asyncRegistrationList.add(buildAsyncRegistration("4"));

        asyncRegistrationList.add(buildAsyncRegistrationWithNotRegistrant("5"));

        asyncRegistrationList.forEach(
                asyncRegistration -> {
                    ContentValues values = new ContentValues();
                    values.put(AsyncRegistrationContract.ID, asyncRegistration.getId());
                    values.put(
                            AsyncRegistrationContract.REGISTRANT,
                            asyncRegistration.getRegistrant().toString());
                    values.put(
                            AsyncRegistrationContract.TOP_ORIGIN,
                            asyncRegistration.getTopOrigin().toString());
                    values.put(
                            AsyncRegistrationContract.OS_DESTINATION,
                            asyncRegistration.getOsDestination().toString());
                    values.put(
                            AsyncRegistrationContract.AD_ID_PERMISSION,
                            asyncRegistration.getDebugKeyAllowed());
                    values.put(
                            AsyncRegistrationContract.TYPE, asyncRegistration.getType().toString());
                    values.put(
                            AsyncRegistrationContract.REGISTRATION_ID,
                            asyncRegistration.getRegistrationId());
                    db.insert(AsyncRegistrationContract.TABLE, /* nullColumnHack */ null, values);
                });

        long count =
                DatabaseUtils.queryNumEntries(
                        db, AsyncRegistrationContract.TABLE, /* selection */ null);
        assertEquals(5, count);

        assertTrue(
                DatastoreManagerFactory.getDatastoreManager(sContext)
                        .runInTransaction(
                                measurementDao ->
                                        measurementDao.deleteAppRecords(
                                                Uri.parse("android-app://installed-registrant"))));

        count =
                DatabaseUtils.queryNumEntries(
                        db, AsyncRegistrationContract.TABLE, /* selection */ null);
        assertEquals(2, count);

        Cursor cursor =
                db.query(
                        AsyncRegistrationContract.TABLE,
                        /* columns */ null,
                        /* selection */ null,
                        /* selectionArgs */ null,
                        /* groupBy */ null,
                        /* having */ null,
                        /* orderBy */ null);

        Set<String> ids = new HashSet<>(Arrays.asList("3", "5"));
        List<AsyncRegistration> asyncRegistrations = new ArrayList<>();
        while (cursor.moveToNext()) {
            AsyncRegistration asyncRegistration =
                    SqliteObjectMapper.constructAsyncRegistration(cursor);
            asyncRegistrations.add(asyncRegistration);
        }
        for (AsyncRegistration asyncRegistration : asyncRegistrations) {
            assertTrue(ids.contains(asyncRegistration.getId()));
        }
    }

    private static AsyncRegistration buildAsyncRegistration(String id) {

        return new AsyncRegistration.Builder()
                .setId(id)
                .setOsDestination(Uri.parse("android-app://installed-app-destination"))
                .setRegistrant(Uri.parse("android-app://installed-registrant"))
                .setTopOrigin(Uri.parse("android-app://installed-registrant"))
                .setAdIdPermission(false)
                .setType(AsyncRegistration.RegistrationType.APP_SOURCE)
                .setRegistrationId(UUID.randomUUID().toString())
                .build();
    }

    private static AsyncRegistration buildAsyncRegistrationWithNotDestination(String id) {
        return new AsyncRegistration.Builder()
                .setId(id)
                .setOsDestination(Uri.parse("android-app://not-installed-app-destination"))
                .setRegistrant(Uri.parse("android-app://installed-registrant"))
                .setTopOrigin(Uri.parse("android-app://installed-registrant"))
                .setAdIdPermission(false)
                .setType(AsyncRegistration.RegistrationType.APP_SOURCE)
                .setRequestTime(Long.MAX_VALUE)
                .setRegistrationId(UUID.randomUUID().toString())
                .build();
    }

    private static AsyncRegistration buildAsyncRegistrationWithNotRegistrant(String id) {
        return new AsyncRegistration.Builder()
                .setId(id)
                .setOsDestination(Uri.parse("android-app://installed-app-destination"))
                .setRegistrant(Uri.parse("android-app://not-installed-registrant"))
                .setTopOrigin(Uri.parse("android-app://not-installed-registrant"))
                .setAdIdPermission(false)
                .setType(AsyncRegistration.RegistrationType.APP_SOURCE)
                .setRegistrationId(UUID.randomUUID().toString())
                .build();
    }

    @Test
    public void testDeleteDebugReport() {
        SQLiteDatabase db = MeasurementDbHelper.getInstance(sContext).safeGetWritableDatabase();
        DebugReport debugReport = createDebugReport();

        ContentValues values = new ContentValues();
        values.put(MeasurementTables.DebugReportContract.ID, debugReport.getId());
        values.put(MeasurementTables.DebugReportContract.TYPE, debugReport.getType());
        values.put(MeasurementTables.DebugReportContract.BODY, debugReport.getBody().toString());
        values.put(
                MeasurementTables.DebugReportContract.ENROLLMENT_ID, debugReport.getEnrollmentId());
        values.put(
                MeasurementTables.DebugReportContract.REGISTRATION_ORIGIN,
                debugReport.getRegistrationOrigin().toString());
        db.insert(MeasurementTables.DebugReportContract.TABLE, null, values);

        long count =
                DatabaseUtils.queryNumEntries(
                        db, MeasurementTables.DebugReportContract.TABLE, /* selection */ null);
        assertEquals(1, count);

        assertTrue(
                DatastoreManagerFactory.getDatastoreManager(sContext)
                        .runInTransaction(
                                measurementDao ->
                                        measurementDao.deleteDebugReport(debugReport.getId())));

        count =
                DatabaseUtils.queryNumEntries(
                        db, MeasurementTables.DebugReportContract.TABLE, /* selection */ null);
        assertEquals(0, count);
    }

    @Test
    public void testGetDebugReportIds() {
        SQLiteDatabase db = MeasurementDbHelper.getInstance(sContext).safeGetWritableDatabase();
        DebugReport debugReport = createDebugReport();

        ContentValues values = new ContentValues();
        values.put(MeasurementTables.DebugReportContract.ID, debugReport.getId());
        values.put(MeasurementTables.DebugReportContract.TYPE, debugReport.getType());
        values.put(MeasurementTables.DebugReportContract.BODY, debugReport.getBody().toString());
        values.put(
                MeasurementTables.DebugReportContract.ENROLLMENT_ID, debugReport.getEnrollmentId());
        values.put(
                MeasurementTables.DebugReportContract.REGISTRATION_ORIGIN,
                debugReport.getRegistrationOrigin().toString());
        db.insert(MeasurementTables.DebugReportContract.TABLE, null, values);

        long count =
                DatabaseUtils.queryNumEntries(
                        db, MeasurementTables.DebugReportContract.TABLE, /* selection */ null);
        assertEquals(1, count);

        assertTrue(
                DatastoreManagerFactory.getDatastoreManager(sContext)
                        .runInTransaction(
                                measurementDao ->
                                        assertEquals(
                                                List.of(debugReport.getId()),
                                                measurementDao.getDebugReportIds())));
    }

    @Test
    public void testGetDebugReportIdsWithRetryLimit() {
        // Mocking that the flags return a Max Retry of 1
        Flags mockFlags = Mockito.mock(Flags.class);
        ExtendedMockito.doReturn(mockFlags).when(FlagsFactory::getFlags);
        ExtendedMockito.doReturn(1).when(mockFlags).getMeasurementReportingRetryLimit();
        ExtendedMockito.doReturn(true).when(mockFlags).getMeasurementReportingRetryLimitEnabled();

        SQLiteDatabase db = MeasurementDbHelper.getInstance(sContext).safeGetWritableDatabase();
        DebugReport debugReport = createDebugReport();

        ContentValues values = new ContentValues();
        values.put(MeasurementTables.DebugReportContract.ID, debugReport.getId());
        values.put(MeasurementTables.DebugReportContract.TYPE, debugReport.getType());
        values.put(MeasurementTables.DebugReportContract.BODY, debugReport.getBody().toString());
        values.put(
                MeasurementTables.DebugReportContract.ENROLLMENT_ID, debugReport.getEnrollmentId());
        values.put(
                MeasurementTables.DebugReportContract.REGISTRATION_ORIGIN,
                debugReport.getRegistrationOrigin().toString());
        db.insert(MeasurementTables.DebugReportContract.TABLE, null, values);

        long count =
                DatabaseUtils.queryNumEntries(
                        db, MeasurementTables.DebugReportContract.TABLE, /* selection */ null);
        assertEquals(1, count);

        assertTrue(
                DatastoreManagerFactory.getDatastoreManager(sContext)
                        .runInTransaction(
                                measurementDao ->
                                        assertEquals(
                                                List.of(debugReport.getId()),
                                                measurementDao.getDebugReportIds())));
        assertTrue(
                DatastoreManagerFactory.getDatastoreManager(sContext)
                        .runInTransaction(
                                measurementDao -> {
                                    // Adds records to KeyValueData table for Retry Count.
<<<<<<< HEAD
                                    measurementDao.incrementAndGetReportingRetryCount(
=======
                                    measurementDao.incrementReportingRetryCount(
>>>>>>> 98cbd62a
                                            debugReport.getId(), DataType.DEBUG_REPORT_RETRY_COUNT);
                                    assertTrue(measurementDao.getDebugReportIds().isEmpty());
                                }));
    }

    @Test
    public void testDeleteExpiredRecordsForAsyncRegistrations() {
        SQLiteDatabase db = MeasurementDbHelper.getInstance(sContext).safeGetWritableDatabase();

        List<AsyncRegistration> asyncRegistrationList = new ArrayList<>();
        int retryLimit = Flags.MEASUREMENT_MAX_RETRIES_PER_REGISTRATION_REQUEST;

        // Will be deleted by request time
        asyncRegistrationList.add(
                new AsyncRegistration.Builder()
                        .setId("1")
                        .setOsDestination(Uri.parse("android-app://installed-app-destination"))
                        .setRegistrant(Uri.parse("android-app://installed-registrant"))
                        .setTopOrigin(Uri.parse("android-app://installed-registrant"))
                        .setAdIdPermission(false)
                        .setType(AsyncRegistration.RegistrationType.APP_SOURCE)
                        .setRequestTime(1)
                        .setRetryCount(retryLimit - 1L)
                        .setRegistrationId(UUID.randomUUID().toString())
                        .build());

        // Will be deleted by either request time or retry limit
        asyncRegistrationList.add(
                new AsyncRegistration.Builder()
                        .setId("2")
                        .setOsDestination(Uri.parse("android-app://installed-app-destination"))
                        .setRegistrant(Uri.parse("android-app://installed-registrant"))
                        .setTopOrigin(Uri.parse("android-app://installed-registrant"))
                        .setAdIdPermission(false)
                        .setType(AsyncRegistration.RegistrationType.APP_SOURCE)
                        .setRequestTime(1)
                        .setRetryCount(retryLimit)
                        .setRegistrationId(UUID.randomUUID().toString())
                        .build());

        // Will not be deleted
        asyncRegistrationList.add(
                new AsyncRegistration.Builder()
                        .setId("3")
                        .setOsDestination(Uri.parse("android-app://not-installed-app-destination"))
                        .setRegistrant(Uri.parse("android-app://installed-registrant"))
                        .setTopOrigin(Uri.parse("android-app://installed-registrant"))
                        .setAdIdPermission(false)
                        .setType(AsyncRegistration.RegistrationType.APP_SOURCE)
                        .setRequestTime(Long.MAX_VALUE)
                        .setRetryCount(retryLimit - 1L)
                        .setRegistrationId(UUID.randomUUID().toString())
                        .build());

        // Will be deleted due to retry limit
        asyncRegistrationList.add(
                new AsyncRegistration.Builder()
                        .setId("4")
                        .setOsDestination(Uri.parse("android-app://not-installed-app-destination"))
                        .setRegistrant(Uri.parse("android-app://installed-registrant"))
                        .setTopOrigin(Uri.parse("android-app://installed-registrant"))
                        .setAdIdPermission(false)
                        .setType(AsyncRegistration.RegistrationType.APP_SOURCE)
                        .setRequestTime(Long.MAX_VALUE)
                        .setRetryCount(retryLimit)
                        .setRegistrationId(UUID.randomUUID().toString())
                        .build());

        asyncRegistrationList.forEach(
                asyncRegistration -> {
                    ContentValues values = new ContentValues();
                    values.put(AsyncRegistrationContract.ID, asyncRegistration.getId());
                    values.put(
                            AsyncRegistrationContract.REGISTRANT,
                            asyncRegistration.getRegistrant().toString());
                    values.put(
                            AsyncRegistrationContract.TOP_ORIGIN,
                            asyncRegistration.getTopOrigin().toString());
                    values.put(
                            AsyncRegistrationContract.OS_DESTINATION,
                            asyncRegistration.getOsDestination().toString());
                    values.put(
                            AsyncRegistrationContract.AD_ID_PERMISSION,
                            asyncRegistration.getDebugKeyAllowed());
                    values.put(
                            AsyncRegistrationContract.TYPE, asyncRegistration.getType().toString());
                    values.put(
                            AsyncRegistrationContract.REQUEST_TIME,
                            asyncRegistration.getRequestTime());
                    values.put(
                            AsyncRegistrationContract.RETRY_COUNT,
                            asyncRegistration.getRetryCount());
                    values.put(
                            AsyncRegistrationContract.REGISTRATION_ID,
                            asyncRegistration.getRegistrationId());
                    db.insert(AsyncRegistrationContract.TABLE, /* nullColumnHack */ null, values);
                });

        long count =
                DatabaseUtils.queryNumEntries(
                        db, AsyncRegistrationContract.TABLE, /* selection */ null);
        assertEquals(4, count);

        long earliestValidInsertion = System.currentTimeMillis() - 2;

        assertTrue(
                DatastoreManagerFactory.getDatastoreManager(sContext)
                        .runInTransaction(
                                measurementDao -> measurementDao.deleteExpiredRecords(
                                        earliestValidInsertion, retryLimit)));

        count =
                DatabaseUtils.queryNumEntries(
                        db, AsyncRegistrationContract.TABLE, /* selection */ null);
        assertEquals(1, count);

        Cursor cursor =
                db.query(
                        AsyncRegistrationContract.TABLE,
                        /* columns */ null,
                        /* selection */ null,
                        /* selectionArgs */ null,
                        /* groupBy */ null,
                        /* having */ null,
                        /* orderBy */ null);

        Set<String> ids = new HashSet<>(Arrays.asList("3"));
        List<AsyncRegistration> asyncRegistrations = new ArrayList<>();
        while (cursor.moveToNext()) {
            AsyncRegistration asyncRegistration =
                    SqliteObjectMapper.constructAsyncRegistration(cursor);
            asyncRegistrations.add(asyncRegistration);
        }
        for (AsyncRegistration asyncRegistration : asyncRegistrations) {
            assertTrue(ids.contains(asyncRegistration.getId()));
        }
    }

    @Test
    public void deleteExpiredRecords_registrationRedirectCount() {
        SQLiteDatabase db = MeasurementDbHelper.getInstance(sContext).safeGetWritableDatabase();
        List<Pair<String, String>> regIdCounts =
                List.of(
                        new Pair<>("reg1", "1"),
                        new Pair<>("reg2", "2"),
                        new Pair<>("reg3", "3"),
                        new Pair<>("reg4", "4"));
        for (Pair<String, String> regIdCount : regIdCounts) {
            ContentValues contentValues = new ContentValues();
            contentValues.put(
                    MeasurementTables.KeyValueDataContract.DATA_TYPE,
                    KeyValueData.DataType.REGISTRATION_REDIRECT_COUNT.toString());
            contentValues.put(MeasurementTables.KeyValueDataContract.KEY, regIdCount.first);
            contentValues.put(MeasurementTables.KeyValueDataContract.VALUE, regIdCount.second);
            db.insert(MeasurementTables.KeyValueDataContract.TABLE, null, contentValues);
        }
        DatastoreManager datastoreManager = DatastoreManagerFactory.getDatastoreManager(sContext);

        AsyncRegistration asyncRegistration1 =
                AsyncRegistrationFixture.getValidAsyncRegistrationBuilder()
                        .setRegistrationId("reg1")
                        .setRequestTime(System.currentTimeMillis() + 60000) // Avoid deletion
                        .build();
        AsyncRegistration asyncRegistration2 =
                AsyncRegistrationFixture.getValidAsyncRegistrationBuilder()
                        .setRegistrationId("reg2")
                        .setRequestTime(System.currentTimeMillis() + 60000) // Avoid deletion
                        .build();
        List<AsyncRegistration> asyncRegistrations =
                List.of(asyncRegistration1, asyncRegistration2);
        asyncRegistrations.forEach(
                asyncRegistration ->
                        datastoreManager.runInTransaction(
                                dao -> dao.insertAsyncRegistration(asyncRegistration)));

        long earliestValidInsertion = System.currentTimeMillis() - 60000;
        int retryLimit = Flags.MEASUREMENT_MAX_RETRIES_PER_REGISTRATION_REQUEST;
        assertTrue(
                datastoreManager.runInTransaction(
                        (dao) -> dao.deleteExpiredRecords(earliestValidInsertion, retryLimit)));

        Cursor cursor =
                db.query(
                        MeasurementTables.KeyValueDataContract.TABLE,
                        null,
                        null,
                        null,
                        null,
                        null,
                        MeasurementTables.KeyValueDataContract.KEY);
        assertEquals(2, cursor.getCount());
        cursor.moveToNext();
        assertEquals(
                KeyValueData.DataType.REGISTRATION_REDIRECT_COUNT.toString(),
                cursor.getString(
                        cursor.getColumnIndex(MeasurementTables.KeyValueDataContract.DATA_TYPE)));
        assertEquals(
                "reg1",
                cursor.getString(
                        cursor.getColumnIndex(MeasurementTables.KeyValueDataContract.KEY)));
        assertEquals(
                "1",
                cursor.getString(
                        cursor.getColumnIndex(MeasurementTables.KeyValueDataContract.VALUE)));
        cursor.moveToNext();
        assertEquals(
                KeyValueData.DataType.REGISTRATION_REDIRECT_COUNT.toString(),
                cursor.getString(
                        cursor.getColumnIndex(MeasurementTables.KeyValueDataContract.DATA_TYPE)));
        assertEquals(
                "reg2",
                cursor.getString(
                        cursor.getColumnIndex(MeasurementTables.KeyValueDataContract.KEY)));
        assertEquals(
                "2",
                cursor.getString(
                        cursor.getColumnIndex(MeasurementTables.KeyValueDataContract.VALUE)));
        cursor.close();
    }

    @Test
    public void deleteExpiredRecords_skipDeliveredEventReportsOutsideWindow() {
        SQLiteDatabase db = MeasurementDbHelper.getInstance(sContext).safeGetWritableDatabase();
        ContentValues sourceValid = new ContentValues();
        sourceValid.put(SourceContract.ID, "s1");
        sourceValid.put(SourceContract.EVENT_TIME, System.currentTimeMillis());

        ContentValues sourceExpired = new ContentValues();
        sourceExpired.put(SourceContract.ID, "s2");
        sourceExpired.put(
                SourceContract.EVENT_TIME, System.currentTimeMillis() - TimeUnit.DAYS.toMillis(20));

        ContentValues triggerValid = new ContentValues();
        triggerValid.put(TriggerContract.ID, "t1");
        triggerValid.put(TriggerContract.TRIGGER_TIME, System.currentTimeMillis());

        ContentValues triggerExpired = new ContentValues();
        triggerExpired.put(TriggerContract.ID, "t2");
        triggerExpired.put(
                TriggerContract.TRIGGER_TIME,
                System.currentTimeMillis() - TimeUnit.DAYS.toMillis(20));

        db.insert(SourceContract.TABLE, null, sourceValid);
        db.insert(SourceContract.TABLE, null, sourceExpired);
        db.insert(TriggerContract.TABLE, null, triggerValid);
        db.insert(TriggerContract.TABLE, null, triggerExpired);

        ContentValues eventReport_NotDelivered_WithinWindow = new ContentValues();
        eventReport_NotDelivered_WithinWindow.put(EventReportContract.ID, "e1");
        eventReport_NotDelivered_WithinWindow.put(
                EventReportContract.REPORT_TIME, System.currentTimeMillis());
        eventReport_NotDelivered_WithinWindow.put(
                EventReportContract.STATUS, EventReport.Status.PENDING);
        eventReport_NotDelivered_WithinWindow.put(
                EventReportContract.SOURCE_ID, sourceValid.getAsString(SourceContract.ID));
        eventReport_NotDelivered_WithinWindow.put(
                EventReportContract.TRIGGER_ID, triggerValid.getAsString(TriggerContract.ID));
        db.insert(EventReportContract.TABLE, null, eventReport_NotDelivered_WithinWindow);

        ContentValues eventReport_Delivered_WithinWindow = new ContentValues();
        eventReport_Delivered_WithinWindow.put(EventReportContract.ID, "e2");
        eventReport_Delivered_WithinWindow.put(
                EventReportContract.REPORT_TIME, System.currentTimeMillis());
        eventReport_Delivered_WithinWindow.put(
                EventReportContract.STATUS, EventReport.Status.DELIVERED);
        eventReport_Delivered_WithinWindow.put(
                EventReportContract.SOURCE_ID, sourceValid.getAsString(SourceContract.ID));
        eventReport_Delivered_WithinWindow.put(
                EventReportContract.TRIGGER_ID, triggerValid.getAsString(TriggerContract.ID));
        db.insert(EventReportContract.TABLE, null, eventReport_Delivered_WithinWindow);

        ContentValues eventReport_Delivered_OutsideWindow = new ContentValues();
        eventReport_Delivered_OutsideWindow.put(EventReportContract.ID, "e3");
        eventReport_Delivered_OutsideWindow.put(
                EventReportContract.REPORT_TIME,
                System.currentTimeMillis() - TimeUnit.DAYS.toMillis(20));
        eventReport_Delivered_OutsideWindow.put(
                EventReportContract.STATUS, EventReport.Status.DELIVERED);
        eventReport_Delivered_OutsideWindow.put(
                EventReportContract.SOURCE_ID, sourceValid.getAsString(SourceContract.ID));
        eventReport_Delivered_OutsideWindow.put(
                EventReportContract.TRIGGER_ID, triggerValid.getAsString(TriggerContract.ID));
        db.insert(EventReportContract.TABLE, null, eventReport_Delivered_OutsideWindow);

        ContentValues eventReport_NotDelivered_OutsideWindow = new ContentValues();
        eventReport_NotDelivered_OutsideWindow.put(EventReportContract.ID, "e4");
        eventReport_NotDelivered_OutsideWindow.put(
                EventReportContract.REPORT_TIME,
                System.currentTimeMillis() - TimeUnit.DAYS.toMillis(20));
        eventReport_NotDelivered_OutsideWindow.put(
                EventReportContract.STATUS, EventReport.Status.PENDING);
        eventReport_NotDelivered_OutsideWindow.put(
                EventReportContract.SOURCE_ID, sourceValid.getAsString(SourceContract.ID));
        eventReport_NotDelivered_OutsideWindow.put(
                EventReportContract.TRIGGER_ID, triggerValid.getAsString(TriggerContract.ID));
        db.insert(EventReportContract.TABLE, null, eventReport_NotDelivered_OutsideWindow);

        ContentValues eventReport_expiredSource = new ContentValues();
        eventReport_expiredSource.put(EventReportContract.ID, "e5");
        eventReport_expiredSource.put(EventReportContract.REPORT_TIME, System.currentTimeMillis());
        eventReport_expiredSource.put(EventReportContract.STATUS, EventReport.Status.PENDING);
        eventReport_expiredSource.put(
                EventReportContract.SOURCE_ID, sourceExpired.getAsString(SourceContract.ID));
        eventReport_expiredSource.put(
                EventReportContract.TRIGGER_ID, triggerValid.getAsString(TriggerContract.ID));
        db.insert(EventReportContract.TABLE, null, eventReport_expiredSource);

        ContentValues eventReport_expiredTrigger = new ContentValues();
        eventReport_expiredTrigger.put(EventReportContract.ID, "e6");
        eventReport_expiredTrigger.put(EventReportContract.REPORT_TIME, System.currentTimeMillis());
        eventReport_expiredTrigger.put(EventReportContract.STATUS, EventReport.Status.PENDING);
        eventReport_expiredTrigger.put(
                EventReportContract.SOURCE_ID, sourceValid.getAsString(SourceContract.ID));
        eventReport_expiredTrigger.put(
                EventReportContract.TRIGGER_ID, triggerExpired.getAsString(TriggerContract.ID));
        db.insert(EventReportContract.TABLE, null, eventReport_expiredTrigger);

        long earliestValidInsertion = System.currentTimeMillis() - TimeUnit.DAYS.toMillis(10);
        int retryLimit = Flags.MEASUREMENT_MAX_RETRIES_PER_REGISTRATION_REQUEST;
        DatastoreManagerFactory.getDatastoreManager(sContext)
                .runInTransaction(
                        measurementDao ->
                                measurementDao.deleteExpiredRecords(
                                        earliestValidInsertion, retryLimit));

        List<ContentValues> deletedReports =
                List.of(eventReport_expiredSource, eventReport_expiredTrigger);

        List<ContentValues> notDeletedReports =
                List.of(
                        eventReport_Delivered_OutsideWindow,
                        eventReport_Delivered_WithinWindow,
                        eventReport_NotDelivered_OutsideWindow,
                        eventReport_NotDelivered_WithinWindow);

        assertEquals(
                notDeletedReports.size(),
                DatabaseUtils.longForQuery(
                        db,
                        "SELECT COUNT("
                                + EventReportContract.ID
                                + ") FROM "
                                + EventReportContract.TABLE
                                + " WHERE "
                                + EventReportContract.ID
                                + " IN ("
                                + notDeletedReports.stream()
                                        .map(
                                                (eR) -> {
                                                    return DatabaseUtils.sqlEscapeString(
                                                            eR.getAsString(EventReportContract.ID));
                                                })
                                        .collect(Collectors.joining(","))
                                + ")",
                        null));

        assertEquals(
                0,
                DatabaseUtils.longForQuery(
                        db,
                        "SELECT COUNT("
                                + EventReportContract.ID
                                + ") FROM "
                                + EventReportContract.TABLE
                                + " WHERE "
                                + EventReportContract.ID
                                + " IN ("
                                + deletedReports.stream()
                                        .map(
                                                (eR) -> {
                                                    return DatabaseUtils.sqlEscapeString(
                                                            eR.getAsString(EventReportContract.ID));
                                                })
                                        .collect(Collectors.joining(","))
                                + ")",
                        null));
    }

    @Test
    public void getRegistrationRedirectCount_keyMissing() {
        Optional<KeyValueData> optKeyValueData =
                DatastoreManagerFactory.getDatastoreManager(sContext)
                        .runInTransactionWithResult(
                                (dao) ->
                                        dao.getKeyValueData(
                                                "missing_random_id",
                                                DataType.REGISTRATION_REDIRECT_COUNT));
        assertTrue(optKeyValueData.isPresent());
        KeyValueData keyValueData = optKeyValueData.get();
        assertEquals(KeyValueData.DataType.REGISTRATION_REDIRECT_COUNT, keyValueData.getDataType());
        assertEquals("missing_random_id", keyValueData.getKey());
        assertNull(keyValueData.getValue());
        assertEquals(1, keyValueData.getRegistrationRedirectCount());
    }

    @Test
    public void getRegistrationRedirectCount_keyExists() {
        SQLiteDatabase db = MeasurementDbHelper.getInstance(sContext).safeGetWritableDatabase();
        ContentValues contentValues = new ContentValues();
        contentValues.put(
                MeasurementTables.KeyValueDataContract.DATA_TYPE,
                KeyValueData.DataType.REGISTRATION_REDIRECT_COUNT.toString());
        contentValues.put(MeasurementTables.KeyValueDataContract.KEY, "random_id");
        contentValues.put(MeasurementTables.KeyValueDataContract.VALUE, "2");
        db.insert(MeasurementTables.KeyValueDataContract.TABLE, null, contentValues);
        Optional<KeyValueData> optKeyValueData =
                DatastoreManagerFactory.getDatastoreManager(sContext)
                        .runInTransactionWithResult(
                                (dao) ->
                                        dao.getKeyValueData(
                                                "random_id",
                                                KeyValueData.DataType.REGISTRATION_REDIRECT_COUNT));
        assertTrue(optKeyValueData.isPresent());
        KeyValueData keyValueData = optKeyValueData.get();
        assertEquals(KeyValueData.DataType.REGISTRATION_REDIRECT_COUNT, keyValueData.getDataType());
        assertEquals("random_id", keyValueData.getKey());
        assertEquals("2", keyValueData.getValue());
        assertEquals(2, keyValueData.getRegistrationRedirectCount());
    }

    @Test
    public void updateRegistrationRedirectCount_keyMissing() {
        KeyValueData keyValueData =
                new KeyValueData.Builder()
                        .setDataType(KeyValueData.DataType.REGISTRATION_REDIRECT_COUNT)
                        .setKey("key_1")
                        .setValue("4")
                        .build();
        DatastoreManagerFactory.getDatastoreManager(sContext)
                .runInTransaction((dao) -> dao.insertOrUpdateKeyValueData(keyValueData));
        SQLiteDatabase db = MeasurementDbHelper.getInstance(sContext).safeGetWritableDatabase();
        Cursor cursor =
                db.query(
                        MeasurementTables.KeyValueDataContract.TABLE,
                        null,
                        null,
                        null,
                        null,
                        null,
                        null);
        assertEquals(1, cursor.getCount());
        cursor.moveToNext();
        assertEquals(
                KeyValueData.DataType.REGISTRATION_REDIRECT_COUNT.toString(),
                cursor.getString(
                        cursor.getColumnIndex(MeasurementTables.KeyValueDataContract.DATA_TYPE)));
        assertEquals(
                "key_1",
                cursor.getString(
                        cursor.getColumnIndex(MeasurementTables.KeyValueDataContract.KEY)));
        assertEquals(
                "4",
                cursor.getString(
                        cursor.getColumnIndex(MeasurementTables.KeyValueDataContract.VALUE)));
        cursor.close();
    }

    @Test
    public void updateRegistrationRedirectCount_keyExists() {
        SQLiteDatabase db = MeasurementDbHelper.getInstance(sContext).safeGetWritableDatabase();
        ContentValues contentValues = new ContentValues();
        contentValues.put(
                MeasurementTables.KeyValueDataContract.DATA_TYPE,
                KeyValueData.DataType.REGISTRATION_REDIRECT_COUNT.toString());
        contentValues.put(MeasurementTables.KeyValueDataContract.KEY, "key_1");
        contentValues.put(MeasurementTables.KeyValueDataContract.VALUE, "2");
        db.insert(MeasurementTables.KeyValueDataContract.TABLE, null, contentValues);

        KeyValueData keyValueData =
                new KeyValueData.Builder()
                        .setDataType(KeyValueData.DataType.REGISTRATION_REDIRECT_COUNT)
                        .setKey("key_1")
                        .setValue("4")
                        .build();
        DatastoreManagerFactory.getDatastoreManager(sContext)
                .runInTransaction((dao) -> dao.insertOrUpdateKeyValueData(keyValueData));

        Cursor cursor =
                db.query(
                        MeasurementTables.KeyValueDataContract.TABLE,
                        null,
                        null,
                        null,
                        null,
                        null,
                        null);
        assertEquals(1, cursor.getCount());
        cursor.moveToNext();
        assertEquals(
                KeyValueData.DataType.REGISTRATION_REDIRECT_COUNT.toString(),
                cursor.getString(
                        cursor.getColumnIndex(MeasurementTables.KeyValueDataContract.DATA_TYPE)));
        assertEquals(
                "key_1",
                cursor.getString(
                        cursor.getColumnIndex(MeasurementTables.KeyValueDataContract.KEY)));
        assertEquals(
                "4",
                cursor.getString(
                        cursor.getColumnIndex(MeasurementTables.KeyValueDataContract.VALUE)));
        cursor.close();
    }

    @Test
    public void keyValueDataTable_PrimaryKeyConstraint() {
        SQLiteDatabase db = MeasurementDbHelper.getInstance(sContext).safeGetWritableDatabase();
        ContentValues contentValues1 = new ContentValues();
        contentValues1.put(
                MeasurementTables.KeyValueDataContract.DATA_TYPE,
                KeyValueData.DataType.REGISTRATION_REDIRECT_COUNT.toString());
        contentValues1.put(MeasurementTables.KeyValueDataContract.KEY, "key_1");
        contentValues1.put(MeasurementTables.KeyValueDataContract.VALUE, "2");

        assertNotEquals(
                -1, db.insert(MeasurementTables.KeyValueDataContract.TABLE, null, contentValues1));

        // Should fail because we are using <DataType, Key> as primary key
        assertEquals(
                -1, db.insert(MeasurementTables.KeyValueDataContract.TABLE, null, contentValues1));

        ContentValues contentValues2 = new ContentValues();
        contentValues2.put(
                MeasurementTables.KeyValueDataContract.DATA_TYPE,
                KeyValueData.DataType.REGISTRATION_REDIRECT_COUNT.toString());
        contentValues2.put(MeasurementTables.KeyValueDataContract.KEY, "key_2");
        contentValues2.put(MeasurementTables.KeyValueDataContract.VALUE, "2");

        assertNotEquals(
                -1, db.insert(MeasurementTables.KeyValueDataContract.TABLE, null, contentValues2));
    }

    private static Source getSourceWithDifferentDestinations(
            int numDestinations,
            boolean hasAppDestinations,
            boolean hasWebDestinations,
            long eventTime,
            Uri publisher,
            String enrollmentId,
            @Source.Status int sourceStatus) {
        List<Uri> appDestinations = null;
        List<Uri> webDestinations = null;
        if (hasAppDestinations) {
            appDestinations = new ArrayList<>();
            appDestinations.add(Uri.parse("android-app://com.app-destination"));
        }
        if (hasWebDestinations) {
            webDestinations = new ArrayList<>();
            for (int i = 0; i < numDestinations; i++) {
                webDestinations.add(
                        Uri.parse("https://web-destination-" + String.valueOf(i) + ".com"));
            }
        }
        long expiryTime =
                eventTime
                        + TimeUnit.SECONDS.toMillis(
                                MAX_REPORTING_REGISTER_SOURCE_EXPIRATION_IN_SECONDS);
        return new Source.Builder()
                .setEventId(new UnsignedLong(0L))
                .setEventTime(eventTime)
                .setExpiryTime(expiryTime)
                .setPublisher(publisher)
                .setAppDestinations(appDestinations)
                .setWebDestinations(webDestinations)
                .setEnrollmentId(enrollmentId)
                .setRegistrant(SourceFixture.ValidSourceParams.REGISTRANT)
                .setStatus(sourceStatus)
                .setRegistrationOrigin(REGISTRATION_ORIGIN)
                .build();
    }

    private static List<Source> getSourcesWithDifferentDestinations(
            int numSources,
            boolean hasAppDestinations,
            boolean hasWebDestinations,
            long eventTime,
            Uri publisher,
            String enrollmentId,
            @Source.Status int sourceStatus,
            Uri registrationOrigin) {
        long expiryTime =
                eventTime
                        + TimeUnit.SECONDS.toMillis(
                                MAX_REPORTING_REGISTER_SOURCE_EXPIRATION_IN_SECONDS);
        return getSourcesWithDifferentDestinations(
                numSources,
                hasAppDestinations,
                hasWebDestinations,
                eventTime,
                expiryTime,
                publisher,
                enrollmentId,
                sourceStatus,
                registrationOrigin);
    }

    private static List<Source> getSourcesWithDifferentDestinations(
            int numSources,
            boolean hasAppDestinations,
            boolean hasWebDestinations,
            long eventTime,
            Uri publisher,
            String enrollmentId,
            @Source.Status int sourceStatus) {
        long expiryTime =
                eventTime
                        + TimeUnit.SECONDS.toMillis(
                                MAX_REPORTING_REGISTER_SOURCE_EXPIRATION_IN_SECONDS);
        return getSourcesWithDifferentDestinations(
                numSources,
                hasAppDestinations,
                hasWebDestinations,
                eventTime,
                expiryTime,
                publisher,
                enrollmentId,
                sourceStatus,
                REGISTRATION_ORIGIN);
    }

    private static List<Source> getSourcesWithDifferentDestinations(
            int numSources,
            boolean hasAppDestinations,
            boolean hasWebDestinations,
            long eventTime,
            long expiryTime,
            Uri publisher,
            String enrollmentId,
            @Source.Status int sourceStatus,
            Uri registrationOrigin) {
        List<Source> sources = new ArrayList<>();
        for (int i = 0; i < numSources; i++) {
            Source.Builder sourceBuilder =
                    new Source.Builder()
                            .setEventId(new UnsignedLong(0L))
                            .setEventTime(eventTime)
                            .setExpiryTime(expiryTime)
                            .setPublisher(publisher)
                            .setEnrollmentId(enrollmentId)
                            .setRegistrant(SourceFixture.ValidSourceParams.REGISTRANT)
                            .setStatus(sourceStatus)
                            .setRegistrationOrigin(registrationOrigin);
            if (hasAppDestinations) {
                sourceBuilder.setAppDestinations(
                        List.of(Uri.parse("android-app://app-destination-" + String.valueOf(i))));
            }
            if (hasWebDestinations) {
                sourceBuilder.setWebDestinations(
                        List.of(
                                Uri.parse(
                                        "https://web-destination-" + String.valueOf(i) + ".com")));
            }
            sources.add(sourceBuilder.build());
        }
        return sources;
    }

    private static List<Source> getSourcesWithDifferentEnrollments(
            int numSources,
            List<Uri> appDestinations,
            List<Uri> webDestinations,
            long eventTime,
            Uri publisher,
            @Source.Status int sourceStatus) {
        long expiryTime =
                eventTime
                        + TimeUnit.SECONDS.toMillis(
                                MAX_REPORTING_REGISTER_SOURCE_EXPIRATION_IN_SECONDS);
        return getSourcesWithDifferentEnrollments(
                numSources,
                appDestinations,
                webDestinations,
                eventTime,
                expiryTime,
                publisher,
                sourceStatus);
    }

    private static List<Source> getSourcesWithDifferentEnrollments(
            int numSources,
            List<Uri> appDestinations,
            List<Uri> webDestinations,
            long eventTime,
            long expiryTime,
            Uri publisher,
            @Source.Status int sourceStatus) {
        List<Source> sources = new ArrayList<>();
        for (int i = 0; i < numSources; i++) {
            Source.Builder sourceBuilder =
                    new Source.Builder()
                            .setEventId(new UnsignedLong(0L))
                            .setEventTime(eventTime)
                            .setExpiryTime(expiryTime)
                            .setPublisher(publisher)
                            .setRegistrant(SourceFixture.ValidSourceParams.REGISTRANT)
                            .setStatus(sourceStatus)
                            .setAppDestinations(getNullableUriList(appDestinations))
                            .setWebDestinations(getNullableUriList(webDestinations))
                            .setEnrollmentId("enrollment-id-" + i)
                            .setRegistrationOrigin(REGISTRATION_ORIGIN);
            sources.add(sourceBuilder.build());
        }
        return sources;
    }

    private static List<Attribution> getAttributionsWithDifferentEnrollments(
            int numAttributions,
            Uri destinationSite,
            long triggerTime,
            Uri sourceSite,
            String registrant) {
        List<Attribution> attributions = new ArrayList<>();
        for (int i = 0; i < numAttributions; i++) {
            Attribution.Builder attributionBuilder =
                    new Attribution.Builder()
                            .setTriggerTime(triggerTime)
                            .setSourceSite(sourceSite.toString())
                            .setSourceOrigin(sourceSite.toString())
                            .setDestinationSite(destinationSite.toString())
                            .setDestinationOrigin(destinationSite.toString())
                            .setEnrollmentId("enrollment-id-" + i)
                            .setRegistrant(registrant);
            attributions.add(attributionBuilder.build());
        }
        return attributions;
    }

    private static void insertAttribution(Attribution attribution) {
        SQLiteDatabase db = MeasurementDbHelper.getInstance(sContext).safeGetWritableDatabase();
        ContentValues values = new ContentValues();
        values.put(AttributionContract.ID, UUID.randomUUID().toString());
        values.put(AttributionContract.SOURCE_SITE, attribution.getSourceSite());
        values.put(AttributionContract.DESTINATION_SITE, attribution.getDestinationSite());
        values.put(AttributionContract.ENROLLMENT_ID, attribution.getEnrollmentId());
        values.put(AttributionContract.TRIGGER_TIME, attribution.getTriggerTime());
        values.put(AttributionContract.SOURCE_ID, attribution.getSourceId());
        values.put(AttributionContract.TRIGGER_ID, attribution.getTriggerId());
        long row = db.insert("msmt_attribution", null, values);
        assertNotEquals("Attribution insertion failed", -1, row);
    }

    private static Attribution createAttributionWithSourceAndTriggerIds(
            String attributionId, String sourceId, String triggerId) {
        return new Attribution.Builder()
                .setId(attributionId)
                .setTriggerTime(0L)
                .setSourceSite("android-app://source.app")
                .setSourceOrigin("android-app://source.app")
                .setDestinationSite("android-app://destination.app")
                .setDestinationOrigin("android-app://destination.app")
                .setEnrollmentId("enrollment-id-")
                .setRegistrant("android-app://registrant.app")
                .setSourceId(sourceId)
                .setTriggerId(triggerId)
                .build();
    }

    private static void insertSource(Source source) {
        insertSource(source, UUID.randomUUID().toString());
    }

    // This is needed because MeasurementDao::insertSource inserts a default value for status.
    private static void insertSource(Source source, String sourceId) {
        SQLiteDatabase db = MeasurementDbHelper.getInstance(sContext).safeGetWritableDatabase();
        ContentValues values = new ContentValues();
        values.put(SourceContract.ID, sourceId);
        if (source.getEventId() != null) {
            values.put(SourceContract.EVENT_ID, source.getEventId().getValue());
        }
        values.put(SourceContract.PUBLISHER, source.getPublisher().toString());
        values.put(SourceContract.PUBLISHER_TYPE, source.getPublisherType());
        values.put(SourceContract.ENROLLMENT_ID, source.getEnrollmentId());
        values.put(SourceContract.EVENT_TIME, source.getEventTime());
        values.put(SourceContract.EXPIRY_TIME, source.getExpiryTime());
        values.put(SourceContract.PRIORITY, source.getPriority());
        values.put(SourceContract.STATUS, source.getStatus());
        values.put(SourceContract.SOURCE_TYPE, source.getSourceType().toString());
        values.put(SourceContract.REGISTRANT, source.getRegistrant().toString());
        values.put(SourceContract.INSTALL_ATTRIBUTION_WINDOW, source.getInstallAttributionWindow());
        values.put(SourceContract.INSTALL_COOLDOWN_WINDOW, source.getInstallCooldownWindow());
        values.put(SourceContract.ATTRIBUTION_MODE, source.getAttributionMode());
        values.put(SourceContract.AGGREGATE_SOURCE, source.getAggregateSource());
        values.put(SourceContract.FILTER_DATA, source.getFilterDataString());
        values.put(SourceContract.SHARED_FILTER_DATA_KEYS, source.getSharedFilterDataKeys());
        values.put(SourceContract.AGGREGATE_CONTRIBUTIONS, source.getAggregateContributions());
        values.put(SourceContract.DEBUG_REPORTING, source.isDebugReporting());
        values.put(SourceContract.INSTALL_TIME, source.getInstallTime());
        values.put(SourceContract.REGISTRATION_ID, source.getRegistrationId());
        values.put(SourceContract.SHARED_AGGREGATION_KEYS, source.getSharedAggregationKeys());
        values.put(SourceContract.REGISTRATION_ORIGIN, source.getRegistrationOrigin().toString());
        long row = db.insert(SourceContract.TABLE, null, values);
        assertNotEquals("Source insertion failed", -1, row);

        maybeInsertSourceDestinations(db, source, sourceId);
    }

    private static String getNullableUriString(List<Uri> uriList) {
        return Optional.ofNullable(uriList).map(uris -> uris.get(0).toString()).orElse(null);
    }

    /** Test that the AsyncRegistration is inserted correctly. */
    @Test
    public void testInsertAsyncRegistration() {
        AsyncRegistration validAsyncRegistration =
                AsyncRegistrationFixture.getValidAsyncRegistration();
        String validAsyncRegistrationId = validAsyncRegistration.getId();

        DatastoreManagerFactory.getDatastoreManager(sContext)
                .runInTransaction((dao) -> dao.insertAsyncRegistration(validAsyncRegistration));

        try (Cursor cursor =
                MeasurementDbHelper.getInstance(sContext)
                        .getReadableDatabase()
                        .query(
                                MeasurementTables.AsyncRegistrationContract.TABLE,
                                null,
                                MeasurementTables.AsyncRegistrationContract.ID + " = ? ",
                                new String[] {validAsyncRegistrationId},
                                null,
                                null,
                                null)) {

            assertTrue(cursor.moveToNext());
            AsyncRegistration asyncRegistration =
                    SqliteObjectMapper.constructAsyncRegistration(cursor);
            assertNotNull(asyncRegistration);
            assertNotNull(asyncRegistration.getId());
            assertEquals(asyncRegistration.getId(), validAsyncRegistration.getId());
            assertNotNull(asyncRegistration.getRegistrationUri());
            assertNotNull(asyncRegistration.getTopOrigin());
            assertEquals(asyncRegistration.getTopOrigin(), validAsyncRegistration.getTopOrigin());
            assertNotNull(asyncRegistration.getRegistrant());
            assertEquals(asyncRegistration.getRegistrant(), validAsyncRegistration.getRegistrant());
            assertNotNull(asyncRegistration.getSourceType());
            assertEquals(asyncRegistration.getSourceType(), validAsyncRegistration.getSourceType());
            assertNotNull(asyncRegistration.getDebugKeyAllowed());
            assertEquals(
                    asyncRegistration.getDebugKeyAllowed(),
                    validAsyncRegistration.getDebugKeyAllowed());
            assertNotNull(asyncRegistration.getRetryCount());
            assertEquals(asyncRegistration.getRetryCount(), validAsyncRegistration.getRetryCount());
            assertNotNull(asyncRegistration.getRequestTime());
            assertEquals(
                    asyncRegistration.getRequestTime(), validAsyncRegistration.getRequestTime());
            assertNotNull(asyncRegistration.getOsDestination());
            assertEquals(
                    asyncRegistration.getOsDestination(),
                    validAsyncRegistration.getOsDestination());
            assertNotNull(asyncRegistration.getRegistrationUri());
            assertEquals(
                    asyncRegistration.getRegistrationUri(),
                    validAsyncRegistration.getRegistrationUri());
            assertNotNull(asyncRegistration.getDebugKeyAllowed());
            assertEquals(
                    asyncRegistration.getDebugKeyAllowed(),
                    validAsyncRegistration.getDebugKeyAllowed());
            assertEquals(
                    asyncRegistration.getPlatformAdId(), validAsyncRegistration.getPlatformAdId());
            assertEquals(asyncRegistration.getPostBody(), validAsyncRegistration.getPostBody());
        }
    }

    /** Test that records in AsyncRegistration queue are fetched properly. */
    @Test
    public void testFetchNextQueuedAsyncRegistration_validRetryLimit() {
        AsyncRegistration asyncRegistration = AsyncRegistrationFixture.getValidAsyncRegistration();
        String asyncRegistrationId = asyncRegistration.getId();

        DatastoreManagerFactory.getDatastoreManager(sContext)
                .runInTransaction((dao) -> dao.insertAsyncRegistration(asyncRegistration));
        DatastoreManagerFactory.getDatastoreManager(sContext)
                .runInTransaction(
                        (dao) -> {
                            AsyncRegistration fetchedAsyncRegistration =
                                    dao.fetchNextQueuedAsyncRegistration(
                                            (short) 1, new HashSet<>());
                            assertNotNull(fetchedAsyncRegistration);
                            assertEquals(fetchedAsyncRegistration.getId(), asyncRegistrationId);
                            fetchedAsyncRegistration.incrementRetryCount();
                            dao.updateRetryCount(fetchedAsyncRegistration);
                        });

        DatastoreManagerFactory.getDatastoreManager(sContext)
                .runInTransaction(
                        (dao) -> {
                            AsyncRegistration fetchedAsyncRegistration =
                                    dao.fetchNextQueuedAsyncRegistration(
                                            (short) 1, new HashSet<>());
                            assertNull(fetchedAsyncRegistration);
                        });
    }

    /** Test that records in AsyncRegistration queue are fetched properly. */
    @Test
    public void testFetchNextQueuedAsyncRegistration_excludeByOrigin() {
        Uri origin1 = Uri.parse("https://adtech1.test");
        Uri origin2 = Uri.parse("https://adtech2.test");
        Uri regUri1 = origin1.buildUpon().appendPath("/hello").build();
        Uri regUri2 = origin2;
        AsyncRegistration asyncRegistration1 =
                AsyncRegistrationFixture.getValidAsyncRegistrationBuilder()
                        .setRegistrationUri(regUri1)
                        .build();
        AsyncRegistration asyncRegistration2 =
                AsyncRegistrationFixture.getValidAsyncRegistrationBuilder()
                        .setRegistrationUri(regUri2)
                        .build();

        DatastoreManager datastoreManager = DatastoreManagerFactory.getDatastoreManager(sContext);

        datastoreManager.runInTransaction(
                (dao) -> {
                    dao.insertAsyncRegistration(asyncRegistration1);
                    dao.insertAsyncRegistration(asyncRegistration2);
                });
        // Should fetch none
        Set<Uri> excludedOrigins1 = Set.of(origin1, origin2);
        Optional<AsyncRegistration> optAsyncRegistration =
                datastoreManager.runInTransactionWithResult(
                        (dao) -> dao.fetchNextQueuedAsyncRegistration((short) 4, excludedOrigins1));
        assertTrue(optAsyncRegistration.isEmpty());

        // Should fetch only origin1
        Set<Uri> excludedOrigins2 = Set.of(origin2);
        optAsyncRegistration =
                datastoreManager.runInTransactionWithResult(
                        (dao) -> dao.fetchNextQueuedAsyncRegistration((short) 4, excludedOrigins2));
        assertTrue(optAsyncRegistration.isPresent());
        assertEquals(regUri1, optAsyncRegistration.get().getRegistrationUri());

        // Should fetch only origin2
        Set<Uri> excludedOrigins3 = Set.of(origin1);
        optAsyncRegistration =
                datastoreManager.runInTransactionWithResult(
                        (dao) -> dao.fetchNextQueuedAsyncRegistration((short) 4, excludedOrigins3));
        assertTrue(optAsyncRegistration.isPresent());
        assertEquals(regUri2, optAsyncRegistration.get().getRegistrationUri());
    }

    /** Test that AsyncRegistration is deleted correctly. */
    @Test
    public void testDeleteAsyncRegistration() {
        SQLiteDatabase db = MeasurementDbHelper.getInstance(sContext).safeGetWritableDatabase();
        AsyncRegistration asyncRegistration = AsyncRegistrationFixture.getValidAsyncRegistration();
        String asyncRegistrationID = asyncRegistration.getId();

        DatastoreManagerFactory.getDatastoreManager(sContext)
                .runInTransaction((dao) -> dao.insertAsyncRegistration(asyncRegistration));
        try (Cursor cursor =
                MeasurementDbHelper.getInstance(sContext)
                        .getReadableDatabase()
                        .query(
                                MeasurementTables.AsyncRegistrationContract.TABLE,
                                null,
                                MeasurementTables.AsyncRegistrationContract.ID + " = ? ",
                                new String[] {asyncRegistration.getId().toString()},
                                null,
                                null,
                                null)) {
            assertTrue(cursor.moveToNext());
            AsyncRegistration updateAsyncRegistration =
                    SqliteObjectMapper.constructAsyncRegistration(cursor);
            assertNotNull(updateAsyncRegistration);
        }
        DatastoreManagerFactory.getDatastoreManager(sContext)
                .runInTransaction((dao) -> dao.deleteAsyncRegistration(asyncRegistration.getId()));

        db.query(
                /* table */ MeasurementTables.AsyncRegistrationContract.TABLE,
                /* columns */ null,
                /* selection */ MeasurementTables.AsyncRegistrationContract.ID + " = ? ",
                /* selectionArgs */ new String[] {asyncRegistrationID.toString()},
                /* groupBy */ null,
                /* having */ null,
                /* orderedBy */ null);

        assertThat(
                        db.query(
                                        /* table */ MeasurementTables.AsyncRegistrationContract
                                                .TABLE,
                                        /* columns */ null,
                                        /* selection */ MeasurementTables.AsyncRegistrationContract
                                                        .ID
                                                + " = ? ",
                                        /* selectionArgs */ new String[] {
                                            asyncRegistrationID.toString()
                                        },
                                        /* groupBy */ null,
                                        /* having */ null,
                                        /* orderedBy */ null)
                                .getCount())
                .isEqualTo(0);
    }

    @Test
    public void testDeleteAsyncRegistration_missingRecord() {
        DatastoreManagerFactory.getDatastoreManager(sContext)
                .runInTransaction(
                        (dao) ->
                                assertThrows(
                                        "Async Registration already deleted",
                                        DatastoreException.class,
                                        () -> dao.deleteAsyncRegistration("missingAsyncRegId")));
    }

    @Test
    public void deleteAsyncRegistrations_success() {
        SQLiteDatabase db = MeasurementDbHelper.getInstance(sContext).safeGetWritableDatabase();
        AsyncRegistration ar1 =
                new AsyncRegistration.Builder()
                        .setId("1")
                        .setRegistrant(Uri.parse("android-app://installed-registrant1"))
                        .setTopOrigin(Uri.parse("android-app://installed-registrant1"))
                        .setAdIdPermission(false)
                        .setType(AsyncRegistration.RegistrationType.APP_SOURCE)
                        .setRequestTime(1)
                        .setRegistrationId(ValidAsyncRegistrationParams.REGISTRATION_ID)
                        .build();

        AsyncRegistration ar2 =
                new AsyncRegistration.Builder()
                        .setId("2")
                        .setRegistrant(Uri.parse("android-app://installed-registrant2"))
                        .setTopOrigin(Uri.parse("android-app://installed-registrant2"))
                        .setAdIdPermission(false)
                        .setType(AsyncRegistration.RegistrationType.APP_SOURCE)
                        .setRequestTime(Long.MAX_VALUE)
                        .setRegistrationId(ValidAsyncRegistrationParams.REGISTRATION_ID)
                        .build();

        AsyncRegistration ar3 =
                new AsyncRegistration.Builder()
                        .setId("3")
                        .setRegistrant(Uri.parse("android-app://installed-registrant3"))
                        .setTopOrigin(Uri.parse("android-app://installed-registrant3"))
                        .setAdIdPermission(false)
                        .setType(AsyncRegistration.RegistrationType.APP_SOURCE)
                        .setRequestTime(Long.MAX_VALUE)
                        .setRegistrationId(ValidAsyncRegistrationParams.REGISTRATION_ID)
                        .build();

        List<AsyncRegistration> asyncRegistrationList = List.of(ar1, ar2, ar3);
        asyncRegistrationList.forEach(
                asyncRegistration -> {
                    ContentValues values = new ContentValues();
                    values.put(AsyncRegistrationContract.ID, asyncRegistration.getId());
                    values.put(
                            AsyncRegistrationContract.REQUEST_TIME,
                            asyncRegistration.getRequestTime());
                    values.put(
                            AsyncRegistrationContract.REGISTRANT,
                            asyncRegistration.getRegistrant().toString());
                    values.put(
                            AsyncRegistrationContract.TOP_ORIGIN,
                            asyncRegistration.getTopOrigin().toString());
                    values.put(
                            AsyncRegistrationContract.REGISTRATION_ID,
                            asyncRegistration.getRegistrationId());
                    db.insert(AsyncRegistrationContract.TABLE, /* nullColumnHack */ null, values);
                });

        DatastoreManagerFactory.getDatastoreManager(sContext)
                .runInTransaction(
                        (dao) ->
                                dao.deleteAsyncRegistrations(List.of("1", "3")));

        assertThat(
                        db.query(
                                        /* table */ MeasurementTables.AsyncRegistrationContract
                                                .TABLE,
                                        /* columns */ null,
                                        /* selection */ null,
                                        /* selectionArgs */ null,
                                        /* groupBy */ null,
                                        /* having */ null,
                                        /* orderedBy */ null)
                                .getCount())
                .isEqualTo(1);

        assertThat(
                        db.query(
                                        /* table */ MeasurementTables.AsyncRegistrationContract
                                                .TABLE,
                                        /* columns */ null,
                                        /* selection */ MeasurementTables.AsyncRegistrationContract
                                                        .ID
                                                + " = ? ",
                                        /* selectionArgs */ new String[] {"2"},
                                        /* groupBy */ null,
                                        /* having */ null,
                                        /* orderedBy */ null)
                                .getCount())
                .isEqualTo(1);
    }

    /** Test that retry count in AsyncRegistration is updated correctly. */
    @Test
    public void testUpdateAsyncRegistrationRetryCount() {
        AsyncRegistration asyncRegistration = AsyncRegistrationFixture.getValidAsyncRegistration();
        String asyncRegistrationId = asyncRegistration.getId();
        long originalRetryCount = asyncRegistration.getRetryCount();

        DatastoreManagerFactory.getDatastoreManager(sContext)
                .runInTransaction((dao) -> dao.insertAsyncRegistration(asyncRegistration));
        DatastoreManagerFactory.getDatastoreManager(sContext)
                .runInTransaction(
                        (dao) -> {
                            asyncRegistration.incrementRetryCount();
                            dao.updateRetryCount(asyncRegistration);
                        });

        try (Cursor cursor =
                MeasurementDbHelper.getInstance(sContext)
                        .getReadableDatabase()
                        .query(
                                MeasurementTables.AsyncRegistrationContract.TABLE,
                                null,
                                MeasurementTables.AsyncRegistrationContract.ID + " = ? ",
                                new String[] {asyncRegistrationId},
                                null,
                                null,
                                null)) {
            assertTrue(cursor.moveToNext());
            AsyncRegistration updateAsyncRegistration =
                    SqliteObjectMapper.constructAsyncRegistration(cursor);
            assertNotNull(updateAsyncRegistration);
            assertTrue(updateAsyncRegistration.getRetryCount() == originalRetryCount + 1);
        }
    }

    @Test
    public void getSource_fetchesMatchingSourceFromDb() {
        // Setup - insert 2 sources with different IDs
        SQLiteDatabase db = MeasurementDbHelper.getInstance(sContext).safeGetWritableDatabase();
        String sourceId1 = "source1";
        Source source1WithoutDestinations =
                SourceFixture.getMinimalValidSourceBuilder()
                        .setId(sourceId1)
                        .setAppDestinations(null)
                        .setWebDestinations(null)
                        .build();
        Source source1WithDestinations =
                SourceFixture.getMinimalValidSourceBuilder()
                        .setId(sourceId1)
                        .setAppDestinations(null)
                        .setWebDestinations(null)
                        .build();
        insertInDb(db, source1WithDestinations);
        String sourceId2 = "source2";
        Source source2WithoutDestinations =
                SourceFixture.getMinimalValidSourceBuilder()
                        .setId(sourceId2)
                        .setAppDestinations(null)
                        .setWebDestinations(null)
                        .build();
        Source source2WithDestinations =
                SourceFixture.getMinimalValidSourceBuilder()
                        .setId(sourceId2)
                        .setAppDestinations(null)
                        .setWebDestinations(null)
                        .build();
        insertInDb(db, source2WithDestinations);

        // Execution
        DatastoreManagerFactory.getDatastoreManager(sContext)
                .runInTransaction(
                        (dao) -> {
                            assertEquals(source1WithoutDestinations, dao.getSource(sourceId1));
                            assertEquals(source2WithoutDestinations, dao.getSource(sourceId2));
                        });
    }

    @Test
    public void getSourceRegistrant_fetchesMatchingSourceFromDb() {
        // Setup - insert 2 sources with different IDs
        SQLiteDatabase db = MeasurementDbHelper.getInstance(sContext).safeGetWritableDatabase();
        String sourceId1 = "source1";
        String registrant1 = "android-app://registrant.app1";
        Source source1WithDestinations =
                SourceFixture.getMinimalValidSourceBuilder()
                        .setId(sourceId1)
                        .setAppDestinations(null)
                        .setWebDestinations(null)
                        .setRegistrant(Uri.parse(registrant1))
                        .build();
        insertInDb(db, source1WithDestinations);

        String sourceId2 = "source2";
        String registrant2 = "android-app://registrant.app1";
        Source source2WithDestinations =
                SourceFixture.getMinimalValidSourceBuilder()
                        .setId(sourceId2)
                        .setAppDestinations(null)
                        .setWebDestinations(null)
                        .setRegistrant(Uri.parse(registrant2))
                        .build();
        insertInDb(db, source2WithDestinations);

        // Execution
        DatastoreManagerFactory.getDatastoreManager(sContext)
                .runInTransaction(
                        (dao) -> {
                            assertEquals(registrant1, dao.getSourceRegistrant(sourceId1));
                            assertEquals(registrant2, dao.getSourceRegistrant(sourceId2));
                        });
    }

    @Test
    public void getSource_nonExistingInDb_throwsException() {
        // Setup - insert 2 sources with different IDs
        mFlags = mock(Flags.class);
        ExtendedMockito.doReturn(mFlags).when(FlagsFactory::getFlags);
        doReturn(true).when(mFlags).getMeasurementEnableDatastoreManagerThrowDatastoreException();
        doReturn(1.0f).when(mFlags).getMeasurementThrowUnknownExceptionSamplingRate();
        SQLiteDatabase db = MeasurementDbHelper.getInstance(sContext).safeGetWritableDatabase();
        String sourceId1 = "source1";
        Source source1WithDestinations =
                SourceFixture.getMinimalValidSourceBuilder()
                        .setId(sourceId1)
                        .setAppDestinations(null)
                        .setWebDestinations(null)
                        .build();
        insertInDb(db, source1WithDestinations);

        // Execution
        try {
            DatastoreManagerFactory.getDatastoreManager(sContext)
                    .runInTransaction(
                            (dao) -> {
                                dao.getSource("random_source_id");
                            });
            fail();
        } catch (IllegalStateException e) {
            Throwable cause = e.getCause();
            assertEquals(DatastoreException.class, cause.getClass());
            assertEquals("Source retrieval failed. Id: random_source_id", cause.getMessage());
        }
    }

    @Test
    public void getSource_nonExistingInDbNoSampling_swallowException() {
        // Setup - insert 2 sources with different IDs
        mFlags = mock(Flags.class);
        ExtendedMockito.doReturn(mFlags).when(FlagsFactory::getFlags);
        doReturn(true).when(mFlags).getMeasurementEnableDatastoreManagerThrowDatastoreException();
        doReturn(0.0f).when(mFlags).getMeasurementThrowUnknownExceptionSamplingRate();
        SQLiteDatabase db = MeasurementDbHelper.getInstance(sContext).safeGetWritableDatabase();
        String sourceId1 = "source1";
        Source source1WithDestinations =
                SourceFixture.getMinimalValidSourceBuilder()
                        .setId(sourceId1)
                        .setAppDestinations(null)
                        .setWebDestinations(null)
                        .build();
        insertInDb(db, source1WithDestinations);

        // Execution
        assertFalse(
                DatastoreManagerFactory.getDatastoreManager(sContext)
                        .runInTransaction(
                                (dao) -> {
                                    dao.getSource("random_source_id");
                                }));
    }

    @Test
    public void getSource_nonExistingInDbThrowingDisabled_swallowException() {
        // Setup - insert 2 sources with different IDs
        mFlags = mock(Flags.class);
        ExtendedMockito.doReturn(mFlags).when(FlagsFactory::getFlags);
        doReturn(false).when(mFlags).getMeasurementEnableDatastoreManagerThrowDatastoreException();
        doReturn(1.0f).when(mFlags).getMeasurementThrowUnknownExceptionSamplingRate();
        SQLiteDatabase db = MeasurementDbHelper.getInstance(sContext).safeGetWritableDatabase();
        String sourceId1 = "source1";
        Source source1WithDestinations =
                SourceFixture.getMinimalValidSourceBuilder()
                        .setId(sourceId1)
                        .setAppDestinations(null)
                        .setWebDestinations(null)
                        .build();
        insertInDb(db, source1WithDestinations);

        // Execution
        assertFalse(
                DatastoreManagerFactory.getDatastoreManager(sContext)
                        .runInTransaction(
                                (dao) -> {
                                    dao.getSource("random_source_id");
                                }));
    }

    @Test
    public void fetchMatchingAggregateReports_returnsMatchingReports() {
        // setup - create reports for 3*3 combinations of source and trigger
        List<Source> sources =
                Arrays.asList(
                        SourceFixture.getMinimalValidSourceBuilder()
                                .setEventId(new UnsignedLong(1L))
                                .setId("source1")
                                .build(),
                        SourceFixture.getMinimalValidSourceBuilder()
                                .setEventId(new UnsignedLong(2L))
                                .setId("source2")
                                .build(),
                        SourceFixture.getMinimalValidSourceBuilder()
                                .setEventId(new UnsignedLong(3L))
                                .setId("source3")
                                .build());
        List<Trigger> triggers =
                Arrays.asList(
                        TriggerFixture.getValidTriggerBuilder().setId("trigger1").build(),
                        TriggerFixture.getValidTriggerBuilder().setId("trigger2").build(),
                        TriggerFixture.getValidTriggerBuilder().setId("trigger3").build());
        List<AggregateReport> reports =
                ImmutableList.of(
                        createAggregateReportForSourceAndTrigger(sources.get(0), triggers.get(0)),
                        createAggregateReportForSourceAndTrigger(sources.get(0), triggers.get(1)),
                        createAggregateReportForSourceAndTrigger(sources.get(0), triggers.get(2)),
                        createAggregateReportForSourceAndTrigger(sources.get(1), triggers.get(0)),
                        createAggregateReportForSourceAndTrigger(sources.get(1), triggers.get(1)),
                        createAggregateReportForSourceAndTrigger(sources.get(1), triggers.get(2)),
                        createAggregateReportForSourceAndTrigger(sources.get(2), triggers.get(0)),
                        createAggregateReportForSourceAndTrigger(sources.get(2), triggers.get(1)),
                        createAggregateReportForSourceAndTrigger(sources.get(2), triggers.get(2)));

        SQLiteDatabase db = MeasurementDbHelper.getInstance(sContext).getWritableDatabase();
        sources.forEach(source -> insertSource(source, source.getId()));
        triggers.forEach(trigger -> AbstractDbIntegrationTest.insertToDb(trigger, db));
        reports.forEach(
                report ->
                        DatastoreManagerFactory.getDatastoreManager(sContext)
                                .runInTransaction((dao) -> dao.insertAggregateReport(report)));

        DatastoreManagerFactory.getDatastoreManager(sContext)
                .runInTransaction(
                        (dao) -> {
                            // Execution
                            List<AggregateReport> aggregateReports =
                                    dao.fetchMatchingAggregateReports(
                                            Arrays.asList(
                                                    sources.get(1).getId(), "nonMatchingSource"),
                                            Arrays.asList(
                                                    triggers.get(2).getId(), "nonMatchingTrigger"));
                            assertEquals(5, aggregateReports.size());

                            aggregateReports =
                                    dao.fetchMatchingAggregateReports(
                                            Arrays.asList(
                                                    sources.get(0).getId(), sources.get(1).getId()),
                                            Collections.emptyList());
                            assertEquals(6, aggregateReports.size());

                            aggregateReports =
                                    dao.fetchMatchingAggregateReports(
                                            Collections.emptyList(),
                                            Arrays.asList(
                                                    triggers.get(0).getId(),
                                                    triggers.get(2).getId()));
                            assertEquals(6, aggregateReports.size());

                            aggregateReports =
                                    dao.fetchMatchingAggregateReports(
                                            Arrays.asList(
                                                    sources.get(0).getId(),
                                                    sources.get(1).getId(),
                                                    sources.get(2).getId()),
                                            Arrays.asList(
                                                    triggers.get(0).getId(),
                                                    triggers.get(1).getId(),
                                                    triggers.get(2).getId()));
                            assertEquals(9, aggregateReports.size());
                        });
    }

    @Test
    public void fetchMatchingEventReports_returnsMatchingReports() throws JSONException {
        // setup - create reports for 3*3 combinations of source and trigger
        List<Source> sources =
                Arrays.asList(
                        SourceFixture.getMinimalValidSourceBuilder()
                                .setEventId(new UnsignedLong(1L))
                                .setId("source1")
                                .build(),
                        SourceFixture.getMinimalValidSourceBuilder()
                                .setEventId(new UnsignedLong(2L))
                                .setId("source2")
                                .build(),
                        SourceFixture.getMinimalValidSourceBuilder()
                                .setEventId(new UnsignedLong(3L))
                                .setId("source3")
                                .build());
        List<Trigger> triggers =
                Arrays.asList(
                        TriggerFixture.getValidTriggerBuilder()
                                .setEventTriggers(TriggerFixture.ValidTriggerParams.EVENT_TRIGGERS)
                                .setId("trigger1")
                                .build(),
                        TriggerFixture.getValidTriggerBuilder()
                                .setEventTriggers(TriggerFixture.ValidTriggerParams.EVENT_TRIGGERS)
                                .setId("trigger2")
                                .build(),
                        TriggerFixture.getValidTriggerBuilder()
                                .setEventTriggers(TriggerFixture.ValidTriggerParams.EVENT_TRIGGERS)
                                .setId("trigger3")
                                .build());
        List<EventReport> reports =
                ImmutableList.of(
                        createEventReportForSourceAndTrigger(sources.get(0), triggers.get(0)),
                        createEventReportForSourceAndTrigger(sources.get(0), triggers.get(1)),
                        createEventReportForSourceAndTrigger(sources.get(0), triggers.get(2)),
                        createEventReportForSourceAndTrigger(sources.get(1), triggers.get(0)),
                        createEventReportForSourceAndTrigger(sources.get(1), triggers.get(1)),
                        createEventReportForSourceAndTrigger(sources.get(1), triggers.get(2)),
                        createEventReportForSourceAndTrigger(sources.get(2), triggers.get(0)),
                        createEventReportForSourceAndTrigger(sources.get(2), triggers.get(1)),
                        createEventReportForSourceAndTrigger(sources.get(2), triggers.get(2)));

        SQLiteDatabase db = MeasurementDbHelper.getInstance(sContext).getWritableDatabase();
        sources.forEach(source -> insertSource(source, source.getId()));
        triggers.forEach(trigger -> AbstractDbIntegrationTest.insertToDb(trigger, db));
        reports.forEach(
                report ->
                        DatastoreManagerFactory.getDatastoreManager(sContext)
                                .runInTransaction((dao) -> dao.insertEventReport(report)));

        DatastoreManagerFactory.getDatastoreManager(sContext)
                .runInTransaction(
                        (dao) -> {
                            // Execution
                            List<EventReport> eventReports =
                                    dao.fetchMatchingEventReports(
                                            Arrays.asList(
                                                    sources.get(1).getId(), "nonMatchingSource"),
                                            Arrays.asList(
                                                    triggers.get(2).getId(), "nonMatchingTrigger"));
                            assertEquals(5, eventReports.size());

                            eventReports =
                                    dao.fetchMatchingEventReports(
                                            Arrays.asList(
                                                    sources.get(0).getId(), sources.get(1).getId()),
                                            Collections.emptyList());
                            assertEquals(6, eventReports.size());

                            eventReports =
                                    dao.fetchMatchingEventReports(
                                            Collections.emptyList(),
                                            Arrays.asList(
                                                    triggers.get(0).getId(),
                                                    triggers.get(2).getId()));
                            assertEquals(6, eventReports.size());

                            eventReports =
                                    dao.fetchMatchingEventReports(
                                            Arrays.asList(
                                                    sources.get(0).getId(),
                                                    sources.get(1).getId(),
                                                    sources.get(2).getId()),
                                            Arrays.asList(
                                                    triggers.get(0).getId(),
                                                    triggers.get(1).getId(),
                                                    triggers.get(2).getId()));
                            assertEquals(9, eventReports.size());
                        });
    }

    @Test
    public void fetchMatchingSources_bringsMatchingSources() {
        // Setup
        Source source1 =
                SourceFixture.getMinimalValidSourceBuilder()
                        .setEventId(new UnsignedLong(1L))
                        .setPublisher(WebUtil.validUri("https://subdomain1.site1.test"))
                        .setEventTime(5000)
                        .setRegistrant(Uri.parse("android-app://com.registrant1"))
                        .setId("source1")
                        .build();
        Source source2 =
                SourceFixture.getMinimalValidSourceBuilder()
                        .setEventId(new UnsignedLong(2L))
                        .setPublisher(WebUtil.validUri("https://subdomain1.site1.test"))
                        .setEventTime(10000)
                        .setRegistrant(Uri.parse("android-app://com.registrant1"))
                        .setId("source2")
                        .build();
        Source source3 =
                SourceFixture.getMinimalValidSourceBuilder()
                        .setEventId(new UnsignedLong(3L))
                        .setPublisher(WebUtil.validUri("https://subdomain2.site1.test"))
                        .setEventTime(15000)
                        .setRegistrant(Uri.parse("android-app://com.registrant1"))
                        .setId("source3")
                        .build();
        Source source4 =
                SourceFixture.getMinimalValidSourceBuilder()
                        .setEventId(new UnsignedLong(4L))
                        .setPublisher(WebUtil.validUri("https://subdomain2.site2.test"))
                        .setEventTime(15000)
                        .setRegistrant(Uri.parse("android-app://com.registrant1"))
                        .setId("source4")
                        .build();
        Source source5 =
                SourceFixture.getMinimalValidSourceBuilder()
                        .setEventId(new UnsignedLong(5L))
                        .setPublisher(WebUtil.validUri("https://subdomain2.site1.test"))
                        .setEventTime(20000)
                        .setRegistrant(Uri.parse("android-app://com.registrant2"))
                        .setId("source5")
                        .build();
        List<Source> sources = List.of(source1, source2, source3, source4, source5);

        SQLiteDatabase db = MeasurementDbHelper.getInstance(sContext).getWritableDatabase();
        sources.forEach(source -> insertInDb(db, source));

        // Execution
        DatastoreManagerFactory.getDatastoreManager(sContext)
                .runInTransaction(
                        dao -> {
                            // --- DELETE behaviour ---
                            // Delete Nothing
                            // No matches
                            List<String> actualSources =
                                    dao.fetchMatchingSources(
                                            Uri.parse("android-app://com.registrant1"),
                                            Instant.ofEpochMilli(0),
                                            Instant.ofEpochMilli(50000),
                                            List.of(),
                                            List.of(),
                                            DeletionRequest.MATCH_BEHAVIOR_DELETE);
                            assertEquals(0, actualSources.size());

                            // 1 & 2 match registrant1 and "https://subdomain1.site1.test" publisher
                            // origin
                            actualSources =
                                    dao.fetchMatchingSources(
                                            Uri.parse("android-app://com.registrant1"),
                                            Instant.ofEpochMilli(0),
                                            Instant.ofEpochMilli(50000),
                                            List.of(
                                                    WebUtil.validUri(
                                                            "https://subdomain1.site1.test")),
                                            List.of(),
                                            DeletionRequest.MATCH_BEHAVIOR_DELETE);
                            assertEquals(2, actualSources.size());

                            // Only 2 matches registrant1 and "https://subdomain1.site1.test"
                            // publisher origin within
                            // the range
                            actualSources =
                                    dao.fetchMatchingSources(
                                            Uri.parse("android-app://com.registrant1"),
                                            Instant.ofEpochMilli(8000),
                                            Instant.ofEpochMilli(50000),
                                            List.of(
                                                    WebUtil.validUri(
                                                            "https://subdomain1.site1.test")),
                                            List.of(),
                                            DeletionRequest.MATCH_BEHAVIOR_DELETE);
                            assertEquals(1, actualSources.size());

                            // 1,2 & 3 matches registrant1 and "https://site1.test" publisher origin
                            actualSources =
                                    dao.fetchMatchingSources(
                                            Uri.parse("android-app://com.registrant1"),
                                            Instant.ofEpochMilli(0),
                                            Instant.ofEpochMilli(50000),
                                            List.of(),
                                            List.of(WebUtil.validUri("https://site1.test")),
                                            DeletionRequest.MATCH_BEHAVIOR_DELETE);
                            assertEquals(3, actualSources.size());

                            // 3 matches origin and 4 matches domain URI
                            actualSources =
                                    dao.fetchMatchingSources(
                                            Uri.parse("android-app://com.registrant1"),
                                            Instant.ofEpochMilli(10000),
                                            Instant.ofEpochMilli(20000),
                                            List.of(
                                                    WebUtil.validUri(
                                                            "https://subdomain2.site1.test")),
                                            List.of(WebUtil.validUri("https://site2.test")),
                                            DeletionRequest.MATCH_BEHAVIOR_DELETE);
                            assertEquals(2, actualSources.size());

                            // --- PRESERVE (anti-match exception registrant) behaviour ---
                            // Preserve Nothing
                            // 1,2,3 & 4 are match registrant1
                            actualSources =
                                    dao.fetchMatchingSources(
                                            Uri.parse("android-app://com.registrant1"),
                                            Instant.ofEpochMilli(0),
                                            Instant.ofEpochMilli(50000),
                                            List.of(),
                                            List.of(),
                                            DeletionRequest.MATCH_BEHAVIOR_PRESERVE);
                            assertEquals(4, actualSources.size());

                            // 3 & 4 match registrant1 and don't match
                            // "https://subdomain1.site1.test" publisher origin
                            actualSources =
                                    dao.fetchMatchingSources(
                                            Uri.parse("android-app://com.registrant1"),
                                            Instant.ofEpochMilli(0),
                                            Instant.ofEpochMilli(50000),
                                            List.of(
                                                    WebUtil.validUri(
                                                            "https://subdomain1.site1.test")),
                                            List.of(),
                                            DeletionRequest.MATCH_BEHAVIOR_PRESERVE);
                            assertEquals(2, actualSources.size());

                            // 3 & 4 match registrant1, in range and don't match
                            // "https://subdomain1.site1.test"
                            actualSources =
                                    dao.fetchMatchingSources(
                                            Uri.parse("android-app://com.registrant1"),
                                            Instant.ofEpochMilli(8000),
                                            Instant.ofEpochMilli(50000),
                                            List.of(
                                                    WebUtil.validUri(
                                                            "https://subdomain1.site1.test")),
                                            List.of(),
                                            DeletionRequest.MATCH_BEHAVIOR_PRESERVE);
                            assertEquals(2, actualSources.size());

                            // Only 4 matches registrant1, in range and don't match
                            // "https://site1.test"
                            actualSources =
                                    dao.fetchMatchingSources(
                                            Uri.parse("android-app://com.registrant1"),
                                            Instant.ofEpochMilli(0),
                                            Instant.ofEpochMilli(50000),
                                            List.of(),
                                            List.of(WebUtil.validUri("https://site1.test")),
                                            DeletionRequest.MATCH_BEHAVIOR_PRESERVE);
                            assertEquals(1, actualSources.size());

                            // only 2 is registrant1 based, in range and does not match either
                            // site2.test or subdomain2.site1.test
                            actualSources =
                                    dao.fetchMatchingSources(
                                            Uri.parse("android-app://com.registrant1"),
                                            Instant.ofEpochMilli(10000),
                                            Instant.ofEpochMilli(20000),
                                            List.of(
                                                    WebUtil.validUri(
                                                            "https://subdomain2.site1.test")),
                                            List.of(WebUtil.validUri("https://site2.test")),
                                            DeletionRequest.MATCH_BEHAVIOR_PRESERVE);
                            assertEquals(1, actualSources.size());
                        });
    }

    @Test
    public void fetchMatchingSourcesFlexibleEventApi_bringsMatchingSources_expectedSourceReturned()
            throws JSONException {
        // Setup
        ReportSpec testReportSpec = SourceFixture.getValidReportSpecCountBased();
        Source source1 =
                SourceFixture.getMinimalValidSourceBuilder()
                        .setEventId(new UnsignedLong(1L))
                        .setPublisher(WebUtil.validUri("https://subdomain1.site1.test"))
                        .setEventTime(5000)
                        .setRegistrant(Uri.parse("android-app://com.registrant1"))
                        .setId("source1")
                        .setTriggerSpecs(testReportSpec.encodeTriggerSpecsToJson())
                        .setMaxEventLevelReports(testReportSpec.getMaxReports())
                        .setPrivacyParameters(testReportSpec.encodePrivacyParametersToJSONString())
                        .build();
        source1.buildFlexibleEventReportApi();
        Source source2 =
                SourceFixture.getMinimalValidSourceBuilder()
                        .setEventId(new UnsignedLong(2L))
                        .setPublisher(WebUtil.validUri("https://subdomain1.site1.test"))
                        .setEventTime(10000)
                        .setRegistrant(Uri.parse("android-app://com.registrant1"))
                        .setId("source2")
                        .setTriggerSpecs(testReportSpec.encodeTriggerSpecsToJson())
                        .setMaxEventLevelReports(testReportSpec.getMaxReports())
                        .setPrivacyParameters(testReportSpec.encodePrivacyParametersToJSONString())
                        .build();
        source2.buildFlexibleEventReportApi();

        List<ReportSpec> reportSpecs = List.of(
                source1.getFlexEventReportSpec(),
                source2.getFlexEventReportSpec());

        for (ReportSpec reportSpec : reportSpecs) {
            reportSpec.insertAttributedTrigger(
                    EventReportFixture.getBaseEventReportBuild()
                            .setTriggerId("123456")
                            .setTriggerData(new UnsignedLong(2L))
                            .setTriggerPriority(1L)
                            .setTriggerValue(1L)
                            .build());
            reportSpec.insertAttributedTrigger(
                    EventReportFixture.getBaseEventReportBuild()
                            .setTriggerId("234567")
                            .setTriggerData(new UnsignedLong(2L))
                            .setTriggerPriority(1L)
                            .setTriggerValue(1L)
                            .build());
            reportSpec.insertAttributedTrigger(
                    EventReportFixture.getBaseEventReportBuild()
                            .setTriggerId("345678")
                            .setTriggerData(new UnsignedLong(2L))
                            .setTriggerPriority(1L)
                            .setTriggerValue(1L)
                            .build());
        }

        Source source3 =
                SourceFixture.getMinimalValidSourceBuilder()
                        .setEventId(new UnsignedLong(2L))
                        .setPublisher(WebUtil.validUri("https://subdomain1.site1.test"))
                        .setEventTime(10000)
                        .setRegistrant(Uri.parse("android-app://com.registrant1"))
                        .setId("source3")
                        .setTriggerSpecs(testReportSpec.encodeTriggerSpecsToJson())
                        .setMaxEventLevelReports(testReportSpec.getMaxReports())
                        .setPrivacyParameters(testReportSpec.encodePrivacyParametersToJSONString())
                        .build();
        source3.buildFlexibleEventReportApi();

        source3.getFlexEventReportSpec().insertAttributedTrigger(
                EventReportFixture.getBaseEventReportBuild()
                        .setTriggerId("123456")
                        .setTriggerData(new UnsignedLong(2L))
                        .setTriggerPriority(1L)
                        .setTriggerValue(1L)
                        .build());

        List<Source> sources = List.of(source1, source2, source3);

        SQLiteDatabase db = MeasurementDbHelper.getInstance(sContext).getWritableDatabase();
        sources.forEach(source -> insertInDb(db, source));

        // Execution
        DatastoreManagerFactory.getDatastoreManager(sContext)
                .runInTransaction(
                        dao -> {
                            List<String> actualSources =
                                    dao.fetchMatchingSourcesFlexibleEventApi(
                                            new ArrayList<>(Collections.singletonList("123456")));
                            Collections.sort(actualSources);
                            List<String> expected =
                                    new ArrayList<>(Arrays.asList("source1", "source2", "source3"));
                            assertEquals(3, actualSources.size());
                            assertEquals(expected, actualSources);
                        });

        DatastoreManagerFactory.getDatastoreManager(sContext)
                .runInTransaction(
                        dao -> {
                            List<String> actualSources =
                                    dao.fetchMatchingSourcesFlexibleEventApi(
                                            new ArrayList<>(Collections.singletonList("234567")));
                            Collections.sort(actualSources);
                            List<String> expected =
                                    new ArrayList<>(Arrays.asList("source1", "source2"));
                            assertEquals(2, actualSources.size());
                            assertEquals(expected, actualSources);
                        });

        DatastoreManagerFactory.getDatastoreManager(sContext)
                .runInTransaction(
                        dao -> {
                            List<String> actualSources =
                                    dao.fetchMatchingSourcesFlexibleEventApi(
                                            new ArrayList<>(Collections.singletonList("23456")));
                            Collections.sort(actualSources);
                            assertEquals(0, actualSources.size());
                        });

        DatastoreManagerFactory.getDatastoreManager(sContext)
                .runInTransaction(
                        dao -> {
                            List<String> actualSources =
                                    dao.fetchMatchingSourcesFlexibleEventApi(new ArrayList<>());
                            Collections.sort(actualSources);
                            assertEquals(0, actualSources.size());
                            assertEquals(new ArrayList<>(), actualSources);
                        });
    }

    @Test
    public void fetchMatchingSourcesFlexibleEventApi_emptyInputSourceId_noSourceReturned()
            throws JSONException {
        // Setup
        ReportSpec testReportSpec = SourceFixture.getValidReportSpecCountBased();
        Source source1 =
                SourceFixture.getMinimalValidSourceBuilder()
                        .setEventId(new UnsignedLong(1L))
                        .setPublisher(WebUtil.validUri("https://subdomain1.site1.test"))
                        .setEventTime(5000)
                        .setRegistrant(Uri.parse("android-app://com.registrant1"))
                        .setId("source1")
                        .setTriggerSpecs(testReportSpec.encodeTriggerSpecsToJson())
                        .setMaxEventLevelReports(testReportSpec.getMaxReports())
                        .setPrivacyParameters(testReportSpec.encodePrivacyParametersToJSONString())
                        .build();
        source1.buildFlexibleEventReportApi();

        Source source2 =
                SourceFixture.getMinimalValidSourceBuilder()
                        .setEventId(new UnsignedLong(2L))
                        .setPublisher(WebUtil.validUri("https://subdomain1.site1.test"))
                        .setEventTime(10000)
                        .setRegistrant(Uri.parse("android-app://com.registrant1"))
                        .setId("source2")
                        .setTriggerSpecs(testReportSpec.encodeTriggerSpecsToJson())
                        .setMaxEventLevelReports(testReportSpec.getMaxReports())
                        .setPrivacyParameters(testReportSpec.encodePrivacyParametersToJSONString())
                        .build();
        source2.buildFlexibleEventReportApi();

        List<ReportSpec> reportSpecs = List.of(
                source1.getFlexEventReportSpec(),
                source2.getFlexEventReportSpec());

        for (ReportSpec reportSpec : reportSpecs) {
            reportSpec.insertAttributedTrigger(
                    EventReportFixture.getBaseEventReportBuild()
                            .setTriggerId("123456")
                            .setTriggerData(new UnsignedLong(2L))
                            .setTriggerPriority(1L)
                            .setTriggerValue(1L)
                            .build());
            reportSpec.insertAttributedTrigger(
                    EventReportFixture.getBaseEventReportBuild()
                            .setTriggerId("234567")
                            .setTriggerData(new UnsignedLong(2L))
                            .setTriggerPriority(1L)
                            .setTriggerValue(1L)
                            .build());
            reportSpec.insertAttributedTrigger(
                    EventReportFixture.getBaseEventReportBuild()
                            .setTriggerId("345678")
                            .setTriggerData(new UnsignedLong(2L))
                            .setTriggerPriority(1L)
                            .setTriggerValue(1L)
                            .build());
        }

        Source source3 =
                SourceFixture.getMinimalValidSourceBuilder()
                        .setEventId(new UnsignedLong(2L))
                        .setPublisher(WebUtil.validUri("https://subdomain1.site1.test"))
                        .setEventTime(10000)
                        .setRegistrant(Uri.parse("android-app://com.registrant1"))
                        .setId("source3")
                        .setTriggerSpecs(testReportSpec.encodeTriggerSpecsToJson())
                        .setMaxEventLevelReports(testReportSpec.getMaxReports())
                        .setPrivacyParameters(testReportSpec.encodePrivacyParametersToJSONString())
                        .build();
        source3.buildFlexibleEventReportApi();

        source3.getFlexEventReportSpec().insertAttributedTrigger(
                EventReportFixture.getBaseEventReportBuild()
                        .setTriggerId("123456")
                        .setTriggerData(new UnsignedLong(2L))
                        .setTriggerPriority(1L)
                        .setTriggerValue(1L)
                        .build());

        List<Source> sources = List.of(source1, source2, source3);

        SQLiteDatabase db = MeasurementDbHelper.getInstance(sContext).getWritableDatabase();
        sources.forEach(source -> insertInDb(db, source));

        // Execution
        DatastoreManagerFactory.getDatastoreManager(sContext)
                .runInTransaction(
                        dao -> {
                            List<String> actualSources =
                                    dao.fetchMatchingSourcesFlexibleEventApi(
                                            new ArrayList<>(Collections.singletonList("123456")));
                            Collections.sort(actualSources);
                            List<String> expected =
                                    new ArrayList<>(Arrays.asList("source1", "source2", "source3"));
                            assertEquals(3, actualSources.size());
                            assertEquals(expected, actualSources);
                        });

        DatastoreManagerFactory.getDatastoreManager(sContext)
                .runInTransaction(
                        dao -> {
                            List<String> actualSources =
                                    dao.fetchMatchingSourcesFlexibleEventApi(
                                            new ArrayList<>(Collections.singletonList("234567")));
                            Collections.sort(actualSources);
                            List<String> expected =
                                    new ArrayList<>(Arrays.asList("source1", "source2"));
                            assertEquals(2, actualSources.size());
                            assertEquals(expected, actualSources);
                        });

        DatastoreManagerFactory.getDatastoreManager(sContext)
                .runInTransaction(
                        dao -> {
                            List<String> actualSources =
                                    dao.fetchMatchingSourcesFlexibleEventApi(
                                            new ArrayList<>(Collections.singletonList("23456")));
                            Collections.sort(actualSources);
                            assertEquals(0, actualSources.size());
                        });
    }

    @Test
    public void fetchMatchingTriggers_bringsMatchingTriggers() {
        // Setup
        Trigger trigger1 =
                TriggerFixture.getValidTriggerBuilder()
                        .setAttributionDestination(
                                WebUtil.validUri("https://subdomain1.site1.test"))
                        .setTriggerTime(5000)
                        .setRegistrant(Uri.parse("android-app://com.registrant1"))
                        .setId("trigger1")
                        .build();
        Trigger trigger2 =
                TriggerFixture.getValidTriggerBuilder()
                        .setAttributionDestination(
                                WebUtil.validUri("https://subdomain1.site1.test"))
                        .setTriggerTime(10000)
                        .setRegistrant(Uri.parse("android-app://com.registrant1"))
                        .setId("trigger2")
                        .build();
        Trigger trigger3 =
                TriggerFixture.getValidTriggerBuilder()
                        .setAttributionDestination(
                                WebUtil.validUri("https://subdomain2.site1.test"))
                        .setTriggerTime(15000)
                        .setRegistrant(Uri.parse("android-app://com.registrant1"))
                        .setId("trigger3")
                        .build();
        Trigger trigger4 =
                TriggerFixture.getValidTriggerBuilder()
                        .setAttributionDestination(
                                WebUtil.validUri("https://subdomain2.site2.test"))
                        .setTriggerTime(15000)
                        .setRegistrant(Uri.parse("android-app://com.registrant1"))
                        .setId("trigger4")
                        .build();
        Trigger trigger5 =
                TriggerFixture.getValidTriggerBuilder()
                        .setAttributionDestination(
                                WebUtil.validUri("https://subdomain2.site1.test"))
                        .setTriggerTime(20000)
                        .setRegistrant(Uri.parse("android-app://com.registrant2"))
                        .setId("trigger5")
                        .build();
        List<Trigger> triggers = List.of(trigger1, trigger2, trigger3, trigger4, trigger5);

        SQLiteDatabase db = MeasurementDbHelper.getInstance(sContext).getWritableDatabase();
        triggers.forEach(
                trigger -> {
                    ContentValues values = new ContentValues();
                    values.put(TriggerContract.ID, trigger.getId());
                    values.put(
                            TriggerContract.ATTRIBUTION_DESTINATION,
                            trigger.getAttributionDestination().toString());
                    values.put(TriggerContract.TRIGGER_TIME, trigger.getTriggerTime());
                    values.put(TriggerContract.ENROLLMENT_ID, trigger.getEnrollmentId());
                    values.put(TriggerContract.REGISTRANT, trigger.getRegistrant().toString());
                    values.put(TriggerContract.STATUS, trigger.getStatus());
                    db.insert(TriggerContract.TABLE, /* nullColumnHack */ null, values);
                });

        // Execution
        DatastoreManagerFactory.getDatastoreManager(sContext)
                .runInTransaction(
                        dao -> {
                            // --- DELETE behaviour ---
                            // Delete Nothing
                            // No Matches
                            List<String> actualTriggers =
                                    dao.fetchMatchingTriggers(
                                            Uri.parse("android-app://com.registrant1"),
                                            Instant.ofEpochMilli(0),
                                            Instant.ofEpochMilli(50000),
                                            List.of(),
                                            List.of(),
                                            DeletionRequest.MATCH_BEHAVIOR_DELETE);
                            assertEquals(0, actualTriggers.size());

                            // 1 & 2 match registrant1 and "https://subdomain1.site1.test"
                            // destination origin
                            actualTriggers =
                                    dao.fetchMatchingTriggers(
                                            Uri.parse("android-app://com.registrant1"),
                                            Instant.ofEpochMilli(0),
                                            Instant.ofEpochMilli(50000),
                                            List.of(
                                                    WebUtil.validUri(
                                                            "https://subdomain1.site1.test")),
                                            List.of(),
                                            DeletionRequest.MATCH_BEHAVIOR_DELETE);
                            assertEquals(2, actualTriggers.size());

                            // Only 2 matches registrant1 and "https://subdomain1.site1.test"
                            // destination origin within the range
                            actualTriggers =
                                    dao.fetchMatchingTriggers(
                                            Uri.parse("android-app://com.registrant1"),
                                            Instant.ofEpochMilli(8000),
                                            Instant.ofEpochMilli(50000),
                                            List.of(
                                                    WebUtil.validUri(
                                                            "https://subdomain1.site1.test")),
                                            List.of(),
                                            DeletionRequest.MATCH_BEHAVIOR_DELETE);
                            assertEquals(1, actualTriggers.size());

                            // 1,2 & 3 matches registrant1 and "https://site1.test" destination
                            // origin
                            actualTriggers =
                                    dao.fetchMatchingTriggers(
                                            Uri.parse("android-app://com.registrant1"),
                                            Instant.ofEpochMilli(0),
                                            Instant.ofEpochMilli(50000),
                                            List.of(),
                                            List.of(WebUtil.validUri("https://site1.test")),
                                            DeletionRequest.MATCH_BEHAVIOR_DELETE);
                            assertEquals(3, actualTriggers.size());

                            // 3 matches origin and 4 matches domain URI
                            actualTriggers =
                                    dao.fetchMatchingTriggers(
                                            Uri.parse("android-app://com.registrant1"),
                                            Instant.ofEpochMilli(10000),
                                            Instant.ofEpochMilli(20000),
                                            List.of(
                                                    WebUtil.validUri(
                                                            "https://subdomain2.site1.test")),
                                            List.of(WebUtil.validUri("https://site2.test")),
                                            DeletionRequest.MATCH_BEHAVIOR_DELETE);
                            assertEquals(2, actualTriggers.size());

                            // --- PRESERVE (anti-match exception registrant) behaviour ---
                            // Preserve Nothing
                            // 1,2,3 & 4 are match registrant1
                            actualTriggers =
                                    dao.fetchMatchingTriggers(
                                            Uri.parse("android-app://com.registrant1"),
                                            Instant.ofEpochMilli(0),
                                            Instant.ofEpochMilli(50000),
                                            List.of(),
                                            List.of(),
                                            DeletionRequest.MATCH_BEHAVIOR_PRESERVE);
                            assertEquals(4, actualTriggers.size());

                            // 3 & 4 match registrant1 and don't match
                            // "https://subdomain1.site1.test" destination origin
                            actualTriggers =
                                    dao.fetchMatchingTriggers(
                                            Uri.parse("android-app://com.registrant1"),
                                            Instant.ofEpochMilli(0),
                                            Instant.ofEpochMilli(50000),
                                            List.of(
                                                    WebUtil.validUri(
                                                            "https://subdomain1.site1.test")),
                                            List.of(),
                                            DeletionRequest.MATCH_BEHAVIOR_PRESERVE);
                            assertEquals(2, actualTriggers.size());

                            // 3 & 4 match registrant1, in range and don't match
                            // "https://subdomain1.site1.test"
                            actualTriggers =
                                    dao.fetchMatchingTriggers(
                                            Uri.parse("android-app://com.registrant1"),
                                            Instant.ofEpochMilli(8000),
                                            Instant.ofEpochMilli(50000),
                                            List.of(
                                                    WebUtil.validUri(
                                                            "https://subdomain1.site1.test")),
                                            List.of(),
                                            DeletionRequest.MATCH_BEHAVIOR_PRESERVE);
                            assertEquals(2, actualTriggers.size());

                            // Only 4 matches registrant1, in range and don't match
                            // "https://site1.test"
                            actualTriggers =
                                    dao.fetchMatchingTriggers(
                                            Uri.parse("android-app://com.registrant1"),
                                            Instant.ofEpochMilli(0),
                                            Instant.ofEpochMilli(50000),
                                            List.of(),
                                            List.of(WebUtil.validUri("https://site1.test")),
                                            DeletionRequest.MATCH_BEHAVIOR_PRESERVE);
                            assertEquals(1, actualTriggers.size());

                            // only 2 is registrant1 based, in range and does not match either
                            // site2.test or subdomain2.site1.test
                            actualTriggers =
                                    dao.fetchMatchingTriggers(
                                            Uri.parse("android-app://com.registrant1"),
                                            Instant.ofEpochMilli(10000),
                                            Instant.ofEpochMilli(20000),
                                            List.of(
                                                    WebUtil.validUri(
                                                            "https://subdomain2.site1.test")),
                                            List.of(WebUtil.validUri("https://site2.test")),
                                            DeletionRequest.MATCH_BEHAVIOR_PRESERVE);
                            assertEquals(1, actualTriggers.size());
                        });
    }

    @Test
    public void fetchMatchingAsyncRegistrations_bringsMatchingAsyncRegistrations() {
        // Setup
        AsyncRegistration asyncRegistration1 =
                AsyncRegistrationFixture.getValidAsyncRegistrationBuilder()
                        .setTopOrigin(
                                WebUtil.validUri("https://subdomain1.site1.test"))
                        .setRequestTime(5000)
                        .setRegistrant(Uri.parse("android-app://com.registrant1"))
                        .setId("asyncRegistration1")
                        .build();
        AsyncRegistration asyncRegistration2 =
                AsyncRegistrationFixture.getValidAsyncRegistrationBuilder()
                        .setTopOrigin(
                                WebUtil.validUri("https://subdomain1.site1.test"))
                        .setRequestTime(10000)
                        .setRegistrant(Uri.parse("android-app://com.registrant1"))
                        .setId("asyncRegistration2")
                        .build();
        AsyncRegistration asyncRegistration3 =
                AsyncRegistrationFixture.getValidAsyncRegistrationBuilder()
                        .setTopOrigin(
                                WebUtil.validUri("https://subdomain2.site1.test"))
                        .setRequestTime(15000)
                        .setRegistrant(Uri.parse("android-app://com.registrant1"))
                        .setId("asyncRegistration3")
                        .build();
        AsyncRegistration asyncRegistration4 =
                AsyncRegistrationFixture.getValidAsyncRegistrationBuilder()
                        .setTopOrigin(
                                WebUtil.validUri("https://subdomain2.site2.test"))
                        .setRequestTime(15000)
                        .setRegistrant(Uri.parse("android-app://com.registrant1"))
                        .setId("asyncRegistration4")
                        .build();
        AsyncRegistration asyncRegistration5 =
                AsyncRegistrationFixture.getValidAsyncRegistrationBuilder()
                        .setTopOrigin(
                                WebUtil.validUri("https://subdomain2.site1.test"))
                        .setRequestTime(20000)
                        .setRegistrant(Uri.parse("android-app://com.registrant2"))
                        .setId("asyncRegistration5")
                        .build();
        List<AsyncRegistration> asyncRegistrations = List.of(
                asyncRegistration1, asyncRegistration2, asyncRegistration3, asyncRegistration4,
                asyncRegistration5);

        SQLiteDatabase db = MeasurementDbHelper.getInstance(sContext).getWritableDatabase();
        asyncRegistrations.forEach(
                asyncRegistration -> {
                    ContentValues values = new ContentValues();
                    values.put(AsyncRegistrationContract.ID, asyncRegistration.getId());
                    values.put(
                            AsyncRegistrationContract.TOP_ORIGIN,
                            asyncRegistration.getTopOrigin().toString());
                    values.put(AsyncRegistrationContract.REQUEST_TIME,
                            asyncRegistration.getRequestTime());
                    values.put(AsyncRegistrationContract.REGISTRANT,
                            asyncRegistration.getRegistrant().toString());
                    values.put(AsyncRegistrationContract.REGISTRATION_ID,
                            UUID.randomUUID().toString());
                    db.insert(AsyncRegistrationContract.TABLE, /* nullColumnHack */ null, values);
                });

        // Execution
        DatastoreManagerFactory.getDatastoreManager(sContext)
                .runInTransaction(
                        dao -> {
                            // --- DELETE behaviour ---
                            // Delete Nothing
                            // No Matches
                            List<String> actualAsyncRegistrations =
                                    dao.fetchMatchingAsyncRegistrations(
                                            Uri.parse("android-app://com.registrant1"),
                                            Instant.ofEpochMilli(0),
                                            Instant.ofEpochMilli(50000),
                                            List.of(),
                                            List.of(),
                                            DeletionRequest.MATCH_BEHAVIOR_DELETE);
                            assertEquals(0, actualAsyncRegistrations.size());

                            // 1 & 2 match registrant1 and "https://subdomain1.site1.test" top-
                            // origin origin
                            actualAsyncRegistrations =
                                    dao.fetchMatchingAsyncRegistrations(
                                            Uri.parse("android-app://com.registrant1"),
                                            Instant.ofEpochMilli(0),
                                            Instant.ofEpochMilli(50000),
                                            List.of(
                                                    WebUtil.validUri(
                                                            "https://subdomain1.site1.test")),
                                            List.of(),
                                            DeletionRequest.MATCH_BEHAVIOR_DELETE);
                            assertEquals(2, actualAsyncRegistrations.size());

                            // Only 2 matches registrant1 and "https://subdomain1.site1.test"
                            // top-origin origin within the range
                            actualAsyncRegistrations =
                                    dao.fetchMatchingAsyncRegistrations(
                                            Uri.parse("android-app://com.registrant1"),
                                            Instant.ofEpochMilli(8000),
                                            Instant.ofEpochMilli(50000),
                                            List.of(
                                                    WebUtil.validUri(
                                                            "https://subdomain1.site1.test")),
                                            List.of(),
                                            DeletionRequest.MATCH_BEHAVIOR_DELETE);
                            assertEquals(1, actualAsyncRegistrations.size());

                            // 1,2 & 3 matches registrant1 and "https://site1.test" top-origin
                            // origin
                            actualAsyncRegistrations =
                                    dao.fetchMatchingAsyncRegistrations(
                                            Uri.parse("android-app://com.registrant1"),
                                            Instant.ofEpochMilli(0),
                                            Instant.ofEpochMilli(50000),
                                            List.of(),
                                            List.of(WebUtil.validUri("https://site1.test")),
                                            DeletionRequest.MATCH_BEHAVIOR_DELETE);
                            assertEquals(3, actualAsyncRegistrations.size());

                            // 3 matches origin and 4 matches domain URI
                            actualAsyncRegistrations =
                                    dao.fetchMatchingAsyncRegistrations(
                                            Uri.parse("android-app://com.registrant1"),
                                            Instant.ofEpochMilli(10000),
                                            Instant.ofEpochMilli(20000),
                                            List.of(
                                                    WebUtil.validUri(
                                                            "https://subdomain2.site1.test")),
                                            List.of(WebUtil.validUri("https://site2.test")),
                                            DeletionRequest.MATCH_BEHAVIOR_DELETE);
                            assertEquals(2, actualAsyncRegistrations.size());

                            // --- PRESERVE (anti-match exception registrant) behaviour ---
                            // Preserve Nothing
                            // 1,2,3 & 4 are match registrant1
                            actualAsyncRegistrations =
                                    dao.fetchMatchingAsyncRegistrations(
                                            Uri.parse("android-app://com.registrant1"),
                                            Instant.ofEpochMilli(0),
                                            Instant.ofEpochMilli(50000),
                                            List.of(),
                                            List.of(),
                                            DeletionRequest.MATCH_BEHAVIOR_PRESERVE);
                            assertEquals(4, actualAsyncRegistrations.size());

                            // 3 & 4 match registrant1 and don't match
                            // "https://subdomain1.site1.test" top-origin origin
                            actualAsyncRegistrations =
                                    dao.fetchMatchingAsyncRegistrations(
                                            Uri.parse("android-app://com.registrant1"),
                                            Instant.ofEpochMilli(0),
                                            Instant.ofEpochMilli(50000),
                                            List.of(
                                                    WebUtil.validUri(
                                                            "https://subdomain1.site1.test")),
                                            List.of(),
                                            DeletionRequest.MATCH_BEHAVIOR_PRESERVE);
                            assertEquals(2, actualAsyncRegistrations.size());

                            // 3 & 4 match registrant1, in range and don't match
                            // "https://subdomain1.site1.test"
                            actualAsyncRegistrations =
                                    dao.fetchMatchingAsyncRegistrations(
                                            Uri.parse("android-app://com.registrant1"),
                                            Instant.ofEpochMilli(8000),
                                            Instant.ofEpochMilli(50000),
                                            List.of(
                                                    WebUtil.validUri(
                                                            "https://subdomain1.site1.test")),
                                            List.of(),
                                            DeletionRequest.MATCH_BEHAVIOR_PRESERVE);
                            assertEquals(2, actualAsyncRegistrations.size());

                            // Only 4 matches registrant1, in range and don't match
                            // "https://site1.test"
                            actualAsyncRegistrations =
                                    dao.fetchMatchingAsyncRegistrations(
                                            Uri.parse("android-app://com.registrant1"),
                                            Instant.ofEpochMilli(0),
                                            Instant.ofEpochMilli(50000),
                                            List.of(),
                                            List.of(WebUtil.validUri("https://site1.test")),
                                            DeletionRequest.MATCH_BEHAVIOR_PRESERVE);
                            assertEquals(1, actualAsyncRegistrations.size());

                            // only 2 is registrant1 based, in range and does not match either
                            // site2.test or subdomain2.site1.test
                            actualAsyncRegistrations =
                                    dao.fetchMatchingAsyncRegistrations(
                                            Uri.parse("android-app://com.registrant1"),
                                            Instant.ofEpochMilli(10000),
                                            Instant.ofEpochMilli(20000),
                                            List.of(
                                                    WebUtil.validUri(
                                                            "https://subdomain2.site1.test")),
                                            List.of(WebUtil.validUri("https://site2.test")),
                                            DeletionRequest.MATCH_BEHAVIOR_PRESERVE);
                            assertEquals(1, actualAsyncRegistrations.size());
                        });
    }

    @Test
    public void testUpdateSourceAggregateReportDedupKeys_updatesKeysInList() {
        Source validSource = SourceFixture.getValidSource();
        assertTrue(validSource.getAggregateReportDedupKeys().equals(new ArrayList<UnsignedLong>()));
        DatastoreManagerFactory.getDatastoreManager(sContext)
                .runInTransaction((dao) -> dao.insertSource(validSource));

        String sourceId = getFirstSourceIdFromDatastore();
        Source source =
                DatastoreManagerFactory.getDatastoreManager(sContext)
                        .runInTransactionWithResult(
                                measurementDao -> measurementDao.getSource(sourceId))
                        .get();

        source.getAggregateReportDedupKeys().add(new UnsignedLong(10L));
        DatastoreManagerFactory.getDatastoreManager(sContext)
                .runInTransaction((dao) -> dao.updateSourceAggregateReportDedupKeys(source));

        Source sourceAfterUpdate =
                DatastoreManagerFactory.getDatastoreManager(sContext)
                        .runInTransactionWithResult(
                                measurementDao -> measurementDao.getSource(sourceId))
                        .get();

        assertTrue(sourceAfterUpdate.getAggregateReportDedupKeys().size() == 1);
        assertTrue(sourceAfterUpdate.getAggregateReportDedupKeys().get(0).getValue() == 10L);
    }

    @Test
    public void testUpdateSourceAggregateReportDedupKeys_acceptsUnsignedLongValue() {
        Source validSource = SourceFixture.getValidSource();
        assertTrue(validSource.getAggregateReportDedupKeys().equals(new ArrayList<UnsignedLong>()));
        DatastoreManagerFactory.getDatastoreManager(sContext)
                .runInTransaction((dao) -> dao.insertSource(validSource));

        String sourceId = getFirstSourceIdFromDatastore();
        Source source =
                DatastoreManagerFactory.getDatastoreManager(sContext)
                        .runInTransactionWithResult(
                                measurementDao -> measurementDao.getSource(sourceId))
                        .get();

        UnsignedLong dedupKeyValue = new UnsignedLong("17293822569102704640");
        source.getAggregateReportDedupKeys().add(dedupKeyValue);
        DatastoreManagerFactory.getDatastoreManager(sContext)
                .runInTransaction((dao) -> dao.updateSourceAggregateReportDedupKeys(source));

        Source sourceAfterUpdate =
                DatastoreManagerFactory.getDatastoreManager(sContext)
                        .runInTransactionWithResult(
                                measurementDao -> measurementDao.getSource(sourceId))
                        .get();

        assertEquals(1, sourceAfterUpdate.getAggregateReportDedupKeys().size());
        assertEquals(dedupKeyValue, sourceAfterUpdate.getAggregateReportDedupKeys().get(0));
    }

    @Test
    public void testPersistAndRetrieveSource_handlesPreExistingNegativeValues() {
        // Setup
        SQLiteDatabase db = MeasurementDbHelper.getInstance(sContext).safeGetWritableDatabase();
        Source validSource = SourceFixture.getValidSource();
        ContentValues values = new ContentValues();
        values.put(SourceContract.ID, validSource.getId());
        values.put(SourceContract.EVENT_ID, validSource.getEventId().toString());
        values.put(SourceContract.ENROLLMENT_ID, validSource.getEnrollmentId());
        values.put(SourceContract.REGISTRANT, validSource.getRegistrant().toString());
        values.put(SourceContract.PUBLISHER, validSource.getPublisher().toString());
        values.put(
                SourceContract.REGISTRATION_ORIGIN, validSource.getRegistrationOrigin().toString());
        // Existing invalid values
        Long val1 = -123L;
        Long val2 = Long.MIN_VALUE;
        values.put(
                SourceContract.AGGREGATE_REPORT_DEDUP_KEYS,
                val1.toString() + "," + val2.toString());
        db.insert(SourceContract.TABLE, /* nullColumnHack */ null, values);
        maybeInsertSourceDestinations(db, validSource, validSource.getId());

        // Execution
        Optional<Source> source =
                DatastoreManagerFactory.getDatastoreManager(sContext)
                        .runInTransactionWithResult(
                                measurementDao -> measurementDao.getSource(validSource.getId()));
        assertTrue(source.isPresent());
        List<UnsignedLong> aggReportDedupKeys = source.get().getAggregateReportDedupKeys();
        assertEquals(2, aggReportDedupKeys.size());
        assertEquals(val1, (Long) aggReportDedupKeys.get(0).getValue());
        assertEquals(val2, (Long) aggReportDedupKeys.get(1).getValue());
    }

    @Test
    public void fetchTriggerMatchingSourcesForXna_filtersSourcesCorrectly() {
        // Setup
        Uri matchingDestination = APP_ONE_DESTINATION;
        Uri nonMatchingDestination = APP_TWO_DESTINATION;
        String mmpMatchingEnrollmentId = "mmp1";
        String mmpNonMatchingEnrollmentId = "mmpx";
        String san1MatchingEnrollmentId = "san1EnrollmentId";
        String san2MatchingEnrollmentId = "san2EnrollmentId";
        String san3MatchingEnrollmentId = "san3EnrollmentId";
        String san4NonMatchingEnrollmentId = "san4EnrollmentId";
        String san5MatchingEnrollmentId = "san5EnrollmentId";

        Trigger trigger =
                TriggerFixture.getValidTriggerBuilder()
                        .setAttributionDestination(matchingDestination)
                        .setEnrollmentId(mmpMatchingEnrollmentId)
                        .setRegistrant(TriggerFixture.ValidTriggerParams.REGISTRANT)
                        .setTriggerTime(TriggerFixture.ValidTriggerParams.TRIGGER_TIME)
                        .setEventTriggers(TriggerFixture.ValidTriggerParams.EVENT_TRIGGERS)
                        .setAggregateTriggerData(
                                TriggerFixture.ValidTriggerParams.AGGREGATE_TRIGGER_DATA)
                        .setAggregateValues(TriggerFixture.ValidTriggerParams.AGGREGATE_VALUES)
                        .setFilters(TriggerFixture.ValidTriggerParams.TOP_LEVEL_FILTERS_JSON_STRING)
                        .setNotFilters(
                                TriggerFixture.ValidTriggerParams.TOP_LEVEL_NOT_FILTERS_JSON_STRING)
                        .build();
        Source s1MmpMatchingWithDestinations =
                createSourceBuilder()
                        .setId("s1")
                        .setEnrollmentId(mmpMatchingEnrollmentId)
                        .setAppDestinations(List.of(matchingDestination))
                        .build();
        Source s1MmpMatchingWithoutDestinations =
                createSourceBuilder()
                        .setId("s1")
                        .setEnrollmentId(mmpMatchingEnrollmentId)
                        .setAppDestinations(null)
                        .setWebDestinations(null)
                        .setRegistrationId(s1MmpMatchingWithDestinations.getRegistrationId())
                        .build();
        Source s2MmpDiffDestination =
                createSourceBuilder()
                        .setId("s2")
                        .setEnrollmentId(mmpMatchingEnrollmentId)
                        .setAppDestinations(List.of(nonMatchingDestination))
                        .build();
        Source s3MmpExpired =
                createSourceBuilder()
                        .setId("s3")
                        .setEnrollmentId(mmpMatchingEnrollmentId)
                        .setAppDestinations(List.of(nonMatchingDestination))
                        // expired before trigger time
                        .setExpiryTime(trigger.getTriggerTime() - TimeUnit.DAYS.toMillis(1))
                        .build();
        Source s4NonMatchingMmp =
                createSourceBuilder()
                        .setId("s4")
                        .setEnrollmentId(mmpNonMatchingEnrollmentId)
                        .setAppDestinations(List.of(matchingDestination))
                        .build();
        Source s5MmpMatchingWithDestinations =
                createSourceBuilder()
                        .setId("s5")
                        .setEnrollmentId(mmpMatchingEnrollmentId)
                        .setAppDestinations(List.of(matchingDestination))
                        .build();
        Source s5MmpMatchingWithoutDestinations =
                createSourceBuilder()
                        .setId("s5")
                        .setEnrollmentId(mmpMatchingEnrollmentId)
                        .setAppDestinations(null)
                        .setWebDestinations(null)
                        .setRegistrationId(s5MmpMatchingWithDestinations.getRegistrationId())
                        .build();
        Source s6San1MatchingWithDestinations =
                createSourceBuilder()
                        .setId("s6")
                        .setEnrollmentId(san1MatchingEnrollmentId)
                        .setAppDestinations(List.of(matchingDestination))
                        .setSharedAggregationKeys(SHARED_AGGREGATE_KEYS)
                        .build();
        Source s6San1MatchingWithoutDestinations =
                createSourceBuilder()
                        .setId("s6")
                        .setEnrollmentId(san1MatchingEnrollmentId)
                        .setAppDestinations(null)
                        .setWebDestinations(null)
                        .setRegistrationId(s6San1MatchingWithDestinations.getRegistrationId())
                        .setSharedAggregationKeys(SHARED_AGGREGATE_KEYS)
                        .build();
        Source s7San1DiffDestination =
                createSourceBuilder()
                        .setId("s7")
                        .setEnrollmentId(san1MatchingEnrollmentId)
                        .setAppDestinations(List.of(nonMatchingDestination))
                        .setSharedAggregationKeys(SHARED_AGGREGATE_KEYS)
                        .build();
        Source s8San2MatchingWithDestinations =
                createSourceBuilder()
                        .setId("s8")
                        .setEnrollmentId(san2MatchingEnrollmentId)
                        .setAppDestinations(List.of(matchingDestination))
                        .setSharedAggregationKeys(SHARED_AGGREGATE_KEYS)
                        .build();
        Source s8San2MatchingWithoutDestinations =
                createSourceBuilder()
                        .setId("s8")
                        .setEnrollmentId(san2MatchingEnrollmentId)
                        .setAppDestinations(null)
                        .setWebDestinations(null)
                        .setRegistrationId(s8San2MatchingWithDestinations.getRegistrationId())
                        .setSharedAggregationKeys(SHARED_AGGREGATE_KEYS)
                        .build();
        Source s9San3XnaIgnored =
                createSourceBuilder()
                        .setId("s9")
                        .setEnrollmentId(san3MatchingEnrollmentId)
                        .setAppDestinations(List.of(matchingDestination))
                        .setSharedAggregationKeys(SHARED_AGGREGATE_KEYS)
                        .build();
        Source s10San3MatchingWithDestinations =
                createSourceBuilder()
                        .setId("s10")
                        .setEnrollmentId(san3MatchingEnrollmentId)
                        .setAppDestinations(List.of(matchingDestination))
                        .setSharedAggregationKeys(SHARED_AGGREGATE_KEYS)
                        .build();
        Source s10San3MatchingWithoutDestinations =
                createSourceBuilder()
                        .setId("s10")
                        .setEnrollmentId(san3MatchingEnrollmentId)
                        .setAppDestinations(null)
                        .setWebDestinations(null)
                        .setRegistrationId(s10San3MatchingWithDestinations.getRegistrationId())
                        .setSharedAggregationKeys(SHARED_AGGREGATE_KEYS)
                        .build();
        Source s11San4EnrollmentNonMatching =
                createSourceBuilder()
                        .setId("s11")
                        .setEnrollmentId(san4NonMatchingEnrollmentId)
                        .setAppDestinations(List.of(matchingDestination))
                        .setSharedAggregationKeys(SHARED_AGGREGATE_KEYS)
                        .build();
        Source s12San1NullSharedAggregationKeys =
                createSourceBuilder()
                        .setId("s12")
                        .setEnrollmentId(san1MatchingEnrollmentId)
                        .setAppDestinations(List.of(matchingDestination))
                        .setSharedAggregationKeys(null)
                        .build();
        Source s13San1Expired =
                createSourceBuilder()
                        .setId("s13")
                        .setEnrollmentId(san1MatchingEnrollmentId)
                        .setAppDestinations(List.of(matchingDestination))
                        // expired before trigger time
                        .setExpiryTime(trigger.getTriggerTime() - TimeUnit.DAYS.toMillis(1))
                        .build();
        String registrationIdForTriggerAndOtherRegistration = UUID.randomUUID().toString();
        Source s14San5RegIdClasesWithMmp =
                createSourceBuilder()
                        .setId("s14")
                        .setEnrollmentId(san5MatchingEnrollmentId)
                        .setAppDestinations(List.of(matchingDestination))
                        .setRegistrationId(registrationIdForTriggerAndOtherRegistration)
                        .build();
        Source s15MmpMatchingWithDestinations =
                createSourceBuilder()
                        .setId("s15")
                        .setEnrollmentId(mmpMatchingEnrollmentId)
                        .setAppDestinations(List.of(matchingDestination))
                        .setRegistrationId(registrationIdForTriggerAndOtherRegistration)
                        .build();
        Source s15MmpMatchingWithoutDestinations =
                createSourceBuilder()
                        .setId("s15")
                        .setEnrollmentId(mmpMatchingEnrollmentId)
                        .setAppDestinations(null)
                        .setWebDestinations(null)
                        .setRegistrationId(registrationIdForTriggerAndOtherRegistration)
                        .build();
        List<Source> sources =
                Arrays.asList(
                        s1MmpMatchingWithDestinations,
                        s2MmpDiffDestination,
                        s3MmpExpired,
                        s4NonMatchingMmp,
                        s5MmpMatchingWithDestinations,
                        s6San1MatchingWithDestinations,
                        s7San1DiffDestination,
                        s8San2MatchingWithDestinations,
                        s9San3XnaIgnored,
                        s10San3MatchingWithDestinations,
                        s11San4EnrollmentNonMatching,
                        s12San1NullSharedAggregationKeys,
                        s13San1Expired,
                        s14San5RegIdClasesWithMmp,
                        s15MmpMatchingWithDestinations);
        SQLiteDatabase db = MeasurementDbHelper.getInstance(sContext).safeGetWritableDatabase();
        Objects.requireNonNull(db);
        // Insert all sources to the DB
        sources.forEach(source -> insertSource(source, source.getId()));

        // Insert XNA ignored sources
        ContentValues values = new ContentValues();
        values.put(XnaIgnoredSourcesContract.SOURCE_ID, s9San3XnaIgnored.getId());
        values.put(XnaIgnoredSourcesContract.ENROLLMENT_ID, mmpMatchingEnrollmentId);
        long row = db.insert(XnaIgnoredSourcesContract.TABLE, null, values);
        assertEquals(1, row);

        List<Source> expectedMatchingSources =
                Arrays.asList(
                        s1MmpMatchingWithoutDestinations,
                        s5MmpMatchingWithoutDestinations,
                        s6San1MatchingWithoutDestinations,
                        s8San2MatchingWithoutDestinations,
                        s10San3MatchingWithoutDestinations,
                        s15MmpMatchingWithoutDestinations);
        Comparator<Source> sortingComparator = Comparator.comparing(Source::getId);
        expectedMatchingSources.sort(sortingComparator);

        // Execution
        DatastoreManager dm = DatastoreManagerFactory.getDatastoreManager(sContext);
        dm.runInTransaction(
                dao -> {
                    List<String> matchingSanEnrollmentIds =
                            Arrays.asList(
                                    san1MatchingEnrollmentId,
                                    san2MatchingEnrollmentId,
                                    san3MatchingEnrollmentId,
                                    san5MatchingEnrollmentId);
                    List<Source> actualMatchingSources =
                            dao.fetchTriggerMatchingSourcesForXna(
                                    trigger, matchingSanEnrollmentIds);
                    actualMatchingSources.sort(sortingComparator);
                    // Assertion
                    assertEquals(expectedMatchingSources, actualMatchingSources);
                });
    }

    @Test
    public void insertIgnoredSourceForEnrollment_success() {
        // Setup
        SQLiteDatabase db = MeasurementDbHelper.getInstance(sContext).safeGetWritableDatabase();
        DatastoreManager dm = DatastoreManagerFactory.getDatastoreManager(sContext);
        // Need to insert sources before, to honor the foreign key constraint
        insertSource(createSourceBuilder().setId("s1").build(), "s1");
        insertSource(createSourceBuilder().setId("s2").build(), "s2");

        Pair<String, String> entry11 = new Pair<>("s1", "e1");
        Pair<String, String> entry21 = new Pair<>("s2", "e1");
        Pair<String, String> entry22 = new Pair<>("s2", "e2");

        dm.runInTransaction(
                dao -> {
                    // Execution
                    dao.insertIgnoredSourceForEnrollment(entry11.first, entry11.second);
                    dao.insertIgnoredSourceForEnrollment(entry21.first, entry21.second);
                    dao.insertIgnoredSourceForEnrollment(entry22.first, entry22.second);

                    // Assertion
                    queryAndAssertSourceEntries(db, "e1", Arrays.asList("s1", "s2"));
                    queryAndAssertSourceEntries(db, "e2", Collections.singletonList("s2"));
                });
    }

    @Test
    public void countDistinctDebugAdIdsUsedByEnrollment_oneTriggerAndSource() {
        // Setup
        DatastoreManager dm = DatastoreManagerFactory.getDatastoreManager(sContext);

        Source.Builder sourceBuilder =
                new Source.Builder()
                        .setPublisher(SourceFixture.ValidSourceParams.PUBLISHER)
                        .setRegistrant(SourceFixture.ValidSourceParams.REGISTRANT)
                        .setSourceType(SourceFixture.ValidSourceParams.SOURCE_TYPE)
                        .setEventId(SourceFixture.ValidSourceParams.SOURCE_EVENT_ID)
                        .setRegistrationOrigin(SourceFixture.ValidSourceParams.REGISTRATION_ORIGIN);
        Source s1 =
                sourceBuilder
                        .setId("s1")
                        .setPublisherType(EventSurfaceType.WEB)
                        .setDebugAdId("debug-ad-id-1")
                        .setEnrollmentId("enrollment-id-1")
                        .build();
        dm.runInTransaction(dao -> dao.insertSource(s1));

        Trigger.Builder triggerBuilder =
                new Trigger.Builder()
                        .setAttributionDestination(
                                TriggerFixture.ValidTriggerParams.ATTRIBUTION_DESTINATION)
                        .setRegistrant(TriggerFixture.ValidTriggerParams.REGISTRANT)
                        .setRegistrationOrigin(
                                TriggerFixture.ValidTriggerParams.REGISTRATION_ORIGIN);
        Trigger t1 =
                triggerBuilder
                        .setId("t1")
                        .setDestinationType(EventSurfaceType.WEB)
                        .setDebugAdId("debug-ad-id-1")
                        .setEnrollmentId("enrollment-id-1")
                        .build();
        dm.runInTransaction(dao -> dao.insertTrigger(t1));

        // Assertion
        assertTrue(
                dm.runInTransaction(
                        dao ->
                                assertEquals(
                                        1,
                                        dao.countDistinctDebugAdIdsUsedByEnrollment(
                                                "enrollment-id-1"))));
    }

    @Test
    public void countDistinctDebugAdIdsUsedByEnrollment_nullValuesPresent() {
        // Setup
        DatastoreManager dm = DatastoreManagerFactory.getDatastoreManager(sContext);

        Source.Builder sourceBuilder =
                new Source.Builder()
                        .setPublisher(SourceFixture.ValidSourceParams.PUBLISHER)
                        .setRegistrant(SourceFixture.ValidSourceParams.REGISTRANT)
                        .setSourceType(SourceFixture.ValidSourceParams.SOURCE_TYPE)
                        .setEventId(SourceFixture.ValidSourceParams.SOURCE_EVENT_ID)
                        .setRegistrationOrigin(SourceFixture.ValidSourceParams.REGISTRATION_ORIGIN);
        // Source with debug AdId present
        Source s1 =
                sourceBuilder
                        .setId("s1")
                        .setPublisherType(EventSurfaceType.WEB)
                        .setDebugAdId("debug-ad-id-1")
                        .setEnrollmentId("enrollment-id-1")
                        .build();
        dm.runInTransaction(dao -> dao.insertSource(s1));
        // Source with no debug AdId
        Source s2 =
                sourceBuilder
                        .setId("s2")
                        .setPublisherType(EventSurfaceType.WEB)
                        .setEnrollmentId("enrollment-id-1")
                        .build();
        dm.runInTransaction(dao -> dao.insertSource(s2));

        Trigger.Builder triggerBuilder =
                new Trigger.Builder()
                        .setAttributionDestination(
                                TriggerFixture.ValidTriggerParams.ATTRIBUTION_DESTINATION)
                        .setRegistrant(TriggerFixture.ValidTriggerParams.REGISTRANT)
                        .setRegistrationOrigin(
                                TriggerFixture.ValidTriggerParams.REGISTRATION_ORIGIN);
        // Trigger with debug AdId present
        Trigger t1 =
                triggerBuilder
                        .setId("t1")
                        .setDestinationType(EventSurfaceType.WEB)
                        .setDebugAdId("debug-ad-id-1")
                        .setEnrollmentId("enrollment-id-1")
                        .build();
        dm.runInTransaction(dao -> dao.insertTrigger(t1));
        // Trigger with no debug AdId
        Trigger t2 =
                triggerBuilder
                        .setId("t2")
                        .setDestinationType(EventSurfaceType.WEB)
                        .setEnrollmentId("enrollment-id-1")
                        .build();
        dm.runInTransaction(dao -> dao.insertTrigger(t2));

        // Assertion
        assertTrue(
                dm.runInTransaction(
                        dao ->
                                assertEquals(
                                        1,
                                        dao.countDistinctDebugAdIdsUsedByEnrollment(
                                                "enrollment-id-1"))));
    }

    @Test
    public void countDistinctDebugAdIdsUsedByEnrollment_multipleSourcesAndTriggers() {
        // Setup
        DatastoreManager dm = DatastoreManagerFactory.getDatastoreManager(sContext);

        Source.Builder sourceBuilder =
                new Source.Builder()
                        .setPublisher(SourceFixture.ValidSourceParams.PUBLISHER)
                        .setRegistrant(SourceFixture.ValidSourceParams.REGISTRANT)
                        .setSourceType(SourceFixture.ValidSourceParams.SOURCE_TYPE)
                        .setEventId(SourceFixture.ValidSourceParams.SOURCE_EVENT_ID)
                        .setRegistrationOrigin(SourceFixture.ValidSourceParams.REGISTRATION_ORIGIN);
        // Multiple sources with same AdId
        Source s1 =
                sourceBuilder
                        .setId("s1")
                        .setPublisherType(EventSurfaceType.WEB)
                        .setDebugAdId("debug-ad-id-1")
                        .setEnrollmentId("enrollment-id-1")
                        .build();
        dm.runInTransaction(dao -> dao.insertSource(s1));
        Source s2 =
                sourceBuilder
                        .setId("s2")
                        .setPublisherType(EventSurfaceType.WEB)
                        .setDebugAdId("debug-ad-id-1")
                        .setEnrollmentId("enrollment-id-1")
                        .build();
        dm.runInTransaction(dao -> dao.insertSource(s2));
        Source s3 =
                sourceBuilder
                        .setId("s3")
                        .setPublisherType(EventSurfaceType.WEB)
                        .setDebugAdId("debug-ad-id-1")
                        .setEnrollmentId("enrollment-id-1")
                        .build();
        dm.runInTransaction(dao -> dao.insertSource(s3));

        Trigger.Builder triggerBuilder =
                new Trigger.Builder()
                        .setAttributionDestination(
                                TriggerFixture.ValidTriggerParams.ATTRIBUTION_DESTINATION)
                        .setRegistrant(TriggerFixture.ValidTriggerParams.REGISTRANT)
                        .setRegistrationOrigin(
                                TriggerFixture.ValidTriggerParams.REGISTRATION_ORIGIN);
        // Multiple triggers with same AdId
        Trigger t1 =
                triggerBuilder
                        .setId("t1")
                        .setDestinationType(EventSurfaceType.WEB)
                        .setDebugAdId("debug-ad-id-1")
                        .setEnrollmentId("enrollment-id-1")
                        .build();
        dm.runInTransaction(dao -> dao.insertTrigger(t1));
        Trigger t2 =
                triggerBuilder
                        .setId("t2")
                        .setDestinationType(EventSurfaceType.WEB)
                        .setDebugAdId("debug-ad-id-1")
                        .setEnrollmentId("enrollment-id-1")
                        .build();
        dm.runInTransaction(dao -> dao.insertTrigger(t2));
        Trigger t3 =
                triggerBuilder
                        .setId("t3")
                        .setDestinationType(EventSurfaceType.WEB)
                        .setDebugAdId("debug-ad-id-1")
                        .setEnrollmentId("enrollment-id-1")
                        .build();
        dm.runInTransaction(dao -> dao.insertTrigger(t3));

        // Assertion
        assertTrue(
                dm.runInTransaction(
                        dao ->
                                assertEquals(
                                        1,
                                        dao.countDistinctDebugAdIdsUsedByEnrollment(
                                                "enrollment-id-1"))));
    }

    @Test
    public void countDistinctDebugAdIdsUsedByEnrollment_multipleAdIdsPresent() {
        // Setup
        DatastoreManager dm = DatastoreManagerFactory.getDatastoreManager(sContext);

        Source.Builder sourceBuilder =
                new Source.Builder()
                        .setPublisher(SourceFixture.ValidSourceParams.PUBLISHER)
                        .setRegistrant(SourceFixture.ValidSourceParams.REGISTRANT)
                        .setSourceType(SourceFixture.ValidSourceParams.SOURCE_TYPE)
                        .setEventId(SourceFixture.ValidSourceParams.SOURCE_EVENT_ID)
                        .setRegistrationOrigin(SourceFixture.ValidSourceParams.REGISTRATION_ORIGIN);
        // Multiple sources with different AdIds but the same enrollmentId
        Source s1 =
                sourceBuilder
                        .setId("s1")
                        .setPublisherType(EventSurfaceType.WEB)
                        .setDebugAdId("debug-ad-id-1")
                        .setEnrollmentId("enrollment-id-1")
                        .build();
        dm.runInTransaction(dao -> dao.insertSource(s1));
        Source s2 =
                sourceBuilder
                        .setId("s2")
                        .setPublisherType(EventSurfaceType.WEB)
                        .setDebugAdId("debug-ad-id-2")
                        .setEnrollmentId("enrollment-id-1")
                        .build();
        dm.runInTransaction(dao -> dao.insertSource(s2));
        Source s3 =
                sourceBuilder
                        .setId("s3")
                        .setPublisherType(EventSurfaceType.WEB)
                        .setDebugAdId("debug-ad-id-3")
                        .setEnrollmentId("enrollment-id-1")
                        .build();
        dm.runInTransaction(dao -> dao.insertSource(s3));

        Trigger.Builder triggerBuilder =
                new Trigger.Builder()
                        .setAttributionDestination(
                                TriggerFixture.ValidTriggerParams.ATTRIBUTION_DESTINATION)
                        .setRegistrant(TriggerFixture.ValidTriggerParams.REGISTRANT)
                        .setRegistrationOrigin(
                                TriggerFixture.ValidTriggerParams.REGISTRATION_ORIGIN);
        // Multiple triggers with different AdIds but the same enrollmentId
        Trigger t1 =
                triggerBuilder
                        .setId("t1")
                        .setDestinationType(EventSurfaceType.WEB)
                        .setDebugAdId("debug-ad-id-4")
                        .setEnrollmentId("enrollment-id-1")
                        .build();
        dm.runInTransaction(dao -> dao.insertTrigger(t1));
        Trigger t2 =
                triggerBuilder
                        .setId("t2")
                        .setDestinationType(EventSurfaceType.WEB)
                        .setDebugAdId("debug-ad-id-5")
                        .setEnrollmentId("enrollment-id-1")
                        .build();
        dm.runInTransaction(dao -> dao.insertTrigger(t2));
        Trigger t3 =
                triggerBuilder
                        .setId("t3")
                        .setDestinationType(EventSurfaceType.WEB)
                        .setDebugAdId("debug-ad-id-6")
                        .setEnrollmentId("enrollment-id-1")
                        .build();
        dm.runInTransaction(dao -> dao.insertTrigger(t3));

        // Assertion
        assertTrue(
                dm.runInTransaction(
                        dao ->
                                assertEquals(
                                        6,
                                        dao.countDistinctDebugAdIdsUsedByEnrollment(
                                                "enrollment-id-1"))));
    }

    @Test
    public void countDistinctDebugAdIdsUsedByEnrollment_multipleEnrollmentIdsPresent() {
        // Setup
        DatastoreManager dm = DatastoreManagerFactory.getDatastoreManager(sContext);

        Source.Builder sourceBuilder =
                new Source.Builder()
                        .setPublisher(SourceFixture.ValidSourceParams.PUBLISHER)
                        .setRegistrant(SourceFixture.ValidSourceParams.REGISTRANT)
                        .setSourceType(SourceFixture.ValidSourceParams.SOURCE_TYPE)
                        .setEventId(SourceFixture.ValidSourceParams.SOURCE_EVENT_ID)
                        .setRegistrationOrigin(SourceFixture.ValidSourceParams.REGISTRATION_ORIGIN);
        // Multiple sources with different AdIds and differing enrollmentIds
        Source s1 =
                sourceBuilder
                        .setId("s1")
                        .setPublisherType(EventSurfaceType.WEB)
                        .setDebugAdId("debug-ad-id-1")
                        .setEnrollmentId("enrollment-id-1")
                        .build();
        dm.runInTransaction(dao -> dao.insertSource(s1));
        Source s2 =
                sourceBuilder
                        .setId("s2")
                        .setPublisherType(EventSurfaceType.WEB)
                        .setDebugAdId("debug-ad-id-2")
                        .setEnrollmentId("enrollment-id-2")
                        .build();
        dm.runInTransaction(dao -> dao.insertSource(s2));
        Source s3 =
                sourceBuilder
                        .setId("s3")
                        .setPublisherType(EventSurfaceType.WEB)
                        .setDebugAdId("debug-ad-id-3")
                        .setEnrollmentId("enrollment-id-2")
                        .build();
        dm.runInTransaction(dao -> dao.insertSource(s3));

        Trigger.Builder triggerBuilder =
                new Trigger.Builder()
                        .setAttributionDestination(
                                TriggerFixture.ValidTriggerParams.ATTRIBUTION_DESTINATION)
                        .setRegistrant(TriggerFixture.ValidTriggerParams.REGISTRANT)
                        .setRegistrationOrigin(
                                TriggerFixture.ValidTriggerParams.REGISTRATION_ORIGIN);
        // Multiple triggers with different AdIds and differing enrollmentIds
        Trigger t1 =
                triggerBuilder
                        .setId("t1")
                        .setDestinationType(EventSurfaceType.WEB)
                        .setDebugAdId("debug-ad-id-4")
                        .setEnrollmentId("enrollment-id-1")
                        .build();
        dm.runInTransaction(dao -> dao.insertTrigger(t1));
        Trigger t2 =
                triggerBuilder
                        .setId("t2")
                        .setDestinationType(EventSurfaceType.WEB)
                        .setDebugAdId("debug-ad-id-5")
                        .setEnrollmentId("enrollment-id-2")
                        .build();
        dm.runInTransaction(dao -> dao.insertTrigger(t2));
        Trigger t3 =
                triggerBuilder
                        .setId("t3")
                        .setDestinationType(EventSurfaceType.WEB)
                        .setDebugAdId("debug-ad-id-6")
                        .setEnrollmentId("enrollment-id-2")
                        .build();
        dm.runInTransaction(dao -> dao.insertTrigger(t3));

        // Assertion
        assertTrue(
                dm.runInTransaction(
                        dao ->
                                assertEquals(
                                        2,
                                        dao.countDistinctDebugAdIdsUsedByEnrollment(
                                                "enrollment-id-1"))));
        assertTrue(
                dm.runInTransaction(
                        dao ->
                                assertEquals(
                                        4,
                                        dao.countDistinctDebugAdIdsUsedByEnrollment(
                                                "enrollment-id-2"))));
    }

    @Test
    public void generateUnionQueryFromTriggerIds_equal() {
        List<String> triggerIds = new ArrayList<>(Arrays.asList("123", "234", "345"));
        String query =
                MeasurementDao.generateUnionQueryFromTriggerIds(
                        triggerIds, "source_table", "trigger_ids");
        String expected =
                "SELECT * FROM source_table WHERE trigger_ids LIKE '%\"123\"%' UNION\n"
                        + "SELECT * FROM source_table WHERE trigger_ids LIKE '%\"234\"%' UNION\n"
                        + "SELECT * FROM source_table WHERE trigger_ids LIKE '%\"345\"%'";
        assertEquals(expected.replaceAll("\\s+", " "), query.replaceAll("\\s+", " "));
    }

    @Test
    public void getPendingAggregateReportIdsByCoordinatorInWindow() {
        DatastoreManager dm = DatastoreManagerFactory.getDatastoreManager(sContext);
        AggregateReport ar11 =
                AggregateReportFixture.getValidAggregateReportBuilder()
                        .setId("11")
                        .setAggregationCoordinatorOrigin(Uri.parse("https://url1.test"))
                        .build();
        AggregateReport ar12 =
                AggregateReportFixture.getValidAggregateReportBuilder()
                        .setId("12")
                        .setAggregationCoordinatorOrigin(Uri.parse("https://url1.test"))
                        .build();
        AggregateReport ar21 =
                AggregateReportFixture.getValidAggregateReportBuilder()
                        .setId("21")
                        .setAggregationCoordinatorOrigin(Uri.parse("https://url2.test"))
                        .build();
        SQLiteDatabase db = MeasurementDbHelper.getInstance(sContext).safeGetWritableDatabase();
        AbstractDbIntegrationTest.insertToDb(ar11, db);
        AbstractDbIntegrationTest.insertToDb(ar12, db);
        AbstractDbIntegrationTest.insertToDb(ar21, db);

        Optional<Map<String, List<String>>> resOpt =
                dm.runInTransactionWithResult(
                        (dao) ->
                                dao.getPendingAggregateReportIdsByCoordinatorInWindow(
                                        AggregateReportFixture.ValidAggregateReportParams
                                                .TRIGGER_TIME,
                                        AggregateReportFixture.ValidAggregateReportParams
                                                        .TRIGGER_TIME
                                                + TimeUnit.DAYS.toMillis(30)));
        assertTrue(resOpt.isPresent());
        Map<String, List<String>> res = resOpt.get();
        assertEquals(2, res.size());

        // URL 1
        List<String> url1Ids = res.get("https://url1.test");
        url1Ids.sort(String.CASE_INSENSITIVE_ORDER::compare);
        assertEquals(2, url1Ids.size());
        assertEquals("11", url1Ids.get(0));
        assertEquals("12", url1Ids.get(1));
        // URL 2
        List<String> url2Ids = res.get("https://url2.test");
        url2Ids.sort(String.CASE_INSENSITIVE_ORDER::compare);
        assertEquals(1, url2Ids.size());
        assertEquals("21", url2Ids.get(0));
    }

    @Test
    public void getPendingAggregateReportIdsByCoordinatorInWindowWithRetryLimit() {
        // Mocking that the flags return a Max Retry of 1
        Flags mockFlags = Mockito.mock(Flags.class);
        ExtendedMockito.doReturn(mockFlags).when(FlagsFactory::getFlags);
        ExtendedMockito.doReturn(1).when(mockFlags).getMeasurementReportingRetryLimit();
        ExtendedMockito.doReturn(true).when(mockFlags).getMeasurementReportingRetryLimitEnabled();

        DatastoreManager dm = DatastoreManagerFactory.getDatastoreManager(sContext);
        AggregateReport ar11 =
                AggregateReportFixture.getValidAggregateReportBuilder()
                        .setId("11")
                        .setAggregationCoordinatorOrigin(Uri.parse("https://url1.test"))
                        .build();
        AggregateReport ar12 =
                AggregateReportFixture.getValidAggregateReportBuilder()
                        .setId("12")
                        .setAggregationCoordinatorOrigin(Uri.parse("https://url1.test"))
                        .build();
        AggregateReport ar21 =
                AggregateReportFixture.getValidAggregateReportBuilder()
                        .setId("21")
                        .setAggregationCoordinatorOrigin(Uri.parse("https://url2.test"))
                        .build();
        AggregateReport ar31 =
                AggregateReportFixture.getValidAggregateReportBuilder()
                        .setId("31")
                        .setAggregationCoordinatorOrigin(Uri.parse("https://url3.test"))
                        .build();
        SQLiteDatabase db = MeasurementDbHelper.getInstance(sContext).safeGetWritableDatabase();
        AbstractDbIntegrationTest.insertToDb(ar11, db);
        AbstractDbIntegrationTest.insertToDb(ar12, db);
        AbstractDbIntegrationTest.insertToDb(ar21, db);
        AbstractDbIntegrationTest.insertToDb(ar31, db);

        Optional<Map<String, List<String>>> resOpt =
                dm.runInTransactionWithResult(
                        (dao) -> {
                            return dao.getPendingAggregateReportIdsByCoordinatorInWindow(
                                    AggregateReportFixture.ValidAggregateReportParams.TRIGGER_TIME,
                                    AggregateReportFixture.ValidAggregateReportParams.TRIGGER_TIME
                                            + TimeUnit.DAYS.toMillis(30));
                        });
        assertTrue(resOpt.isPresent());
        Map<String, List<String>> res = resOpt.get();
        assertEquals(3, res.size());

        // URL 1
        List<String> url1Ids = res.get("https://url1.test");
        url1Ids.sort(String.CASE_INSENSITIVE_ORDER::compare);
        assertEquals(2, url1Ids.size());
        assertEquals("11", url1Ids.get(0));
        assertEquals("12", url1Ids.get(1));
        // URL 2
        List<String> url2Ids = res.get("https://url2.test");
        url2Ids.sort(String.CASE_INSENSITIVE_ORDER::compare);
        assertEquals(1, url2Ids.size());
        assertEquals("21", url2Ids.get(0));

        resOpt =
                dm.runInTransactionWithResult(
                        (dao) -> {
                            // Adds records to KeyValueData table for Retry Count.
<<<<<<< HEAD
                            dao.incrementAndGetReportingRetryCount(
=======
                            dao.incrementReportingRetryCount(
>>>>>>> 98cbd62a
                                    ar31.getId(), DataType.AGGREGATE_REPORT_RETRY_COUNT);
                            return dao.getPendingAggregateReportIdsByCoordinatorInWindow(
                                    AggregateReportFixture.ValidAggregateReportParams.TRIGGER_TIME,
                                    AggregateReportFixture.ValidAggregateReportParams.TRIGGER_TIME
                                            + TimeUnit.DAYS.toMillis(30));
                        });
        res = resOpt.get();

        assertEquals(2, res.size());

        // URL 1
        url1Ids = res.get("https://url1.test");
        url1Ids.sort(String.CASE_INSENSITIVE_ORDER::compare);
        assertEquals(2, url1Ids.size());
        assertEquals("11", url1Ids.get(0));
        assertEquals("12", url1Ids.get(1));
        // URL 2
        url2Ids = res.get("https://url2.test");
        url2Ids.sort(String.CASE_INSENSITIVE_ORDER::compare);
        assertEquals(1, url2Ids.size());
        assertEquals("21", url2Ids.get(0));
    }

    @Test
    public void getPendingAggregateDebugReportIdsByCoordinator() {
        DatastoreManager dm = DatastoreManagerFactory.getDatastoreManager(sContext);
        AggregateReport ar11 =
                AggregateReportFixture.getValidAggregateReportBuilder()
                        .setId("11")
                        .setAggregationCoordinatorOrigin(Uri.parse("https://url1.test"))
                        .build();
        AggregateReport ar12 =
                AggregateReportFixture.getValidAggregateReportBuilder()
                        .setId("12")
                        .setAggregationCoordinatorOrigin(Uri.parse("https://url1.test"))
                        .build();
        AggregateReport ar21 =
                AggregateReportFixture.getValidAggregateReportBuilder()
                        .setId("21")
                        .setAggregationCoordinatorOrigin(Uri.parse("https://url2.test"))
                        .build();
        SQLiteDatabase db = MeasurementDbHelper.getInstance(sContext).safeGetWritableDatabase();
        AbstractDbIntegrationTest.insertToDb(ar11, db);
        AbstractDbIntegrationTest.insertToDb(ar12, db);
        AbstractDbIntegrationTest.insertToDb(ar21, db);

        Optional<Map<String, List<String>>> resOpt =
                dm.runInTransactionWithResult(
                        (dao) ->
                                dao.getPendingAggregateReportIdsByCoordinatorInWindow(
                                        AggregateReportFixture.ValidAggregateReportParams
                                                .TRIGGER_TIME,
                                        AggregateReportFixture.ValidAggregateReportParams
                                                        .TRIGGER_TIME
                                                + TimeUnit.DAYS.toMillis(30)));
        assertTrue(resOpt.isPresent());
        Map<String, List<String>> res = resOpt.get();
        assertEquals(2, res.size());

        // URL 1
        List<String> url1Ids = res.get("https://url1.test");
        assertEquals(2, url1Ids.size());
        url1Ids.sort(String.CASE_INSENSITIVE_ORDER::compare);
        assertEquals("11", url1Ids.get(0));
        assertEquals("12", url1Ids.get(1));
        // URL 2
        List<String> url2Ids = res.get("https://url2.test");
        url2Ids.sort(String.CASE_INSENSITIVE_ORDER::compare);
        assertEquals(1, url2Ids.size());
        assertEquals("21", url2Ids.get(0));
    }

    @Test
    public void getPendingAggregateDebugReportIdsByCoordinatorWithRetryLimit() {
        // Mocking that the flags return a Max Retry of 1
        Flags mockFlags = Mockito.mock(Flags.class);
        ExtendedMockito.doReturn(mockFlags).when(FlagsFactory::getFlags);
        ExtendedMockito.doReturn(1).when(mockFlags).getMeasurementReportingRetryLimit();
        ExtendedMockito.doReturn(true).when(mockFlags).getMeasurementReportingRetryLimitEnabled();

        DatastoreManager dm = DatastoreManagerFactory.getDatastoreManager(sContext);
        AggregateReport ar11 =
                AggregateReportFixture.getValidAggregateReportBuilder()
                        .setId("11")
                        .setAggregationCoordinatorOrigin(Uri.parse("https://url1.test"))
                        .setDebugReportStatus(AggregateReport.DebugReportStatus.PENDING)
                        .build();
        AggregateReport ar12 =
                AggregateReportFixture.getValidAggregateReportBuilder()
                        .setId("12")
                        .setAggregationCoordinatorOrigin(Uri.parse("https://url1.test"))
                        .setDebugReportStatus(AggregateReport.DebugReportStatus.PENDING)
                        .build();
        AggregateReport ar21 =
                AggregateReportFixture.getValidAggregateReportBuilder()
                        .setId("21")
                        .setAggregationCoordinatorOrigin(Uri.parse("https://url2.test"))
                        .setDebugReportStatus(AggregateReport.DebugReportStatus.PENDING)
                        .build();
        AggregateReport ar31 =
                AggregateReportFixture.getValidAggregateReportBuilder()
                        .setId("31")
                        .setAggregationCoordinatorOrigin(Uri.parse("https://url3.test"))
                        .setDebugReportStatus(AggregateReport.DebugReportStatus.PENDING)
                        .build();
        SQLiteDatabase db = MeasurementDbHelper.getInstance(sContext).safeGetWritableDatabase();
        AbstractDbIntegrationTest.insertToDb(ar11, db);
        AbstractDbIntegrationTest.insertToDb(ar12, db);
        AbstractDbIntegrationTest.insertToDb(ar21, db);
        AbstractDbIntegrationTest.insertToDb(ar31, db);

        Optional<Map<String, List<String>>> resOpt =
                dm.runInTransactionWithResult(
                        (dao) -> dao.getPendingAggregateDebugReportIdsByCoordinator());
        assertTrue(resOpt.isPresent());
        Map<String, List<String>> res = resOpt.get();
        assertEquals(3, res.size());

        resOpt =
                dm.runInTransactionWithResult(
                        (dao) -> {
                            // Adds records to KeyValueData table for Retry Count.
<<<<<<< HEAD
                            dao.incrementAndGetReportingRetryCount(
=======
                            dao.incrementReportingRetryCount(
>>>>>>> 98cbd62a
                                    ar31.getId(), DataType.AGGREGATE_REPORT_RETRY_COUNT);
                            return dao.getPendingAggregateDebugReportIdsByCoordinator();
                        });
        assertTrue(resOpt.isPresent());
        res = resOpt.get();
        assertEquals(2, res.size());

        // URL 1
        List<String> url1Ids = res.get("https://url1.test");
        assertEquals(2, url1Ids.size());
        url1Ids.sort(String.CASE_INSENSITIVE_ORDER::compare);
        assertEquals("11", url1Ids.get(0));
        assertEquals("12", url1Ids.get(1));
        // URL 2
        List<String> url2Ids = res.get("https://url2.test");
        url2Ids.sort(String.CASE_INSENSITIVE_ORDER::compare);
        assertEquals(1, url2Ids.size());
        assertEquals("21", url2Ids.get(0));
    }

    @Test
    public void getPendingEventReportIdsInWindowWithRetry() {
        // Mocking that the flags return a Max Retry of 1
        Flags mockFlags = Mockito.mock(Flags.class);
        ExtendedMockito.doReturn(mockFlags).when(FlagsFactory::getFlags);
        ExtendedMockito.doReturn(1).when(mockFlags).getMeasurementReportingRetryLimit();
        ExtendedMockito.doReturn(true).when(mockFlags).getMeasurementReportingRetryLimitEnabled();

        DatastoreManager dm = DatastoreManagerFactory.getDatastoreManager(sContext);
        SQLiteDatabase db = MeasurementDbHelper.getInstance(sContext).safeGetWritableDatabase();

        EventReport er1 =
                generateMockEventReport(WebUtil.validUrl("https://destination-1.test"), 1);
        EventReport er2 =
                generateMockEventReport(WebUtil.validUrl("https://destination-2.test"), 2);
        List.of(er1, er2)
                .forEach(
                        eventReport -> {
                            ContentValues values = new ContentValues();
                            values.put(
                                    MeasurementTables.EventReportContract.ID, eventReport.getId());
                            values.put(
                                    MeasurementTables.EventReportContract.ATTRIBUTION_DESTINATION,
                                    eventReport.getAttributionDestinations().get(0).toString());
                            values.put(
                                    EventReportContract.REPORT_TIME,
                                    EventReportFixture.ValidEventReportParams.TRIGGER_TIME
                                            + TimeUnit.DAYS.toMillis(15));
                            values.put(EventReportContract.STATUS, EventReport.Status.PENDING);
                            db.insert(MeasurementTables.EventReportContract.TABLE, null, values);
                        });
        Optional<List<String>> resOpt =
                dm.runInTransactionWithResult(
                        (dao) ->
                                dao.getPendingEventReportIdsInWindow(
                                        EventReportFixture.ValidEventReportParams.TRIGGER_TIME,
                                        EventReportFixture.ValidEventReportParams.TRIGGER_TIME
                                                + TimeUnit.DAYS.toMillis(30)));
        assertTrue(resOpt.isPresent());
        List<String> res = resOpt.get();
        assertEquals(2, res.size());
        assertTrue(res.containsAll(List.of("1", "2")));
        resOpt =
                dm.runInTransactionWithResult(
                        (dao) -> {
                            // Adds records to KeyValueData table for Retry Count.
<<<<<<< HEAD
                            dao.incrementAndGetReportingRetryCount(
=======
                            dao.incrementReportingRetryCount(
>>>>>>> 98cbd62a
                                    "1", DataType.EVENT_REPORT_RETRY_COUNT);
                            return dao.getPendingEventReportIdsInWindow(
                                    EventReportFixture.ValidEventReportParams.TRIGGER_TIME,
                                    EventReportFixture.ValidEventReportParams.TRIGGER_TIME
                                            + TimeUnit.DAYS.toMillis(30));
                        });
        res = resOpt.get();
        assertEquals(1, res.size());
        assertEquals(res, List.of("2"));
    }

    @Test
    public void getPendingEventDebugReportIdsWithRetryLimit() {
        // Mocking that the flags return a Max Retry of 1
        Flags mockFlags = Mockito.mock(Flags.class);
        ExtendedMockito.doReturn(mockFlags).when(FlagsFactory::getFlags);
        ExtendedMockito.doReturn(1).when(mockFlags).getMeasurementReportingRetryLimit();
        ExtendedMockito.doReturn(true).when(mockFlags).getMeasurementReportingRetryLimitEnabled();

        DatastoreManager dm = DatastoreManagerFactory.getDatastoreManager(sContext);
        SQLiteDatabase db = MeasurementDbHelper.getInstance(sContext).safeGetWritableDatabase();

        EventReport er1 =
                generateMockEventReport(WebUtil.validUrl("https://destination-1.test"), 1);
        EventReport er2 =
                generateMockEventReport(WebUtil.validUrl("https://destination-2.test"), 2);
        List.of(er1, er2)
                .forEach(
                        eventReport -> {
                            ContentValues values = new ContentValues();
                            values.put(
                                    MeasurementTables.EventReportContract.ID, eventReport.getId());
                            values.put(
                                    MeasurementTables.EventReportContract.ATTRIBUTION_DESTINATION,
                                    eventReport.getAttributionDestinations().get(0).toString());
                            values.put(
                                    EventReportContract.DEBUG_REPORT_STATUS,
                                    EventReport.DebugReportStatus.PENDING);
                            db.insert(MeasurementTables.EventReportContract.TABLE, null, values);
                        });

        Optional<List<String>> resOpt =
                dm.runInTransactionWithResult((dao) -> dao.getPendingDebugEventReportIds());
        assertTrue(resOpt.isPresent());
        List<String> res = resOpt.get();
        assertEquals(2, res.size());
        assertTrue(res.containsAll(List.of("1", "2")));
        resOpt =
                dm.runInTransactionWithResult(
                        (dao) -> {
                            // Adds records to KeyValueData table for Retry Count.
<<<<<<< HEAD
                            dao.incrementAndGetReportingRetryCount(
=======
                            dao.incrementReportingRetryCount(
>>>>>>> 98cbd62a
                                    "1", DataType.EVENT_REPORT_RETRY_COUNT);
                            return dao.getPendingDebugEventReportIds();
                        });
        res = resOpt.get();
        assertEquals(1, res.size());
        assertEquals(res, List.of("2"));
    }

    @Test
    public void getNonExpiredAggregateEncryptionKeys() {
        AggregateEncryptionKey ek11 =
                new AggregateEncryptionKey.Builder()
                        .setId("11")
                        .setKeyId("11")
                        .setPublicKey("11")
                        .setExpiry(11)
                        .setAggregationCoordinatorOrigin(Uri.parse("https://1coordinator.test"))
                        .build();
        // ek12 will not be fetched because expiry (5) < 10
        AggregateEncryptionKey ek12 =
                new AggregateEncryptionKey.Builder()
                        .setId("12")
                        .setKeyId("12")
                        .setPublicKey("12")
                        .setExpiry(5)
                        .setAggregationCoordinatorOrigin(Uri.parse("https://1coordinator.test"))
                        .build();

        AggregateEncryptionKey ek21 =
                new AggregateEncryptionKey.Builder()
                        .setId("21")
                        .setKeyId("21")
                        .setPublicKey("21")
                        .setExpiry(10)
                        .setAggregationCoordinatorOrigin(Uri.parse("https://2coordinator.test"))
                        .build();
        AggregateEncryptionKey ek22 =
                new AggregateEncryptionKey.Builder()
                        .setId("22")
                        .setKeyId("22")
                        .setPublicKey("22")
                        .setExpiry(15)
                        .setAggregationCoordinatorOrigin(Uri.parse("https://2coordinator.test"))
                        .build();

        SQLiteDatabase db = MeasurementDbHelper.getInstance(sContext).safeGetWritableDatabase();
        AbstractDbIntegrationTest.insertToDb(ek11, db);
        AbstractDbIntegrationTest.insertToDb(ek12, db);
        AbstractDbIntegrationTest.insertToDb(ek21, db);
        AbstractDbIntegrationTest.insertToDb(ek22, db);

        DatastoreManager datastoreManager = DatastoreManagerFactory.getDatastoreManager(sContext);
        List<AggregateEncryptionKey> res1 =
                datastoreManager
                        .runInTransactionWithResult(
                                (dao) -> {
                                    return dao.getNonExpiredAggregateEncryptionKeys(
                                            Uri.parse("https://1coordinator.test"), 10);
                                })
                        .orElseThrow();
        // ek12 will not be fetched because expiry (5) < 10
        assertEquals(1, res1.size());
        assertEquals(ek11, res1.get(0));

        List<AggregateEncryptionKey> res2 =
                datastoreManager
                        .runInTransactionWithResult(
                                (dao) -> {
                                    return dao.getNonExpiredAggregateEncryptionKeys(
                                            Uri.parse("https://2coordinator.test"), 10);
                                })
                        .orElseThrow();
        res1.sort((x, y) -> String.CASE_INSENSITIVE_ORDER.compare(x.getId(), y.getId()));
        assertEquals(2, res2.size());
        assertEquals(ek21, res2.get(0));
        assertEquals(ek22, res2.get(1));
    }

    @Test
    public void incrementReportRetry() {
        final String eventId = "TestIdEvent";
        final String aggregateId = "TestIdAggregate";
        final String debugId = "TestIdDebug";

        DatastoreManager datastoreManager = DatastoreManagerFactory.getDatastoreManager(sContext);
        datastoreManager.runInTransaction(
                (dao) -> {
<<<<<<< HEAD
                    dao.incrementAndGetReportingRetryCount(
                            eventId, DataType.EVENT_REPORT_RETRY_COUNT);
                    dao.incrementAndGetReportingRetryCount(
                            aggregateId, DataType.AGGREGATE_REPORT_RETRY_COUNT);
                    dao.incrementAndGetReportingRetryCount(
                            debugId, DataType.DEBUG_REPORT_RETRY_COUNT);
=======
                    dao.incrementReportingRetryCount(eventId, DataType.EVENT_REPORT_RETRY_COUNT);
                    dao.incrementReportingRetryCount(
                            aggregateId, DataType.AGGREGATE_REPORT_RETRY_COUNT);
                    dao.incrementReportingRetryCount(debugId, DataType.DEBUG_REPORT_RETRY_COUNT);
>>>>>>> 98cbd62a
                });
        Optional<KeyValueData> eventCount =
                datastoreManager.runInTransactionWithResult(
                        (dao) -> dao.getKeyValueData(eventId, DataType.EVENT_REPORT_RETRY_COUNT));
        Optional<KeyValueData> aggregateCount =
                datastoreManager.runInTransactionWithResult(
                        (dao) ->
                                dao.getKeyValueData(
                                        aggregateId, DataType.AGGREGATE_REPORT_RETRY_COUNT));
        Optional<KeyValueData> debugCount =
                datastoreManager.runInTransactionWithResult(
                        (dao) -> dao.getKeyValueData(debugId, DataType.DEBUG_REPORT_RETRY_COUNT));

        assertTrue(eventCount.isPresent());
        assertEquals((eventCount.get().getReportRetryCount()), 1);
        assertTrue(aggregateCount.isPresent());
        assertEquals((aggregateCount.get().getReportRetryCount()), 1);
        assertTrue(debugCount.isPresent());
        assertEquals((debugCount.get().getReportRetryCount()), 1);

        datastoreManager.runInTransaction(
                (dao) -> {
<<<<<<< HEAD
                    dao.incrementAndGetReportingRetryCount(
                            eventId, DataType.EVENT_REPORT_RETRY_COUNT);
                    dao.incrementAndGetReportingRetryCount(
=======
                    dao.incrementReportingRetryCount(eventId, DataType.EVENT_REPORT_RETRY_COUNT);
                    dao.incrementReportingRetryCount(
>>>>>>> 98cbd62a
                            aggregateId, DataType.AGGREGATE_REPORT_RETRY_COUNT);
                });
        eventCount =
                datastoreManager.runInTransactionWithResult(
                        (dao) -> dao.getKeyValueData(eventId, DataType.EVENT_REPORT_RETRY_COUNT));
        aggregateCount =
                datastoreManager.runInTransactionWithResult(
                        (dao) ->
                                dao.getKeyValueData(
                                        aggregateId, DataType.AGGREGATE_REPORT_RETRY_COUNT));
        debugCount =
                datastoreManager.runInTransactionWithResult(
                        (dao) -> dao.getKeyValueData(debugId, DataType.DEBUG_REPORT_RETRY_COUNT));

        assertTrue(eventCount.isPresent());
        assertEquals((eventCount.get().getReportRetryCount()), 2);
        assertTrue(aggregateCount.isPresent());
        assertEquals((aggregateCount.get().getReportRetryCount()), 2);
        assertTrue(debugCount.isPresent());
        assertEquals((debugCount.get().getReportRetryCount()), 1);
    }

    private void queryAndAssertSourceEntries(
            SQLiteDatabase db, String enrollmentId, List<String> expectedSourceIds) {
        try (Cursor cursor =
                db.query(
                        XnaIgnoredSourcesContract.TABLE,
                        new String[] {XnaIgnoredSourcesContract.SOURCE_ID},
                        XnaIgnoredSourcesContract.ENROLLMENT_ID + " = ?",
                        new String[] {enrollmentId},
                        null,
                        null,
                        null)) {
            assertEquals(expectedSourceIds.size(), cursor.getCount());
            for (int i = 0; i < expectedSourceIds.size() && cursor.moveToNext(); i++) {
                assertEquals(expectedSourceIds.get(i), cursor.getString(0));
            }
        }
    }

    private Source.Builder createSourceBuilder() {
        return new Source.Builder()
                .setEventId(SourceFixture.ValidSourceParams.SOURCE_EVENT_ID)
                .setPublisher(SourceFixture.ValidSourceParams.PUBLISHER)
                .setAppDestinations(SourceFixture.ValidSourceParams.ATTRIBUTION_DESTINATIONS)
                .setWebDestinations(SourceFixture.ValidSourceParams.WEB_DESTINATIONS)
                .setEnrollmentId(SourceFixture.ValidSourceParams.ENROLLMENT_ID)
                .setRegistrant(SourceFixture.ValidSourceParams.REGISTRANT)
                .setEventTime(SourceFixture.ValidSourceParams.SOURCE_EVENT_TIME)
                .setExpiryTime(SourceFixture.ValidSourceParams.EXPIRY_TIME)
                .setPriority(SourceFixture.ValidSourceParams.PRIORITY)
                .setSourceType(SourceFixture.ValidSourceParams.SOURCE_TYPE)
                .setInstallAttributionWindow(
                        SourceFixture.ValidSourceParams.INSTALL_ATTRIBUTION_WINDOW)
                .setInstallCooldownWindow(SourceFixture.ValidSourceParams.INSTALL_COOLDOWN_WINDOW)
                .setAttributionMode(SourceFixture.ValidSourceParams.ATTRIBUTION_MODE)
                .setAggregateSource(SourceFixture.ValidSourceParams.buildAggregateSource())
                .setFilterData(SourceFixture.ValidSourceParams.buildFilterData())
                .setSharedFilterDataKeys(SourceFixture.ValidSourceParams.SHARED_FILTER_DATA_KEYS)
                .setIsDebugReporting(true)
                .setRegistrationId(UUID.randomUUID().toString())
                .setSharedAggregationKeys(SHARED_AGGREGATE_KEYS)
                .setInstallTime(SourceFixture.ValidSourceParams.INSTALL_TIME)
                .setRegistrationOrigin(SourceFixture.ValidSourceParams.REGISTRATION_ORIGIN);
    }

    private AggregateReport createAggregateReportForSourceAndTrigger(
            Source source, Trigger trigger) {
        return createAggregateReportForSourceAndTrigger(
                UUID.randomUUID().toString(), source, trigger);
    }

    private EventReport createEventReportForSourceAndTrigger(Source source, Trigger trigger)
            throws JSONException {
        return createEventReportForSourceAndTrigger(UUID.randomUUID().toString(), source, trigger);
    }

    private AggregateReport createAggregateReportForSourceAndTrigger(
            String reportId, Source source, Trigger trigger) {
        return AggregateReportFixture.getValidAggregateReportBuilder()
                .setId(reportId)
                .setSourceId(source.getId())
                .setTriggerId(trigger.getId())
                .build();
    }

    private EventReport createEventReportForSourceAndTrigger(
            String reportId, Source source, Trigger trigger) throws JSONException {

        return new EventReport.Builder()
                .setId(reportId)
                .populateFromSourceAndTrigger(
                        source,
                        trigger,
                        trigger.parseEventTriggers(
                                        FlagsFactory.getFlagsForTest()
                                                .getMeasurementFlexibleEventReportingApiEnabled())
                                .get(0),
                        new Pair<>(null, null),
                        new EventReportWindowCalcDelegate(mFlags),
                        new SourceNoiseHandler(mFlags),
                        source.getAttributionDestinations(trigger.getDestinationType()),
                        mFlags.getMeasurementFlexibleEventReportingApiEnabled())
                .setSourceEventId(source.getEventId())
                .setSourceId(source.getId())
                .setTriggerId(trigger.getId())
                .build();
    }

    private DebugReport createDebugReport() {
        return new DebugReport.Builder()
                .setId("reportId")
                .setType("trigger-event-deduplicated")
                .setBody(
                        " {\n"
                                + "      \"attribution_destination\":"
                                + " \"https://destination.example\",\n"
                                + "      \"source_event_id\": \"45623\"\n"
                                + "    }")
                .setEnrollmentId("1")
                .setRegistrationOrigin(REGISTRATION_ORIGIN)
                .build();
    }

    private void setupSourceAndTriggerData() {
        SQLiteDatabase db = MeasurementDbHelper.getInstance(sContext).safeGetWritableDatabase();
        List<Source> sourcesList = new ArrayList<>();
        sourcesList.add(
                SourceFixture.getMinimalValidSourceBuilder()
                        .setId("S1")
                        .setRegistrant(APP_TWO_SOURCES)
                        .setPublisher(APP_TWO_PUBLISHER)
                        .setPublisherType(EventSurfaceType.APP)
                        .build());
        sourcesList.add(
                SourceFixture.getMinimalValidSourceBuilder()
                        .setId("S2")
                        .setRegistrant(APP_TWO_SOURCES)
                        .setPublisher(APP_TWO_PUBLISHER)
                        .setPublisherType(EventSurfaceType.APP)
                        .build());
        sourcesList.add(
                SourceFixture.getMinimalValidSourceBuilder()
                        .setId("S3")
                        .setRegistrant(APP_ONE_SOURCE)
                        .setPublisher(APP_ONE_PUBLISHER)
                        .setPublisherType(EventSurfaceType.APP)
                        .build());
        for (Source source : sourcesList) {
            ContentValues values = new ContentValues();
            values.put("_id", source.getId());
            values.put("registrant", source.getRegistrant().toString());
            values.put("publisher", source.getPublisher().toString());
            values.put("publisher_type", source.getPublisherType());

            long row = db.insert("msmt_source", null, values);
            assertNotEquals("Source insertion failed", -1, row);
        }
        List<Trigger> triggersList = new ArrayList<>();
        triggersList.add(
                TriggerFixture.getValidTriggerBuilder()
                        .setId("T1")
                        .setRegistrant(APP_TWO_DESTINATION)
                        .build());
        triggersList.add(
                TriggerFixture.getValidTriggerBuilder()
                        .setId("T2")
                        .setRegistrant(APP_TWO_DESTINATION)
                        .build());
        triggersList.add(
                TriggerFixture.getValidTriggerBuilder()
                        .setId("T3")
                        .setRegistrant(APP_ONE_DESTINATION)
                        .build());

        // Add web triggers.
        triggersList.add(
                TriggerFixture.getValidTriggerBuilder()
                        .setId("T4")
                        .setRegistrant(APP_BROWSER)
                        .setAttributionDestination(WEB_ONE_DESTINATION)
                        .build());
        triggersList.add(
                TriggerFixture.getValidTriggerBuilder()
                        .setId("T5")
                        .setRegistrant(APP_BROWSER)
                        .setAttributionDestination(WEB_ONE_DESTINATION_DIFFERENT_SUBDOMAIN)
                        .build());
        triggersList.add(
                TriggerFixture.getValidTriggerBuilder()
                        .setId("T7")
                        .setRegistrant(APP_BROWSER)
                        .setAttributionDestination(WEB_ONE_DESTINATION_DIFFERENT_SUBDOMAIN_2)
                        .build());
        triggersList.add(
                TriggerFixture.getValidTriggerBuilder()
                        .setId("T8")
                        .setRegistrant(APP_BROWSER)
                        .setAttributionDestination(WEB_TWO_DESTINATION)
                        .build());
        triggersList.add(
                TriggerFixture.getValidTriggerBuilder()
                        .setId("T9")
                        .setRegistrant(APP_BROWSER)
                        .setAttributionDestination(WEB_TWO_DESTINATION_WITH_PATH)
                        .build());

        for (Trigger trigger : triggersList) {
            ContentValues values = new ContentValues();
            values.put("_id", trigger.getId());
            values.put("registrant", trigger.getRegistrant().toString());
            values.put("attribution_destination", trigger.getAttributionDestination().toString());
            long row = db.insert("msmt_trigger", null, values);
            assertNotEquals("Trigger insertion failed", -1, row);
        }
    }

    private Trigger createWebTrigger(Uri attributionDestination) {
        return TriggerFixture.getValidTriggerBuilder()
                .setId("ID" + mValueId++)
                .setAttributionDestination(attributionDestination)
                .setRegistrant(APP_BROWSER)
                .build();
    }

    private Trigger createAppTrigger(Uri registrant, Uri destination) {
        return TriggerFixture.getValidTriggerBuilder()
                .setId("ID" + mValueId++)
                .setAttributionDestination(destination)
                .setRegistrant(registrant)
                .build();
    }

    private void addTriggersToDatabase(List<Trigger> triggersList) {
        SQLiteDatabase db = MeasurementDbHelper.getInstance(sContext).safeGetWritableDatabase();

        for (Trigger trigger : triggersList) {
            ContentValues values = new ContentValues();
            values.put("_id", trigger.getId());
            values.put("registrant", trigger.getRegistrant().toString());
            values.put("attribution_destination", trigger.getAttributionDestination().toString());
            long row = db.insert("msmt_trigger", null, values);
            assertNotEquals("Trigger insertion failed", -1, row);
        }
    }

    private void setupSourceDataForPublisherTypeWeb() {
        SQLiteDatabase db = MeasurementDbHelper.getInstance(sContext).safeGetWritableDatabase();
        List<Source> sourcesList = new ArrayList<>();
        sourcesList.add(
                SourceFixture.getMinimalValidSourceBuilder()
                        .setId("W1")
                        .setPublisher(WEB_PUBLISHER_ONE)
                        .setPublisherType(EventSurfaceType.WEB)
                        .build());
        sourcesList.add(
                SourceFixture.getMinimalValidSourceBuilder()
                        .setId("W21")
                        .setPublisher(WEB_PUBLISHER_TWO)
                        .setPublisherType(EventSurfaceType.WEB)
                        .build());
        sourcesList.add(
                SourceFixture.getMinimalValidSourceBuilder()
                        .setId("W22")
                        .setPublisher(WEB_PUBLISHER_TWO)
                        .setPublisherType(EventSurfaceType.WEB)
                        .build());
        sourcesList.add(
                SourceFixture.getMinimalValidSourceBuilder()
                        .setId("S3")
                        .setPublisher(WEB_PUBLISHER_THREE)
                        .setPublisherType(EventSurfaceType.WEB)
                        .build());
        for (Source source : sourcesList) {
            ContentValues values = new ContentValues();
            values.put("_id", source.getId());
            values.put("publisher", source.getPublisher().toString());
            values.put("publisher_type", source.getPublisherType());

            long row = db.insert("msmt_source", null, values);
            assertNotEquals("Source insertion failed", -1, row);
        }
    }

    private Source.Builder createSourceForIATest(
            String id,
            long currentTime,
            long priority,
            int eventTimePastDays,
            boolean expiredIAWindow,
            String enrollmentId) {
        return new Source.Builder()
                .setId(id)
                .setPublisher(Uri.parse("android-app://com.example.sample"))
                .setRegistrant(Uri.parse("android-app://com.example.sample"))
                .setEnrollmentId(enrollmentId)
                .setExpiryTime(currentTime + TimeUnit.DAYS.toMillis(30))
                .setInstallAttributionWindow(TimeUnit.DAYS.toMillis(expiredIAWindow ? 0 : 30))
                .setAppDestinations(List.of(INSTALLED_PACKAGE))
                .setEventTime(
                        currentTime
                                - TimeUnit.DAYS.toMillis(
                                        eventTimePastDays == -1 ? 10 : eventTimePastDays))
                .setPriority(priority == -1 ? 100 : priority)
                .setRegistrationOrigin(REGISTRATION_ORIGIN);
    }

    private AggregateReport generateMockAggregateReport(String attributionDestination, int id) {
        return new AggregateReport.Builder()
                .setId(String.valueOf(id))
                .setAttributionDestination(Uri.parse(attributionDestination))
                .build();
    }

    private AggregateReport generateMockAggregateReport(
            String attributionDestination, int id, String sourceId) {
        return new AggregateReport.Builder()
                .setId(String.valueOf(id))
                .setSourceId(sourceId)
                .setAttributionDestination(Uri.parse(attributionDestination))
                .build();
    }

    private EventReport generateMockEventReport(String attributionDestination, int id) {
        return new EventReport.Builder()
                .setId(String.valueOf(id))
                .setAttributionDestinations(List.of(Uri.parse(attributionDestination)))
                .build();
    }

    private void assertAggregateReportCount(
            List<String> attributionDestinations,
            int destinationType,
            List<Integer> expectedCounts) {
        IntStream.range(0, attributionDestinations.size())
                .forEach(
                        i -> {
                            DatastoreManager.ThrowingCheckedFunction<Integer>
                                    aggregateReportCountPerDestination =
                                            measurementDao ->
                                                    measurementDao
                                                            .getNumAggregateReportsPerDestination(
                                                                    Uri.parse(
                                                                            attributionDestinations
                                                                                    .get(i)),
                                                                    destinationType);
                            assertEquals(
                                    expectedCounts.get(i),
                                    DatastoreManagerFactory.getDatastoreManager(sContext)
                                            .runInTransactionWithResult(
                                                    aggregateReportCountPerDestination)
                                            .orElseThrow());
                        });
    }

    private void assertEventReportCount(
            List<String> attributionDestinations,
            int destinationType,
            List<Integer> expectedCounts) {
        IntStream.range(0, attributionDestinations.size())
                .forEach(
                        i -> {
                            DatastoreManager.ThrowingCheckedFunction<Integer>
                                    numEventReportsPerDestination =
                                            measurementDao ->
                                                    measurementDao.getNumEventReportsPerDestination(
                                                            Uri.parse(
                                                                    attributionDestinations.get(i)),
                                                            destinationType);
                            assertEquals(
                                    expectedCounts.get(i),
                                    DatastoreManagerFactory.getDatastoreManager(sContext)
                                            .runInTransactionWithResult(
                                                    numEventReportsPerDestination)
                                            .orElseThrow());
                        });
    }

    private List<String> createAppDestinationVariants(int destinationNum) {
        return Arrays.asList(
                "android-app://subdomain.destination-" + destinationNum + ".app/abcd",
                "android-app://subdomain.destination-" + destinationNum + ".app",
                "android-app://destination-" + destinationNum + ".app/abcd",
                "android-app://destination-" + destinationNum + ".app",
                "android-app://destination-" + destinationNum + ".ap");
    }

    private List<String> createWebDestinationVariants(int destinationNum) {
        return Arrays.asList(
                "https://subdomain.destination-" + destinationNum + ".com/abcd",
                "https://subdomain.destination-" + destinationNum + ".com",
                "https://destination-" + destinationNum + ".com/abcd",
                "https://destination-" + destinationNum + ".com",
                "https://destination-" + destinationNum + ".co");
    }

    private boolean getInstallAttributionStatus(String sourceDbId, SQLiteDatabase db) {
        Cursor cursor =
                db.query(
                        SourceContract.TABLE,
                        new String[] {SourceContract.IS_INSTALL_ATTRIBUTED},
                        SourceContract.ID + " = ? ",
                        new String[] {sourceDbId},
                        null,
                        null,
                        null,
                        null);
        assertTrue(cursor.moveToFirst());
        return cursor.getInt(0) == 1;
    }

    private Long getInstallAttributionInstallTime(String sourceDbId, SQLiteDatabase db) {
        Cursor cursor =
                db.query(
                        SourceContract.TABLE,
                        new String[] {SourceContract.INSTALL_TIME},
                        SourceContract.ID + " = ? ",
                        new String[] {sourceDbId},
                        null,
                        null,
                        null,
                        null);
        assertTrue(cursor.moveToFirst());
        if (!cursor.isNull(0)) {
            return cursor.getLong(0);
        }
        return null;
    }

    private void removeSources(List<String> dbIds, SQLiteDatabase db) {
        db.delete(
                SourceContract.TABLE,
                SourceContract.ID + " IN ( ? )",
                new String[] {String.join(",", dbIds)});
    }

    private static void maybeInsertSourceDestinations(
            SQLiteDatabase db, Source source, String sourceId) {
        if (source.getAppDestinations() != null) {
            for (Uri appDestination : source.getAppDestinations()) {
                ContentValues values = new ContentValues();
                values.put(MeasurementTables.SourceDestination.SOURCE_ID, sourceId);
                values.put(
                        MeasurementTables.SourceDestination.DESTINATION_TYPE, EventSurfaceType.APP);
                values.put(
                        MeasurementTables.SourceDestination.DESTINATION, appDestination.toString());
                long row = db.insert(MeasurementTables.SourceDestination.TABLE, null, values);
                assertNotEquals("Source app destination insertion failed", -1, row);
            }
        }
        if (source.getWebDestinations() != null) {
            for (Uri webDestination : source.getWebDestinations()) {
                ContentValues values = new ContentValues();
                values.put(MeasurementTables.SourceDestination.SOURCE_ID, sourceId);
                values.put(
                        MeasurementTables.SourceDestination.DESTINATION_TYPE, EventSurfaceType.WEB);
                values.put(
                        MeasurementTables.SourceDestination.DESTINATION, webDestination.toString());
                long row = db.insert(MeasurementTables.SourceDestination.TABLE, null, values);
                assertNotEquals("Source web destination insertion failed", -1, row);
            }
        }
    }

    /** Create {@link Attribution} object from SQLite datastore. */
    private static Attribution constructAttributionFromCursor(Cursor cursor) {
        Attribution.Builder builder = new Attribution.Builder();
        int index = cursor.getColumnIndex(MeasurementTables.AttributionContract.ID);
        if (index > -1 && !cursor.isNull(index)) {
            builder.setId(cursor.getString(index));
        }
        index = cursor.getColumnIndex(MeasurementTables.AttributionContract.SOURCE_SITE);
        if (index > -1 && !cursor.isNull(index)) {
            builder.setSourceSite(cursor.getString(index));
        }
        index = cursor.getColumnIndex(MeasurementTables.AttributionContract.SOURCE_ORIGIN);
        if (index > -1 && !cursor.isNull(index)) {
            builder.setSourceOrigin(cursor.getString(index));
        }
        index = cursor.getColumnIndex(MeasurementTables.AttributionContract.DESTINATION_SITE);
        if (index > -1 && !cursor.isNull(index)) {
            builder.setDestinationSite(cursor.getString(index));
        }
        index = cursor.getColumnIndex(MeasurementTables.AttributionContract.DESTINATION_ORIGIN);
        if (index > -1 && !cursor.isNull(index)) {
            builder.setDestinationOrigin(cursor.getString(index));
        }
        index = cursor.getColumnIndex(MeasurementTables.AttributionContract.ENROLLMENT_ID);
        if (index > -1 && !cursor.isNull(index)) {
            builder.setEnrollmentId(cursor.getString(index));
        }
        index = cursor.getColumnIndex(MeasurementTables.AttributionContract.TRIGGER_TIME);
        if (index > -1 && !cursor.isNull(index)) {
            builder.setTriggerTime(cursor.getLong(index));
        }
        index = cursor.getColumnIndex(MeasurementTables.AttributionContract.REGISTRANT);
        if (index > -1 && !cursor.isNull(index)) {
            builder.setRegistrant(cursor.getString(index));
        }
        return builder.build();
    }

    private static String getFirstSourceIdFromDatastore() {
        try (Cursor cursor =
                MeasurementDbHelper.getInstance(sContext)
                        .getReadableDatabase()
                        .query(
                                SourceContract.TABLE,
                                new String[] {SourceContract.ID},
                                null,
                                null,
                                null,
                                null,
                                null)) {
            assertTrue(cursor.moveToNext());
            return cursor.getString(cursor.getColumnIndex(SourceContract.ID));
        }
    }

    private static List<Uri> getNullableUriList(List<Uri> uris) {
        return uris == null ? null : uris;
    }
}<|MERGE_RESOLUTION|>--- conflicted
+++ resolved
@@ -5153,11 +5153,7 @@
                         .runInTransaction(
                                 measurementDao -> {
                                     // Adds records to KeyValueData table for Retry Count.
-<<<<<<< HEAD
-                                    measurementDao.incrementAndGetReportingRetryCount(
-=======
                                     measurementDao.incrementReportingRetryCount(
->>>>>>> 98cbd62a
                                             debugReport.getId(), DataType.DEBUG_REPORT_RETRY_COUNT);
                                     assertTrue(measurementDao.getDebugReportIds().isEmpty());
                                 }));
@@ -8312,11 +8308,7 @@
                 dm.runInTransactionWithResult(
                         (dao) -> {
                             // Adds records to KeyValueData table for Retry Count.
-<<<<<<< HEAD
-                            dao.incrementAndGetReportingRetryCount(
-=======
                             dao.incrementReportingRetryCount(
->>>>>>> 98cbd62a
                                     ar31.getId(), DataType.AGGREGATE_REPORT_RETRY_COUNT);
                             return dao.getPendingAggregateReportIdsByCoordinatorInWindow(
                                     AggregateReportFixture.ValidAggregateReportParams.TRIGGER_TIME,
@@ -8439,11 +8431,7 @@
                 dm.runInTransactionWithResult(
                         (dao) -> {
                             // Adds records to KeyValueData table for Retry Count.
-<<<<<<< HEAD
-                            dao.incrementAndGetReportingRetryCount(
-=======
                             dao.incrementReportingRetryCount(
->>>>>>> 98cbd62a
                                     ar31.getId(), DataType.AGGREGATE_REPORT_RETRY_COUNT);
                             return dao.getPendingAggregateDebugReportIdsByCoordinator();
                         });
@@ -8510,11 +8498,7 @@
                 dm.runInTransactionWithResult(
                         (dao) -> {
                             // Adds records to KeyValueData table for Retry Count.
-<<<<<<< HEAD
-                            dao.incrementAndGetReportingRetryCount(
-=======
                             dao.incrementReportingRetryCount(
->>>>>>> 98cbd62a
                                     "1", DataType.EVENT_REPORT_RETRY_COUNT);
                             return dao.getPendingEventReportIdsInWindow(
                                     EventReportFixture.ValidEventReportParams.TRIGGER_TIME,
@@ -8566,11 +8550,7 @@
                 dm.runInTransactionWithResult(
                         (dao) -> {
                             // Adds records to KeyValueData table for Retry Count.
-<<<<<<< HEAD
-                            dao.incrementAndGetReportingRetryCount(
-=======
                             dao.incrementReportingRetryCount(
->>>>>>> 98cbd62a
                                     "1", DataType.EVENT_REPORT_RETRY_COUNT);
                             return dao.getPendingDebugEventReportIds();
                         });
@@ -8658,19 +8638,10 @@
         DatastoreManager datastoreManager = DatastoreManagerFactory.getDatastoreManager(sContext);
         datastoreManager.runInTransaction(
                 (dao) -> {
-<<<<<<< HEAD
-                    dao.incrementAndGetReportingRetryCount(
-                            eventId, DataType.EVENT_REPORT_RETRY_COUNT);
-                    dao.incrementAndGetReportingRetryCount(
-                            aggregateId, DataType.AGGREGATE_REPORT_RETRY_COUNT);
-                    dao.incrementAndGetReportingRetryCount(
-                            debugId, DataType.DEBUG_REPORT_RETRY_COUNT);
-=======
                     dao.incrementReportingRetryCount(eventId, DataType.EVENT_REPORT_RETRY_COUNT);
                     dao.incrementReportingRetryCount(
                             aggregateId, DataType.AGGREGATE_REPORT_RETRY_COUNT);
                     dao.incrementReportingRetryCount(debugId, DataType.DEBUG_REPORT_RETRY_COUNT);
->>>>>>> 98cbd62a
                 });
         Optional<KeyValueData> eventCount =
                 datastoreManager.runInTransactionWithResult(
@@ -8693,14 +8664,8 @@
 
         datastoreManager.runInTransaction(
                 (dao) -> {
-<<<<<<< HEAD
-                    dao.incrementAndGetReportingRetryCount(
-                            eventId, DataType.EVENT_REPORT_RETRY_COUNT);
-                    dao.incrementAndGetReportingRetryCount(
-=======
                     dao.incrementReportingRetryCount(eventId, DataType.EVENT_REPORT_RETRY_COUNT);
                     dao.incrementReportingRetryCount(
->>>>>>> 98cbd62a
                             aggregateId, DataType.AGGREGATE_REPORT_RETRY_COUNT);
                 });
         eventCount =
