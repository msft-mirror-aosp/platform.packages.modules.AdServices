--- conflicted
+++ resolved
@@ -15,6 +15,7 @@
  */
 package com.android.adservices.service.measurement;
 
+import static com.android.adservices.service.measurement.SystemHealthParams.MAX_TRIGGER_REGISTERS_PER_DESTINATION;
 import static com.android.adservices.service.measurement.attribution.TriggerContentProvider.TRIGGER_URI;
 
 import static org.junit.Assert.assertEquals;
@@ -31,30 +32,41 @@
 import static org.mockito.Mockito.verify;
 import static org.mockito.Mockito.when;
 
+import android.adservices.measurement.RegistrationRequest;
+import android.adservices.measurement.WebSourceParams;
+import android.adservices.measurement.WebSourceRegistrationRequest;
 import android.content.ContentProviderClient;
 import android.content.ContentResolver;
 import android.content.Context;
+import android.database.Cursor;
 import android.database.sqlite.SQLiteDatabase;
 import android.net.Uri;
 import android.os.RemoteException;
 
 import androidx.test.core.app.ApplicationProvider;
 
-import com.android.adservices.data.DbHelper;
+import com.android.adservices.data.DbTestUtil;
 import com.android.adservices.data.enrollment.EnrollmentDao;
 import com.android.adservices.data.measurement.DatastoreException;
 import com.android.adservices.data.measurement.DatastoreManager;
 import com.android.adservices.data.measurement.IMeasurementDao;
 import com.android.adservices.data.measurement.ITransaction;
 import com.android.adservices.data.measurement.MeasurementTables;
+import com.android.adservices.data.measurement.SQLDatastoreManager;
+import com.android.adservices.data.measurement.SqliteObjectMapperAccessor;
+import com.android.adservices.service.Flags;
 import com.android.adservices.service.FlagsFactory;
 import com.android.adservices.service.enrollment.EnrollmentData;
 import com.android.adservices.service.measurement.registration.AsyncSourceFetcher;
 import com.android.adservices.service.measurement.registration.AsyncTriggerFetcher;
+import com.android.adservices.service.measurement.registration.EnqueueAsyncRegistration;
 import com.android.adservices.service.measurement.util.AsyncFetchStatus;
 import com.android.adservices.service.measurement.util.AsyncRedirect;
 import com.android.adservices.service.measurement.util.UnsignedLong;
+import com.android.adservices.service.stats.AdServicesLogger;
 import com.android.dx.mockito.inline.extended.ExtendedMockito;
+
+import com.google.common.truth.Truth;
 
 import org.junit.After;
 import org.junit.Assert;
@@ -67,13 +79,18 @@
 import org.mockito.quality.Strictness;
 import org.mockito.stubbing.Answer;
 
+import java.io.IOException;
+import java.net.URL;
 import java.util.Collections;
 import java.util.List;
+import java.util.Map;
 import java.util.Optional;
 import java.util.Random;
 import java.util.UUID;
 import java.util.stream.Collectors;
 import java.util.stream.IntStream;
+
+import javax.net.ssl.HttpsURLConnection;
 
 /** Unit tests for {@link AsyncRegistrationQueueRunnerTest} */
 public class AsyncRegistrationQueueRunnerTest {
@@ -81,6 +98,7 @@
     private static final String DEFAULT_ENROLLMENT_ID = "enrollment_id";
     private static final Uri DEFAULT_REGISTRANT = Uri.parse("android-app://com.registrant");
     private static final Uri DEFAULT_VERIFIED_DESTINATION = Uri.parse("android-app://com.example");
+    private static final String SDK_PACKAGE_NAME = "sdk.package.name";
     private static final Uri APP_TOP_ORIGIN =
             Uri.parse("android-app://" + sDefaultContext.getPackageName());
     private static final Uri WEB_TOP_ORIGIN = WebUtil.validUri("https://example.test");
@@ -105,8 +123,6 @@
                     .setAttributionMode(Source.AttributionMode.TRUTHFULLY)
                     .setDebugKey(new UnsignedLong(47823478789L))
                     .build();
-<<<<<<< HEAD
-=======
     private static final Uri DEFAULT_WEB_DESTINATION =
             WebUtil.validUri("https://def-web-destination.test");
     private static final Uri ALT_WEB_DESTINATION =
@@ -126,11 +142,12 @@
                     .setAttributionDestination(APP_DESTINATION)
                     .setDestinationType(EventSurfaceType.APP)
                     .build();
->>>>>>> 3f1573e1
 
     private AsyncSourceFetcher mAsyncSourceFetcher;
     private AsyncTriggerFetcher mAsyncTriggerFetcher;
 
+    @Mock HttpsURLConnection mUrlConnection1;
+    @Mock HttpsURLConnection mUrlConnection2;
     @Mock private IMeasurementDao mMeasurementDao;
     @Mock private Source mMockedSource;
     @Mock private Trigger mMockedTrigger;
@@ -138,6 +155,9 @@
     @Mock private EnrollmentDao mEnrollmentDao;
     @Mock private ContentResolver mContentResolver;
     @Mock private ContentProviderClient mMockContentProviderClient;
+    @Mock HttpsURLConnection mUrlConnection;
+    @Mock Flags mFlags;
+    @Mock AdServicesLogger mLogger;
 
     private MockitoSession mStaticMockSession;
 
@@ -160,10 +180,8 @@
 
     @After
     public void cleanup() {
-        SQLiteDatabase db = DbHelper.getInstance(sDefaultContext).safeGetWritableDatabase();
-        for (String table : MeasurementTables.ALL_MSMT_TABLES) {
-            db.delete(table, null, null);
-        }
+        SQLiteDatabase db = DbTestUtil.getDbHelperForTest().getWritableDatabase();
+        emptyTables(db);
         mStaticMockSession.finishMocking();
     }
 
@@ -1695,8 +1713,6 @@
         assertFalse(status);
     }
 
-<<<<<<< HEAD
-=======
     @Test
     public void testRegisterTrigger_belowSystemHealthLimits_success() throws Exception {
         // Setup
@@ -1938,7 +1954,6 @@
         return webSourceRegistrationRequestBuilder.build();
     }
 
->>>>>>> 3f1573e1
     private List<Source.FakeReport> createFakeReports(Source source, int count, Uri destination) {
         return IntStream.range(0, count)
                 .mapToObj(
@@ -2050,4 +2065,14 @@
                 mEnrollmentDao,
                 new FakeDatastoreManager()));
     }
+
+    private static void emptyTables(SQLiteDatabase db) {
+        db.delete("msmt_source", null, null);
+        db.delete("msmt_trigger", null, null);
+        db.delete("msmt_event_report", null, null);
+        db.delete("msmt_attribution", null, null);
+        db.delete("msmt_aggregate_report", null, null);
+        db.delete("enrollment_data", null, null);
+        db.delete("msmt_async_registration_contract", null, null);
+    }
 }