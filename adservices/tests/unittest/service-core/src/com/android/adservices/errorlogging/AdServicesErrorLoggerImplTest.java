--- conflicted
+++ resolved
@@ -87,33 +87,8 @@
         doReturn(true).when(mFlags).getAdServicesErrorLoggingEnabled();
         mErrorLogger.logError(
                 AD_SERVICES_ERROR_REPORTED__ERROR_CODE__CONSENT_REVOKED_ERROR, PPAPI_NAME);
-<<<<<<< HEAD
 
         verify(mStatsdLoggerMock).logAdServicesError(any());
-    }
-
-    @Test
-    public void testLogErrorInternal() {
-        Exception exception =
-                createSQLiteExceptionwith3StackTraceElements(CLASS_NAME, METHOD_NAME, LINE_NUMBER);
-        mErrorLogger.logErrorInternal(
-                AD_SERVICES_ERROR_REPORTED__ERROR_CODE__CONSENT_REVOKED_ERROR,
-                PPAPI_NAME,
-                exception);
-
-        AdServicesErrorStats stats =
-                AdServicesErrorStats.builder()
-                        .setErrorCode(AD_SERVICES_ERROR_REPORTED__ERROR_CODE__CONSENT_REVOKED_ERROR)
-                        .setPpapiName(PPAPI_NAME)
-                        .setClassName(CLASS_NAME)
-                        .setMethodName(METHOD_NAME)
-                        .setLineNumber(LINE_NUMBER)
-                        .build();
-        verify(mStatsdLoggerMock).logAdServicesError(eq(stats));
-=======
-
-        verify(mStatsdLoggerMock).logAdServicesError(any());
->>>>>>> 018eaadd
     }
 
     @Test
