/*
 * Copyright (C) 2022 The Android Open Source Project
 *
 * Licensed under the Apache License, Version 2.0 (the "License");
 * you may not use this file except in compliance with the License.
 * You may obtain a copy of the License at
 *
 *      http://www.apache.org/licenses/LICENSE-2.0
 *
 * Unless required by applicable law or agreed to in writing, software
 * distributed under the License is distributed on an "AS IS" BASIS,
 * WITHOUT WARRANTIES OR CONDITIONS OF ANY KIND, either express or implied.
 * See the License for the specific language governing permissions and
 * limitations under the License.
 */

package com.android.adservices.service.measurement;

<<<<<<< HEAD
import static android.adservices.measurement.MeasurementManager.RESULT_OK;
=======
import static com.android.adservices.ResultCode.RESULT_OK;
import static com.android.adservices.ResultCode.RESULT_UNAUTHORIZED_CALL;
>>>>>>> dded7d1c

import static com.google.common.truth.Truth.assertThat;

import static org.mockito.ArgumentMatchers.any;
import static org.mockito.ArgumentMatchers.anyLong;
import static org.mockito.Mockito.when;

import android.adservices.measurement.DeletionParam;
<<<<<<< HEAD
import android.adservices.measurement.IMeasurementApiStatusCallback;
import android.adservices.measurement.IMeasurementCallback;
import android.adservices.measurement.MeasurementApiUtil;
import android.adservices.measurement.MeasurementErrorResponse;
=======
import android.adservices.measurement.DeletionRequest;
import android.adservices.measurement.IMeasurementApiStatusCallback;
import android.adservices.measurement.IMeasurementCallback;
import android.adservices.measurement.MeasurementErrorResponse;
import android.adservices.measurement.MeasurementManager;
>>>>>>> dded7d1c
import android.adservices.measurement.RegistrationRequest;
import android.adservices.measurement.WebSourceParams;
import android.adservices.measurement.WebSourceRegistrationRequest;
import android.adservices.measurement.WebSourceRegistrationRequestInternal;
import android.adservices.measurement.WebTriggerParams;
import android.adservices.measurement.WebTriggerRegistrationRequest;
import android.adservices.measurement.WebTriggerRegistrationRequestInternal;
import android.content.Context;
import android.content.pm.PackageManager;
import android.net.Uri;
import android.test.mock.MockContext;

import androidx.test.core.app.ApplicationProvider;
import androidx.test.filters.SmallTest;

import com.android.adservices.service.consent.AdServicesApiConsent;
import com.android.adservices.service.consent.ConsentManager;

import org.junit.Assert;
import org.junit.Before;
import org.junit.Test;
import org.mockito.Mock;
import org.mockito.MockitoAnnotations;

import java.util.ArrayList;
import java.util.Collections;
import java.util.List;
import java.util.concurrent.CountDownLatch;
import java.util.concurrent.TimeUnit;

/** Unit tests for {@link MeasurementServiceImpl} */
@SmallTest
public final class MeasurementServiceImplTest {

    @Mock private ConsentManager mConsentManager;
    @Mock private PackageManager mPackageManager;

    private static final Uri REGISTRATION_URI = Uri.parse("https://registration-uri.com");
    private static final Uri WEB_DESTINATION = Uri.parse("https://web-destination-uri.com");
    private static final Uri OS_DESTINATION = Uri.parse("https://os-destination-uri.com");
    private static final Context sContext = ApplicationProvider.getApplicationContext();
    private static final int TIMEOUT = 5_000;
    private static final WebSourceParams SOURCE_REGISTRATION =
            new WebSourceParams.Builder()
                    .setRegistrationUri(REGISTRATION_URI)
                    .setAllowDebugKey(true)
                    .build();
    private static final WebTriggerParams TRIGGER_REGISTRATION =
            new WebTriggerParams.Builder()
                    .setRegistrationUri(REGISTRATION_URI)
                    .setAllowDebugKey(true)
                    .build();
    @Mock private MeasurementImpl mMockMeasurementImpl;

    @Before
    public void setUp() {
        MockitoAnnotations.initMocks(this);
        when(mMockMeasurementImpl.register(any(RegistrationRequest.class), anyLong()))
                .thenReturn(RESULT_OK);
<<<<<<< HEAD
=======
        when(mMockMeasurementImpl.registerWebSource(
                        any(WebSourceRegistrationRequestInternal.class), anyLong()))
                .thenReturn(RESULT_OK);
        when(mMockMeasurementImpl.registerWebSource(
                        any(WebSourceRegistrationRequestInternal.class), anyLong()))
                .thenReturn(RESULT_OK);
        when(mConsentManager.getConsent(any(PackageManager.class)))
                .thenReturn(AdServicesApiConsent.GIVEN);
>>>>>>> dded7d1c
    }

    @Test
    public void testRegister_success() throws Exception {
        CountDownLatch countDownLatch = new CountDownLatch(1);
        final List<Integer> list = new ArrayList<>();

<<<<<<< HEAD
        new MeasurementServiceImpl(mMockMeasurementImpl)
=======
        new MeasurementServiceImpl(mMockMeasurementImpl, sContext, mConsentManager)
>>>>>>> dded7d1c
                .register(
                        getDefaultRegistrationRequest(),
                        new IMeasurementCallback.Stub() {
                            @Override
<<<<<<< HEAD
                            public void onResult() throws RemoteException {
=======
                            public void onResult() {
>>>>>>> dded7d1c
                                list.add(RESULT_OK);
                                countDownLatch.countDown();
                            }

                            @Override
                            public void onFailure(MeasurementErrorResponse responseParcel) {}
                        });

        assertThat(countDownLatch.await(TIMEOUT, TimeUnit.MILLISECONDS)).isTrue();
        assertThat(list.get(0)).isEqualTo(RESULT_OK);
    }

    @Test(expected = NullPointerException.class)
<<<<<<< HEAD
    public void testRegister_invalidRequest() throws Exception {
        new MeasurementServiceImpl(mMockMeasurementImpl)
=======
    public void testRegister_invalidRequest() {
        new MeasurementServiceImpl(mMockMeasurementImpl, sContext, mConsentManager)
>>>>>>> dded7d1c
                .register(
                        null,
                        new IMeasurementCallback.Stub() {
                            @Override
<<<<<<< HEAD
                            public void onResult() throws RemoteException {}
=======
                            public void onResult() {}
>>>>>>> dded7d1c

                            @Override
                            public void onFailure(MeasurementErrorResponse responseParcel) {}
                        });
    }

    @Test(expected = NullPointerException.class)
    public void testRegister_invalidCallback() {
        new MeasurementServiceImpl(mMockMeasurementImpl, sContext, mConsentManager)
                .register(getDefaultRegistrationRequest(), null);
    }

    @Test
    public void testDeleteRegistrations_success() throws Exception {
        CountDownLatch countDownLatch = new CountDownLatch(1);
        final List<Integer> list = new ArrayList<>();

<<<<<<< HEAD
        new MeasurementServiceImpl(mMockMeasurementImpl)
=======
        new MeasurementServiceImpl(mMockMeasurementImpl, sContext, mConsentManager)
>>>>>>> dded7d1c
                .deleteRegistrations(
                        getDefaultDeletionRequest(),
                        new IMeasurementCallback.Stub() {
                            @Override
<<<<<<< HEAD
                            public void onResult() throws RemoteException {
=======
                            public void onResult() {
>>>>>>> dded7d1c
                                list.add(RESULT_OK);
                                countDownLatch.countDown();
                            }

                            @Override
                            public void onFailure(MeasurementErrorResponse responseParcel) {}
                        });

        assertThat(countDownLatch.await(TIMEOUT, TimeUnit.MILLISECONDS)).isTrue();
        assertThat(list.get(0)).isEqualTo(RESULT_OK);
    }

    @Test(expected = NullPointerException.class)
<<<<<<< HEAD
    public void testDeleteRegistrations_invalidRequest() throws Exception {
        new MeasurementServiceImpl(mMockMeasurementImpl)
=======
    public void testDeleteRegistrations_invalidRequest() {
        new MeasurementServiceImpl(mMockMeasurementImpl, sContext, mConsentManager)
>>>>>>> dded7d1c
                .deleteRegistrations(
                        null,
                        new IMeasurementCallback.Stub() {
                            @Override
<<<<<<< HEAD
                            public void onResult() throws RemoteException {}
=======
                            public void onResult() {}
>>>>>>> dded7d1c

                            @Override
                            public void onFailure(MeasurementErrorResponse responseParcel) {}
                        });
    }

    @Test(expected = NullPointerException.class)
    public void testDeleteRegistrations_invalidCallback() {
        new MeasurementServiceImpl(mMockMeasurementImpl, sContext, mConsentManager)
                .deleteRegistrations(getDefaultDeletionRequest(), null);
    }

    @Test
    public void testGetMeasurementApiStatus_success() throws Exception {
        MeasurementImpl measurementImpl = MeasurementImpl.getInstance(sContext);
        CountDownLatch countDownLatch = new CountDownLatch(1);
        final List<Integer> list = new ArrayList<>();

        new MeasurementServiceImpl(measurementImpl, sContext, mConsentManager)
                .getMeasurementApiStatus(
                        new IMeasurementApiStatusCallback.Stub() {
                            @Override
                            public void onResult(int result) {
                                list.add(result);
                                countDownLatch.countDown();
                            }
                        });

        assertThat(countDownLatch.await(TIMEOUT, TimeUnit.MILLISECONDS)).isTrue();
        assertThat(list.get(0)).isEqualTo(MeasurementManager.MEASUREMENT_API_STATE_ENABLED);
    }

    @Test(expected = NullPointerException.class)
    public void testGetMeasurementApiStatus_invalidCallback() {
        new MeasurementServiceImpl(mMockMeasurementImpl, sContext, mConsentManager)
                .getMeasurementApiStatus(null);
    }

    @Test
    public void registerWebSource_success() throws Exception {
        CountDownLatch countDownLatch = new CountDownLatch(1);
        final List<Integer> list = new ArrayList<>();

        new MeasurementServiceImpl(mMockMeasurementImpl, sContext, mConsentManager)
                .registerWebSource(
                        createWebSourceRegistrationRequest(),
                        new IMeasurementCallback.Stub() {
                            @Override
                            public void onResult() {
                                list.add(RESULT_OK);
                                countDownLatch.countDown();
                            }

                            @Override
                            public void onFailure(
                                    MeasurementErrorResponse measurementErrorResponse) {}
                        });

        assertThat(countDownLatch.await(TIMEOUT, TimeUnit.MILLISECONDS)).isTrue();
        assertThat(list.get(0)).isEqualTo(RESULT_OK);
    }

    @Test(expected = NullPointerException.class)
    public void registerWebSource_invalidRequest() {
        new MeasurementServiceImpl(mMockMeasurementImpl, sContext, mConsentManager)
                .registerWebSource(
                        null,
                        new IMeasurementCallback.Stub() {
                            @Override
                            public void onResult() {}

                            @Override
                            public void onFailure(
                                    MeasurementErrorResponse measurementErrorResponse) {}
                        });
    }

    @Test(expected = NullPointerException.class)
    public void registerWebSource_invalidCallback() {
        new MeasurementServiceImpl(mMockMeasurementImpl, sContext, mConsentManager)
                .registerWebSource(createWebSourceRegistrationRequest(), null);
    }

    @Test
    public void registerWebTrigger_success() throws Exception {
        CountDownLatch countDownLatch = new CountDownLatch(1);
        final List<Integer> list = new ArrayList<>();

        new MeasurementServiceImpl(mMockMeasurementImpl, sContext, mConsentManager)
                .registerWebTrigger(
                        createWebTriggerRegistrationRequest(),
                        new IMeasurementCallback.Stub() {
                            @Override
                            public void onResult() {
                                list.add(RESULT_OK);
                                countDownLatch.countDown();
                            }

                            @Override
                            public void onFailure(
                                    MeasurementErrorResponse measurementErrorResponse) {}
                        });

        assertThat(countDownLatch.await(TIMEOUT, TimeUnit.MILLISECONDS)).isTrue();
        assertThat(list.get(0)).isEqualTo(RESULT_OK);
    }

    @Test(expected = NullPointerException.class)
    public void registerWebTrigger_invalidRequest() {
        new MeasurementServiceImpl(mMockMeasurementImpl, sContext, mConsentManager)
                .registerWebSource(
                        null,
                        new IMeasurementCallback.Stub() {
                            @Override
                            public void onResult() {}

                            @Override
                            public void onFailure(
                                    MeasurementErrorResponse measurementErrorResponse) {}
                        });
    }

    @Test(expected = NullPointerException.class)
    public void registerWebTrigger_invalidCallback() {
        new MeasurementServiceImpl(mMockMeasurementImpl, sContext, mConsentManager)
                .registerWebTrigger(createWebTriggerRegistrationRequest(), null);
    }

    @Test
    public void testRegister_userRevokedConsent() {
        MockContext context =
                new MockContext() {
                    @Override
                    public int checkCallingOrSelfPermission(String permission) {
                        return PackageManager.PERMISSION_GRANTED;
                    }

                    @Override
                    public PackageManager getPackageManager() {
                        return mPackageManager;
                    }
                };

        when(mConsentManager.getConsent(any(PackageManager.class)))
                .thenReturn(AdServicesApiConsent.REVOKED);

        MeasurementServiceImpl measurementService =
                new MeasurementServiceImpl(mMockMeasurementImpl, context, mConsentManager);

        measurementService.register(
                getDefaultRegistrationRequest(),
                new IMeasurementCallback.Stub() {
                    @Override
                    public void onResult() {
                        Assert.fail();
                    }

                    @Override
                    public void onFailure(MeasurementErrorResponse measurementErrorResponse) {
                        assertThat(measurementErrorResponse.getStatusCode())
                                .isEqualTo(RESULT_UNAUTHORIZED_CALL);
                    }
                });
    }

    @Test
    public void testRegisterWebSource_userRevokedConsent() {
        MockContext context =
                new MockContext() {
                    @Override
                    public int checkCallingOrSelfPermission(String permission) {
                        return PackageManager.PERMISSION_GRANTED;
                    }

                    @Override
                    public PackageManager getPackageManager() {
                        return mPackageManager;
                    }
                };

        when(mConsentManager.getConsent(any(PackageManager.class)))
                .thenReturn(AdServicesApiConsent.REVOKED);

        MeasurementServiceImpl measurementService =
                new MeasurementServiceImpl(mMockMeasurementImpl, context, mConsentManager);

        measurementService.registerWebSource(
                createWebSourceRegistrationRequest(),
                new IMeasurementCallback.Stub() {
                    @Override
                    public void onResult() {
                        Assert.fail();
                    }

                    @Override
                    public void onFailure(MeasurementErrorResponse measurementErrorResponse) {
                        assertThat(measurementErrorResponse.getStatusCode())
                                .isEqualTo(RESULT_UNAUTHORIZED_CALL);
                    }
                });
    }

    @Test
    public void testRegisterWebTrigger_userRevokedConsent() {
        MockContext context =
                new MockContext() {
                    @Override
                    public int checkCallingOrSelfPermission(String permission) {
                        return PackageManager.PERMISSION_GRANTED;
                    }

                    @Override
                    public PackageManager getPackageManager() {
                        return mPackageManager;
                    }
                };

        when(mConsentManager.getConsent(any(PackageManager.class)))
                .thenReturn(AdServicesApiConsent.REVOKED);

        MeasurementServiceImpl measurementService =
                new MeasurementServiceImpl(mMockMeasurementImpl, context, mConsentManager);

        measurementService.registerWebTrigger(
                createWebTriggerRegistrationRequest(),
                new IMeasurementCallback.Stub() {
                    @Override
                    public void onResult() {
                        Assert.fail();
                    }

                    @Override
                    public void onFailure(MeasurementErrorResponse measurementErrorResponse) {
                        assertThat(measurementErrorResponse.getStatusCode())
                                .isEqualTo(RESULT_UNAUTHORIZED_CALL);
                    }
                });
    }

    private RegistrationRequest getDefaultRegistrationRequest() {
        return new RegistrationRequest.Builder()
                .setAttributionSource(sContext.getAttributionSource())
                .setRegistrationUri(Uri.parse("https://registration-uri.com"))
                .setTopOriginUri(Uri.parse("android-app//com.example"))
                .setRegistrationType(RegistrationRequest.REGISTER_SOURCE)
                .build();
    }

<<<<<<< HEAD
=======
    private WebSourceRegistrationRequestInternal createWebSourceRegistrationRequest() {
        WebSourceRegistrationRequest sourceRegistrationRequest =
                new WebSourceRegistrationRequest.Builder()
                        .setSourceParams(Collections.singletonList(SOURCE_REGISTRATION))
                        .setWebDestination(WEB_DESTINATION)
                        .setOsDestination(OS_DESTINATION)
                        .setTopOriginUri(Uri.parse("android-app//com.example"))
                        .build();
        return new WebSourceRegistrationRequestInternal.Builder()
                .setSourceRegistrationRequest(sourceRegistrationRequest)
                .setAttributionSource(sContext.getAttributionSource())
                .build();
    }

    private WebTriggerRegistrationRequestInternal createWebTriggerRegistrationRequest() {
        WebTriggerRegistrationRequest webTriggerRegistrationRequest =
                new WebTriggerRegistrationRequest.Builder()
                        .setTriggerParams(Collections.singletonList(TRIGGER_REGISTRATION))
                        .setDestination(Uri.parse("android-app//com.example"))
                        .build();
        return new WebTriggerRegistrationRequestInternal.Builder()
                .setTriggerRegistrationRequest(webTriggerRegistrationRequest)
                .setAttributionSource(sContext.getAttributionSource())
                .build();
    }

>>>>>>> dded7d1c
    private DeletionParam getDefaultDeletionRequest() {
        return new DeletionParam.Builder()
                .setAttributionSource(sContext.getAttributionSource())
                .setDomainUris(Collections.emptyList())
                .setOriginUris(Collections.emptyList())
                .setMatchBehavior(DeletionRequest.MATCH_BEHAVIOR_DELETE)
                .setDeletionMode(DeletionRequest.DELETION_MODE_ALL)
                .build();
    }
}<|MERGE_RESOLUTION|>--- conflicted
+++ resolved
@@ -16,12 +16,8 @@
 
 package com.android.adservices.service.measurement;
 
-<<<<<<< HEAD
-import static android.adservices.measurement.MeasurementManager.RESULT_OK;
-=======
 import static com.android.adservices.ResultCode.RESULT_OK;
 import static com.android.adservices.ResultCode.RESULT_UNAUTHORIZED_CALL;
->>>>>>> dded7d1c
 
 import static com.google.common.truth.Truth.assertThat;
 
@@ -30,18 +26,11 @@
 import static org.mockito.Mockito.when;
 
 import android.adservices.measurement.DeletionParam;
-<<<<<<< HEAD
-import android.adservices.measurement.IMeasurementApiStatusCallback;
-import android.adservices.measurement.IMeasurementCallback;
-import android.adservices.measurement.MeasurementApiUtil;
-import android.adservices.measurement.MeasurementErrorResponse;
-=======
 import android.adservices.measurement.DeletionRequest;
 import android.adservices.measurement.IMeasurementApiStatusCallback;
 import android.adservices.measurement.IMeasurementCallback;
 import android.adservices.measurement.MeasurementErrorResponse;
 import android.adservices.measurement.MeasurementManager;
->>>>>>> dded7d1c
 import android.adservices.measurement.RegistrationRequest;
 import android.adservices.measurement.WebSourceParams;
 import android.adservices.measurement.WebSourceRegistrationRequest;
@@ -101,8 +90,6 @@
         MockitoAnnotations.initMocks(this);
         when(mMockMeasurementImpl.register(any(RegistrationRequest.class), anyLong()))
                 .thenReturn(RESULT_OK);
-<<<<<<< HEAD
-=======
         when(mMockMeasurementImpl.registerWebSource(
                         any(WebSourceRegistrationRequestInternal.class), anyLong()))
                 .thenReturn(RESULT_OK);
@@ -111,7 +98,6 @@
                 .thenReturn(RESULT_OK);
         when(mConsentManager.getConsent(any(PackageManager.class)))
                 .thenReturn(AdServicesApiConsent.GIVEN);
->>>>>>> dded7d1c
     }
 
     @Test
@@ -119,20 +105,12 @@
         CountDownLatch countDownLatch = new CountDownLatch(1);
         final List<Integer> list = new ArrayList<>();
 
-<<<<<<< HEAD
-        new MeasurementServiceImpl(mMockMeasurementImpl)
-=======
-        new MeasurementServiceImpl(mMockMeasurementImpl, sContext, mConsentManager)
->>>>>>> dded7d1c
+        new MeasurementServiceImpl(mMockMeasurementImpl, sContext, mConsentManager)
                 .register(
                         getDefaultRegistrationRequest(),
                         new IMeasurementCallback.Stub() {
                             @Override
-<<<<<<< HEAD
-                            public void onResult() throws RemoteException {
-=======
                             public void onResult() {
->>>>>>> dded7d1c
                                 list.add(RESULT_OK);
                                 countDownLatch.countDown();
                             }
@@ -146,22 +124,13 @@
     }
 
     @Test(expected = NullPointerException.class)
-<<<<<<< HEAD
-    public void testRegister_invalidRequest() throws Exception {
-        new MeasurementServiceImpl(mMockMeasurementImpl)
-=======
     public void testRegister_invalidRequest() {
         new MeasurementServiceImpl(mMockMeasurementImpl, sContext, mConsentManager)
->>>>>>> dded7d1c
                 .register(
                         null,
                         new IMeasurementCallback.Stub() {
                             @Override
-<<<<<<< HEAD
-                            public void onResult() throws RemoteException {}
-=======
                             public void onResult() {}
->>>>>>> dded7d1c
 
                             @Override
                             public void onFailure(MeasurementErrorResponse responseParcel) {}
@@ -179,20 +148,12 @@
         CountDownLatch countDownLatch = new CountDownLatch(1);
         final List<Integer> list = new ArrayList<>();
 
-<<<<<<< HEAD
-        new MeasurementServiceImpl(mMockMeasurementImpl)
-=======
-        new MeasurementServiceImpl(mMockMeasurementImpl, sContext, mConsentManager)
->>>>>>> dded7d1c
+        new MeasurementServiceImpl(mMockMeasurementImpl, sContext, mConsentManager)
                 .deleteRegistrations(
                         getDefaultDeletionRequest(),
                         new IMeasurementCallback.Stub() {
                             @Override
-<<<<<<< HEAD
-                            public void onResult() throws RemoteException {
-=======
                             public void onResult() {
->>>>>>> dded7d1c
                                 list.add(RESULT_OK);
                                 countDownLatch.countDown();
                             }
@@ -206,22 +167,13 @@
     }
 
     @Test(expected = NullPointerException.class)
-<<<<<<< HEAD
-    public void testDeleteRegistrations_invalidRequest() throws Exception {
-        new MeasurementServiceImpl(mMockMeasurementImpl)
-=======
     public void testDeleteRegistrations_invalidRequest() {
         new MeasurementServiceImpl(mMockMeasurementImpl, sContext, mConsentManager)
->>>>>>> dded7d1c
                 .deleteRegistrations(
                         null,
                         new IMeasurementCallback.Stub() {
                             @Override
-<<<<<<< HEAD
-                            public void onResult() throws RemoteException {}
-=======
                             public void onResult() {}
->>>>>>> dded7d1c
 
                             @Override
                             public void onFailure(MeasurementErrorResponse responseParcel) {}
@@ -470,8 +422,6 @@
                 .build();
     }
 
-<<<<<<< HEAD
-=======
     private WebSourceRegistrationRequestInternal createWebSourceRegistrationRequest() {
         WebSourceRegistrationRequest sourceRegistrationRequest =
                 new WebSourceRegistrationRequest.Builder()
@@ -498,7 +448,6 @@
                 .build();
     }
 
->>>>>>> dded7d1c
     private DeletionParam getDefaultDeletionRequest() {
         return new DeletionParam.Builder()
                 .setAttributionSource(sContext.getAttributionSource())
