--- conflicted
+++ resolved
@@ -27,12 +27,8 @@
 
 import static com.google.common.truth.Truth.assertThat;
 
-<<<<<<< HEAD
-import static org.junit.Assert.fail;
-=======
 import static org.junit.Assert.assertEquals;
 import static org.junit.Assert.assertThrows;
->>>>>>> 3f1573e1
 import static org.mockito.ArgumentMatchers.any;
 import static org.mockito.ArgumentMatchers.anyInt;
 import static org.mockito.ArgumentMatchers.anyLong;
@@ -75,6 +71,7 @@
 import com.android.adservices.service.consent.AdServicesApiConsent;
 import com.android.adservices.service.consent.ConsentManager;
 import com.android.adservices.service.stats.AdServicesLogger;
+import com.android.adservices.service.stats.ApiCallStats;
 import com.android.adservices.service.stats.Clock;
 import com.android.compatibility.common.util.TestUtils;
 import com.android.dx.mockito.inline.extended.ExtendedMockito;
@@ -82,6 +79,7 @@
 import org.junit.Assert;
 import org.junit.Before;
 import org.junit.Test;
+import org.mockito.ArgumentCaptor;
 import org.mockito.Mock;
 import org.mockito.MockitoAnnotations;
 import org.mockito.MockitoSession;
@@ -99,21 +97,6 @@
 @SmallTest
 public final class MeasurementServiceImplTest {
 
-<<<<<<< HEAD
-    private static final String PACKAGE_NAME = "test.package.name";
-    private static final String ALLOW_LIST_WITHOUT_TEST_PACKAGE =
-            "test1.package.name,test1.package.name";
-    private static final Uri REGISTRATION_URI = Uri.parse("https://registration-uri.com");
-    private static final Uri WEB_DESTINATION = Uri.parse("https://web-destination-uri.com");
-    private static final Uri APP_DESTINATION = Uri.parse("android-app://com.app-destination");
-    private static final int TIMEOUT = 5_000;
-    private static final String ALLOW_ALL_PACKAGES = "*";
-    private static final WebSourceParams SOURCE_REGISTRATION =
-            new WebSourceParams.Builder(REGISTRATION_URI).setDebugKeyAllowed(true).build();
-    private static final WebTriggerParams TRIGGER_REGISTRATION =
-            new WebTriggerParams.Builder(REGISTRATION_URI).setDebugKeyAllowed(true).build();
-    private static final StatusParam STATUS_PARAM = new StatusParam.Builder(PACKAGE_NAME).build();
-=======
     private static final String ALLOW_ALL_PACKAGES = "*";
     private static final Uri APP_DESTINATION = Uri.parse("android-app://test.app-destination");
     private static final String APP_PACKAGE_NAME = "app.package.name";
@@ -121,7 +104,6 @@
     private static final String SDK_PACKAGE_NAME = "sdk.package.name";
     private static final int TIMEOUT = 5_000;
     private static final Uri WEB_DESTINATION = Uri.parse("https://web-destination-uri.test");
->>>>>>> 3f1573e1
 
     @Mock private AdServicesLogger mMockAdServicesLogger;
     @Mock private AppImportanceFilter mMockAppImportanceFilter;
@@ -137,209 +119,7 @@
     @Before
     public void setUp() {
         MockitoAnnotations.initMocks(this);
-<<<<<<< HEAD
-        toggleAllowAllPpApi(true);
-        toggleEnforceForegroundAll(true);
-        when(mMockMeasurementImpl.register(any(RegistrationRequest.class), anyLong()))
-                .thenReturn(STATUS_SUCCESS);
-        when(mMockMeasurementImpl.registerWebSource(
-                        any(WebSourceRegistrationRequestInternal.class), anyLong()))
-                .thenReturn(STATUS_SUCCESS);
-        when(mMockMeasurementImpl.registerWebSource(
-                        any(WebSourceRegistrationRequestInternal.class), anyLong()))
-                .thenReturn(STATUS_SUCCESS);
-        when(mConsentManager.getConsent()).thenReturn(AdServicesApiConsent.GIVEN);
-        when(mMockFlags.getWebContextClientAppAllowList()).thenReturn("*");
-        when(mMockThrottler.tryAcquire(any(), any())).thenReturn(true).thenReturn(false);
-        when(mMockFlags.getWebContextClientAppAllowList()).thenReturn(ALLOW_ALL_PACKAGES);
-        when(mMockFlags.getMeasurementApiRegisterSourceKillSwitch()).thenReturn(false);
-        when(mMockFlags.getMeasurementApiRegisterTriggerKillSwitch()).thenReturn(false);
-        when(mMockFlags.getMeasurementApiRegisterWebSourceKillSwitch()).thenReturn(false);
-        when(mMockFlags.getMeasurementApiRegisterWebTriggerKillSwitch()).thenReturn(false);
-        when(mMockFlags.getMeasurementApiDeleteRegistrationsKillSwitch()).thenReturn(false);
-        when(mMockFlags.getMeasurementApiStatusKillSwitch()).thenReturn(false);
-        when(mMockFlags.getPpapiAppAllowList()).thenReturn("*");
-        when(mMockFlags.getEnforceForegroundStatusForMeasurementStatus()).thenReturn(false);
-        when(mMockFlags.getEnforceForegroundStatusForMeasurementDeleteRegistrations())
-                .thenReturn(false);
-        when(mMockFlags.getEnforceForegroundStatusForMeasurementRegisterSource()).thenReturn(false);
-        when(mMockFlags.getEnforceForegroundStatusForMeasurementRegisterTrigger())
-                .thenReturn(false);
-        when(mMockFlags.getEnforceForegroundStatusForMeasurementRegisterWebSource())
-                .thenReturn(false);
-        when(mMockFlags.getEnforceForegroundStatusForMeasurementRegisterWebTrigger())
-                .thenReturn(false);
-        mCallerMetadata =
-                new CallerMetadata.Builder()
-                        .setBinderElapsedTimestamp(SystemClock.elapsedRealtime())
-                        .build();
-        mClock = Clock.SYSTEM_CLOCK;
-        mMeasurementServiceImpl =
-                new MeasurementServiceImpl(
-                        mMockMeasurementImpl,
-                        mMockContext,
-                        mClock,
-                        mConsentManager,
-                        mEnrollmentDao,
-                        mMockThrottler,
-                        mMockFlags,
-                        mMockAdServicesLogger,
-                        mMockAppImportanceFilter);
-    }
-
-    @Test
-    public void testRegister_success() throws Exception {
-        try {
-            mockAccessControl(true, true, true);
-
-            CountDownLatch countDownLatch = new CountDownLatch(1);
-            final List<Integer> list = new ArrayList<>();
-
-            mMeasurementServiceImpl.register(
-                    getDefaultRegistrationSourceRequest(),
-                    mCallerMetadata,
-                    new IMeasurementCallback.Stub() {
-                        @Override
-                        public void onResult() {
-                            list.add(STATUS_SUCCESS);
-                            countDownLatch.countDown();
-                        }
-
-                        @Override
-                        public void onFailure(MeasurementErrorResponse responseParcel) {}
-                    });
-
-            assertThat(countDownLatch.await(TIMEOUT, TimeUnit.MILLISECONDS)).isTrue();
-            assertThat(list.size()).isEqualTo(1);
-            assertThat(list.get(0)).isEqualTo(STATUS_SUCCESS);
-
-        } finally {
-            mMockitoSession.finishMocking();
-        }
-    }
-
-    @Test
-    public void testRegisterSource_enforceForeground_runInForegroundAllowed() throws Exception {
-        try {
-            mockAccessControl(true, true, true);
-
-            doNothing()
-                    .when(mMockAppImportanceFilter)
-                    .assertCallerIsInForeground(anyInt(), anyInt(), any());
-
-            final CountDownLatch countDownLatch = new CountDownLatch(1);
-            final List<Integer> list = new ArrayList<>();
-
-            mMeasurementServiceImpl.register(
-                    getDefaultRegistrationSourceRequest(),
-                    mCallerMetadata,
-                    new IMeasurementCallback.Stub() {
-                        @Override
-                        public void onResult() {
-                            list.add(STATUS_SUCCESS);
-                            countDownLatch.countDown();
-                        }
-
-                        @Override
-                        public void onFailure(MeasurementErrorResponse responseParcel) {}
-                    });
-
-            assertThat(countDownLatch.await(TIMEOUT, TimeUnit.MILLISECONDS)).isTrue();
-            assertThat(list.size()).isEqualTo(1);
-            assertThat(list.get(0)).isEqualTo(STATUS_SUCCESS);
-        } finally {
-            mMockitoSession.finishMocking();
-        }
-    }
-
-    @Test
-    public void testRegisterSource_enforceForeground_runInBackgroundNotAllowed() throws Exception {
-        try {
-            mockAccessControl(true, true, true);
-
-            doThrow(new AppImportanceFilter.WrongCallingApplicationStateException())
-                    .when(mMockAppImportanceFilter)
-                    .assertCallerIsInForeground(anyInt(), anyInt(), any());
-
-            final CountDownLatch countDownLatch = new CountDownLatch(1);
-            final List<MeasurementErrorResponse> errors = new ArrayList<>();
-            new MeasurementServiceImpl(
-                            mMockMeasurementImpl,
-                            mMockContext,
-                            mClock,
-                            mConsentManager,
-                            mEnrollmentDao,
-                            mMockThrottler,
-                            FlagsFactory.getFlags(),
-                            mMockAdServicesLogger,
-                            mMockAppImportanceFilter)
-                    .register(
-                            getDefaultRegistrationSourceRequest(),
-                            mCallerMetadata,
-                            new IMeasurementCallback.Stub() {
-                                @Override
-                                public void onResult() {
-                                    fail();
-                                }
-
-                                @Override
-                                public void onFailure(MeasurementErrorResponse responseParcel) {
-                                    errors.add(responseParcel);
-                                    countDownLatch.countDown();
-                                }
-                            });
-
-            assertThat(countDownLatch.await(TIMEOUT, TimeUnit.MILLISECONDS)).isTrue();
-            verify(mMockMeasurementImpl, never()).register(any(), anyLong());
-            Assert.assertEquals(1, errors.size());
-            Assert.assertEquals(
-                    AdServicesStatusUtils.STATUS_BACKGROUND_CALLER, errors.get(0).getStatusCode());
-        } finally {
-            mMockitoSession.finishMocking();
-        }
-    }
-
-    @Test
-    public void testRegisterSource_killSwitchOff() throws Exception {
-        try {
-            mockAccessControl(true, true, true);
-
-            toggleRegisterSourceKillSwitch(false);
-
-            final CountDownLatch countDownLatchAny = new CountDownLatch(1);
-            new MeasurementServiceImpl(
-                            mMockMeasurementImpl,
-                            mMockContext,
-                            mClock,
-                            mConsentManager,
-                            mEnrollmentDao,
-                            mMockThrottler,
-                            FlagsFactory.getFlags(),
-                            mMockAdServicesLogger,
-                            mMockAppImportanceFilter)
-                    .register(
-                            getDefaultRegistrationSourceRequest(),
-                            mCallerMetadata,
-                            new IMeasurementCallback.Stub() {
-                                @Override
-                                public void onResult() {
-                                    countDownLatchAny.countDown();
-                                }
-
-                                @Override
-                                public void onFailure(MeasurementErrorResponse errorResponse) {
-                                    countDownLatchAny.countDown();
-                                }
-                            });
-
-            assertThat(countDownLatchAny.await(TIMEOUT, TimeUnit.MILLISECONDS)).isTrue();
-            verify(mMockMeasurementImpl, times(1)).register(any(), anyLong());
-        } finally {
-            mMockitoSession.finishMocking();
-        }
-=======
         mMeasurementServiceImpl = createServiceWithMocks();
->>>>>>> 3f1573e1
     }
 
     @Test
@@ -440,44 +220,11 @@
     }
 
     @Test
-<<<<<<< HEAD
-    public void testDeleteRegistrations_success() throws Exception {
-        try {
-            mockAccessControl(true, true, true);
-
-            // Allow client to call API
-            toggleAllowAllWebContext(true);
-
-            CountDownLatch countDownLatch = new CountDownLatch(1);
-            final List<Integer> list = new ArrayList<>();
-
-            mMeasurementServiceImpl.deleteRegistrations(
-                    getDefaultDeletionRequest(),
-                    mCallerMetadata,
-                    new IMeasurementCallback.Stub() {
-                        @Override
-                        public void onResult() {
-                            list.add(STATUS_SUCCESS);
-                            countDownLatch.countDown();
-                        }
-
-                        @Override
-                        public void onFailure(MeasurementErrorResponse responseParcel) {}
-                    });
-
-            assertThat(countDownLatch.await(TIMEOUT, TimeUnit.MILLISECONDS)).isTrue();
-            assertThat(list.get(0)).isEqualTo(STATUS_SUCCESS);
-            assertThat(list.size()).isEqualTo(1);
-        } finally {
-            mMockitoSession.finishMocking();
-        }
-=======
     public void testRegisterSource_failureByManifestBasedResolver() throws Exception {
         runRunMocks(
                 Api.REGISTER_SOURCE,
                 new AccessDenier().deniedByManifestBased(),
                 () -> registerSourceAndAssertFailure(STATUS_CALLER_NOT_ALLOWED));
->>>>>>> 3f1573e1
     }
 
     @Test
@@ -562,60 +309,11 @@
     }
 
     @Test
-<<<<<<< HEAD
-    public void testGetMeasurementApiStatus_success() throws Exception {
-        MockitoSession session =
-                ExtendedMockito.mockitoSession()
-                        .spyStatic(Binder.class)
-                        .spyStatic(ConsentManager.class)
-                        .initMocks(this)
-                        .startMocking();
-        try {
-            ExtendedMockito.doReturn(1).when(Binder::getCallingUidOrThrow);
-
-            ExtendedMockito.doReturn(AdServicesApiConsent.GIVEN).when(mConsentManager).getConsent();
-            ExtendedMockito.doReturn(mConsentManager).when(() -> ConsentManager.getInstance(any()));
-            MeasurementImpl measurementImpl =
-                    new MeasurementImpl(mMockContext, null, null, null, null);
-            when(mMockFlags.getPpapiAppAllowList()).thenReturn("*");
-            CountDownLatch countDownLatch = new CountDownLatch(1);
-            final AtomicInteger resultWrapper = new AtomicInteger();
-
-            mMeasurementServiceImpl =
-                    new MeasurementServiceImpl(
-                            measurementImpl,
-                            mMockContext,
-                            mClock,
-                            mConsentManager,
-                            mEnrollmentDao,
-                            mMockThrottler,
-                            mMockFlags,
-                            mMockAdServicesLogger,
-                            mMockAppImportanceFilter);
-            mMeasurementServiceImpl.getMeasurementApiStatus(
-                    STATUS_PARAM,
-                    mCallerMetadata,
-                    new IMeasurementApiStatusCallback.Stub() {
-                        @Override
-                        public void onResult(int result) {
-                            resultWrapper.set(result);
-                            countDownLatch.countDown();
-                        }
-                    });
-
-            assertThat(countDownLatch.await(TIMEOUT, TimeUnit.MILLISECONDS)).isTrue();
-            assertThat(resultWrapper.get())
-                    .isEqualTo(MeasurementManager.MEASUREMENT_API_STATE_ENABLED);
-        } finally {
-            session.finishMocking();
-        }
-=======
     public void testRegisterTrigger_failureByConsentResolver() throws Exception {
         runRunMocks(
                 Api.REGISTER_TRIGGER,
                 new AccessDenier().deniedByConsent(),
                 () -> registerTriggerAndAssertFailure(STATUS_USER_CONSENT_REVOKED));
->>>>>>> 3f1573e1
     }
 
     @Test
@@ -664,34 +362,6 @@
     }
 
     @Test
-<<<<<<< HEAD
-    public void registerWebSource_success() throws Exception {
-        try {
-            mockAccessControl(true, true, true);
-            CountDownLatch countDownLatch = new CountDownLatch(1);
-            final List<Integer> list = new ArrayList<>();
-
-            mMeasurementServiceImpl.registerWebSource(
-                    createWebSourceRegistrationRequest(),
-                    mCallerMetadata,
-                    new IMeasurementCallback.Stub() {
-                        @Override
-                        public void onResult() {
-                            list.add(STATUS_SUCCESS);
-                            countDownLatch.countDown();
-                        }
-
-                        @Override
-                        public void onFailure(MeasurementErrorResponse measurementErrorResponse) {}
-                    });
-
-            assertThat(countDownLatch.await(TIMEOUT, TimeUnit.MILLISECONDS)).isTrue();
-            assertThat(list.get(0)).isEqualTo(STATUS_SUCCESS);
-            assertThat(list.size()).isEqualTo(1);
-        } finally {
-            mMockitoSession.finishMocking();
-        }
-=======
     public void testRegister_invalidCallerMetadata_throwException() {
         assertThrows(
                 NullPointerException.class,
@@ -701,7 +371,6 @@
                                         createRegistrationSourceRequest(),
                                         /* callerMetadata = */ null,
                                         new IMeasurementCallback.Default()));
->>>>>>> 3f1573e1
     }
 
     @Test
@@ -826,34 +495,6 @@
     }
 
     @Test
-<<<<<<< HEAD
-    public void registerWebTrigger_success() throws Exception {
-        try {
-            mockAccessControl(true, true, true);
-            CountDownLatch countDownLatch = new CountDownLatch(1);
-            final List<Integer> list = new ArrayList<>();
-
-            mMeasurementServiceImpl.registerWebTrigger(
-                    createWebTriggerRegistrationRequest(),
-                    mCallerMetadata,
-                    new IMeasurementCallback.Stub() {
-                        @Override
-                        public void onResult() {
-                            list.add(STATUS_SUCCESS);
-                            countDownLatch.countDown();
-                        }
-
-                        @Override
-                        public void onFailure(MeasurementErrorResponse measurementErrorResponse) {}
-                    });
-
-            assertThat(countDownLatch.await(TIMEOUT, TimeUnit.MILLISECONDS)).isTrue();
-            assertThat(list.get(0)).isEqualTo(STATUS_SUCCESS);
-            assertThat(list.size()).isEqualTo(1);
-        } finally {
-            mMockitoSession.finishMocking();
-        }
-=======
     public void testDeleteRegistrations_invalidCallerMetadata_throwException() {
         assertThrows(
                 NullPointerException.class,
@@ -863,7 +504,6 @@
                                         createDeletionRequest(),
                                         /* callerMetadata = */ null,
                                         new IMeasurementCallback.Default()));
->>>>>>> 3f1573e1
     }
 
     @Test
@@ -1291,21 +931,6 @@
                                 /* callback = */ null));
     }
 
-<<<<<<< HEAD
-    private RegistrationRequest getDefaultRegistrationSourceRequest() {
-        return new RegistrationRequest.Builder()
-                .setPackageName(PACKAGE_NAME)
-                .setRegistrationUri(Uri.parse("https://registration-uri.com"))
-                .setRegistrationType(RegistrationRequest.REGISTER_SOURCE)
-                .build();
-    }
-
-    private RegistrationRequest getDefaultRegistrationTriggerRequest() {
-        return new RegistrationRequest.Builder()
-                .setPackageName(PACKAGE_NAME)
-                .setRegistrationUri(Uri.parse("https://registration-uri.com"))
-                .setRegistrationType(RegistrationRequest.REGISTER_TRIGGER)
-=======
     private RegistrationRequest createRegistrationSourceRequest() {
         return new RegistrationRequest.Builder(
                         RegistrationRequest.REGISTER_SOURCE,
@@ -1321,7 +946,6 @@
                         Uri.parse("https://registration-uri.com"),
                         APP_PACKAGE_NAME,
                         SDK_PACKAGE_NAME)
->>>>>>> 3f1573e1
                 .build();
     }
 
@@ -1337,7 +961,7 @@
                         .setAppDestination(APP_DESTINATION)
                         .build();
         return new WebSourceRegistrationRequestInternal.Builder(
-                        sourceRegistrationRequest, PACKAGE_NAME, 10000L)
+                        sourceRegistrationRequest, APP_PACKAGE_NAME, SDK_PACKAGE_NAME, 10000L)
                 .build();
     }
 
@@ -1351,17 +975,10 @@
                                 Uri.parse("android-app://com.example"))
                         .build();
         return new WebTriggerRegistrationRequestInternal.Builder(
-                        webTriggerRegistrationRequest, PACKAGE_NAME)
+                        webTriggerRegistrationRequest, APP_PACKAGE_NAME, SDK_PACKAGE_NAME)
                 .build();
     }
 
-<<<<<<< HEAD
-    private DeletionParam getDefaultDeletionRequest() {
-        return new DeletionParam.Builder()
-                .setPackageName(PACKAGE_NAME)
-                .setDomainUris(Collections.emptyList())
-                .setOriginUris(Collections.emptyList())
-=======
     private DeletionParam createDeletionRequest() {
         return new DeletionParam.Builder(
                         Collections.emptyList(),
@@ -1370,11 +987,8 @@
                         Instant.MAX,
                         APP_PACKAGE_NAME,
                         SDK_PACKAGE_NAME)
->>>>>>> 3f1573e1
                 .setMatchBehavior(DeletionRequest.MATCH_BEHAVIOR_DELETE)
                 .setDeletionMode(DeletionRequest.DELETION_MODE_ALL)
-                .setStart(Instant.MIN)
-                .setEnd(Instant.MAX)
                 .build();
     }
 
@@ -1758,8 +1372,6 @@
             when(mMockFlags.isDisableMeasurementEnrollmentCheck()).thenReturn(true);
         }
     }
-<<<<<<< HEAD
-=======
 
     private void updateThrottlerDenied(boolean denied) {
         final boolean canAcquire = !denied;
@@ -1816,5 +1428,4 @@
             return this;
         }
     }
->>>>>>> 3f1573e1
 }