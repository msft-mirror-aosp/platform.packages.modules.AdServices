--- conflicted
+++ resolved
@@ -43,7 +43,6 @@
 import com.android.adservices.data.measurement.DatastoreManager;
 import com.android.adservices.data.measurement.IMeasurementDao;
 import com.android.adservices.data.measurement.ITransaction;
-import com.android.adservices.errorlogging.ErrorLogUtil;
 import com.android.adservices.service.Flags;
 import com.android.adservices.service.FlagsFactory;
 import com.android.adservices.service.exception.CryptoException;
@@ -144,10 +143,7 @@
                         mEnrollmentDao,
                         mDatastoreManager,
                         mockKeyManager,
-<<<<<<< HEAD
-=======
                         ReportingStatus.UploadMethod.REGULAR,
->>>>>>> 98cbd62a
                         mMockFlags,
                         mLogger);
         mSpyAggregateReportingJobHandler = Mockito.spy(mAggregateReportingJobHandler);
@@ -157,10 +153,7 @@
                                         mEnrollmentDao,
                                         mDatastoreManager,
                                         mockKeyManager,
-<<<<<<< HEAD
-=======
                                         ReportingStatus.UploadMethod.REGULAR,
->>>>>>> 98cbd62a
                                         mMockFlags,
                                         mLogger)
                                 .setIsDebugInstance(true));
@@ -168,18 +161,11 @@
         mMockitoSession =
                 ExtendedMockito.mockitoSession()
                         .spyStatic(FlagsFactory.class)
-                        .spyStatic(ErrorLogUtil.class)
                         .strictness(Strictness.LENIENT)
                         .startMocking();
         ExtendedMockito.doReturn(mMockFlags).when(FlagsFactory::getFlags);
         when(mMockFlags.getMeasurementAggregationCoordinatorOriginEnabled()).thenReturn(true);
         when(mMockFlags.getMeasurementEnableAppPackageNameLogging()).thenReturn(true);
-<<<<<<< HEAD
-        ExtendedMockito.doNothing()
-                .when(() -> ErrorLogUtil.e(anyInt(), anyInt(), anyString(), anyString()));
-        ExtendedMockito.doNothing().when(() -> ErrorLogUtil.e(any(), anyInt(), anyInt()));
-=======
->>>>>>> 98cbd62a
     }
 
     @After
@@ -565,10 +551,7 @@
                         mEnrollmentDao,
                         new FakeDatasoreManager(),
                         mockKeyManager,
-<<<<<<< HEAD
-=======
                         ReportingStatus.UploadMethod.REGULAR,
->>>>>>> 98cbd62a
                         mMockFlags,
                         mLogger);
         mSpyAggregateReportingJobHandler = Mockito.spy(mAggregateReportingJobHandler);
