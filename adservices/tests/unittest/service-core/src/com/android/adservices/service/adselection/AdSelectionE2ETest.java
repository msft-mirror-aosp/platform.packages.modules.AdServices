--- conflicted
+++ resolved
@@ -7784,11 +7784,7 @@
         int jsScriptEngineShutdownTimeoutInSeconds = 1;
 
         // Shut down any running JSScriptEngine to ensure the new singleton gets picked up
-<<<<<<< HEAD
-        JSScriptEngine.getInstance(mSpyContext, LoggerFactory.getFledgeLogger())
-=======
         JSScriptEngine.getInstance(LoggerFactory.getFledgeLogger())
->>>>>>> 1d679908
                 .shutdown()
                 .get(jsScriptEngineShutdownTimeoutInSeconds, TimeUnit.SECONDS);
 
@@ -7870,11 +7866,7 @@
                             geq((int) BINDER_ELAPSED_TIME_MS));
         } finally {
             // Shut down any running JSScriptEngine to ensure the new singleton gets picked up
-<<<<<<< HEAD
-            JSScriptEngine.getInstance(mSpyContext, LoggerFactory.getFledgeLogger())
-=======
             JSScriptEngine.getInstance(LoggerFactory.getFledgeLogger())
->>>>>>> 1d679908
                     .shutdown()
                     .get(jsScriptEngineShutdownTimeoutInSeconds, TimeUnit.SECONDS);
         }
