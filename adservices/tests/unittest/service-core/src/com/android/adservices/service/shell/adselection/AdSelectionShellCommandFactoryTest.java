--- conflicted
+++ resolved
@@ -116,12 +116,8 @@
         Truth.assertThat(Sets.newHashSet(mFactory.getAllCommandsHelp()))
                 .containsExactlyElementsIn(
                         Sets.newHashSet(
-<<<<<<< HEAD
-                                ConsentedDebugShellCommand.HELP, GetAdSelectionDataCommand.HELP));
-=======
                                 ConsentedDebugShellCommand.HELP,
                                 GetAdSelectionDataCommand.HELP,
                                 MockAuctionResultCommand.HELP));
->>>>>>> 1d679908
     }
 }