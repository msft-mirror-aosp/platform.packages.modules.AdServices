--- conflicted
+++ resolved
@@ -1295,8 +1295,6 @@
                     + DebugReportContract.REGISTRATION_ORIGIN
                     + " TEXT "
                     + ")";
-<<<<<<< HEAD
-=======
     private static final String CREATE_TABLE_DEBUG_REPORT_V17 =
             "CREATE TABLE IF NOT EXISTS "
                     + DebugReportContract.TABLE
@@ -1314,7 +1312,6 @@
                     + DebugReportContract.REFERENCE_ID
                     + " TEXT "
                     + ")";
->>>>>>> dadf00a6
 
     private static final String CREATE_TABLE_XNA_IGNORED_SOURCES_V6 =
             "CREATE TABLE "
@@ -1585,8 +1582,6 @@
         return createStatements;
     }
 
-<<<<<<< HEAD
-=======
     private static Map<String, String> getCreateStatementByTableV16() {
         Map<String, String> createStatements = new HashMap<>(getCreateStatementByTableV15());
         createStatements.put(SourceContract.TABLE, CREATE_TABLE_SOURCE_V16);
@@ -1605,7 +1600,6 @@
         return createStatements;
     }
 
->>>>>>> dadf00a6
     private static Map<String, String> getCreateIndexesV7() {
         Map<String, String> createIndexes = new HashMap<>();
         createIndexes.putAll(CREATE_INDEXES_V6);
@@ -1649,8 +1643,6 @@
         return getCreateIndexesV14();
     }
 
-<<<<<<< HEAD
-=======
     private static Map<String, String> getCreateIndexesV16() {
         return getCreateIndexesV15();
     }
@@ -1663,7 +1655,6 @@
         return getCreateIndexesV17();
     }
 
->>>>>>> dadf00a6
     private static final Map<Integer, Collection<String>> CREATE_TABLES_STATEMENTS_BY_VERSION =
             new ImmutableMap.Builder<Integer, Collection<String>>()
                     .put(6, CREATE_STATEMENT_BY_TABLE_V6.values())
@@ -1676,12 +1667,9 @@
                     .put(13, getCreateStatementByTableV13().values())
                     .put(14, getCreateStatementByTableV14().values())
                     .put(15, getCreateStatementByTableV15().values())
-<<<<<<< HEAD
-=======
                     .put(16, getCreateStatementByTableV16().values())
                     .put(17, getCreateStatementByTableV17().values())
                     .put(18, getCreateStatementByTableV18().values())
->>>>>>> dadf00a6
                     .build();
 
     private static final Map<Integer, Collection<String>> CREATE_INDEXES_STATEMENTS_BY_VERSION =
@@ -1696,12 +1684,9 @@
                     .put(13, getCreateIndexesV13().values())
                     .put(14, getCreateIndexesV14().values())
                     .put(15, getCreateIndexesV15().values())
-<<<<<<< HEAD
-=======
                     .put(16, getCreateIndexesV16().values())
                     .put(17, getCreateIndexesV17().values())
                     .put(18, getCreateIndexesV18().values())
->>>>>>> dadf00a6
                     .build();
 
     /**
