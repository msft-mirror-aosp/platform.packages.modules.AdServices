--- conflicted
+++ resolved
@@ -108,11 +108,7 @@
 import com.android.adservices.service.stats.AdServicesLogger;
 import com.android.adservices.service.stats.AdServicesLoggerImpl;
 import com.android.adservices.service.stats.ApiCallStats;
-<<<<<<< HEAD
-import com.android.adservices.service.stats.Clock;
-=======
 import com.android.adservices.shared.util.Clock;
->>>>>>> 33e71124
 import com.android.dx.mockito.inline.extended.ExtendedMockito;
 import com.android.modules.utils.build.SdkLevel;
 import com.android.modules.utils.testing.ExtendedMockitoRule.SpyStatic;
@@ -326,11 +322,7 @@
                         .build();
 
         invokeGetTopicsAndVerifyError(
-<<<<<<< HEAD
-                mSpyContext, STATUS_INVALID_ARGUMENT, request, false);
-=======
                 mSpyContext, STATUS_INVALID_ARGUMENT, request, true, FAILURE_REASON_UNSET);
->>>>>>> 33e71124
         ExtendedMockito.verify(
                 () ->
                         ErrorLogUtil.e(
@@ -347,11 +339,7 @@
                 new GetTopicsParam.Builder().setAppPackageName(TEST_APP_PACKAGE_NAME).build();
 
         invokeGetTopicsAndVerifyError(
-<<<<<<< HEAD
-                mSpyContext, STATUS_INVALID_ARGUMENT, request, false);
-=======
                 mSpyContext, STATUS_INVALID_ARGUMENT, request, true, FAILURE_REASON_UNSET);
->>>>>>> 33e71124
     }
 
     @Test
