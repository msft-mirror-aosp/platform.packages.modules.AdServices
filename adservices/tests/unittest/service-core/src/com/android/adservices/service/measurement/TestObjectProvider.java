/*
 * Copyright (C) 2022 The Android Open Source Project
 *
 * Licensed under the Apache License, Version 2.0 (the "License");
 * you may not use this file except in compliance with the License.
 * You may obtain a copy of the License at
 *
 *      http://www.apache.org/licenses/LICENSE-2.0
 *
 * Unless required by applicable law or agreed to in writing, software
 * distributed under the License is distributed on an "AS IS" BASIS,
 * WITHOUT WARRANTIES OR CONDITIONS OF ANY KIND, either express or implied.
 * See the License for the specific language governing permissions and
 * limitations under the License.
 */

package com.android.adservices.service.measurement;

import static org.mockito.Mockito.any;
import static org.mockito.Mockito.doAnswer;
import static org.mockito.Mockito.doReturn;
import static org.mockito.Mockito.spy;

import android.annotation.IntDef;
import android.content.ContentResolver;
import android.test.mock.MockContentResolver;

<<<<<<< HEAD
import com.android.adservices.data.enrollment.EnrollmentDao;
=======
import androidx.test.core.app.ApplicationProvider;

>>>>>>> d654911e
import com.android.adservices.data.measurement.DatastoreManager;
import com.android.adservices.data.measurement.deletion.MeasurementDataDeleter;
import com.android.adservices.service.Flags;
import com.android.adservices.service.measurement.attribution.AttributionJobHandlerWrapper;
import com.android.adservices.service.measurement.inputverification.ClickVerifier;
import com.android.adservices.service.measurement.registration.AsyncRegistrationQueueRunner;
import com.android.adservices.service.measurement.registration.AsyncSourceFetcher;
import com.android.adservices.service.measurement.registration.AsyncTriggerFetcher;
import com.android.adservices.service.measurement.reporting.DebugReportApi;
import com.android.adservices.service.measurement.util.UnsignedLong;

import org.mockito.stubbing.Answer;

import java.lang.annotation.Retention;
import java.lang.annotation.RetentionPolicy;
import java.util.Collections;
import java.util.concurrent.TimeUnit;

class TestObjectProvider {
    private static final long ONE_HOUR_IN_MILLIS = TimeUnit.HOURS.toMillis(1);

    @IntDef(
            value = {
                Type.DENOISED,
                Type.NOISY,
            })
    @Retention(RetentionPolicy.SOURCE)
    @interface Type {
        int DENOISED = 1;
        int NOISY = 2;
    }

    static AttributionJobHandlerWrapper getAttributionJobHandler(
            DatastoreManager datastoreManager, Flags flags) {
<<<<<<< HEAD
        return new AttributionJobHandlerWrapper(datastoreManager, flags);
=======
        return new AttributionJobHandlerWrapper(
                datastoreManager,
                flags,
                new DebugReportApi(ApplicationProvider.getApplicationContext(), flags));
>>>>>>> d654911e
    }

    static MeasurementImpl getMeasurementImpl(
            DatastoreManager datastoreManager,
            ClickVerifier clickVerifier,
            MeasurementDataDeleter measurementDataDeleter,
            ContentResolver contentResolver) {
        return spy(
                new MeasurementImpl(
                        null,
                        datastoreManager,
                        clickVerifier,
                        measurementDataDeleter,
                        contentResolver));
    }

    static AsyncRegistrationQueueRunner getAsyncRegistrationQueueRunner(
            @Type int type,
            DatastoreManager datastoreManager,
            AsyncSourceFetcher asyncSourceFetcher,
            AsyncTriggerFetcher asyncTriggerFetcher,
            DebugReportApi debugReportApi) {
        if (type == Type.DENOISED) {
            AsyncRegistrationQueueRunner asyncRegistrationQueueRunner =
                    spy(
                            new AsyncRegistrationQueueRunner(
                                    new MockContentResolver(),
                                    asyncSourceFetcher,
                                    asyncTriggerFetcher,
                                    datastoreManager,
                                    debugReportApi));
            // Disable Impression Noise
            doReturn(Collections.emptyList())
                    .when(asyncRegistrationQueueRunner)
                    .generateFakeEventReports(any());
            return asyncRegistrationQueueRunner;
        } else if (type == Type.NOISY) {
            AsyncRegistrationQueueRunner asyncRegistrationQueueRunner =
                    spy(
                            new AsyncRegistrationQueueRunner(
                                    new MockContentResolver(),
                                    asyncSourceFetcher,
                                    asyncTriggerFetcher,
                                    datastoreManager,
                                    debugReportApi));
            // Create impression noise with 100% probability
            Answer<?> answerSourceEventReports =
                    invocation -> {
                        Source source = invocation.getArgument(0);
                        source.setAttributionMode(Source.AttributionMode.FALSELY);
                        return Collections.singletonList(
                                new EventReport.Builder()
                                        .setSourceEventId(source.getEventId())
                                        .setReportTime(source.getExpiryTime() + ONE_HOUR_IN_MILLIS)
                                        .setTriggerData(new UnsignedLong(0L))
                                        .setAttributionDestinations(source.getAppDestinations())
                                        .setEnrollmentId(source.getEnrollmentId())
                                        .setTriggerTime(0)
                                        .setTriggerPriority(0L)
                                        .setTriggerDedupKey(null)
                                        .setSourceType(source.getSourceType())
                                        .setStatus(EventReport.Status.PENDING)
                                        .build());
                    };
            doAnswer(answerSourceEventReports)
                    .when(asyncRegistrationQueueRunner)
                    .generateFakeEventReports(any());
            return asyncRegistrationQueueRunner;
        }

        return new AsyncRegistrationQueueRunner(
                new MockContentResolver(),
                asyncSourceFetcher,
                asyncTriggerFetcher,
                datastoreManager,
                debugReportApi);
    }
}<|MERGE_RESOLUTION|>--- conflicted
+++ resolved
@@ -25,12 +25,8 @@
 import android.content.ContentResolver;
 import android.test.mock.MockContentResolver;
 
-<<<<<<< HEAD
-import com.android.adservices.data.enrollment.EnrollmentDao;
-=======
 import androidx.test.core.app.ApplicationProvider;
 
->>>>>>> d654911e
 import com.android.adservices.data.measurement.DatastoreManager;
 import com.android.adservices.data.measurement.deletion.MeasurementDataDeleter;
 import com.android.adservices.service.Flags;
@@ -65,14 +61,10 @@
 
     static AttributionJobHandlerWrapper getAttributionJobHandler(
             DatastoreManager datastoreManager, Flags flags) {
-<<<<<<< HEAD
-        return new AttributionJobHandlerWrapper(datastoreManager, flags);
-=======
         return new AttributionJobHandlerWrapper(
                 datastoreManager,
                 flags,
                 new DebugReportApi(ApplicationProvider.getApplicationContext(), flags));
->>>>>>> d654911e
     }
 
     static MeasurementImpl getMeasurementImpl(
