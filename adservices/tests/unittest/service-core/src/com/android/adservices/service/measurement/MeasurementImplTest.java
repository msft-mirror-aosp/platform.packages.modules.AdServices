--- conflicted
+++ resolved
@@ -63,10 +63,7 @@
 import com.android.adservices.data.measurement.SQLDatastoreManager;
 import com.android.adservices.data.measurement.deletion.MeasurementDataDeleter;
 import com.android.adservices.errorlogging.AdServicesErrorLogger;
-<<<<<<< HEAD
-=======
 import com.android.adservices.mockito.AdServicesExtendedMockitoRule;
->>>>>>> 4f19f827
 import com.android.adservices.service.Flags;
 import com.android.adservices.service.FlagsFactory;
 import com.android.adservices.service.appsearch.AppSearchMeasurementRollbackManager;
@@ -912,27 +909,4 @@
         ExtendedMockito.doReturn(true).when(mockFlags).getMeasurementRollbackDeletionKillSwitch();
         ExtendedMockito.doReturn(mockFlags).when(FlagsFactory::getFlags);
     }
-
-    @Test
-    public void testRegisterSources_success() {
-        final int result =
-                mMeasurementImpl.registerSources(
-                        createSourceRegistrationRequest(), System.currentTimeMillis());
-        assertEquals(STATUS_SUCCESS, result);
-    }
-
-    @Test
-    public void testRegisterSources_ioError() {
-        doReturn(false).when(mDatastoreManager).runInTransaction(any());
-        final int result =
-                mMeasurementImpl.registerSources(
-                        createSourceRegistrationRequest(), System.currentTimeMillis());
-        assertEquals(STATUS_IO_ERROR, result);
-    }
-
-    private void disableRollbackDeletion() {
-        final Flags mockFlags = Mockito.mock(Flags.class);
-        ExtendedMockito.doReturn(true).when(mockFlags).getMeasurementRollbackDeletionKillSwitch();
-        ExtendedMockito.doReturn(mockFlags).when(FlagsFactory::getFlags);
-    }
 }