/*
 * Copyright (C) 2022 The Android Open Source Project
 *
 * Licensed under the Apache License, Version 2.0 (the "License");
 * you may not use this file except in compliance with the License.
 * You may obtain a copy of the License at
 *
 *      http://www.apache.org/licenses/LICENSE-2.0
 *
 * Unless required by applicable law or agreed to in writing, software
 * distributed under the License is distributed on an "AS IS" BASIS,
 * WITHOUT WARRANTIES OR CONDITIONS OF ANY KIND, either express or implied.
 * See the License for the specific language governing permissions and
 * limitations under the License.
 */

package com.android.adservices.service.measurement;

import static android.adservices.measurement.MeasurementManager.RESULT_INTERNAL_ERROR;
import static android.adservices.measurement.MeasurementManager.RESULT_INVALID_ARGUMENT;
import static android.adservices.measurement.MeasurementManager.RESULT_IO_ERROR;
import static android.adservices.measurement.MeasurementManager.RESULT_OK;
import static android.view.MotionEvent.ACTION_BUTTON_PRESS;

import static com.android.adservices.ResultCode.RESULT_INTERNAL_ERROR;
import static com.android.adservices.ResultCode.RESULT_INVALID_ARGUMENT;
import static com.android.adservices.ResultCode.RESULT_IO_ERROR;
import static com.android.adservices.ResultCode.RESULT_OK;
import static com.android.adservices.data.measurement.DatastoreManager.ThrowingCheckedConsumer;
import static com.android.adservices.service.measurement.attribution.TriggerContentProvider.TRIGGER_URI;

import static org.junit.Assert.assertEquals;
import static org.junit.Assert.assertNotEquals;
import static org.mockito.ArgumentMatchers.any;
import static org.mockito.ArgumentMatchers.eq;
import static org.mockito.Mockito.doAnswer;
import static org.mockito.Mockito.doReturn;
import static org.mockito.Mockito.never;
import static org.mockito.Mockito.spy;
import static org.mockito.Mockito.times;
import static org.mockito.Mockito.verify;
import static org.mockito.Mockito.when;

import android.adservices.measurement.DeletionParam;
<<<<<<< HEAD
import android.adservices.measurement.MeasurementApiUtil;
=======
import android.adservices.measurement.DeletionRequest;
import android.adservices.measurement.MeasurementManager;
>>>>>>> dded7d1c
import android.adservices.measurement.RegistrationRequest;
import android.adservices.measurement.WebSourceParams;
import android.adservices.measurement.WebSourceRegistrationRequest;
import android.adservices.measurement.WebSourceRegistrationRequestInternal;
import android.adservices.measurement.WebTriggerParams;
import android.adservices.measurement.WebTriggerRegistrationRequest;
import android.adservices.measurement.WebTriggerRegistrationRequestInternal;
import android.content.AttributionSource;
import android.content.ContentProviderClient;
import android.content.ContentResolver;
import android.content.Context;
import android.content.pm.PackageManager;
import android.net.Uri;
import android.os.RemoteException;
import android.view.InputEvent;
import android.view.MotionEvent;

import androidx.test.core.app.ApplicationProvider;
import androidx.test.filters.SmallTest;

import com.android.adservices.data.measurement.DatastoreException;
import com.android.adservices.data.measurement.DatastoreManager;
import com.android.adservices.data.measurement.IMeasurementDao;
import com.android.adservices.service.consent.AdServicesApiConsent;
import com.android.adservices.service.consent.ConsentManager;
import com.android.adservices.service.measurement.attribution.BaseUriExtractor;
import com.android.adservices.service.measurement.registration.SourceFetcher;
import com.android.adservices.service.measurement.registration.SourceRegistration;
import com.android.adservices.service.measurement.registration.TriggerFetcher;
import com.android.adservices.service.measurement.registration.TriggerRegistration;

import org.junit.Assert;
import org.junit.Before;
import org.junit.Test;
import org.mockito.ArgumentCaptor;
import org.mockito.ArgumentMatchers;
import org.mockito.Mock;
import org.mockito.Mockito;
import org.mockito.MockitoAnnotations;
import org.mockito.stubbing.Answer;

import java.time.Instant;
import java.util.ArrayList;
import java.util.Arrays;
import java.util.Collections;
import java.util.HashSet;
import java.util.List;
import java.util.Optional;
import java.util.Set;
import java.util.concurrent.TimeUnit;

/** Unit tests for {@link MeasurementImpl} */
@SmallTest
public final class MeasurementImplTest {

    private static final Context DEFAULT_CONTEXT = ApplicationProvider.getApplicationContext();
    private static final Uri URI_WITHOUT_APP_SCHEME = Uri.parse("com.example.abc");
    private static final Uri DEFAULT_URI = Uri.parse("android-app://com.example.abc");
    private static final Uri REGISTRATION_URI_1 = Uri.parse("https://foo.com/bar?ad=134");
    private static final Uri REGISTRATION_URI_2 = Uri.parse("https://foo.com/bar?ad=256");
    private static final Uri WEB_DESTINATION = Uri.parse("https://web-destination-uri.com");
    private static final Uri VERIFIED_DESTINATION =
            Uri.parse("https://verified-destination-uri.com");
    private static final Uri OS_DESTINATION = Uri.parse("https://os-destination-uri.com");
    private static final String ANDROID_APP_SCHEME = "android-app://";
    private static final RegistrationRequest SOURCE_REGISTRATION_REQUEST =
            createRegistrationRequest(RegistrationRequest.REGISTER_SOURCE);
    private static final RegistrationRequest TRIGGER_REGISTRATION_REQUEST =
            createRegistrationRequest(RegistrationRequest.REGISTER_TRIGGER);
    private static final String TOP_LEVEL_FILTERS_JSON_STRING =
            "{\n"
                    + "  \"key_1\": [\"value_1\", \"value_2\"],\n"
                    + "  \"key_2\": [\"value_1\", \"value_2\"]\n"
                    + "}\n";
    private static final long TRIGGER_PRIORITY = 345678L;
    private static final Long TRIGGER_DEDUP_KEY = 2345678L;
    private static final Long TRIGGER_DATA = 1L;
    private static final String EVENT_TRIGGERS =
            "[\n"
                    + "{\n"
                    + "  \"trigger_data\": \""
                    + TRIGGER_DATA
                    + "\",\n"
                    + "  \"priority\": \""
                    + TRIGGER_PRIORITY
                    + "\",\n"
                    + "  \"deduplication_key\": \""
                    + TRIGGER_DEDUP_KEY
                    + "\",\n"
                    + "  \"filters\": {\n"
                    + "    \"source_type\": [\"navigation\"],\n"
                    + "    \"key_1\": [\"value_1\"] \n"
                    + "   }\n"
                    + "}"
                    + "]\n";
    private static final TriggerRegistration VALID_TRIGGER_REGISTRATION =
            new TriggerRegistration.Builder()
                    .setTopOrigin(Uri.parse("https://foo.com"))
                    .setReportingOrigin(Uri.parse("https://bar.com"))
                    .setEventTriggers(EVENT_TRIGGERS)
                    .setAggregateTriggerData(
                            "[{\"key_piece\":\"0x400\",\"source_keys\":[\"campaignCounts\"],"
                                    + "\"not_filters\":{\"product\":[\"1\"]}},"
                                    + "{\"key_piece\":\"0xA80\",\"source_keys\":[\"geoValue\"]}]")
                    .setAggregateValues("{\"campaignCounts\":32768,\"geoValue\":1644}")
                    .setFilters(TOP_LEVEL_FILTERS_JSON_STRING)
                    .build();
    private static final SourceRegistration VALID_SOURCE_REGISTRATION_1 =
            new com.android.adservices.service.measurement.registration.SourceRegistration.Builder()
                    .setSourceEventId(1L) //
                    .setSourcePriority(100L) //
                    .setDestination(Uri.parse("android-app://com.destination"))
                    .setWebDestination(Uri.parse("https://com.web.destination"))
                    .setExpiry(8640000010L) //
                    .setInstallAttributionWindow(841839879274L) //
                    .setInstallCooldownWindow(8418398274L) //
                    .setReportingOrigin(Uri.parse("https://com.example")) //
                    .setTopOrigin(Uri.parse("android-app://com.source"))
                    .build();
    private static final SourceRegistration VALID_SOURCE_REGISTRATION_2 =
            new com.android.adservices.service.measurement.registration.SourceRegistration.Builder()
                    .setSourceEventId(2) //
                    .setSourcePriority(200L) //
                    .setDestination(Uri.parse("android-app://com.destination2"))
                    .setWebDestination(Uri.parse("https://com.web.destination2"))
                    .setExpiry(865000010L) //
                    .setInstallAttributionWindow(841839879275L) //
                    .setInstallCooldownWindow(7418398274L) //
                    .setReportingOrigin(Uri.parse("https://com.example2")) //
                    .setTopOrigin(Uri.parse("android-app://com.source2"))
                    .build();
    private static final WebSourceParams INPUT_SOURCE_REGISTRATION_1 =
            new WebSourceParams.Builder()
                    .setRegistrationUri(REGISTRATION_URI_1)
                    .setAllowDebugKey(true)
                    .build();

    private static final WebSourceParams INPUT_SOURCE_REGISTRATION_2 =
            new WebSourceParams.Builder()
                    .setRegistrationUri(REGISTRATION_URI_2)
                    .setAllowDebugKey(false)
                    .build();

    private static final WebTriggerParams INPUT_TRIGGER_REGISTRATION_1 =
            new WebTriggerParams.Builder()
                    .setRegistrationUri(REGISTRATION_URI_1)
                    .setAllowDebugKey(true)
                    .build();

    private static final WebTriggerParams INPUT_TRIGGER_REGISTRATION_2 =
            new WebTriggerParams.Builder()
                    .setRegistrationUri(REGISTRATION_URI_2)
                    .setAllowDebugKey(false)
                    .build();

    @Mock
    private DatastoreManager mDatastoreManager;
    @Mock
    private ContentProviderClient mMockContentProviderClient;
    @Mock
    private ContentResolver mContentResolver;
    @Mock
    private SourceFetcher mSourceFetcher;
    @Mock
    private TriggerFetcher mTriggerFetcher;
    @Mock
    private IMeasurementDao mMeasurementDao;
    @Mock
    private ConsentManager mConsentManager;

    public static InputEvent getInputEvent() {
        return MotionEvent.obtain(0, 0, ACTION_BUTTON_PRESS, 0, 0, 0);
    }

    private static RegistrationRequest createRegistrationRequest(int type) {
        return new RegistrationRequest.Builder()
                .setRegistrationUri(REGISTRATION_URI_1)
                .setTopOriginUri(DEFAULT_URI)
                .setAttributionSource(DEFAULT_CONTEXT.getAttributionSource())
                .setRegistrationType(type)
                .build();
    }

    private static WebTriggerRegistrationRequestInternal createWebTriggerRegistrationRequest() {
        WebTriggerRegistrationRequest webTriggerRegistrationRequest =
                new WebTriggerRegistrationRequest.Builder()
                        .setTriggerParams(
                                Arrays.asList(
                                        INPUT_TRIGGER_REGISTRATION_1, INPUT_TRIGGER_REGISTRATION_2))
                        .setDestination(DEFAULT_URI)
                        .build();
        return new WebTriggerRegistrationRequestInternal.Builder()
                .setTriggerRegistrationRequest(webTriggerRegistrationRequest)
                .setAttributionSource(DEFAULT_CONTEXT.getAttributionSource())
                .build();
    }

    private static WebSourceRegistrationRequestInternal createWebSourceRegistrationRequest() {

        WebSourceRegistrationRequest sourceRegistrationRequest =
                new WebSourceRegistrationRequest.Builder()
                        .setSourceParams(
                                Arrays.asList(
                                        INPUT_SOURCE_REGISTRATION_1, INPUT_SOURCE_REGISTRATION_2))
                        .setTopOriginUri(DEFAULT_URI)
                        .setOsDestination(OS_DESTINATION)
                        .setWebDestination(WEB_DESTINATION)
                        .setVerifiedDestination(VERIFIED_DESTINATION)
                        .build();

        return new WebSourceRegistrationRequestInternal.Builder()
                .setSourceRegistrationRequest(sourceRegistrationRequest)
                .setAttributionSource(DEFAULT_CONTEXT.getAttributionSource())
                .build();
    }

    @Before
    public void before() throws RemoteException {
        MockitoAnnotations.initMocks(this);
        when(mContentResolver.acquireContentProviderClient(TRIGGER_URI))
                .thenReturn(mMockContentProviderClient);
        when(mMockContentProviderClient.insert(any(), any())).thenReturn(TRIGGER_URI);
    }

    @Test
    public void testRegister_registrationTypeSource_sourceFetchSuccess()
            throws RemoteException, DatastoreException {
        // setup
        List<SourceRegistration> sourceRegistrationsOut =
                Arrays.asList(VALID_SOURCE_REGISTRATION_1, VALID_SOURCE_REGISTRATION_2);
        RegistrationRequest registrationRequest = SOURCE_REGISTRATION_REQUEST;
        doReturn(Optional.of(sourceRegistrationsOut)).when(mSourceFetcher).fetchSource(any());
        ArgumentCaptor<ThrowingCheckedConsumer> insertionLogicExecutorCaptor =
                ArgumentCaptor.forClass(ThrowingCheckedConsumer.class);

        // Test
        MeasurementImpl measurement = spy(new MeasurementImpl(
                null, null, mContentResolver, mDatastoreManager, mSourceFetcher, mTriggerFetcher));
        long eventTime = System.currentTimeMillis();
        // Disable Impression Noise
        doReturn(Collections.emptyList()).when(measurement).getSourceEventReports(any());
        final int result = measurement.register(registrationRequest, eventTime);

        // Assert
        assertEquals(RESULT_OK, result);
        verify(mMockContentProviderClient, never()).insert(any(), any());
        verify(mSourceFetcher, times(1)).fetchSource(any());
        verify(mDatastoreManager, times(2))
                .runInTransaction(insertionLogicExecutorCaptor.capture());
        verify(mTriggerFetcher, never()).fetchTrigger(any());

        List<ThrowingCheckedConsumer> insertionLogicExecutor =
                insertionLogicExecutorCaptor.getAllValues();
        assertEquals(2, insertionLogicExecutor.size());

        // Verify that the executors do data insertion
        insertionLogicExecutor.get(0).accept(mMeasurementDao);
        verifyInsertSource(
                registrationRequest,
                VALID_SOURCE_REGISTRATION_1,
                eventTime,
                VALID_SOURCE_REGISTRATION_1.getDestination(),
                VALID_SOURCE_REGISTRATION_1.getWebDestination());
        insertionLogicExecutor.get(1).accept(mMeasurementDao);
        verifyInsertSource(
                registrationRequest,
                VALID_SOURCE_REGISTRATION_2,
                eventTime,
                VALID_SOURCE_REGISTRATION_1.getDestination(),
                VALID_SOURCE_REGISTRATION_1.getWebDestination());
    }

    @Test
    public void testRegister_registrationTypeSource_sourceFetchFailure() {
        when(mSourceFetcher.fetchSource(any())).thenReturn(Optional.empty());
        MeasurementImpl measurement = spy(new MeasurementImpl(
                null, null, mContentResolver, mDatastoreManager, mSourceFetcher, mTriggerFetcher));
        // Disable Impression Noise
        doReturn(Collections.emptyList()).when(measurement).getSourceEventReports(any());
        final int result = measurement.register(SOURCE_REGISTRATION_REQUEST,
                System.currentTimeMillis());
        assertEquals(RESULT_IO_ERROR, result);
        verify(mSourceFetcher, times(1)).fetchSource(any());
        verify(mTriggerFetcher, never()).fetchTrigger(any());
    }

    @Test
    public void testRegister_registrationTypeTrigger_triggerFetchSuccess() throws Exception {
        // Setup
        MeasurementImpl measurement = new MeasurementImpl(
                null, null, mContentResolver, mDatastoreManager, mSourceFetcher, mTriggerFetcher);
        ArgumentCaptor<ThrowingCheckedConsumer> consumerArgumentCaptor =
                ArgumentCaptor.forClass(ThrowingCheckedConsumer.class);
        final long triggerTime = System.currentTimeMillis();
        Answer<Optional<List<TriggerRegistration>>> populateTriggerRegistrations =
                invocation -> {
                    List<TriggerRegistration> triggerRegs = new ArrayList<>();
                    triggerRegs.add(VALID_TRIGGER_REGISTRATION);
                    return Optional.of(triggerRegs);
                };
        doAnswer(populateTriggerRegistrations)
                .when(mTriggerFetcher)
                .fetchTrigger(TRIGGER_REGISTRATION_REQUEST);

        // Execution
        final int result = measurement.register(TRIGGER_REGISTRATION_REQUEST, triggerTime);
        verify(mDatastoreManager).runInTransaction(consumerArgumentCaptor.capture());
        consumerArgumentCaptor.getValue().accept(mMeasurementDao);

        // Assertions
        assertEquals(RESULT_OK, result);
        verify(mMockContentProviderClient).insert(any(), any());
        verify(mSourceFetcher, never()).fetchSource(any());
        verify(mTriggerFetcher, times(1)).fetchTrigger(any());
        Trigger trigger =
                createTrigger(
                        triggerTime,
                        DEFAULT_CONTEXT.getAttributionSource());
        verify(mMeasurementDao).insertTrigger(trigger);
    }

    @Test
    public void testRegister_registrationTypeTrigger_triggerFetchFailure() throws RemoteException {
        when(mTriggerFetcher.fetchTrigger(any())).thenReturn(Optional.empty());
        MeasurementImpl measurement = new MeasurementImpl(
                null, null, mContentResolver, mDatastoreManager, mSourceFetcher, mTriggerFetcher);
        final int result = measurement.register(TRIGGER_REGISTRATION_REQUEST,
                System.currentTimeMillis());
        assertEquals(RESULT_IO_ERROR, result);
        verify(mMockContentProviderClient, never()).insert(any(), any());
        verify(mSourceFetcher, never()).fetchSource(any());
        verify(mTriggerFetcher, times(1)).fetchTrigger(any());
    }

    @Test
    public void testDeleteRegistrations_successfulNoOptionalParameters() {
        MeasurementImpl measurement = MeasurementImpl.getInstance(DEFAULT_CONTEXT);
        final int result =
                measurement.deleteRegistrations(
                        new DeletionParam.Builder()
                                .setAttributionSource(DEFAULT_CONTEXT.getAttributionSource())
<<<<<<< HEAD
=======
                                .setDomainUris(Collections.emptyList())
                                .setOriginUris(Collections.emptyList())
>>>>>>> dded7d1c
                                .build());
        assertEquals(RESULT_OK, result);
    }

    @Test
    public void testDeleteRegistrations_successfulWithRange() {
        MeasurementImpl measurement = MeasurementImpl.getInstance(DEFAULT_CONTEXT);
        final int result =
                measurement.deleteRegistrations(
                        new DeletionParam.Builder()
                                .setAttributionSource(DEFAULT_CONTEXT.getAttributionSource())
<<<<<<< HEAD
=======
                                .setDomainUris(Collections.emptyList())
                                .setOriginUris(Collections.emptyList())
                                .setMatchBehavior(DeletionRequest.MATCH_BEHAVIOR_DELETE)
                                .setDeletionMode(DeletionRequest.DELETION_MODE_ALL)
>>>>>>> dded7d1c
                                .setStart(Instant.now().minusSeconds(1))
                                .setEnd(Instant.now())
                                .build());
        assertEquals(RESULT_OK, result);
    }

    @Test
    public void testDeleteRegistrations_successfulWithOrigin() {
        MeasurementImpl measurement = MeasurementImpl.getInstance(DEFAULT_CONTEXT);
        final int result =
                measurement.deleteRegistrations(
                        new DeletionParam.Builder()
                                .setAttributionSource(DEFAULT_CONTEXT.getAttributionSource())
<<<<<<< HEAD
                                .setOriginUri(DEFAULT_URI)
                                .build());
        assertEquals(RESULT_OK, result);
    }

    @Test
    public void testDeleteRegistrations_successfulWithRangeAndOrigin() {
        MeasurementImpl measurement = MeasurementImpl.getInstance(DEFAULT_CONTEXT);
        final int result =
                measurement.deleteRegistrations(
                        new DeletionParam.Builder()
                                .setAttributionSource(DEFAULT_CONTEXT.getAttributionSource())
                                .setStart(Instant.now().minusSeconds(1))
                                .setEnd(Instant.now())
                                .setOriginUri(DEFAULT_URI)
                                .build());
        assertEquals(RESULT_OK, result);
    }

=======
                                .setDomainUris(Collections.emptyList())
                                .setOriginUris(Collections.singletonList(DEFAULT_URI))
                                .setMatchBehavior(DeletionRequest.MATCH_BEHAVIOR_DELETE)
                                .setDeletionMode(DeletionRequest.DELETION_MODE_ALL)
                                .build());
        assertEquals(RESULT_OK, result);
    }
>>>>>>> dded7d1c
    @Test
    public void testDeleteRegistrations_invalidParameterStartButNoEnd() {
        MeasurementImpl measurement = MeasurementImpl.getInstance(DEFAULT_CONTEXT);
        final int result =
                measurement.deleteRegistrations(
                        new DeletionParam.Builder()
                                .setAttributionSource(DEFAULT_CONTEXT.getAttributionSource())
<<<<<<< HEAD
=======
                                .setDomainUris(Collections.emptyList())
                                .setOriginUris(Collections.emptyList())
                                .setMatchBehavior(DeletionRequest.MATCH_BEHAVIOR_DELETE)
                                .setDeletionMode(DeletionRequest.DELETION_MODE_ALL)
>>>>>>> dded7d1c
                                .setStart(Instant.now())
                                .build());
        assertEquals(RESULT_INVALID_ARGUMENT, result);
    }

    @Test
    public void testDeleteRegistrations_invalidParameterEndButNoStart() {
        MeasurementImpl measurement = MeasurementImpl.getInstance(DEFAULT_CONTEXT);
        final int result =
                measurement.deleteRegistrations(
                        new DeletionParam.Builder()
                                .setAttributionSource(DEFAULT_CONTEXT.getAttributionSource())
<<<<<<< HEAD
=======
                                .setDomainUris(Collections.emptyList())
                                .setOriginUris(Collections.emptyList())
                                .setMatchBehavior(DeletionRequest.MATCH_BEHAVIOR_DELETE)
                                .setDeletionMode(DeletionRequest.DELETION_MODE_ALL)
>>>>>>> dded7d1c
                                .setEnd(Instant.now())
                                .build());
        assertEquals(RESULT_INVALID_ARGUMENT, result);
    }

    @Test
    public void testDeleteRegistrations_internalError() {
        MeasurementImpl measurement = new MeasurementImpl(null, null, mContentResolver,
                mDatastoreManager, new SourceFetcher(), new TriggerFetcher());
        Mockito.when(mDatastoreManager.runInTransaction(ArgumentMatchers.any()))
                .thenReturn(false);
        final int result =
                measurement.deleteRegistrations(
                        new DeletionParam.Builder()
                                .setAttributionSource(DEFAULT_CONTEXT.getAttributionSource())
<<<<<<< HEAD
=======
                                .setDomainUris(Collections.emptyList())
                                .setOriginUris(Collections.emptyList())
                                .setMatchBehavior(DeletionRequest.MATCH_BEHAVIOR_DELETE)
                                .setDeletionMode(DeletionRequest.DELETION_MODE_ALL)
>>>>>>> dded7d1c
                                .build());
        assertEquals(RESULT_INTERNAL_ERROR, result);
    }

    @Test
    public void testSourceRegistration_callsImpressionNoiseCreator() {
        long eventTime = System.currentTimeMillis();
        long expiry = TimeUnit.DAYS.toSeconds(20);
        // Creating source for easy comparison
        Source sampleSource =
                SourceFixture.getValidSourceBuilder()
                        .setAdTechDomain(BaseUriExtractor.getBaseUri(REGISTRATION_URI_1))
                        .setSourceType(Source.SourceType.NAVIGATION)
                        .setExpiryTime(eventTime + TimeUnit.SECONDS.toMillis(expiry))
                        .setEventTime(eventTime)
                        .setPublisher(DEFAULT_URI)
                        .setAttributionDestination(Uri.parse("android-app://com.example.abc"))
                        .setEventId(123L)
                        .build();
        // Mocking fetchSource call to populate source registrations.
        List<SourceRegistration> sourceRegistrations =
                Collections.singletonList(
                        new SourceRegistration.Builder()
                                .setSourceEventId(sampleSource.getEventId())
                                .setDestination(sampleSource.getAttributionDestination())
                                .setTopOrigin(sampleSource.getPublisher())
                                .setExpiry(expiry)
                                .setReportingOrigin(sampleSource.getAdTechDomain())
                                .build());
        doReturn(Optional.of(sourceRegistrations)).when(mSourceFetcher).fetchSource(any());
        MeasurementImpl measurement =
                spy(
                        new MeasurementImpl(
                                null,
                                null,
                                mContentResolver,
                                mDatastoreManager,
                                mSourceFetcher,
                                mTriggerFetcher));
        InputEvent inputEvent = getInputEvent();
<<<<<<< HEAD
        final int result = measurement.register(
                new RegistrationRequest.Builder()
                        .setRegistrationUri(DEFAULT_REGISTRATION_URI)
                        .setTopOriginUri(DEFAULT_URI)
                        .setAttributionSource(DEFAULT_CONTEXT.getAttributionSource())
                        .setRegistrationType(RegistrationRequest.REGISTER_SOURCE)
                        .setInputEvent(inputEvent)
                        .build(),
                eventTime
        );
=======
        final int result =
                measurement.register(
                        new RegistrationRequest.Builder()
                                .setRegistrationUri(REGISTRATION_URI_1)
                                .setTopOriginUri(DEFAULT_URI)
                                .setAttributionSource(DEFAULT_CONTEXT.getAttributionSource())
                                .setRegistrationType(RegistrationRequest.REGISTER_SOURCE)
                                .setInputEvent(inputEvent)
                                .build(),
                        eventTime);
>>>>>>> dded7d1c
        assertEquals(RESULT_OK, result);
        ArgumentCaptor<Source> sourceArgs = ArgumentCaptor.forClass(Source.class);
        verify(measurement).getSourceEventReports(sourceArgs.capture());
        Source capturedSource = sourceArgs.getValue();
        assertEquals(sampleSource.getSourceType(), capturedSource.getSourceType());
        assertEquals(sampleSource.getEventId(), capturedSource.getEventId());
        assertEquals(sampleSource.getEventTime(), capturedSource.getEventTime());
        assertEquals(sampleSource.getAggregateSource(), capturedSource.getAggregateSource());
        assertEquals(
                sampleSource.getAttributionDestination(),
                capturedSource.getAttributionDestination());
        assertEquals(sampleSource.getAdTechDomain(), capturedSource.getAdTechDomain());
        assertEquals(sampleSource.getPublisher(), capturedSource.getPublisher());
        assertEquals(sampleSource.getPriority(), capturedSource.getPriority());

        // Check Attribution Mode assignment
        assertNotEquals(Source.AttributionMode.UNASSIGNED, capturedSource.getAttributionMode());
    }

    @Test
    public void testGetSourceEventReports() {
        long eventTime = System.currentTimeMillis();
        Source source =
                spy(
                        SourceFixture.getValidSourceBuilder()
                                .setEventId(123L)
                                .setEventTime(eventTime)
                                .setExpiryTime(eventTime + TimeUnit.DAYS.toMillis(20))
                                .setSourceType(Source.SourceType.NAVIGATION)
                                .setAdTechDomain(BaseUriExtractor.getBaseUri(REGISTRATION_URI_1))
                                .setAttributionDestination(DEFAULT_URI)
                                .setPublisher(DEFAULT_URI)
                                .build());
        when(source.getRandomAttributionProbability()).thenReturn(1.1D);
        DatastoreManager mockDatastoreManager = Mockito.mock(DatastoreManager.class);
        SourceFetcher mockSourceFetcher = Mockito.mock(SourceFetcher.class);
        TriggerFetcher mockTriggerFetcher = Mockito.mock(TriggerFetcher.class);
        MeasurementImpl measurement =
                new MeasurementImpl(
                        null,
                        null,
                        mContentResolver,
                        mockDatastoreManager,
                        mockSourceFetcher,
                        mockTriggerFetcher);
        List<EventReport> fakeEventReports = measurement.getSourceEventReports(source);

        // Generate valid report times
        Set<Long> reportingTimes = new HashSet<>();
        reportingTimes.add(source.getReportingTime(eventTime + TimeUnit.DAYS.toMillis(1)));
        reportingTimes.add(source.getReportingTime(eventTime + TimeUnit.DAYS.toMillis(3)));
        reportingTimes.add(source.getReportingTime(eventTime + TimeUnit.DAYS.toMillis(8)));

        for (EventReport report : fakeEventReports) {
            Assert.assertEquals(source.getEventId(), report.getSourceId());
            Assert.assertTrue(
                    reportingTimes.stream().anyMatch(x -> x == report.getReportTime()));
            Assert.assertEquals(0, report.getTriggerTime());
            Assert.assertEquals(0, report.getTriggerPriority());
            Assert.assertEquals(
                    source.getAttributionDestination(), report.getAttributionDestination());
            Assert.assertEquals(source.getAdTechDomain(), report.getAdTechDomain());
            Assert.assertTrue(report.getTriggerData()
                    < source.getTriggerDataCardinality());
            Assert.assertNull(report.getTriggerDedupKey());
            Assert.assertEquals(EventReport.Status.PENDING, report.getStatus());
            Assert.assertEquals(source.getSourceType(), report.getSourceType());
            Assert.assertEquals(source.getRandomAttributionProbability(),
                    report.getRandomizedTriggerRate(), /* delta= */ 0.00001D);
        }
    }

    @Test
    public void testInstallAttribution() throws DatastoreException {
        // Setup
        long systemTime = System.currentTimeMillis();
        MeasurementImpl measurement = new MeasurementImpl(
                null, null, mContentResolver, mDatastoreManager, mSourceFetcher, mTriggerFetcher);
        ArgumentCaptor<ThrowingCheckedConsumer> consumerArgumentCaptor =
                ArgumentCaptor.forClass(ThrowingCheckedConsumer.class);

        // Execution
        measurement.doInstallAttribution(URI_WITHOUT_APP_SCHEME, systemTime);
        verify(mDatastoreManager).runInTransaction(consumerArgumentCaptor.capture());

        consumerArgumentCaptor.getValue().accept(mMeasurementDao);

        // Assertion
        verify(mMeasurementDao).doInstallAttribution(DEFAULT_URI, systemTime);
    }

    @Test
    public void testGetMeasurementApiStatus_enabled() {
        MeasurementImpl measurement = MeasurementImpl.getInstance(DEFAULT_CONTEXT);
        final int result = measurement.getMeasurementApiStatus();
        assertEquals(MeasurementManager.MEASUREMENT_API_STATE_ENABLED, result);
    }

    @Test
    public void testGetMeasurementApiStatus_disabled() {
        when(mConsentManager.getConsent(any(PackageManager.class)))
                .thenReturn(AdServicesApiConsent.REVOKED);
        MeasurementImpl measurement =
                new MeasurementImpl(DEFAULT_CONTEXT, mConsentManager, null, null, null, null);
        final int result = measurement.getMeasurementApiStatus();
        assertEquals(MeasurementManager.MEASUREMENT_API_STATE_DISABLED, result);
    }

    @Test
    public void testDeleteAllMeasurementData() throws DatastoreException {
        MeasurementImpl measurement = new MeasurementImpl(null, null, mContentResolver,
                mDatastoreManager, mSourceFetcher, mTriggerFetcher);
        ArgumentCaptor<ThrowingCheckedConsumer> consumerArgumentCaptor =
                ArgumentCaptor.forClass(ThrowingCheckedConsumer.class);

        // Execution
        measurement.deleteAllMeasurementData(Collections.emptyList());
        verify(mDatastoreManager).runInTransaction(consumerArgumentCaptor.capture());

        consumerArgumentCaptor.getValue().accept(mMeasurementDao);
        verify(mMeasurementDao, times(1)).deleteAllMeasurementData(any());
    }

    @Test
    public void registerWebSource_sourceFetchSuccess() throws RemoteException, DatastoreException {
        // setup
        List<SourceRegistration> sourceRegistrationsOut =
                Arrays.asList(VALID_SOURCE_REGISTRATION_1, VALID_SOURCE_REGISTRATION_2);
        WebSourceRegistrationRequestInternal registrationRequest =
                createWebSourceRegistrationRequest();
        doReturn(Optional.of(sourceRegistrationsOut)).when(mSourceFetcher).fetchWebSources(any());
        ArgumentCaptor<ThrowingCheckedConsumer> insertionLogicExecutorCaptor =
                ArgumentCaptor.forClass(ThrowingCheckedConsumer.class);

        // Test
        MeasurementImpl measurement =
                spy(
                        new MeasurementImpl(
                                null,
                                null,
                                mContentResolver,
                                mDatastoreManager,
                                mSourceFetcher,
                                mTriggerFetcher));
        long eventTime = System.currentTimeMillis();
        // Disable Impression Noise
        doReturn(Collections.emptyList()).when(measurement).getSourceEventReports(any());
        final int result = measurement.registerWebSource(registrationRequest, eventTime);

        // Assert
        assertEquals(RESULT_OK, result);
        verify(mMockContentProviderClient, never()).insert(any(), any());
        verify(mSourceFetcher, times(1)).fetchWebSources(any());
        verify(mDatastoreManager, times(2))
                .runInTransaction(insertionLogicExecutorCaptor.capture());
        verify(mTriggerFetcher, never()).fetchWebTriggers(any());

        List<ThrowingCheckedConsumer> insertionLogicExecutor =
                insertionLogicExecutorCaptor.getAllValues();
        assertEquals(2, insertionLogicExecutor.size());

        // Verify that the executors do data insertion
        insertionLogicExecutor.get(0).accept(mMeasurementDao);
        verifyInsertSource(
                registrationRequest,
                VALID_SOURCE_REGISTRATION_1,
                eventTime,
                VALID_SOURCE_REGISTRATION_1.getDestination(),
                VALID_SOURCE_REGISTRATION_1.getWebDestination());
        insertionLogicExecutor.get(1).accept(mMeasurementDao);
        verifyInsertSource(
                registrationRequest,
                VALID_SOURCE_REGISTRATION_2,
                eventTime,
                VALID_SOURCE_REGISTRATION_1.getDestination(),
                VALID_SOURCE_REGISTRATION_1.getWebDestination());
    }

    @Test
    public void registerWebSource_sourceFetchFailure() {
        when(mSourceFetcher.fetchWebSources(any())).thenReturn(Optional.empty());
        MeasurementImpl measurement =
                spy(
                        new MeasurementImpl(
                                null,
                                null,
                                mContentResolver,
                                mDatastoreManager,
                                mSourceFetcher,
                                mTriggerFetcher));
        // Disable Impression Noise
        doReturn(Collections.emptyList()).when(measurement).getSourceEventReports(any());
        final int result =
                measurement.registerWebSource(
                        createWebSourceRegistrationRequest(), System.currentTimeMillis());
        assertEquals(RESULT_IO_ERROR, result);
        verify(mSourceFetcher, times(1)).fetchWebSources(any());
        verify(mTriggerFetcher, never()).fetchWebTriggers(any());
    }

    @Test
    public void registerWebTrigger_triggerFetchSuccess() throws Exception {
        // Setup
        when(mTriggerFetcher.fetchWebTriggers(any()))
                .thenReturn(Optional.of(Collections.singletonList(VALID_TRIGGER_REGISTRATION)));
        MeasurementImpl measurement = new MeasurementImpl(null, null, mContentResolver,
                mDatastoreManager, mSourceFetcher, mTriggerFetcher);
        ArgumentCaptor<ThrowingCheckedConsumer> consumerArgumentCaptor =
                ArgumentCaptor.forClass(ThrowingCheckedConsumer.class);
        final long triggerTime = System.currentTimeMillis();

        // Execution
        final int result =
                measurement.registerWebTrigger(createWebTriggerRegistrationRequest(), triggerTime);
        verify(mDatastoreManager).runInTransaction(consumerArgumentCaptor.capture());
        consumerArgumentCaptor.getValue().accept(mMeasurementDao);

        // Assertions
        assertEquals(RESULT_OK, result);
        verify(mMockContentProviderClient).insert(any(), any());
        verify(mSourceFetcher, never()).fetchSource(any());
        verify(mTriggerFetcher, times(1)).fetchWebTriggers(any());
        verify(mMeasurementDao)
                .insertTrigger(
                        eq(
                                createTrigger(
                                        triggerTime,
                                        DEFAULT_CONTEXT.getAttributionSource())));
    }

    @Test
    public void registerWebTrigger_triggerFetchFailure() throws RemoteException {
        when(mTriggerFetcher.fetchWebTriggers(any())).thenReturn(Optional.empty());
        MeasurementImpl measurement = new MeasurementImpl(null, null, mContentResolver,
                mDatastoreManager, mSourceFetcher, mTriggerFetcher);
        final int result =
                measurement.registerWebTrigger(
                        createWebTriggerRegistrationRequest(), System.currentTimeMillis());
        assertEquals(RESULT_IO_ERROR, result);
        verify(mMockContentProviderClient, never()).insert(any(), any());
        verify(mSourceFetcher, never()).fetchWebSources(any());
        verify(mTriggerFetcher, times(1)).fetchWebTriggers(any());
    }

    private void verifyInsertSource(
            RegistrationRequest registrationRequest,
            SourceRegistration sourceRegistration,
            long eventTime,
            Uri firstSourceDestination,
            Uri firstSourceWebDestination)
            throws DatastoreException {
        Source source =
                createSource(
                        sourceRegistration,
                        eventTime,
                        firstSourceDestination,
                        firstSourceWebDestination,
                        registrationRequest.getTopOriginUri(),
                        registrationRequest.getAttributionSource());
        verify(mMeasurementDao).insertSource(source);
    }

    private void verifyInsertSource(
            WebSourceRegistrationRequestInternal registrationRequest,
            SourceRegistration sourceRegistration,
            long eventTime,
            Uri firstSourceDestination,
            Uri firstSourceWebDestination)
            throws DatastoreException {
        Source source =
                createSource(
                        sourceRegistration,
                        eventTime,
                        firstSourceDestination,
                        firstSourceWebDestination,
                        registrationRequest.getSourceRegistrationRequest().getTopOriginUri(),
                        registrationRequest.getAttributionSource());
        verify(mMeasurementDao).insertSource(source);
    }

    private Source createSource(
            SourceRegistration sourceRegistration,
            long eventTime,
            Uri firstSourceDestination,
            Uri firstSourceWebDestination,
            Uri topOrigin,
            AttributionSource attributionSource) {
        return SourceFixture.getValidSourceBuilder()
                .setEventId(sourceRegistration.getSourceEventId())
                .setPublisher(topOrigin)
                .setAttributionDestination(firstSourceDestination)
                .setWebDestination(firstSourceWebDestination)
                .setAdTechDomain(sourceRegistration.getReportingOrigin())
                .setRegistrant(Uri.parse("android-app://" + attributionSource.getPackageName()))
                .setEventTime(eventTime)
                .setExpiryTime(
                        eventTime + TimeUnit.SECONDS.toMillis(sourceRegistration.getExpiry()))
                .setPriority(sourceRegistration.getSourcePriority())
                .setSourceType(Source.SourceType.EVENT)
                .setInstallAttributionWindow(
                        TimeUnit.SECONDS.toMillis(sourceRegistration.getInstallAttributionWindow()))
                .setInstallCooldownWindow(
                        TimeUnit.SECONDS.toMillis(sourceRegistration.getInstallCooldownWindow()))
                .setAttributionMode(Source.AttributionMode.TRUTHFULLY)
                .setAggregateSource(sourceRegistration.getAggregateSource())
                .setAggregateFilterData(sourceRegistration.getAggregateFilterData())
                .build();
    }

    private Trigger createTrigger(long triggerTime, AttributionSource attributionSource) {
        return TriggerFixture.getValidTriggerBuilder()
                .setAttributionDestination(MeasurementImplTest.DEFAULT_URI)
                .setAdTechDomain(
                        MeasurementImplTest.VALID_TRIGGER_REGISTRATION.getReportingOrigin())
                .setRegistrant(Uri.parse(ANDROID_APP_SCHEME + attributionSource.getPackageName()))
                .setTriggerTime(triggerTime)
                .setEventTriggers(EVENT_TRIGGERS)
                .setAggregateTriggerData(
                        MeasurementImplTest.VALID_TRIGGER_REGISTRATION.getAggregateTriggerData())
                .setAggregateValues(
                        MeasurementImplTest.VALID_TRIGGER_REGISTRATION.getAggregateValues())
                .setFilters(MeasurementImplTest.VALID_TRIGGER_REGISTRATION.getFilters())
                .build();
    }
}<|MERGE_RESOLUTION|>--- conflicted
+++ resolved
@@ -16,10 +16,6 @@
 
 package com.android.adservices.service.measurement;
 
-import static android.adservices.measurement.MeasurementManager.RESULT_INTERNAL_ERROR;
-import static android.adservices.measurement.MeasurementManager.RESULT_INVALID_ARGUMENT;
-import static android.adservices.measurement.MeasurementManager.RESULT_IO_ERROR;
-import static android.adservices.measurement.MeasurementManager.RESULT_OK;
 import static android.view.MotionEvent.ACTION_BUTTON_PRESS;
 
 import static com.android.adservices.ResultCode.RESULT_INTERNAL_ERROR;
@@ -42,12 +38,8 @@
 import static org.mockito.Mockito.when;
 
 import android.adservices.measurement.DeletionParam;
-<<<<<<< HEAD
-import android.adservices.measurement.MeasurementApiUtil;
-=======
 import android.adservices.measurement.DeletionRequest;
 import android.adservices.measurement.MeasurementManager;
->>>>>>> dded7d1c
 import android.adservices.measurement.RegistrationRequest;
 import android.adservices.measurement.WebSourceParams;
 import android.adservices.measurement.WebSourceRegistrationRequest;
@@ -389,11 +381,8 @@
                 measurement.deleteRegistrations(
                         new DeletionParam.Builder()
                                 .setAttributionSource(DEFAULT_CONTEXT.getAttributionSource())
-<<<<<<< HEAD
-=======
                                 .setDomainUris(Collections.emptyList())
                                 .setOriginUris(Collections.emptyList())
->>>>>>> dded7d1c
                                 .build());
         assertEquals(RESULT_OK, result);
     }
@@ -405,13 +394,10 @@
                 measurement.deleteRegistrations(
                         new DeletionParam.Builder()
                                 .setAttributionSource(DEFAULT_CONTEXT.getAttributionSource())
-<<<<<<< HEAD
-=======
                                 .setDomainUris(Collections.emptyList())
                                 .setOriginUris(Collections.emptyList())
                                 .setMatchBehavior(DeletionRequest.MATCH_BEHAVIOR_DELETE)
                                 .setDeletionMode(DeletionRequest.DELETION_MODE_ALL)
->>>>>>> dded7d1c
                                 .setStart(Instant.now().minusSeconds(1))
                                 .setEnd(Instant.now())
                                 .build());
@@ -425,27 +411,6 @@
                 measurement.deleteRegistrations(
                         new DeletionParam.Builder()
                                 .setAttributionSource(DEFAULT_CONTEXT.getAttributionSource())
-<<<<<<< HEAD
-                                .setOriginUri(DEFAULT_URI)
-                                .build());
-        assertEquals(RESULT_OK, result);
-    }
-
-    @Test
-    public void testDeleteRegistrations_successfulWithRangeAndOrigin() {
-        MeasurementImpl measurement = MeasurementImpl.getInstance(DEFAULT_CONTEXT);
-        final int result =
-                measurement.deleteRegistrations(
-                        new DeletionParam.Builder()
-                                .setAttributionSource(DEFAULT_CONTEXT.getAttributionSource())
-                                .setStart(Instant.now().minusSeconds(1))
-                                .setEnd(Instant.now())
-                                .setOriginUri(DEFAULT_URI)
-                                .build());
-        assertEquals(RESULT_OK, result);
-    }
-
-=======
                                 .setDomainUris(Collections.emptyList())
                                 .setOriginUris(Collections.singletonList(DEFAULT_URI))
                                 .setMatchBehavior(DeletionRequest.MATCH_BEHAVIOR_DELETE)
@@ -453,7 +418,6 @@
                                 .build());
         assertEquals(RESULT_OK, result);
     }
->>>>>>> dded7d1c
     @Test
     public void testDeleteRegistrations_invalidParameterStartButNoEnd() {
         MeasurementImpl measurement = MeasurementImpl.getInstance(DEFAULT_CONTEXT);
@@ -461,13 +425,10 @@
                 measurement.deleteRegistrations(
                         new DeletionParam.Builder()
                                 .setAttributionSource(DEFAULT_CONTEXT.getAttributionSource())
-<<<<<<< HEAD
-=======
                                 .setDomainUris(Collections.emptyList())
                                 .setOriginUris(Collections.emptyList())
                                 .setMatchBehavior(DeletionRequest.MATCH_BEHAVIOR_DELETE)
                                 .setDeletionMode(DeletionRequest.DELETION_MODE_ALL)
->>>>>>> dded7d1c
                                 .setStart(Instant.now())
                                 .build());
         assertEquals(RESULT_INVALID_ARGUMENT, result);
@@ -480,13 +441,10 @@
                 measurement.deleteRegistrations(
                         new DeletionParam.Builder()
                                 .setAttributionSource(DEFAULT_CONTEXT.getAttributionSource())
-<<<<<<< HEAD
-=======
                                 .setDomainUris(Collections.emptyList())
                                 .setOriginUris(Collections.emptyList())
                                 .setMatchBehavior(DeletionRequest.MATCH_BEHAVIOR_DELETE)
                                 .setDeletionMode(DeletionRequest.DELETION_MODE_ALL)
->>>>>>> dded7d1c
                                 .setEnd(Instant.now())
                                 .build());
         assertEquals(RESULT_INVALID_ARGUMENT, result);
@@ -502,13 +460,10 @@
                 measurement.deleteRegistrations(
                         new DeletionParam.Builder()
                                 .setAttributionSource(DEFAULT_CONTEXT.getAttributionSource())
-<<<<<<< HEAD
-=======
                                 .setDomainUris(Collections.emptyList())
                                 .setOriginUris(Collections.emptyList())
                                 .setMatchBehavior(DeletionRequest.MATCH_BEHAVIOR_DELETE)
                                 .setDeletionMode(DeletionRequest.DELETION_MODE_ALL)
->>>>>>> dded7d1c
                                 .build());
         assertEquals(RESULT_INTERNAL_ERROR, result);
     }
@@ -549,18 +504,6 @@
                                 mSourceFetcher,
                                 mTriggerFetcher));
         InputEvent inputEvent = getInputEvent();
-<<<<<<< HEAD
-        final int result = measurement.register(
-                new RegistrationRequest.Builder()
-                        .setRegistrationUri(DEFAULT_REGISTRATION_URI)
-                        .setTopOriginUri(DEFAULT_URI)
-                        .setAttributionSource(DEFAULT_CONTEXT.getAttributionSource())
-                        .setRegistrationType(RegistrationRequest.REGISTER_SOURCE)
-                        .setInputEvent(inputEvent)
-                        .build(),
-                eventTime
-        );
-=======
         final int result =
                 measurement.register(
                         new RegistrationRequest.Builder()
@@ -571,7 +514,6 @@
                                 .setInputEvent(inputEvent)
                                 .build(),
                         eventTime);
->>>>>>> dded7d1c
         assertEquals(RESULT_OK, result);
         ArgumentCaptor<Source> sourceArgs = ArgumentCaptor.forClass(Source.class);
         verify(measurement).getSourceEventReports(sourceArgs.capture());
