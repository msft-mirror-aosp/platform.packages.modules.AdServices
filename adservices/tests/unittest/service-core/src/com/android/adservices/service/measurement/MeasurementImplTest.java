/*
 * Copyright (C) 2022 The Android Open Source Project
 *
 * Licensed under the Apache License, Version 2.0 (the "License");
 * you may not use this file except in compliance with the License.
 * You may obtain a copy of the License at
 *
 *      http://www.apache.org/licenses/LICENSE-2.0
 *
 * Unless required by applicable law or agreed to in writing, software
 * distributed under the License is distributed on an "AS IS" BASIS,
 * WITHOUT WARRANTIES OR CONDITIONS OF ANY KIND, either express or implied.
 * See the License for the specific language governing permissions and
 * limitations under the License.
 */

package com.android.adservices.service.measurement;

import static android.adservices.common.AdServicesStatusUtils.STATUS_INTERNAL_ERROR;
import static android.adservices.common.AdServicesStatusUtils.STATUS_INVALID_ARGUMENT;
import static android.adservices.common.AdServicesStatusUtils.STATUS_SUCCESS;
import static android.view.MotionEvent.ACTION_BUTTON_PRESS;

import static com.android.adservices.service.measurement.attribution.TriggerContentProvider.TRIGGER_URI;

import static org.junit.Assert.assertEquals;
import static org.mockito.ArgumentMatchers.any;
<<<<<<< HEAD
import static org.mockito.ArgumentMatchers.anyBoolean;
import static org.mockito.ArgumentMatchers.anyInt;
=======
>>>>>>> 98d3198f
import static org.mockito.ArgumentMatchers.anyLong;
import static org.mockito.Mockito.doReturn;
import static org.mockito.Mockito.spy;
import static org.mockito.Mockito.when;

import android.adservices.measurement.DeletionParam;
import android.adservices.measurement.DeletionRequest;
import android.adservices.measurement.WebSourceParams;
import android.adservices.measurement.WebSourceRegistrationRequest;
import android.adservices.measurement.WebSourceRegistrationRequestInternal;
import android.adservices.measurement.WebTriggerParams;
import android.adservices.measurement.WebTriggerRegistrationRequest;
import android.adservices.measurement.WebTriggerRegistrationRequestInternal;
import android.content.ContentProviderClient;
import android.content.ContentResolver;
import android.content.Context;
import android.net.Uri;
import android.os.RemoteException;
import android.view.InputEvent;
import android.view.MotionEvent;

import androidx.test.core.app.ApplicationProvider;
import androidx.test.filters.SmallTest;

import com.android.adservices.data.DbTestUtil;
import com.android.adservices.data.enrollment.EnrollmentDao;
import com.android.adservices.data.measurement.DatastoreManager;
import com.android.adservices.data.measurement.SQLDatastoreManager;
import com.android.adservices.data.measurement.deletion.MeasurementDataDeleter;
import com.android.adservices.service.Flags;
import com.android.adservices.service.FlagsFactory;
import com.android.adservices.service.enrollment.EnrollmentData;
import com.android.adservices.service.measurement.inputverification.ClickVerifier;
import com.android.dx.mockito.inline.extended.ExtendedMockito;
import com.android.modules.utils.testing.TestableDeviceConfig;

import org.junit.Assert;
import org.junit.Before;
import org.junit.Rule;
import org.junit.Test;
import org.mockito.Mock;
import org.mockito.Mockito;
import org.mockito.MockitoAnnotations;
import org.mockito.MockitoSession;
import org.mockito.Spy;
import org.mockito.quality.Strictness;

import java.time.Instant;
import java.util.Arrays;
import java.util.Collections;

/** Unit tests for {@link MeasurementImpl} */
@SmallTest
public final class MeasurementImplTest {
    @Rule
    public final TestableDeviceConfig.TestableDeviceConfigRule mDeviceConfigRule =
            new TestableDeviceConfig.TestableDeviceConfigRule();
    private static final Context DEFAULT_CONTEXT = ApplicationProvider.getApplicationContext();
    private static final Uri DEFAULT_URI = Uri.parse("android-app://com.example.abc");
    private static final Uri REGISTRATION_URI_1 = Uri.parse("https://foo.com/bar?ad=134");
    private static final Uri REGISTRATION_URI_2 = Uri.parse("https://foo.com/bar?ad=256");
    private static final String DEFAULT_ENROLLMENT = "enrollment-id";
    private static final Uri INVALID_WEB_DESTINATION = Uri.parse("https://example.not_a_tld");
    private static final Uri WEB_DESTINATION = Uri.parse("https://web-destination.com");
    private static final Uri OTHER_WEB_DESTINATION = Uri.parse("https://other-web-destination.com");
    private static final Uri APP_DESTINATION = Uri.parse("android-app://com.app_destination");
    private static final Uri OTHER_APP_DESTINATION =
            Uri.parse("android-app://com.other_app_destination");

    private static final WebSourceParams INPUT_SOURCE_REGISTRATION_1 =
            new WebSourceParams.Builder(REGISTRATION_URI_1).setDebugKeyAllowed(true).build();
    private static final WebSourceParams INPUT_SOURCE_REGISTRATION_2 =
            new WebSourceParams.Builder(REGISTRATION_URI_2).setDebugKeyAllowed(false).build();
    private static final WebTriggerParams INPUT_TRIGGER_REGISTRATION_1 =
            new WebTriggerParams.Builder(REGISTRATION_URI_1).setDebugKeyAllowed(true).build();
    private static final WebTriggerParams INPUT_TRIGGER_REGISTRATION_2 =
            new WebTriggerParams.Builder(REGISTRATION_URI_2).setDebugKeyAllowed(false).build();
    private static final long REQUEST_TIME = 10000L;

    @Spy
    private DatastoreManager mDatastoreManager =
            new SQLDatastoreManager(DbTestUtil.getDbHelperForTest());

    @Mock
    private ContentProviderClient mMockContentProviderClient;
    @Mock
    private ContentResolver mContentResolver;
    @Mock private ClickVerifier mClickVerifier;
    private MeasurementImpl mMeasurementImpl;
    @Mock
    EnrollmentDao mEnrollmentDao;
    @Mock MeasurementDataDeleter mMeasurementDataDeleter;

    private static EnrollmentData getEnrollment(String enrollmentId) {
        return new EnrollmentData.Builder().setEnrollmentId(enrollmentId).build();
    }
    public static InputEvent getInputEvent() {
        return MotionEvent.obtain(0, 0, ACTION_BUTTON_PRESS, 0, 0, 0);
    }
    private static WebTriggerRegistrationRequestInternal createWebTriggerRegistrationRequest(
            Uri destination) {
        WebTriggerRegistrationRequest webTriggerRegistrationRequest =
                new WebTriggerRegistrationRequest.Builder(
                                Arrays.asList(
                                        INPUT_TRIGGER_REGISTRATION_1, INPUT_TRIGGER_REGISTRATION_2),
                                destination)
                        .build();
        return new WebTriggerRegistrationRequestInternal.Builder(
                        webTriggerRegistrationRequest,
                        DEFAULT_CONTEXT.getAttributionSource().getPackageName())
                .setAdIdPermissionGranted(true)
                .build();
    }
    private static WebSourceRegistrationRequestInternal createWebSourceRegistrationRequest(
            Uri appDestination, Uri webDestination, Uri verifiedDestination) {
        return createWebSourceRegistrationRequest(
                appDestination, webDestination, verifiedDestination, DEFAULT_URI);
    }
    private static WebSourceRegistrationRequestInternal createWebSourceRegistrationRequest(
            Uri appDestination, Uri webDestination, Uri verifiedDestination, Uri topOriginUri) {
        WebSourceRegistrationRequest sourceRegistrationRequest =
                new WebSourceRegistrationRequest.Builder(
                                Arrays.asList(
                                        INPUT_SOURCE_REGISTRATION_1, INPUT_SOURCE_REGISTRATION_2),
                                topOriginUri)
                        .setAppDestination(appDestination)
                        .setWebDestination(webDestination)
                        .setVerifiedDestination(verifiedDestination)
                        .build();
        return new WebSourceRegistrationRequestInternal.Builder(
                        sourceRegistrationRequest,
                        DEFAULT_CONTEXT.getAttributionSource().getPackageName(),
                        REQUEST_TIME)
                .setAdIdPermissionGranted(true)
                .build();
    }
    @Before
    public void before() throws RemoteException {
        MockitoAnnotations.initMocks(this);
        when(mContentResolver.acquireContentProviderClient(TRIGGER_URI))
                .thenReturn(mMockContentProviderClient);
        when(mMockContentProviderClient.insert(any(), any())).thenReturn(TRIGGER_URI);
        mMeasurementImpl =
                spy(
                        new MeasurementImpl(
                                DEFAULT_CONTEXT,
                                mDatastoreManager,
                                mClickVerifier,
                                mMeasurementDataDeleter,
                                mEnrollmentDao));
        doReturn(true).when(mClickVerifier).isInputEventVerifiable(any(), anyLong());
        when(mEnrollmentDao.getEnrollmentDataFromMeasurementUrl(any()))
                .thenReturn(getEnrollment(DEFAULT_ENROLLMENT));
    }

    @Test
    public void testDeleteRegistrations_successfulNoOptionalParameters() {
        MeasurementImpl measurement =
                new MeasurementImpl(
                        DEFAULT_CONTEXT,
                        new SQLDatastoreManager(DbTestUtil.getDbHelperForTest()),
                        mClickVerifier,
                        mMeasurementDataDeleter,
                        mEnrollmentDao);
        doReturn(true).when(mMeasurementDataDeleter).delete(any());
        final int result =
                measurement.deleteRegistrations(
                        new DeletionParam.Builder()
                                .setPackageName(
                                        DEFAULT_CONTEXT.getAttributionSource().getPackageName())
                                .setDomainUris(Collections.emptyList())
                                .setOriginUris(Collections.emptyList())
                                .setStart(Instant.ofEpochMilli(Long.MIN_VALUE))
                                .setEnd(Instant.ofEpochMilli(Long.MAX_VALUE))
                                .build());
        assertEquals(STATUS_SUCCESS, result);
    }

    @Test
    public void testRegisterWebSource_verifiedDestination_webDestinationMismatch() {
        final int result =
                mMeasurementImpl.registerWebSource(
                        createWebSourceRegistrationRequest(
                                APP_DESTINATION, WEB_DESTINATION, OTHER_WEB_DESTINATION),
                        System.currentTimeMillis());
        assertEquals(STATUS_INVALID_ARGUMENT, result);
    }

    @Test
    public void testDeleteRegistrations_successfulWithRange() {
        doReturn(true).when(mMeasurementDataDeleter).delete(any());
        final int result =
                mMeasurementImpl.deleteRegistrations(
                        new DeletionParam.Builder()
                                .setPackageName(
                                        DEFAULT_CONTEXT.getAttributionSource().getPackageName())
                                .setDomainUris(Collections.emptyList())
                                .setOriginUris(Collections.emptyList())
                                .setMatchBehavior(DeletionRequest.MATCH_BEHAVIOR_DELETE)
                                .setDeletionMode(DeletionRequest.DELETION_MODE_ALL)
                                .setStart(Instant.now().minusSeconds(1))
                                .setEnd(Instant.now())
                                .build());
        assertEquals(STATUS_SUCCESS, result);
    }

    @Test
    public void testDeleteRegistrations_successfulWithOrigin() {
        DeletionParam deletionParam =
                new DeletionParam.Builder()
                        .setPackageName(DEFAULT_CONTEXT.getAttributionSource().getPackageName())
                        .setDomainUris(Collections.emptyList())
                        .setOriginUris(Collections.singletonList(DEFAULT_URI))
                        .setMatchBehavior(DeletionRequest.MATCH_BEHAVIOR_DELETE)
                        .setDeletionMode(DeletionRequest.DELETION_MODE_ALL)
                        .setStart(Instant.ofEpochMilli(Long.MIN_VALUE))
                        .setEnd(Instant.ofEpochMilli(Long.MAX_VALUE))
                        .build();
        when(mMeasurementDataDeleter.delete(deletionParam)).thenReturn(true);
        final int result = mMeasurementImpl.deleteRegistrations(deletionParam);
        assertEquals(STATUS_SUCCESS, result);
    }

    @Test
    public void testDeleteRegistrations_internalError() {
        doReturn(false).when(mDatastoreManager).runInTransaction(any());
        doReturn(false).when(mMeasurementDataDeleter).delete(any());
        final int result =
                mMeasurementImpl.deleteRegistrations(
                        new DeletionParam.Builder()
                                .setPackageName(
                                        DEFAULT_CONTEXT.getAttributionSource().getPackageName())
                                .setDomainUris(Collections.emptyList())
                                .setOriginUris(Collections.emptyList())
                                .setMatchBehavior(DeletionRequest.MATCH_BEHAVIOR_DELETE)
                                .setDeletionMode(DeletionRequest.DELETION_MODE_ALL)
                                .setStart(Instant.MIN)
                                .setEnd(Instant.MAX)
                                .build());
        assertEquals(STATUS_INTERNAL_ERROR, result);
        }
<<<<<<< HEAD
    }

    @Test
    public void testGetMeasurementApiStatus_disabled() {
        MockitoSession session =
                ExtendedMockito.mockitoSession()
                        .spyStatic(ConsentManager.class)
                        .initMocks(this)
                        .startMocking();
        try {
            ExtendedMockito.doReturn(AdServicesApiConsent.REVOKED)
                    .when(mConsentManager)
                    .getConsent(any());
            ExtendedMockito.doReturn(mConsentManager).when(() -> ConsentManager.getInstance(any()));
            final int result = mMeasurementImpl.getMeasurementApiStatus();
            assertEquals(MeasurementManager.MEASUREMENT_API_STATE_DISABLED, result);
        } finally {
            session.finishMocking();
        }
    }

    @Test
    public void testDeleteAllMeasurementData() throws DatastoreException {
        ArgumentCaptor<ThrowingCheckedConsumer> consumerArgumentCaptor =
                ArgumentCaptor.forClass(ThrowingCheckedConsumer.class);

        // Execution
        mMeasurementImpl.deleteAllMeasurementData(Collections.emptyList());
        verify(mDatastoreManager).runInTransaction(consumerArgumentCaptor.capture());

        consumerArgumentCaptor.getValue().accept(mMeasurementDao);
        verify(mMeasurementDao, times(1)).deleteAllMeasurementData(any());
    }

    @Test
    public void registerWebSource_sourceFetchSuccess() throws RemoteException, DatastoreException {
        // setup
        List<SourceRegistration> sourceRegistrationsOut =
                Arrays.asList(VALID_SOURCE_REGISTRATION_1, VALID_SOURCE_REGISTRATION_2);
        WebSourceRegistrationRequestInternal registrationRequest =
                createWebSourceRegistrationRequest(APP_DESTINATION, WEB_DESTINATION, null);
        doReturn(Optional.of(sourceRegistrationsOut))
                .when(mSourceFetcher)
                .fetchWebSources(any(), anyBoolean());
        ArgumentCaptor<ThrowingCheckedConsumer> insertionLogicExecutorCaptor =
                ArgumentCaptor.forClass(ThrowingCheckedConsumer.class);

        when(mMeasurementDao.countDistinctDestinationsPerPublisherXEnrollmentInActiveSource(
                any(), anyInt(), any(), any(), anyInt(), anyLong(), anyLong()))
                        .thenReturn(Integer.valueOf(0));
        when(mMeasurementDao.countDistinctEnrollmentsPerPublisherXDestinationInSource(
                any(), anyInt(), any(), any(), anyLong(), anyLong()))
                        .thenReturn(Integer.valueOf(0));
        DatastoreManager datastoreManager = spy(new FakeDatastoreManager());

        // Test
        MeasurementImpl measurementImpl =
                spy(
                        new MeasurementImpl(
                                null,
                                mContentResolver,
                                datastoreManager,
                                mSourceFetcher,
                                mTriggerFetcher,
                                mClickVerifier));

        long eventTime = System.currentTimeMillis();
        // Disable Impression Noise
        doReturn(Collections.emptyList()).when(measurementImpl).generateFakeEventReports(any());
        final int result = measurementImpl.registerWebSource(registrationRequest, eventTime);

        // Assert
        assertEquals(STATUS_SUCCESS, result);
        verify(mMockContentProviderClient, never()).insert(any(), any());
        verify(mSourceFetcher, times(1)).fetchWebSources(any(), anyBoolean());
        verify(datastoreManager, times(2))
                .runInTransaction(insertionLogicExecutorCaptor.capture());
        verify(mMeasurementDao, times(4))
                .countDistinctDestinationsPerPublisherXEnrollmentInActiveSource(
                        any(), anyInt(), any(), any(), anyInt(), anyLong(), anyLong());
        verify(mMeasurementDao, times(4)).countDistinctEnrollmentsPerPublisherXDestinationInSource(
                any(), anyInt(), any(), any(), anyLong(), anyLong());
        verify(mTriggerFetcher, never()).fetchWebTriggers(any(), anyBoolean());

        List<ThrowingCheckedConsumer> insertionLogicExecutor =
                insertionLogicExecutorCaptor.getAllValues();
        assertEquals(2, insertionLogicExecutor.size());

        verifyInsertSource(
                registrationRequest,
                VALID_SOURCE_REGISTRATION_1,
                eventTime,
                VALID_SOURCE_REGISTRATION_1.getAppDestination(),
                VALID_SOURCE_REGISTRATION_1.getWebDestination());
        verifyInsertSource(
                registrationRequest,
                VALID_SOURCE_REGISTRATION_2,
                eventTime,
                VALID_SOURCE_REGISTRATION_1.getAppDestination(),
                VALID_SOURCE_REGISTRATION_1.getWebDestination());
    }

    @Test
    public void registerWebSource_sourceFetchFailure() {
        when(mSourceFetcher.fetchWebSources(any(), anyBoolean())).thenReturn(Optional.empty());

        // Disable Impression Noise
        doReturn(Collections.emptyList()).when(mMeasurementImpl).generateFakeEventReports(any());
        final int result =
                mMeasurementImpl.registerWebSource(
                        createWebSourceRegistrationRequest(APP_DESTINATION, WEB_DESTINATION, null),
                        System.currentTimeMillis());
        assertEquals(STATUS_IO_ERROR, result);
        verify(mSourceFetcher, times(1)).fetchWebSources(any(), anyBoolean());
        verify(mTriggerFetcher, never()).fetchWebTriggers(any(), anyBoolean());
    }
=======
>>>>>>> 98d3198f

    @Test
    public void testRegisterWebSource_invalidWebDestination() {
        final int result =
                mMeasurementImpl.registerWebSource(
                        createWebSourceRegistrationRequest(null, INVALID_WEB_DESTINATION, null),
                        System.currentTimeMillis());
        assertEquals(STATUS_INVALID_ARGUMENT, result);
<<<<<<< HEAD
        verify(mSourceFetcher, never()).fetchWebSources(any(), anyBoolean());
    }

    @Test
    public void registerWebSource_exceedsPrivacyParam_destination()
            throws RemoteException, DatastoreException {
        // setup
        List<SourceRegistration> sourceRegistrationsOut =
                Arrays.asList(VALID_SOURCE_REGISTRATION_1, VALID_SOURCE_REGISTRATION_2);
        WebSourceRegistrationRequestInternal registrationRequest =
                createWebSourceRegistrationRequest(APP_DESTINATION, WEB_DESTINATION, null);
        doReturn(Optional.of(sourceRegistrationsOut))
                .when(mSourceFetcher)
                .fetchWebSources(any(), anyBoolean());
        ArgumentCaptor<ThrowingCheckedConsumer> insertionLogicExecutorCaptor =
                ArgumentCaptor.forClass(ThrowingCheckedConsumer.class);

        when(mMeasurementDao.countDistinctDestinationsPerPublisherXEnrollmentInActiveSource(
                any(), anyInt(), any(), any(), anyInt(), anyLong(), anyLong()))
                        .thenReturn(Integer.valueOf(100));
        when(mMeasurementDao.countDistinctEnrollmentsPerPublisherXDestinationInSource(
                any(), anyInt(), any(), any(), anyLong(), anyLong()))
                        .thenReturn(Integer.valueOf(0));
        DatastoreManager datastoreManager = spy(new FakeDatastoreManager());

        // Test
        MeasurementImpl measurement =
                spy(
                        new MeasurementImpl(
                                null,
                                mContentResolver,
                                datastoreManager,
                                mSourceFetcher,
                                mTriggerFetcher,
                                mClickVerifier));

        long eventTime = System.currentTimeMillis();
        // Disable Impression Noise
        doReturn(Collections.emptyList()).when(measurement).generateFakeEventReports(any());
        final int result = measurement.registerWebSource(registrationRequest, eventTime);

        // Assert
        assertEquals(STATUS_SUCCESS, result);
        verify(mMockContentProviderClient, never()).insert(any(), any());
        verify(mSourceFetcher, times(1)).fetchWebSources(any(), anyBoolean());
        verify(datastoreManager, never())
                .runInTransaction(insertionLogicExecutorCaptor.capture());
        verify(mMeasurementDao, times(2))
                .countDistinctDestinationsPerPublisherXEnrollmentInActiveSource(
                        any(), anyInt(), any(), any(), anyInt(), anyLong(), anyLong());
        verify(mMeasurementDao, never()).countDistinctEnrollmentsPerPublisherXDestinationInSource(
                any(), anyInt(), any(), any(), anyLong(), anyLong());
        verify(mTriggerFetcher, never()).fetchWebTriggers(any(), anyBoolean());
    }

    @Test
    public void registerWebSource_exceedsPrivacyParam_adTech()
            throws RemoteException, DatastoreException {
        // setup
        List<SourceRegistration> sourceRegistrationsOut =
                Arrays.asList(VALID_SOURCE_REGISTRATION_1, VALID_SOURCE_REGISTRATION_2);
        WebSourceRegistrationRequestInternal registrationRequest =
                createWebSourceRegistrationRequest(APP_DESTINATION, WEB_DESTINATION, null);
        doReturn(Optional.of(sourceRegistrationsOut))
                .when(mSourceFetcher)
                .fetchWebSources(any(), anyBoolean());
        ArgumentCaptor<ThrowingCheckedConsumer> insertionLogicExecutorCaptor =
                ArgumentCaptor.forClass(ThrowingCheckedConsumer.class);

        when(mMeasurementDao.countDistinctDestinationsPerPublisherXEnrollmentInActiveSource(
                any(), anyInt(), any(), any(), anyInt(), anyLong(), anyLong()))
                        .thenReturn(Integer.valueOf(0));
        when(mMeasurementDao.countDistinctEnrollmentsPerPublisherXDestinationInSource(
                any(), anyInt(), any(), any(), anyLong(), anyLong()))
                        .thenReturn(Integer.valueOf(100))
                        .thenReturn(Integer.valueOf(0));
        DatastoreManager datastoreManager = spy(new FakeDatastoreManager());

        // Test
        MeasurementImpl measurement =
                spy(
                        new MeasurementImpl(
                                null,
                                mContentResolver,
                                datastoreManager,
                                mSourceFetcher,
                                mTriggerFetcher,
                                mClickVerifier));

        long eventTime = System.currentTimeMillis();
        // Disable Impression Noise
        doReturn(Collections.emptyList()).when(measurement).generateFakeEventReports(any());
        final int result = measurement.registerWebSource(registrationRequest, eventTime);

        // Assert
        assertEquals(STATUS_SUCCESS, result);
        verify(mMockContentProviderClient, never()).insert(any(), any());
        verify(mSourceFetcher, times(1)).fetchWebSources(any(), anyBoolean());
        verify(datastoreManager, times(1))
                .runInTransaction(insertionLogicExecutorCaptor.capture());
        verify(mMeasurementDao, times(4))
                .countDistinctDestinationsPerPublisherXEnrollmentInActiveSource(
                        any(), anyInt(), any(), any(), anyInt(), anyLong(), anyLong());
        verify(mMeasurementDao, times(3)).countDistinctEnrollmentsPerPublisherXDestinationInSource(
                any(), anyInt(), any(), any(), anyLong(), anyLong());
        verify(mTriggerFetcher, never()).fetchWebTriggers(any(), anyBoolean());

        List<ThrowingCheckedConsumer> insertionLogicExecutor =
                insertionLogicExecutorCaptor.getAllValues();
        assertEquals(1, insertionLogicExecutor.size());

        // First registration was removed for exceeding the privacy bound.
        verifyInsertSource(
                registrationRequest,
                VALID_SOURCE_REGISTRATION_2,
                eventTime,
                VALID_SOURCE_REGISTRATION_1.getAppDestination(),
                VALID_SOURCE_REGISTRATION_1.getWebDestination());
    }

    @Test
    public void registerWebSource_webDestinationIsValidWhenNull() {
        when(mSourceFetcher.fetchSource(any())).thenReturn(Optional.empty());

        final int result =
                mMeasurementImpl.registerWebSource(
                        createWebSourceRegistrationRequest(APP_DESTINATION, null, null),
                        System.currentTimeMillis());
        // STATUS_IO_ERROR is expected when fetchSource returns Optional.empty();
        // it means validation passed and the procedure called the fetcher.
        assertEquals(STATUS_IO_ERROR, result);
        verify(mSourceFetcher, times(1)).fetchWebSources(any(), anyBoolean());
    }

    @Test
    public void registerWebSource_verifiedDestination_exactWebDestinationMatch() {
        when(mSourceFetcher.fetchSource(any())).thenReturn(Optional.empty());

        final int result =
                mMeasurementImpl.registerWebSource(
                        createWebSourceRegistrationRequest(
                                APP_DESTINATION, WEB_DESTINATION, WEB_DESTINATION),
                        System.currentTimeMillis());
        // STATUS_IO_ERROR is expected when fetchSource returns Optional.empty();
        // it means validation passed and the procedure called the fetcher.
        assertEquals(STATUS_IO_ERROR, result);
        verify(mSourceFetcher, times(1)).fetchWebSources(any(), anyBoolean());
    }

    @Test
    public void registerWebSource_verifiedDestination_topPrivateDomainMatch() {
        when(mSourceFetcher.fetchSource(any())).thenReturn(Optional.empty());

        final int result =
                mMeasurementImpl.registerWebSource(
                        createWebSourceRegistrationRequest(
                                APP_DESTINATION, WEB_DESTINATION, WEB_DESTINATION_WITH_SUBDOMAIN),
                        System.currentTimeMillis());
        // STATUS_IO_ERROR is expected when fetchSource returns Optional.empty();
        // it means validation passed and the procedure called the fetcher.
        assertEquals(STATUS_IO_ERROR, result);
        verify(mSourceFetcher, times(1)).fetchWebSources(any(), anyBoolean());
=======
>>>>>>> 98d3198f
    }

    @Test
    public void testRegisterWebTrigger_invalidDestination() throws RemoteException {
        final int result =
                mMeasurementImpl.registerWebTrigger(
                        createWebTriggerRegistrationRequest(INVALID_WEB_DESTINATION),
                        System.currentTimeMillis());
        assertEquals(STATUS_INVALID_ARGUMENT, result);
<<<<<<< HEAD
        verify(mSourceFetcher, times(0)).fetchWebSources(any(), anyBoolean());
=======
>>>>>>> 98d3198f
    }
    @Test
<<<<<<< HEAD
    public void registerWebSource_verifiedDestination_appDestinationMatch() {
        when(mSourceFetcher.fetchSource(any())).thenReturn(Optional.empty());

        final int result =
                mMeasurementImpl.registerWebSource(
                        createWebSourceRegistrationRequest(
                                APP_DESTINATION, WEB_DESTINATION, APP_DESTINATION),
                        System.currentTimeMillis());
        // STATUS_IO_ERROR is expected when fetchSource returns Optional.empty();
        // it means validation passed and the procedure called the fetcher.
        assertEquals(STATUS_IO_ERROR, result);
        verify(mSourceFetcher, times(1)).fetchWebSources(any(), anyBoolean());
    }

    @Test
    public void registerWebSource_verifiedDestination_appDestinationMismatch() {
        when(mSourceFetcher.fetchSource(any())).thenReturn(Optional.empty());

=======
    public void testRegisterWebSource_verifiedDestination_appDestinationMismatch() {
>>>>>>> 98d3198f
        final int result =
                mMeasurementImpl.registerWebSource(
                        createWebSourceRegistrationRequest(
                                APP_DESTINATION, WEB_DESTINATION, OTHER_APP_DESTINATION),
                        System.currentTimeMillis());
        assertEquals(STATUS_INVALID_ARGUMENT, result);
<<<<<<< HEAD
        verify(mSourceFetcher, times(0)).fetchWebSources(any(), anyBoolean());
    }

    @Test
    public void registerWebSource_verifiedDestination_vendingMatch() {
        when(mSourceFetcher.fetchWebSources(any(), anyBoolean())).thenReturn(Optional.empty());
        Uri vendingUri = Uri.parse(VENDING_PREFIX + APP_DESTINATION.getHost());
        MeasurementImpl measurementImpl = getMeasurementImplWithMockedIntentResolution();
        final int result = measurementImpl.registerWebSource(
                createWebSourceRegistrationRequest(
                        APP_DESTINATION, WEB_DESTINATION, vendingUri),
                System.currentTimeMillis());
        // STATUS_IO_ERROR is expected when fetchSource returns Optional.empty();
        // it means validation passed and the procedure called the fetcher.
        assertEquals(STATUS_IO_ERROR, result);
        verify(mSourceFetcher, times(1)).fetchWebSources(any(), anyBoolean());
    }

    @Test
    public void registerWebSource_verifiedDestination_vendingMismatch() {
        when(mSourceFetcher.fetchWebSources(any(), anyBoolean())).thenReturn(Optional.empty());
        Uri vendingUri = Uri.parse(VENDING_PREFIX + OTHER_APP_DESTINATION.getHost());
        MeasurementImpl measurementImpl = getMeasurementImplWithMockedIntentResolution();
        final int result = measurementImpl.registerWebSource(
                createWebSourceRegistrationRequest(
                        APP_DESTINATION, WEB_DESTINATION, vendingUri),
                System.currentTimeMillis());
        assertEquals(STATUS_INVALID_ARGUMENT, result);
        verify(mSourceFetcher, times(0)).fetchWebSources(any(), anyBoolean());
    }

    @Test
    public void registerWebTrigger_triggerFetchSuccess() throws Exception {
        // Setup
        when(mTriggerFetcher.fetchWebTriggers(any(), anyBoolean()))
                .thenReturn(Optional.of(Collections.singletonList(VALID_TRIGGER_REGISTRATION)));

        ArgumentCaptor<ThrowingCheckedConsumer> consumerArgumentCaptor =
                ArgumentCaptor.forClass(ThrowingCheckedConsumer.class);
        final long triggerTime = System.currentTimeMillis();

        // Execution
        final int result =
                mMeasurementImpl.registerWebTrigger(
                        createWebTriggerRegistrationRequest(WEB_DESTINATION), triggerTime);

        verify(mDatastoreManager).runInTransaction(consumerArgumentCaptor.capture());
        consumerArgumentCaptor.getValue().accept(mMeasurementDao);

        // Assertions
        assertEquals(STATUS_SUCCESS, result);
        verify(mMockContentProviderClient).insert(any(), any());
        verify(mSourceFetcher, never()).fetchSource(any());
        verify(mTriggerFetcher, times(1)).fetchWebTriggers(any(), anyBoolean());
        verify(mMeasurementDao)
                .insertTrigger(
                        eq(
                                createTrigger(
                                        triggerTime,
                                        DEFAULT_CONTEXT.getAttributionSource(),
                                        WEB_DESTINATION,
                                        EventSurfaceType.WEB)));
    }

    @Test
    public void registerWebTrigger_triggerFetchFailure() throws RemoteException {
        when(mTriggerFetcher.fetchWebTriggers(any(), anyBoolean())).thenReturn(Optional.empty());

        final int result =
                mMeasurementImpl.registerWebTrigger(
                        createWebTriggerRegistrationRequest(WEB_DESTINATION),
                        System.currentTimeMillis());

        assertEquals(STATUS_IO_ERROR, result);
        verify(mMockContentProviderClient, never()).insert(any(), any());
        verify(mSourceFetcher, never()).fetchWebSources(any(), anyBoolean());
        verify(mTriggerFetcher, times(1)).fetchWebTriggers(any(), anyBoolean());
    }

    @Test

    public void registerWebTrigger_invalidDestination() throws RemoteException {
        final int result =
                mMeasurementImpl.registerWebTrigger(
                        createWebTriggerRegistrationRequest(INVALID_WEB_DESTINATION),
                        System.currentTimeMillis());
        assertEquals(STATUS_INVALID_ARGUMENT, result);
        verify(mTriggerFetcher, never()).fetchWebTriggers(any(), anyBoolean());
=======
>>>>>>> 98d3198f
    }
    @Test
    public void testGetSourceType_verifiedInputEvent_returnsNavigationSourceType() {
        doReturn(true).when(mClickVerifier).isInputEventVerifiable(any(), anyLong());
        assertEquals(
                Source.SourceType.NAVIGATION,
                mMeasurementImpl.getSourceType(getInputEvent(), 1000L));
    }
    @Test
    public void testGetSourceType_noInputEventGiven() {
        assertEquals(Source.SourceType.EVENT, mMeasurementImpl.getSourceType(null, 1000L));
    }
    @Test
    public void testGetSourceType_inputEventNotVerifiable_returnsEventSourceType() {
        doReturn(false).when(mClickVerifier).isInputEventVerifiable(any(), anyLong());
        assertEquals(
                Source.SourceType.EVENT, mMeasurementImpl.getSourceType(getInputEvent(), 1000L));
    }

    @Test
    public void testGetSourceType_clickVerificationDisabled_returnsNavigationSourceType() {
        MockitoSession session =
                ExtendedMockito.mockitoSession()
                        .spyStatic(FlagsFactory.class)
                        .initMocks(this)
                        .strictness(Strictness.LENIENT)
                        .startMocking();
        try {
            Flags mockFlags = Mockito.mock(Flags.class);
            ClickVerifier mockClickVerifier = Mockito.mock(ClickVerifier.class);
            doReturn(false).when(mockClickVerifier).isInputEventVerifiable(any(), anyLong());
            doReturn(false).when(mockFlags).getMeasurementIsClickVerificationEnabled();
            ExtendedMockito.doReturn(mockFlags).when(() -> FlagsFactory.getFlagsForTest());
            MeasurementImpl measurementImpl =
                    new MeasurementImpl(
                            DEFAULT_CONTEXT,
                            mDatastoreManager,
                            mockClickVerifier,
                            mMeasurementDataDeleter,
                            mEnrollmentDao);

            // Because click verification is disabled, the SourceType is NAVIGATION even if the
            // input event is not verifiable.
            assertEquals(
                    Source.SourceType.NAVIGATION,
                    measurementImpl.getSourceType(getInputEvent(), 1000L));
        } catch (Exception e) {
            Assert.fail();
        } finally {
            session.finishMocking();
        }
    }
}<|MERGE_RESOLUTION|>--- conflicted
+++ resolved
@@ -25,11 +25,6 @@
 
 import static org.junit.Assert.assertEquals;
 import static org.mockito.ArgumentMatchers.any;
-<<<<<<< HEAD
-import static org.mockito.ArgumentMatchers.anyBoolean;
-import static org.mockito.ArgumentMatchers.anyInt;
-=======
->>>>>>> 98d3198f
 import static org.mockito.ArgumentMatchers.anyLong;
 import static org.mockito.Mockito.doReturn;
 import static org.mockito.Mockito.spy;
@@ -271,125 +266,6 @@
                                 .build());
         assertEquals(STATUS_INTERNAL_ERROR, result);
         }
-<<<<<<< HEAD
-    }
-
-    @Test
-    public void testGetMeasurementApiStatus_disabled() {
-        MockitoSession session =
-                ExtendedMockito.mockitoSession()
-                        .spyStatic(ConsentManager.class)
-                        .initMocks(this)
-                        .startMocking();
-        try {
-            ExtendedMockito.doReturn(AdServicesApiConsent.REVOKED)
-                    .when(mConsentManager)
-                    .getConsent(any());
-            ExtendedMockito.doReturn(mConsentManager).when(() -> ConsentManager.getInstance(any()));
-            final int result = mMeasurementImpl.getMeasurementApiStatus();
-            assertEquals(MeasurementManager.MEASUREMENT_API_STATE_DISABLED, result);
-        } finally {
-            session.finishMocking();
-        }
-    }
-
-    @Test
-    public void testDeleteAllMeasurementData() throws DatastoreException {
-        ArgumentCaptor<ThrowingCheckedConsumer> consumerArgumentCaptor =
-                ArgumentCaptor.forClass(ThrowingCheckedConsumer.class);
-
-        // Execution
-        mMeasurementImpl.deleteAllMeasurementData(Collections.emptyList());
-        verify(mDatastoreManager).runInTransaction(consumerArgumentCaptor.capture());
-
-        consumerArgumentCaptor.getValue().accept(mMeasurementDao);
-        verify(mMeasurementDao, times(1)).deleteAllMeasurementData(any());
-    }
-
-    @Test
-    public void registerWebSource_sourceFetchSuccess() throws RemoteException, DatastoreException {
-        // setup
-        List<SourceRegistration> sourceRegistrationsOut =
-                Arrays.asList(VALID_SOURCE_REGISTRATION_1, VALID_SOURCE_REGISTRATION_2);
-        WebSourceRegistrationRequestInternal registrationRequest =
-                createWebSourceRegistrationRequest(APP_DESTINATION, WEB_DESTINATION, null);
-        doReturn(Optional.of(sourceRegistrationsOut))
-                .when(mSourceFetcher)
-                .fetchWebSources(any(), anyBoolean());
-        ArgumentCaptor<ThrowingCheckedConsumer> insertionLogicExecutorCaptor =
-                ArgumentCaptor.forClass(ThrowingCheckedConsumer.class);
-
-        when(mMeasurementDao.countDistinctDestinationsPerPublisherXEnrollmentInActiveSource(
-                any(), anyInt(), any(), any(), anyInt(), anyLong(), anyLong()))
-                        .thenReturn(Integer.valueOf(0));
-        when(mMeasurementDao.countDistinctEnrollmentsPerPublisherXDestinationInSource(
-                any(), anyInt(), any(), any(), anyLong(), anyLong()))
-                        .thenReturn(Integer.valueOf(0));
-        DatastoreManager datastoreManager = spy(new FakeDatastoreManager());
-
-        // Test
-        MeasurementImpl measurementImpl =
-                spy(
-                        new MeasurementImpl(
-                                null,
-                                mContentResolver,
-                                datastoreManager,
-                                mSourceFetcher,
-                                mTriggerFetcher,
-                                mClickVerifier));
-
-        long eventTime = System.currentTimeMillis();
-        // Disable Impression Noise
-        doReturn(Collections.emptyList()).when(measurementImpl).generateFakeEventReports(any());
-        final int result = measurementImpl.registerWebSource(registrationRequest, eventTime);
-
-        // Assert
-        assertEquals(STATUS_SUCCESS, result);
-        verify(mMockContentProviderClient, never()).insert(any(), any());
-        verify(mSourceFetcher, times(1)).fetchWebSources(any(), anyBoolean());
-        verify(datastoreManager, times(2))
-                .runInTransaction(insertionLogicExecutorCaptor.capture());
-        verify(mMeasurementDao, times(4))
-                .countDistinctDestinationsPerPublisherXEnrollmentInActiveSource(
-                        any(), anyInt(), any(), any(), anyInt(), anyLong(), anyLong());
-        verify(mMeasurementDao, times(4)).countDistinctEnrollmentsPerPublisherXDestinationInSource(
-                any(), anyInt(), any(), any(), anyLong(), anyLong());
-        verify(mTriggerFetcher, never()).fetchWebTriggers(any(), anyBoolean());
-
-        List<ThrowingCheckedConsumer> insertionLogicExecutor =
-                insertionLogicExecutorCaptor.getAllValues();
-        assertEquals(2, insertionLogicExecutor.size());
-
-        verifyInsertSource(
-                registrationRequest,
-                VALID_SOURCE_REGISTRATION_1,
-                eventTime,
-                VALID_SOURCE_REGISTRATION_1.getAppDestination(),
-                VALID_SOURCE_REGISTRATION_1.getWebDestination());
-        verifyInsertSource(
-                registrationRequest,
-                VALID_SOURCE_REGISTRATION_2,
-                eventTime,
-                VALID_SOURCE_REGISTRATION_1.getAppDestination(),
-                VALID_SOURCE_REGISTRATION_1.getWebDestination());
-    }
-
-    @Test
-    public void registerWebSource_sourceFetchFailure() {
-        when(mSourceFetcher.fetchWebSources(any(), anyBoolean())).thenReturn(Optional.empty());
-
-        // Disable Impression Noise
-        doReturn(Collections.emptyList()).when(mMeasurementImpl).generateFakeEventReports(any());
-        final int result =
-                mMeasurementImpl.registerWebSource(
-                        createWebSourceRegistrationRequest(APP_DESTINATION, WEB_DESTINATION, null),
-                        System.currentTimeMillis());
-        assertEquals(STATUS_IO_ERROR, result);
-        verify(mSourceFetcher, times(1)).fetchWebSources(any(), anyBoolean());
-        verify(mTriggerFetcher, never()).fetchWebTriggers(any(), anyBoolean());
-    }
-=======
->>>>>>> 98d3198f
 
     @Test
     public void testRegisterWebSource_invalidWebDestination() {
@@ -398,171 +274,6 @@
                         createWebSourceRegistrationRequest(null, INVALID_WEB_DESTINATION, null),
                         System.currentTimeMillis());
         assertEquals(STATUS_INVALID_ARGUMENT, result);
-<<<<<<< HEAD
-        verify(mSourceFetcher, never()).fetchWebSources(any(), anyBoolean());
-    }
-
-    @Test
-    public void registerWebSource_exceedsPrivacyParam_destination()
-            throws RemoteException, DatastoreException {
-        // setup
-        List<SourceRegistration> sourceRegistrationsOut =
-                Arrays.asList(VALID_SOURCE_REGISTRATION_1, VALID_SOURCE_REGISTRATION_2);
-        WebSourceRegistrationRequestInternal registrationRequest =
-                createWebSourceRegistrationRequest(APP_DESTINATION, WEB_DESTINATION, null);
-        doReturn(Optional.of(sourceRegistrationsOut))
-                .when(mSourceFetcher)
-                .fetchWebSources(any(), anyBoolean());
-        ArgumentCaptor<ThrowingCheckedConsumer> insertionLogicExecutorCaptor =
-                ArgumentCaptor.forClass(ThrowingCheckedConsumer.class);
-
-        when(mMeasurementDao.countDistinctDestinationsPerPublisherXEnrollmentInActiveSource(
-                any(), anyInt(), any(), any(), anyInt(), anyLong(), anyLong()))
-                        .thenReturn(Integer.valueOf(100));
-        when(mMeasurementDao.countDistinctEnrollmentsPerPublisherXDestinationInSource(
-                any(), anyInt(), any(), any(), anyLong(), anyLong()))
-                        .thenReturn(Integer.valueOf(0));
-        DatastoreManager datastoreManager = spy(new FakeDatastoreManager());
-
-        // Test
-        MeasurementImpl measurement =
-                spy(
-                        new MeasurementImpl(
-                                null,
-                                mContentResolver,
-                                datastoreManager,
-                                mSourceFetcher,
-                                mTriggerFetcher,
-                                mClickVerifier));
-
-        long eventTime = System.currentTimeMillis();
-        // Disable Impression Noise
-        doReturn(Collections.emptyList()).when(measurement).generateFakeEventReports(any());
-        final int result = measurement.registerWebSource(registrationRequest, eventTime);
-
-        // Assert
-        assertEquals(STATUS_SUCCESS, result);
-        verify(mMockContentProviderClient, never()).insert(any(), any());
-        verify(mSourceFetcher, times(1)).fetchWebSources(any(), anyBoolean());
-        verify(datastoreManager, never())
-                .runInTransaction(insertionLogicExecutorCaptor.capture());
-        verify(mMeasurementDao, times(2))
-                .countDistinctDestinationsPerPublisherXEnrollmentInActiveSource(
-                        any(), anyInt(), any(), any(), anyInt(), anyLong(), anyLong());
-        verify(mMeasurementDao, never()).countDistinctEnrollmentsPerPublisherXDestinationInSource(
-                any(), anyInt(), any(), any(), anyLong(), anyLong());
-        verify(mTriggerFetcher, never()).fetchWebTriggers(any(), anyBoolean());
-    }
-
-    @Test
-    public void registerWebSource_exceedsPrivacyParam_adTech()
-            throws RemoteException, DatastoreException {
-        // setup
-        List<SourceRegistration> sourceRegistrationsOut =
-                Arrays.asList(VALID_SOURCE_REGISTRATION_1, VALID_SOURCE_REGISTRATION_2);
-        WebSourceRegistrationRequestInternal registrationRequest =
-                createWebSourceRegistrationRequest(APP_DESTINATION, WEB_DESTINATION, null);
-        doReturn(Optional.of(sourceRegistrationsOut))
-                .when(mSourceFetcher)
-                .fetchWebSources(any(), anyBoolean());
-        ArgumentCaptor<ThrowingCheckedConsumer> insertionLogicExecutorCaptor =
-                ArgumentCaptor.forClass(ThrowingCheckedConsumer.class);
-
-        when(mMeasurementDao.countDistinctDestinationsPerPublisherXEnrollmentInActiveSource(
-                any(), anyInt(), any(), any(), anyInt(), anyLong(), anyLong()))
-                        .thenReturn(Integer.valueOf(0));
-        when(mMeasurementDao.countDistinctEnrollmentsPerPublisherXDestinationInSource(
-                any(), anyInt(), any(), any(), anyLong(), anyLong()))
-                        .thenReturn(Integer.valueOf(100))
-                        .thenReturn(Integer.valueOf(0));
-        DatastoreManager datastoreManager = spy(new FakeDatastoreManager());
-
-        // Test
-        MeasurementImpl measurement =
-                spy(
-                        new MeasurementImpl(
-                                null,
-                                mContentResolver,
-                                datastoreManager,
-                                mSourceFetcher,
-                                mTriggerFetcher,
-                                mClickVerifier));
-
-        long eventTime = System.currentTimeMillis();
-        // Disable Impression Noise
-        doReturn(Collections.emptyList()).when(measurement).generateFakeEventReports(any());
-        final int result = measurement.registerWebSource(registrationRequest, eventTime);
-
-        // Assert
-        assertEquals(STATUS_SUCCESS, result);
-        verify(mMockContentProviderClient, never()).insert(any(), any());
-        verify(mSourceFetcher, times(1)).fetchWebSources(any(), anyBoolean());
-        verify(datastoreManager, times(1))
-                .runInTransaction(insertionLogicExecutorCaptor.capture());
-        verify(mMeasurementDao, times(4))
-                .countDistinctDestinationsPerPublisherXEnrollmentInActiveSource(
-                        any(), anyInt(), any(), any(), anyInt(), anyLong(), anyLong());
-        verify(mMeasurementDao, times(3)).countDistinctEnrollmentsPerPublisherXDestinationInSource(
-                any(), anyInt(), any(), any(), anyLong(), anyLong());
-        verify(mTriggerFetcher, never()).fetchWebTriggers(any(), anyBoolean());
-
-        List<ThrowingCheckedConsumer> insertionLogicExecutor =
-                insertionLogicExecutorCaptor.getAllValues();
-        assertEquals(1, insertionLogicExecutor.size());
-
-        // First registration was removed for exceeding the privacy bound.
-        verifyInsertSource(
-                registrationRequest,
-                VALID_SOURCE_REGISTRATION_2,
-                eventTime,
-                VALID_SOURCE_REGISTRATION_1.getAppDestination(),
-                VALID_SOURCE_REGISTRATION_1.getWebDestination());
-    }
-
-    @Test
-    public void registerWebSource_webDestinationIsValidWhenNull() {
-        when(mSourceFetcher.fetchSource(any())).thenReturn(Optional.empty());
-
-        final int result =
-                mMeasurementImpl.registerWebSource(
-                        createWebSourceRegistrationRequest(APP_DESTINATION, null, null),
-                        System.currentTimeMillis());
-        // STATUS_IO_ERROR is expected when fetchSource returns Optional.empty();
-        // it means validation passed and the procedure called the fetcher.
-        assertEquals(STATUS_IO_ERROR, result);
-        verify(mSourceFetcher, times(1)).fetchWebSources(any(), anyBoolean());
-    }
-
-    @Test
-    public void registerWebSource_verifiedDestination_exactWebDestinationMatch() {
-        when(mSourceFetcher.fetchSource(any())).thenReturn(Optional.empty());
-
-        final int result =
-                mMeasurementImpl.registerWebSource(
-                        createWebSourceRegistrationRequest(
-                                APP_DESTINATION, WEB_DESTINATION, WEB_DESTINATION),
-                        System.currentTimeMillis());
-        // STATUS_IO_ERROR is expected when fetchSource returns Optional.empty();
-        // it means validation passed and the procedure called the fetcher.
-        assertEquals(STATUS_IO_ERROR, result);
-        verify(mSourceFetcher, times(1)).fetchWebSources(any(), anyBoolean());
-    }
-
-    @Test
-    public void registerWebSource_verifiedDestination_topPrivateDomainMatch() {
-        when(mSourceFetcher.fetchSource(any())).thenReturn(Optional.empty());
-
-        final int result =
-                mMeasurementImpl.registerWebSource(
-                        createWebSourceRegistrationRequest(
-                                APP_DESTINATION, WEB_DESTINATION, WEB_DESTINATION_WITH_SUBDOMAIN),
-                        System.currentTimeMillis());
-        // STATUS_IO_ERROR is expected when fetchSource returns Optional.empty();
-        // it means validation passed and the procedure called the fetcher.
-        assertEquals(STATUS_IO_ERROR, result);
-        verify(mSourceFetcher, times(1)).fetchWebSources(any(), anyBoolean());
-=======
->>>>>>> 98d3198f
     }
 
     @Test
@@ -572,131 +283,15 @@
                         createWebTriggerRegistrationRequest(INVALID_WEB_DESTINATION),
                         System.currentTimeMillis());
         assertEquals(STATUS_INVALID_ARGUMENT, result);
-<<<<<<< HEAD
-        verify(mSourceFetcher, times(0)).fetchWebSources(any(), anyBoolean());
-=======
->>>>>>> 98d3198f
-    }
-    @Test
-<<<<<<< HEAD
-    public void registerWebSource_verifiedDestination_appDestinationMatch() {
-        when(mSourceFetcher.fetchSource(any())).thenReturn(Optional.empty());
-
-        final int result =
-                mMeasurementImpl.registerWebSource(
-                        createWebSourceRegistrationRequest(
-                                APP_DESTINATION, WEB_DESTINATION, APP_DESTINATION),
-                        System.currentTimeMillis());
-        // STATUS_IO_ERROR is expected when fetchSource returns Optional.empty();
-        // it means validation passed and the procedure called the fetcher.
-        assertEquals(STATUS_IO_ERROR, result);
-        verify(mSourceFetcher, times(1)).fetchWebSources(any(), anyBoolean());
-    }
-
-    @Test
-    public void registerWebSource_verifiedDestination_appDestinationMismatch() {
-        when(mSourceFetcher.fetchSource(any())).thenReturn(Optional.empty());
-
-=======
+    }
+    @Test
     public void testRegisterWebSource_verifiedDestination_appDestinationMismatch() {
->>>>>>> 98d3198f
         final int result =
                 mMeasurementImpl.registerWebSource(
                         createWebSourceRegistrationRequest(
                                 APP_DESTINATION, WEB_DESTINATION, OTHER_APP_DESTINATION),
                         System.currentTimeMillis());
         assertEquals(STATUS_INVALID_ARGUMENT, result);
-<<<<<<< HEAD
-        verify(mSourceFetcher, times(0)).fetchWebSources(any(), anyBoolean());
-    }
-
-    @Test
-    public void registerWebSource_verifiedDestination_vendingMatch() {
-        when(mSourceFetcher.fetchWebSources(any(), anyBoolean())).thenReturn(Optional.empty());
-        Uri vendingUri = Uri.parse(VENDING_PREFIX + APP_DESTINATION.getHost());
-        MeasurementImpl measurementImpl = getMeasurementImplWithMockedIntentResolution();
-        final int result = measurementImpl.registerWebSource(
-                createWebSourceRegistrationRequest(
-                        APP_DESTINATION, WEB_DESTINATION, vendingUri),
-                System.currentTimeMillis());
-        // STATUS_IO_ERROR is expected when fetchSource returns Optional.empty();
-        // it means validation passed and the procedure called the fetcher.
-        assertEquals(STATUS_IO_ERROR, result);
-        verify(mSourceFetcher, times(1)).fetchWebSources(any(), anyBoolean());
-    }
-
-    @Test
-    public void registerWebSource_verifiedDestination_vendingMismatch() {
-        when(mSourceFetcher.fetchWebSources(any(), anyBoolean())).thenReturn(Optional.empty());
-        Uri vendingUri = Uri.parse(VENDING_PREFIX + OTHER_APP_DESTINATION.getHost());
-        MeasurementImpl measurementImpl = getMeasurementImplWithMockedIntentResolution();
-        final int result = measurementImpl.registerWebSource(
-                createWebSourceRegistrationRequest(
-                        APP_DESTINATION, WEB_DESTINATION, vendingUri),
-                System.currentTimeMillis());
-        assertEquals(STATUS_INVALID_ARGUMENT, result);
-        verify(mSourceFetcher, times(0)).fetchWebSources(any(), anyBoolean());
-    }
-
-    @Test
-    public void registerWebTrigger_triggerFetchSuccess() throws Exception {
-        // Setup
-        when(mTriggerFetcher.fetchWebTriggers(any(), anyBoolean()))
-                .thenReturn(Optional.of(Collections.singletonList(VALID_TRIGGER_REGISTRATION)));
-
-        ArgumentCaptor<ThrowingCheckedConsumer> consumerArgumentCaptor =
-                ArgumentCaptor.forClass(ThrowingCheckedConsumer.class);
-        final long triggerTime = System.currentTimeMillis();
-
-        // Execution
-        final int result =
-                mMeasurementImpl.registerWebTrigger(
-                        createWebTriggerRegistrationRequest(WEB_DESTINATION), triggerTime);
-
-        verify(mDatastoreManager).runInTransaction(consumerArgumentCaptor.capture());
-        consumerArgumentCaptor.getValue().accept(mMeasurementDao);
-
-        // Assertions
-        assertEquals(STATUS_SUCCESS, result);
-        verify(mMockContentProviderClient).insert(any(), any());
-        verify(mSourceFetcher, never()).fetchSource(any());
-        verify(mTriggerFetcher, times(1)).fetchWebTriggers(any(), anyBoolean());
-        verify(mMeasurementDao)
-                .insertTrigger(
-                        eq(
-                                createTrigger(
-                                        triggerTime,
-                                        DEFAULT_CONTEXT.getAttributionSource(),
-                                        WEB_DESTINATION,
-                                        EventSurfaceType.WEB)));
-    }
-
-    @Test
-    public void registerWebTrigger_triggerFetchFailure() throws RemoteException {
-        when(mTriggerFetcher.fetchWebTriggers(any(), anyBoolean())).thenReturn(Optional.empty());
-
-        final int result =
-                mMeasurementImpl.registerWebTrigger(
-                        createWebTriggerRegistrationRequest(WEB_DESTINATION),
-                        System.currentTimeMillis());
-
-        assertEquals(STATUS_IO_ERROR, result);
-        verify(mMockContentProviderClient, never()).insert(any(), any());
-        verify(mSourceFetcher, never()).fetchWebSources(any(), anyBoolean());
-        verify(mTriggerFetcher, times(1)).fetchWebTriggers(any(), anyBoolean());
-    }
-
-    @Test
-
-    public void registerWebTrigger_invalidDestination() throws RemoteException {
-        final int result =
-                mMeasurementImpl.registerWebTrigger(
-                        createWebTriggerRegistrationRequest(INVALID_WEB_DESTINATION),
-                        System.currentTimeMillis());
-        assertEquals(STATUS_INVALID_ARGUMENT, result);
-        verify(mTriggerFetcher, never()).fetchWebTriggers(any(), anyBoolean());
-=======
->>>>>>> 98d3198f
     }
     @Test
     public void testGetSourceType_verifiedInputEvent_returnsNavigationSourceType() {
