/*
 * Copyright (C) 2023 The Android Open Source Project
 *
 * Licensed under the Apache License, Version 2.0 (the "License");
 * you may not use this file except in compliance with the License.
 * You may obtain a copy of the License at
 *
 *      http://www.apache.org/licenses/LICENSE-2.0
 *
 * Unless required by applicable law or agreed to in writing, software
 * distributed under the License is distributed on an "AS IS" BASIS,
 * WITHOUT WARRANTIES OR CONDITIONS OF ANY KIND, either express or implied.
 * See the License for the specific language governing permissions and
 * limitations under the License.
 */

package com.android.adservices.service.adselection;

import static android.adservices.common.AdServicesStatusUtils.STATUS_INTERNAL_ERROR;
import static android.adservices.common.AdServicesStatusUtils.STATUS_TIMEOUT;

import static com.android.dx.mockito.inline.extended.ExtendedMockito.doNothing;
import static com.android.dx.mockito.inline.extended.ExtendedMockito.doReturn;
import static com.android.dx.mockito.inline.extended.ExtendedMockito.doThrow;

import static com.google.common.util.concurrent.Futures.immediateFuture;

import static org.junit.Assert.assertEquals;
import static org.junit.Assert.assertNotNull;
import static org.mockito.ArgumentMatchers.any;
import static org.mockito.ArgumentMatchers.anyInt;
import static org.mockito.ArgumentMatchers.anyLong;
import static org.mockito.ArgumentMatchers.anyString;
import static org.mockito.ArgumentMatchers.eq;
import static org.mockito.Mockito.times;
import static org.mockito.Mockito.verify;
import static org.mockito.Mockito.verifyZeroInteractions;
import static org.mockito.Mockito.when;

import android.adservices.adselection.AdSelectionConfigFixture;
import android.adservices.adselection.GetAdSelectionDataCallback;
import android.adservices.adselection.GetAdSelectionDataInput;
import android.adservices.adselection.GetAdSelectionDataResponse;
import android.adservices.common.AdTechIdentifier;
import android.adservices.common.AssetFileDescriptorUtil;
import android.adservices.common.CommonFixture;
import android.adservices.common.FledgeErrorResponse;
import android.content.Context;
import android.net.Uri;
import android.os.Process;
import android.os.RemoteException;

import androidx.room.Room;
import androidx.test.core.app.ApplicationProvider;

import com.android.adservices.concurrency.AdServicesExecutors;
import com.android.adservices.customaudience.DBCustomAudienceFixture;
import com.android.adservices.data.adselection.AdSelectionDatabase;
import com.android.adservices.data.adselection.AdSelectionEntryDao;
import com.android.adservices.data.adselection.datahandlers.AdSelectionInitialization;
import com.android.adservices.data.customaudience.CustomAudienceDao;
import com.android.adservices.data.customaudience.CustomAudienceDatabase;
import com.android.adservices.data.customaudience.DBCustomAudience;
import com.android.adservices.data.signals.EncodedPayloadDao;
import com.android.adservices.data.signals.ProtectedSignalsDatabase;
import com.android.adservices.ohttp.algorithms.UnsupportedHpkeAlgorithmException;
import com.android.adservices.service.Flags;
import com.android.adservices.service.FlagsFactory;
import com.android.adservices.service.adselection.encryption.ObliviousHttpEncryptor;
import com.android.adservices.service.common.AdSelectionServiceFilter;
import com.android.adservices.service.common.Throttler;
import com.android.adservices.service.common.compat.PackageManagerCompatUtils;
import com.android.adservices.service.consent.ConsentManager;
import com.android.adservices.service.devapi.DevContext;
import com.android.adservices.service.exception.FilterException;
import com.android.adservices.service.proto.bidding_auction_servers.BiddingAuctionServers.ProtectedAudienceInput;
import com.android.adservices.service.stats.AdServicesStatsLog;
import com.android.dx.mockito.inline.extended.ExtendedMockito;

import com.google.common.collect.ImmutableMap;
import com.google.common.util.concurrent.FluentFuture;
import com.google.common.util.concurrent.Futures;
import com.google.protobuf.ByteString;

import org.junit.After;
import org.junit.Assert;
import org.junit.Before;
import org.junit.Test;
import org.mockito.Mock;
import org.mockito.MockitoAnnotations;
import org.mockito.MockitoSession;
import org.mockito.Spy;
import org.mockito.internal.stubbing.answers.AnswersWithDelay;
import org.mockito.internal.stubbing.answers.Returns;
import org.mockito.quality.Strictness;

import java.io.IOException;
import java.nio.charset.StandardCharsets;
import java.security.spec.InvalidKeySpecException;
import java.time.Clock;
import java.time.Instant;
import java.time.temporal.ChronoUnit;
import java.util.Map;
import java.util.concurrent.CountDownLatch;
import java.util.concurrent.ExecutorService;
import java.util.concurrent.ScheduledThreadPoolExecutor;

public class GetAdSelectionDataRunnerTest {
    private static final int CALLER_UID = Process.myUid();
    private static final String CALLER_PACKAGE_NAME = CommonFixture.TEST_PACKAGE_NAME;
    private static final ExecutorService BLOCKING_EXECUTOR =
            AdServicesExecutors.getBlockingExecutor();
    private static final AdTechIdentifier SELLER = AdSelectionConfigFixture.SELLER_1;
    private static final AdTechIdentifier BUYER_1 = AdSelectionConfigFixture.BUYER_1;
    private static final AdTechIdentifier BUYER_2 = AdSelectionConfigFixture.BUYER_2;
    private static final byte[] CIPHER_TEXT_BYTES =
            "encrypted-cipher-for-auction-result".getBytes(StandardCharsets.UTF_8);

    private static final Instant AD_SELECTION_INITIALIZATION_INSTANT =
            Instant.now().truncatedTo(ChronoUnit.MILLIS);
    private Flags mFlags;
    private Context mContext;
    private ExecutorService mLightweightExecutorService;
    private ExecutorService mBackgroundExecutorService;
    private ScheduledThreadPoolExecutor mScheduledExecutor;
    private CustomAudienceDao mCustomAudienceDao;
    private EncodedPayloadDao mEncodedPayloadDao;
    @Spy private AdSelectionEntryDao mAdSelectionEntryDaoSpy;
    @Mock private ObliviousHttpEncryptor mObliviousHttpEncryptorMock;
    @Mock private AdSelectionServiceFilter mAdSelectionServiceFilterMock;
    @Spy private AdFilterer mAdFiltererSpy = new AdFiltererNoOpImpl();
    @Mock private Clock mClockMock;

    @Mock private AdIdFetcher mAdIdFetcher;
    private GetAdSelectionDataRunner mGetAdSelectionDataRunner;
    private MockitoSession mStaticMockSession = null;

    @Before
    public void setup() throws InvalidKeySpecException, UnsupportedHpkeAlgorithmException {
        mFlags = new GetAdSelectionDataRunnerTestFlags();
        mContext = ApplicationProvider.getApplicationContext();
        mLightweightExecutorService = AdServicesExecutors.getLightWeightExecutor();
        mBackgroundExecutorService = AdServicesExecutors.getBackgroundExecutor();
        mScheduledExecutor = AdServicesExecutors.getScheduler();

        mCustomAudienceDao =
                Room.inMemoryDatabaseBuilder(mContext, CustomAudienceDatabase.class)
                        .addTypeConverter(new DBCustomAudience.Converters(true, true))
                        .build()
                        .customAudienceDao();
        mEncodedPayloadDao =
                Room.inMemoryDatabaseBuilder(mContext, ProtectedSignalsDatabase.class)
                        .build()
                        .getEncodedPayloadDao();
        mAdSelectionEntryDaoSpy =
                Room.inMemoryDatabaseBuilder(mContext, AdSelectionDatabase.class)
                        .build()
                        .adSelectionEntryDao();

        // Test applications don't have the required permissions to read config P/H flags, and
        // injecting mocked flags everywhere is annoying and non-trivial for static methods
        mStaticMockSession =
                ExtendedMockito.mockitoSession()
                        .spyStatic(FlagsFactory.class)
                        .mockStatic(PackageManagerCompatUtils.class)
                        .spyStatic(AssetFileDescriptorUtil.class)
                        .initMocks(this)
                        .strictness(Strictness.LENIENT)
                        .startMocking();
        MockitoAnnotations.initMocks(this); // init @Mock mocks

        doNothing()
                .when(mAdSelectionServiceFilterMock)
                .filterRequest(
                        SELLER,
                        CALLER_PACKAGE_NAME,
                        true,
                        true,
                        CALLER_UID,
                        AdServicesStatsLog.AD_SERVICES_API_CALLED__API_NAME__API_NAME_UNKNOWN,
                        Throttler.ApiKey.FLEDGE_API_SELECT_ADS,
                        DevContext.createForDevOptionsDisabled());
        when(mClockMock.instant()).thenReturn(AD_SELECTION_INITIALIZATION_INSTANT);
        when(mAdIdFetcher.isLimitedAdTrackingEnabled(anyString(), anyInt()))
                .thenReturn(Futures.immediateFuture(false));
        mGetAdSelectionDataRunner = initRunner(mFlags);
    }

    @After
    public void teardown() {
        if (mStaticMockSession != null) {
            mStaticMockSession.finishMocking();
        }
    }

    @Test
    public void testRunner_getAdSelectionData_returnsSuccess() throws InterruptedException {
        doReturn(mFlags).when(FlagsFactory::getFlags);

        doReturn(FluentFuture.from(immediateFuture(CIPHER_TEXT_BYTES)))
                .when(mObliviousHttpEncryptorMock)
                .encryptBytes(any(), anyLong(), anyLong());

        createAndPersistDBCustomAudiencesWithAdRenderId();
        GetAdSelectionDataInput inputParams =
                new GetAdSelectionDataInput.Builder()
                        .setSeller(SELLER)
                        .setCallerPackageName(CALLER_PACKAGE_NAME)
                        .build();

        GetAdSelectionDataTestCallback callback =
                invokeGetAdSelectionData(mGetAdSelectionDataRunner, inputParams);

        Assert.assertTrue(
                "Call failed with response " + callback.mFledgeErrorResponse, callback.mIsSuccess);
        Assert.assertNotNull(callback.mGetAdSelectionDataResponse);
        Assert.assertNotNull(callback.mGetAdSelectionDataResponse.getAdSelectionData());
        Assert.assertArrayEquals(
                CIPHER_TEXT_BYTES, callback.mGetAdSelectionDataResponse.getAdSelectionData());
        Assert.assertTrue(callback.mGetAdSelectionDataResponse.getAdSelectionData().length > 0);
        verify(mObliviousHttpEncryptorMock, times(1)).encryptBytes(any(), anyLong(), anyLong());
        verify(mAdSelectionEntryDaoSpy, times(1))
                .persistAdSelectionInitialization(
                        callback.mGetAdSelectionDataResponse.getAdSelectionId(),
                        AdSelectionInitialization.builder()
                                .setSeller(SELLER)
                                .setCallerPackageName(CALLER_PACKAGE_NAME)
                                .setCreationInstant(AD_SELECTION_INITIALIZATION_INSTANT)
                                .build());
        verify(mAdFiltererSpy).filterCustomAudiences(any());
    }

    @Test
    public void testRunner_getAdSelectionData_returnsSuccessWithExcessiveSizeFormatterVersion()
            throws InterruptedException, IOException {
        mFlags = new GetAdSelectionDataRunnerTestFlagsWithExcessiveSizeFormatter();
        mGetAdSelectionDataRunner = initRunner(mFlags);

        doReturn(mFlags).when(FlagsFactory::getFlags);

        doReturn(FluentFuture.from(immediateFuture(CIPHER_TEXT_BYTES)))
                .when(mObliviousHttpEncryptorMock)
                .encryptBytes(any(), anyLong(), anyLong());

        createAndPersistDBCustomAudiencesWithAdRenderId();
        GetAdSelectionDataInput inputParams =
                new GetAdSelectionDataInput.Builder()
                        .setSeller(SELLER)
                        .setCallerPackageName(CALLER_PACKAGE_NAME)
                        .build();

        GetAdSelectionDataTestCallback callback =
                invokeGetAdSelectionData(mGetAdSelectionDataRunner, inputParams);

        Assert.assertTrue(
                "Call failed with response " + callback.mFledgeErrorResponse, callback.mIsSuccess);
        Assert.assertNotNull(callback.mGetAdSelectionDataResponse);
        // Make sure traditional byte array is null
        Assert.assertNull(callback.mGetAdSelectionDataResponse.getAdSelectionData());
        // Make sure AssetFile descriptor is not null
        Assert.assertNotNull(callback.mGetAdSelectionDataResponse.getAssetFileDescriptor());

        // Read result into buffer
        byte[] result =
                AssetFileDescriptorUtil.readAssetFileDescriptorIntoBuffer(
                        callback.mGetAdSelectionDataResponse.getAssetFileDescriptor());

        // Assert result is expected
        Assert.assertArrayEquals(CIPHER_TEXT_BYTES, result);
        verify(mObliviousHttpEncryptorMock, times(1)).encryptBytes(any(), anyLong(), anyLong());
        verify(mAdSelectionEntryDaoSpy, times(1))
                .persistAdSelectionInitialization(
                        callback.mGetAdSelectionDataResponse.getAdSelectionId(),
                        AdSelectionInitialization.builder()
                                .setSeller(SELLER)
                                .setCallerPackageName(CALLER_PACKAGE_NAME)
                                .setCreationInstant(AD_SELECTION_INITIALIZATION_INSTANT)
                                .build());
        verify(mAdFiltererSpy).filterCustomAudiences(any());
    }

    @Test
    public void testRunner_getAdSelectionData_returnsInternalErrorWhenEncounteringIOException()
            throws InterruptedException, IOException {
        mFlags = new GetAdSelectionDataRunnerTestFlagsWithExcessiveSizeFormatter();
        mGetAdSelectionDataRunner = initRunner(mFlags);
        doThrow(new IOException())
                .when(() -> AssetFileDescriptorUtil.setupAssetFileDescriptorResponse(any(), any()));

        doReturn(mFlags).when(FlagsFactory::getFlags);

        doReturn(FluentFuture.from(immediateFuture(CIPHER_TEXT_BYTES)))
                .when(mObliviousHttpEncryptorMock)
                .encryptBytes(any(), anyLong(), anyLong());

        createAndPersistDBCustomAudiencesWithAdRenderId();
        GetAdSelectionDataInput inputParams =
                new GetAdSelectionDataInput.Builder()
                        .setSeller(SELLER)
                        .setCallerPackageName(CALLER_PACKAGE_NAME)
                        .build();

        GetAdSelectionDataTestCallback callback =
                invokeGetAdSelectionData(mGetAdSelectionDataRunner, inputParams);

        Assert.assertFalse("Call should not have succeeded", callback.mIsSuccess);
        Assert.assertEquals(STATUS_INTERNAL_ERROR, callback.mFledgeErrorResponse.getStatusCode());
    }

    @Test
    public void testRunner_revokedUserConsent_returnsRandomResult() throws InterruptedException {
        doReturn(mFlags).when(FlagsFactory::getFlags);
        doThrow(new FilterException(new ConsentManager.RevokedConsentException()))
                .when(mAdSelectionServiceFilterMock)
                .filterRequest(
                        eq(SELLER),
                        eq(CALLER_PACKAGE_NAME),
                        eq(false),
                        eq(true),
                        eq(CALLER_UID),
                        eq(AdServicesStatsLog.AD_SERVICES_API_CALLED__API_NAME__API_NAME_UNKNOWN),
                        eq(Throttler.ApiKey.FLEDGE_API_GET_AD_SELECTION_DATA),
                        eq(DevContext.createForDevOptionsDisabled()));

        GetAdSelectionDataInput inputParams =
                new GetAdSelectionDataInput.Builder()
                        .setSeller(SELLER)
                        .setCallerPackageName(CALLER_PACKAGE_NAME)
                        .build();
        GetAdSelectionDataTestCallback callback =
                invokeGetAdSelectionData(mGetAdSelectionDataRunner, inputParams);

        Assert.assertTrue(callback.mIsSuccess);
        Assert.assertNotNull(callback.mGetAdSelectionDataResponse);
        Assert.assertNotNull(callback.mGetAdSelectionDataResponse.getAdSelectionData());
        Assert.assertEquals(
                GetAdSelectionDataRunner.REVOKED_CONSENT_RANDOM_DATA_SIZE,
                callback.mGetAdSelectionDataResponse.getAdSelectionData().length);
        verifyZeroInteractions(mObliviousHttpEncryptorMock);
        verifyZeroInteractions(mAdSelectionEntryDaoSpy);
        verifyZeroInteractions(mAdFiltererSpy);
    }

    @Test
    public void testRunner_revokedUserConsent_returnsRandomResultWithExcessiveSizeFormatterVersion()
            throws InterruptedException, IOException {
        mFlags = new GetAdSelectionDataRunnerTestFlagsWithExcessiveSizeFormatter();
        mGetAdSelectionDataRunner = initRunner(mFlags);

        doReturn(mFlags).when(FlagsFactory::getFlags);
        doThrow(new FilterException(new ConsentManager.RevokedConsentException()))
                .when(mAdSelectionServiceFilterMock)
                .filterRequest(
                        eq(SELLER),
                        eq(CALLER_PACKAGE_NAME),
                        eq(false),
                        eq(true),
                        eq(CALLER_UID),
                        eq(AdServicesStatsLog.AD_SERVICES_API_CALLED__API_NAME__API_NAME_UNKNOWN),
                        eq(Throttler.ApiKey.FLEDGE_API_GET_AD_SELECTION_DATA),
                        eq(DevContext.createForDevOptionsDisabled()));

        GetAdSelectionDataInput inputParams =
                new GetAdSelectionDataInput.Builder()
                        .setSeller(SELLER)
                        .setCallerPackageName(CALLER_PACKAGE_NAME)
                        .build();
        GetAdSelectionDataTestCallback callback =
                invokeGetAdSelectionData(mGetAdSelectionDataRunner, inputParams);

        Assert.assertTrue(callback.mIsSuccess);
        Assert.assertNotNull(callback.mGetAdSelectionDataResponse);
        Assert.assertNotNull(callback.mGetAdSelectionDataResponse.getAdSelectionData());
        Assert.assertEquals(
                GetAdSelectionDataRunner.REVOKED_CONSENT_RANDOM_DATA_SIZE,
                callback.mGetAdSelectionDataResponse.getAdSelectionData().length);
        verifyZeroInteractions(mObliviousHttpEncryptorMock);
        verifyZeroInteractions(mAdSelectionEntryDaoSpy);
        verifyZeroInteractions(mAdFiltererSpy);
    }

    @Test
    public void test_composeProtectedAudienceInput_generatesProto() {
        byte[] buyer1data = new byte[] {2, 3};
        byte[] buyer2data = new byte[] {1};
        Map<AdTechIdentifier, AuctionServerDataCompressor.CompressedData> buyerInputs =
                ImmutableMap.of(
                        BUYER_1,
                        AuctionServerDataCompressor.CompressedData.create(buyer1data),
                        BUYER_2,
                        AuctionServerDataCompressor.CompressedData.create(buyer2data));

        long adSelectionId = 234L;

        ProtectedAudienceInput result =
                mGetAdSelectionDataRunner.composeProtectedAudienceInputBytes(
                        buyerInputs, CALLER_PACKAGE_NAME, adSelectionId, false);

        Map<String, ByteString> expectedBuyerInput =
                ImmutableMap.of(
                        BUYER_1.toString(),
                        ByteString.copyFrom(buyer1data),
                        BUYER_2.toString(),
                        ByteString.copyFrom(buyer2data));
        Assert.assertEquals(result.getBuyerInput(), expectedBuyerInput);
        Assert.assertEquals(result.getPublisherName(), CALLER_PACKAGE_NAME);
        Assert.assertEquals(
                result.getEnableDebugReporting(),
                mFlags.getFledgeAuctionServerEnableDebugReporting());
        Assert.assertEquals(result.getGenerationId(), String.valueOf(adSelectionId));
    }

    @Test
    public void test_composeProtectedAudienceInput_DebugReportingEnabled() {
        boolean isDebugReportingEnabled = false;
        long adSelectionId = 234L;
        Flags flags = new GetAdSelectionDataRunnerTestFlagsDebugReportingEnabled();
        GetAdSelectionDataRunner getAdSelectionDataRunner = initRunner(flags);

        ProtectedAudienceInput result =
                getAdSelectionDataRunner.composeProtectedAudienceInputBytes(
                        createTestBuyerInputs(),
                        CALLER_PACKAGE_NAME,
                        adSelectionId,
                        isDebugReportingEnabled);

        Assert.assertEquals(false, result.getEnableDebugReporting());
    }

    @Test
    public void testRunner_getAdSelectionData_timeoutFailure() throws InterruptedException {
        doReturn(mFlags).when(FlagsFactory::getFlags);

        Flags shortTimeoutFlags =
                new GetAdSelectionDataRunnerTestFlags() {
                    @Override
                    public long getFledgeAuctionServerOverallTimeoutMs() {
                        return 200L;
                    }
                };

        when(mObliviousHttpEncryptorMock.encryptBytes(any(), anyLong(), anyLong()))
                .thenAnswer(
                        new AnswersWithDelay(
                                2 * shortTimeoutFlags.getFledgeAuctionServerOverallTimeoutMs(),
                                new Returns(
                                        FluentFuture.from(immediateFuture(CIPHER_TEXT_BYTES)))));

        GetAdSelectionDataRunner getAdSelectionDataRunner =
                new GetAdSelectionDataRunner(
                        mObliviousHttpEncryptorMock,
                        mAdSelectionEntryDaoSpy,
                        mCustomAudienceDao,
                        mEncodedPayloadDao,
                        mAdSelectionServiceFilterMock,
                        mAdFiltererSpy,
                        mBackgroundExecutorService,
                        mLightweightExecutorService,
                        BLOCKING_EXECUTOR,
                        mScheduledExecutor,
                        shortTimeoutFlags,
                        CALLER_UID,
                        DevContext.createForDevOptionsDisabled(),
                        mAdIdFetcher);

        createAndPersistDBCustomAudiencesWithAdRenderId();
        GetAdSelectionDataInput inputParams =
                new GetAdSelectionDataInput.Builder()
                        .setSeller(SELLER)
                        .setCallerPackageName(CALLER_PACKAGE_NAME)
                        .build();

        GetAdSelectionDataTestCallback callback =
                invokeGetAdSelectionData(getAdSelectionDataRunner, inputParams);

        Assert.assertFalse(callback.mIsSuccess);
        assertNotNull(callback.mFledgeErrorResponse);
        assertEquals(STATUS_TIMEOUT, callback.mFledgeErrorResponse.getStatusCode());
    }

    private Map<AdTechIdentifier, AuctionServerDataCompressor.CompressedData>
            createTestBuyerInputs() {
        byte[] buyer1data = new byte[] {2, 3};
        byte[] buyer2data = new byte[] {1};
        return ImmutableMap.of(
                BUYER_1,
                AuctionServerDataCompressor.CompressedData.create(buyer1data),
                BUYER_2,
                AuctionServerDataCompressor.CompressedData.create(buyer2data));
    }

    private GetAdSelectionDataRunner initRunner(Flags flags) {
        return new GetAdSelectionDataRunner(
                mObliviousHttpEncryptorMock,
                mAdSelectionEntryDaoSpy,
                mCustomAudienceDao,
<<<<<<< HEAD
=======
                mEncodedPayloadDao,
>>>>>>> 018eaadd
                mAdSelectionServiceFilterMock,
                mAdFiltererSpy,
                mBackgroundExecutorService,
                mLightweightExecutorService,
<<<<<<< HEAD
=======
                BLOCKING_EXECUTOR,
>>>>>>> 018eaadd
                mScheduledExecutor,
                flags,
                CALLER_UID,
                DevContext.createForDevOptionsDisabled(),
                mClockMock,
                mAdIdFetcher);
    }

    private void createAndPersistDBCustomAudiencesWithAdRenderId() {
        Map<String, AdTechIdentifier> nameAndBuyers =
                Map.of(
                        "Shoes CA of Buyer 1", BUYER_1,
                        "Shirts CA of Buyer 1", BUYER_1,
                        "Shoes CA Of Buyer 2", BUYER_2);

        for (Map.Entry<String, AdTechIdentifier> entry : nameAndBuyers.entrySet()) {
            AdTechIdentifier buyer = entry.getValue();
            String name = entry.getKey();
            DBCustomAudience thisCustomAudience =
                    DBCustomAudienceFixture.getValidBuilderByBuyerWithAdRenderId(buyer, name)
                            .build();
            mCustomAudienceDao.insertOrOverwriteCustomAudience(thisCustomAudience, Uri.EMPTY);
        }
    }

    private GetAdSelectionDataTestCallback invokeGetAdSelectionData(
            GetAdSelectionDataRunner runner, GetAdSelectionDataInput inputParams)
            throws InterruptedException {

        CountDownLatch countdownLatch = new CountDownLatch(1);
        GetAdSelectionDataTestCallback callback =
                new GetAdSelectionDataTestCallback(countdownLatch);

        runner.run(inputParams, callback);
        callback.mCountDownLatch.await();
        return callback;
    }

    public static class GetAdSelectionDataRunnerTestFlags implements Flags {
        @Override
        public long getFledgeAuctionServerOverallTimeoutMs() {
            return FLEDGE_AUCTION_SERVER_OVERALL_TIMEOUT_MS;
        }

        @Override
        public long getFledgeCustomAudienceActiveTimeWindowInMs() {
            return FLEDGE_CUSTOM_AUDIENCE_ACTIVE_TIME_WINDOW_MS;
        }

        @Override
        public boolean getDisableFledgeEnrollmentCheck() {
            return true;
        }

        @Override
        public boolean getFledgeAuctionServerEnableDebugReporting() {
            return false;
        }
    }

    static class GetAdSelectionDataRunnerTestFlagsDebugReportingEnabled
            extends GetAdSelectionDataRunnerTestFlags {
        @Override
        public boolean getFledgeAuctionServerEnableDebugReporting() {
            return true;
        }
    }

<<<<<<< HEAD
=======
    static class GetAdSelectionDataRunnerTestFlagsWithExcessiveSizeFormatter
            extends GetAdSelectionDataRunnerTestFlags {
        @Override
        public int getFledgeAuctionServerPayloadFormatVersion() {
            return AuctionServerPayloadFormatterExcessiveMaxSize.VERSION;
        }
    }

>>>>>>> 018eaadd
    static class GetAdSelectionDataTestCallback extends GetAdSelectionDataCallback.Stub {
        final CountDownLatch mCountDownLatch;
        boolean mIsSuccess = false;
        GetAdSelectionDataResponse mGetAdSelectionDataResponse;
        FledgeErrorResponse mFledgeErrorResponse;

        GetAdSelectionDataTestCallback(CountDownLatch countDownLatch) {
            mCountDownLatch = countDownLatch;
            mGetAdSelectionDataResponse = null;
            mFledgeErrorResponse = null;
        }

        @Override
        public void onSuccess(GetAdSelectionDataResponse getAdSelectionDataResponse)
                throws RemoteException {
            mIsSuccess = true;
            mGetAdSelectionDataResponse = getAdSelectionDataResponse;
            mCountDownLatch.countDown();
        }

        @Override
        public void onFailure(FledgeErrorResponse fledgeErrorResponse) throws RemoteException {
            mIsSuccess = false;
            mFledgeErrorResponse = fledgeErrorResponse;
            mCountDownLatch.countDown();
        }
    }
}<|MERGE_RESOLUTION|>--- conflicted
+++ resolved
@@ -494,18 +494,12 @@
                 mObliviousHttpEncryptorMock,
                 mAdSelectionEntryDaoSpy,
                 mCustomAudienceDao,
-<<<<<<< HEAD
-=======
                 mEncodedPayloadDao,
->>>>>>> 018eaadd
                 mAdSelectionServiceFilterMock,
                 mAdFiltererSpy,
                 mBackgroundExecutorService,
                 mLightweightExecutorService,
-<<<<<<< HEAD
-=======
                 BLOCKING_EXECUTOR,
->>>>>>> 018eaadd
                 mScheduledExecutor,
                 flags,
                 CALLER_UID,
@@ -574,8 +568,6 @@
         }
     }
 
-<<<<<<< HEAD
-=======
     static class GetAdSelectionDataRunnerTestFlagsWithExcessiveSizeFormatter
             extends GetAdSelectionDataRunnerTestFlags {
         @Override
@@ -584,7 +576,6 @@
         }
     }
 
->>>>>>> 018eaadd
     static class GetAdSelectionDataTestCallback extends GetAdSelectionDataCallback.Stub {
         final CountDownLatch mCountDownLatch;
         boolean mIsSuccess = false;
