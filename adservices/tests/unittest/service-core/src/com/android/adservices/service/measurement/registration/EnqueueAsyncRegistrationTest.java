--- conflicted
+++ resolved
@@ -304,11 +304,7 @@
                 new RegistrationRequest.Builder(
                                 RegistrationRequest.REGISTER_TRIGGER,
                                 Uri.parse("http://baz.test"),
-<<<<<<< HEAD
-                                sDefaultContext.getAttributionSource().getPackageName(),
-=======
                                 sDefaultContext.getPackageName(),
->>>>>>> dadf00a6
                                 SDK_PACKAGE_NAME)
                         .setAdIdValue(PLATFORM_AD_ID_VALUE)
                         .setAdIdPermissionGranted(true)
