--- conflicted
+++ resolved
@@ -76,10 +76,7 @@
                                         enrollmentDao,
                                         datastoreManager,
                                         mockEncryptionManager,
-<<<<<<< HEAD
-=======
                                         ReportingStatus.UploadMethod.REGULAR,
->>>>>>> 98cbd62a
                                         mockFlags,
                                         mockLogger)
                                 .setIsDebugInstance(isDebugInstance));
