/*
 * Copyright (C) 2022 The Android Open Source Project
 *
 * Licensed under the Apache License, Version 2.0 (the "License");
 * you may not use this file except in compliance with the License.
 * You may obtain a copy of the License at
 *
 *      http://www.apache.org/licenses/LICENSE-2.0
 *
 * Unless required by applicable law or agreed to in writing, software
 * distributed under the License is distributed on an "AS IS" BASIS,
 * WITHOUT WARRANTIES OR CONDITIONS OF ANY KIND, either express or implied.
 * See the License for the specific language governing permissions and
 * limitations under the License.
 */

package com.android.adservices.service.measurement.aggregation;

import static com.android.dx.mockito.inline.extended.ExtendedMockito.doReturn;

<<<<<<< HEAD
=======
import static com.google.common.truth.Truth.assertThat;

>>>>>>> 4f19f827
import static org.junit.Assert.assertEquals;
import static org.junit.Assert.assertTrue;
import static org.mockito.Mockito.when;

import androidx.test.filters.SmallTest;

import com.android.adservices.service.Flags;
import com.android.adservices.service.measurement.FilterMap;
import com.android.adservices.service.measurement.Source;
import com.android.adservices.service.measurement.SourceFixture;
import com.android.adservices.service.measurement.Trigger;
import com.android.adservices.service.measurement.TriggerFixture;
import com.android.adservices.service.measurement.XNetworkData;
import com.android.adservices.service.measurement.util.UnsignedLong;

import org.json.JSONException;
import org.json.JSONObject;
import org.junit.Before;
import org.junit.Test;
import org.junit.runner.RunWith;
import org.mockito.Mock;
import org.mockito.junit.MockitoJUnitRunner;

import java.math.BigInteger;
import java.util.ArrayList;
import java.util.Arrays;
import java.util.Collections;
import java.util.HashMap;
import java.util.HashSet;
import java.util.List;
import java.util.Map;
import java.util.Optional;
import java.util.TreeMap;
import java.util.UUID;
import java.util.concurrent.TimeUnit;

/** Unit tests for {@link AggregatePayloadGenerator} */
@SmallTest
@RunWith(MockitoJUnitRunner.class)
public final class AggregatePayloadGeneratorTest {
    @Mock Flags mFlags;
    private AggregatePayloadGenerator mAggregatePayloadGenerator;
    private static final long BIG_LOOKBACK_WINDOW_VALUE = 1000L;
    private static final long SMALL_LOOKBACK_WINDOW_VALUE = 100L;

    @Before
    public void before() {
        mAggregatePayloadGenerator = new AggregatePayloadGenerator(mFlags);
    }

    @Test
    public void testGenerateAttributionReport_twoContributions_filterSetMatches()
            throws JSONException {
        // Build AggregatableAttributionSource.
        TreeMap<String, BigInteger> aggregatableSource = new TreeMap<>();
        aggregatableSource.put("campaignCounts", BigInteger.valueOf(345L));
        aggregatableSource.put("geoValue", BigInteger.valueOf(5L));
        Map<String, List<String>> sourceFilterMap = new HashMap<>();
        sourceFilterMap.put("conversion_subdomain",
                Collections.singletonList("electronics.megastore"));
        sourceFilterMap.put("product", Arrays.asList("1234", "234"));
        sourceFilterMap.put("ctid", Collections.singletonList("id"));
        FilterMap sourceFilter =  new FilterMap.Builder()
                .setAttributionFilterMap(sourceFilterMap).build();
        AggregatableAttributionSource attributionSource =
                new AggregatableAttributionSource.Builder()
                        .setAggregatableSource(aggregatableSource)
                        .setFilterMap(sourceFilter).build();

        // Build AggregatableAttributionTrigger.
        List<AggregateTriggerData> triggerDataList = new ArrayList<>();
        // First filter map does not match, second does.
        Map<String, List<String>> triggerDataFilter1 = new HashMap<>();
        triggerDataFilter1.put("product", Collections.singletonList("unmatched"));
        triggerDataFilter1.put("ctid", Collections.singletonList("unmatched"));
        FilterMap filterMap1 =
                new FilterMap.Builder()
                        .setAttributionFilterMap(triggerDataFilter1)
                        .build();
        // Apply this key_piece to "campaignCounts".
        Map<String, List<String>> triggerDataFilter2 = new HashMap<>();
        triggerDataFilter2.put("product", Collections.singletonList("1234"));
        triggerDataFilter2.put("ctid", Collections.singletonList("id"));
        FilterMap filterMap2 =
                new FilterMap.Builder()
                        .setAttributionFilterMap(triggerDataFilter2)
                        .build();
        // First not-filter map matches, second does not.
        Map<String, List<String>> triggerDataNotFilter1 = new HashMap<>();
        triggerDataNotFilter1.put("product", Collections.singletonList("matches_when_negated"));
        FilterMap notFilterMap1 =
                new FilterMap.Builder()
                        .setAttributionFilterMap(triggerDataNotFilter1)
                        .build();
        Map<String, List<String>> triggerDataNotFilter2 = new HashMap<>();
        triggerDataNotFilter2.put("product", Collections.singletonList("234"));
        FilterMap notFilterMap2 =
                new FilterMap.Builder()
                        .setAttributionFilterMap(triggerDataNotFilter2)
                        .build();
        triggerDataList.add(
                new AggregateTriggerData.Builder()
                        .setKey(BigInteger.valueOf(1024L))
                        .setSourceKeys(new HashSet<>(Collections.singletonList("campaignCounts")))
                        .setFilterSet(List.of(filterMap1, filterMap2))
                        .setNotFilterSet(List.of(notFilterMap1, notFilterMap2))
                        .build());
        // Apply this key_piece to "geoValue".
        triggerDataList.add(
                new AggregateTriggerData.Builder()
                        .setKey(BigInteger.valueOf(2688L))
                        .setSourceKeys(new HashSet<>(Arrays.asList("geoValue", "nonMatch")))
                        .build());

        Map<String, Integer> values = new HashMap<>();
        values.put("campaignCounts", 32768);
        values.put("geoValue", 1664);
        AggregatableAttributionTrigger attributionTrigger =
                new AggregatableAttributionTrigger.Builder()
                        .setTriggerData(triggerDataList)
                        .setValues(values).build();

        Source source =
                SourceFixture.getMinimalValidSourceBuilder()
                        .setAggregatableAttributionSource(attributionSource)
                        .build();
        Trigger trigger =
                TriggerFixture.getValidTriggerBuilder()
                        .setAggregatableAttributionTrigger(attributionTrigger)
                        .build();
        Optional<List<AggregateHistogramContribution>> aggregateHistogramContributions =
                mAggregatePayloadGenerator.generateAttributionReport(source, trigger);
        assertTrue(aggregateHistogramContributions.isPresent());
        List<AggregateHistogramContribution> contributions = aggregateHistogramContributions.get();

        assertEquals(contributions.size(), 2);
        assertTrue(
                contributions.contains(
                        new AggregateHistogramContribution.Builder()
                                .setKey(BigInteger.valueOf(1369L))
                                .setValue(32768)
                                .build()));
        assertTrue(
                contributions.contains(
                        new AggregateHistogramContribution.Builder()
                                .setKey(BigInteger.valueOf(2693L))
                                .setValue(1664)
                                .build()));
    }

    @Test
<<<<<<< HEAD
=======
    public void testGenerateAttributionReport_filterSetMatches_withPayloadPadding()
            throws JSONException {
        when(mFlags.getMeasurementEnableAggregatableReportPayloadPadding()).thenReturn(true);
        when(mFlags.getMeasurementMaxAggregateKeysPerSourceRegistration()).thenReturn(5);
        // Build AggregatableAttributionSource.
        TreeMap<String, BigInteger> aggregatableSource = new TreeMap<>();
        aggregatableSource.put("campaignCounts", BigInteger.valueOf(345L));
        aggregatableSource.put("geoValue", BigInteger.valueOf(5L));
        Map<String, List<String>> sourceFilterMap = new HashMap<>();
        sourceFilterMap.put(
                "conversion_subdomain", Collections.singletonList("electronics.megastore"));
        sourceFilterMap.put("product", Arrays.asList("1234", "234"));
        sourceFilterMap.put("ctid", Collections.singletonList("id"));
        FilterMap sourceFilter =
                new FilterMap.Builder().setAttributionFilterMap(sourceFilterMap).build();
        AggregatableAttributionSource attributionSource =
                new AggregatableAttributionSource.Builder()
                        .setAggregatableSource(aggregatableSource)
                        .setFilterMap(sourceFilter)
                        .build();

        // Build AggregatableAttributionTrigger.
        List<AggregateTriggerData> triggerDataList = new ArrayList<>();
        // First filter map does not match, second does.
        Map<String, List<String>> triggerDataFilter1 = new HashMap<>();
        triggerDataFilter1.put("product", Collections.singletonList("unmatched"));
        triggerDataFilter1.put("ctid", Collections.singletonList("unmatched"));
        FilterMap filterMap1 =
                new FilterMap.Builder().setAttributionFilterMap(triggerDataFilter1).build();
        // Apply this key_piece to "campaignCounts".
        Map<String, List<String>> triggerDataFilter2 = new HashMap<>();
        triggerDataFilter2.put("product", Collections.singletonList("1234"));
        triggerDataFilter2.put("ctid", Collections.singletonList("id"));
        FilterMap filterMap2 =
                new FilterMap.Builder().setAttributionFilterMap(triggerDataFilter2).build();
        // First not-filter map matches, second does not.
        Map<String, List<String>> triggerDataNotFilter1 = new HashMap<>();
        triggerDataNotFilter1.put("product", Collections.singletonList("matches_when_negated"));
        FilterMap notFilterMap1 =
                new FilterMap.Builder().setAttributionFilterMap(triggerDataNotFilter1).build();
        Map<String, List<String>> triggerDataNotFilter2 = new HashMap<>();
        triggerDataNotFilter2.put("product", Collections.singletonList("234"));
        FilterMap notFilterMap2 =
                new FilterMap.Builder().setAttributionFilterMap(triggerDataNotFilter2).build();
        triggerDataList.add(
                new AggregateTriggerData.Builder()
                        .setKey(BigInteger.valueOf(1024L))
                        .setSourceKeys(new HashSet<>(Collections.singletonList("campaignCounts")))
                        .setFilterSet(List.of(filterMap1, filterMap2))
                        .setNotFilterSet(List.of(notFilterMap1, notFilterMap2))
                        .build());
        // Apply this key_piece to "geoValue".
        triggerDataList.add(
                new AggregateTriggerData.Builder()
                        .setKey(BigInteger.valueOf(2688L))
                        .setSourceKeys(new HashSet<>(Arrays.asList("geoValue", "nonMatch")))
                        .build());

        Map<String, Integer> values = new HashMap<>();
        values.put("campaignCounts", 32768);
        values.put("geoValue", 1664);
        AggregatableAttributionTrigger attributionTrigger =
                new AggregatableAttributionTrigger.Builder()
                        .setTriggerData(triggerDataList)
                        .setValues(values)
                        .build();

        Source source =
                SourceFixture.getMinimalValidSourceBuilder()
                        .setAggregatableAttributionSource(attributionSource)
                        .build();
        Trigger trigger =
                TriggerFixture.getValidTriggerBuilder()
                        .setAggregatableAttributionTrigger(attributionTrigger)
                        .build();
        Optional<List<AggregateHistogramContribution>> aggregateHistogramContributions =
                mAggregatePayloadGenerator.generateAttributionReport(source, trigger);
        assertTrue(aggregateHistogramContributions.isPresent());
        AggregateHistogramContribution nullContribution =
                new AggregateHistogramContribution.Builder().setValue(0).build();
        List<AggregateHistogramContribution> expectedContributions =
                List.of(
                        new AggregateHistogramContribution.Builder()
                                .setKey(BigInteger.valueOf(1369L))
                                .setValue(32768)
                                .build(),
                        new AggregateHistogramContribution.Builder()
                                .setKey(BigInteger.valueOf(2693L))
                                .setValue(1664)
                                .build(),
                        nullContribution,
                        nullContribution,
                        nullContribution);
        assertThat(aggregateHistogramContributions.get())
                .containsExactlyElementsIn(expectedContributions);
    }

    @Test
>>>>>>> 4f19f827
    public void testGenerateAttributionReport_insideLookbackWindow_filterSetMatches()
            throws JSONException {
        doReturn(true).when(mFlags).getMeasurementEnableLookbackWindowFilter();
        // Build AggregatableAttributionSource.
        JSONObject aggregatableSource = new JSONObject();
        aggregatableSource.put("campaignCounts", "0x159");
        aggregatableSource.put("geoValue", "0x5");
        FilterMap sourceFilter =
                new FilterMap.Builder()
                        .addStringListValue(
                                "conversion_subdomain", List.of("electronics.megastore"))
                        .addStringListValue("product", List.of("1234", "234"))
                        .addStringListValue("ctid", List.of("id"))
                        .build();

        // Build AggregatableAttributionTrigger.
        List<AggregateTriggerData> triggerDataList = new ArrayList<>();
        // First filter map does not match, second does.
        FilterMap filterMap1 =
                new FilterMap.Builder()
                        .addStringListValue("product", List.of("unmatched"))
                        .addStringListValue("ctid", List.of("unmatched"))
                        .build();
        FilterMap filterMap2 =
                new FilterMap.Builder()
                        .addStringListValue("product", List.of("1234"))
                        .addStringListValue("ctid", List.of("id"))
                        // Source is inside of the bigger look back window.
                        .addLongValue(FilterMap.LOOKBACK_WINDOW, BIG_LOOKBACK_WINDOW_VALUE)
                        .build();
        // First not-filter map matches, second does not.
        FilterMap notFilterMap1 =
                new FilterMap.Builder()
                        .addStringListValue("product", List.of("matches_when_negated"))
                        // Source is outside of the smaller look back window.
                        .addLongValue(FilterMap.LOOKBACK_WINDOW, SMALL_LOOKBACK_WINDOW_VALUE)
                        .build();
        FilterMap notFilterMap2 =
                new FilterMap.Builder().addStringListValue("product", List.of("234")).build();
        triggerDataList.add(
                new AggregateTriggerData.Builder()
                        .setKey(BigInteger.valueOf(1024L))
                        .setSourceKeys(new HashSet<>(Collections.singletonList("campaignCounts")))
                        .setFilterSet(List.of(filterMap1, filterMap2))
                        .setNotFilterSet(List.of(notFilterMap1, notFilterMap2))
                        .build());
        // Apply this key_piece to "geoValue".
        triggerDataList.add(
                new AggregateTriggerData.Builder()
                        .setKey(BigInteger.valueOf(2688L))
                        .setSourceKeys(new HashSet<>(Arrays.asList("geoValue", "nonMatch")))
                        .build());

        Map<String, Integer> values = new HashMap<>();
        values.put("campaignCounts", 32768);
        values.put("geoValue", 1664);
        AggregatableAttributionTrigger attributionTrigger =
                new AggregatableAttributionTrigger.Builder()
                        .setTriggerData(triggerDataList)
                        .setValues(values)
                        .build();

        Source source =
                SourceFixture.getMinimalValidSourceBuilder()
                        .setAggregateSource(aggregatableSource.toString())
                        .setFilterData(sourceFilter.serializeAsJson(mFlags).toString())
                        .build();
        Trigger trigger =
                TriggerFixture.getValidTriggerBuilder()
                        .setAggregatableAttributionTrigger(attributionTrigger)
                        .setTriggerTime(TimeUnit.SECONDS.toMillis(BIG_LOOKBACK_WINDOW_VALUE - 1))
                        .build();
        Optional<List<AggregateHistogramContribution>> aggregateHistogramContributions =
                mAggregatePayloadGenerator.generateAttributionReport(source, trigger);
        assertTrue(aggregateHistogramContributions.isPresent());
        List<AggregateHistogramContribution> contributions = aggregateHistogramContributions.get();

        assertEquals(contributions.size(), 2);
        assertTrue(contributions.contains(
                new AggregateHistogramContribution.Builder()
                        .setKey(BigInteger.valueOf(1369L)).setValue(32768).build()));
        assertTrue(contributions.contains(
                new AggregateHistogramContribution.Builder()
                        .setKey(BigInteger.valueOf(2693L)).setValue(1664).build()));
    }

    @Test
    public void testGenerateAttributionReport_twoContributions_filterSetDoesNotMatch()
            throws JSONException {
        // Build AggregatableAttributionSource.
        TreeMap<String, BigInteger> aggregatableSource = new TreeMap<>();
        aggregatableSource.put("campaignCounts", BigInteger.valueOf(345L));
        aggregatableSource.put("geoValue", BigInteger.valueOf(5L));
        Map<String, List<String>> sourceFilterMap = new HashMap<>();
        sourceFilterMap.put("conversion_subdomain",
                Collections.singletonList("electronics.megastore"));
        sourceFilterMap.put("product", Arrays.asList("1234", "234"));
        sourceFilterMap.put("ctid", Collections.singletonList("id"));
        FilterMap sourceFilter =  new FilterMap.Builder()
                .setAttributionFilterMap(sourceFilterMap).build();
        AggregatableAttributionSource attributionSource =
                new AggregatableAttributionSource.Builder()
                        .setAggregatableSource(aggregatableSource)
                        .setFilterMap(sourceFilter).build();

        // Build AggregatableAttributionTrigger.
        List<AggregateTriggerData> triggerDataList = new ArrayList<>();
        // Filter maps do not match
        Map<String, List<String>> triggerDataFilter1 = new HashMap<>();
        triggerDataFilter1.put("product", Collections.singletonList("unmatched"));
        triggerDataFilter1.put("ctid", Collections.singletonList("unmatched"));
        FilterMap filterMap1 =
                new FilterMap.Builder()
                        .setAttributionFilterMap(triggerDataFilter1)
                        .build();
        // Apply this key_piece to "campaignCounts".
        Map<String, List<String>> triggerDataFilter2 = new HashMap<>();
        triggerDataFilter2.put("conversion_subdomain", Collections.singletonList("unmatched"));
        FilterMap filterMap2 =
                new FilterMap.Builder()
                        .setAttributionFilterMap(triggerDataFilter2)
                        .build();
        // Not-filter maps do not match when negated
        Map<String, List<String>> triggerDataNotFilter1 = new HashMap<>();
        triggerDataNotFilter1.put("ctid", Collections.singletonList("id"));
        FilterMap notFilterMap1 =
                new FilterMap.Builder()
                        .setAttributionFilterMap(triggerDataNotFilter1)
                        .build();
        Map<String, List<String>> triggerDataNotFilter2 = new HashMap<>();
        triggerDataNotFilter2.put("product", Collections.singletonList("234"));
        FilterMap notFilterMap2 =
                new FilterMap.Builder()
                        .setAttributionFilterMap(triggerDataNotFilter2)
                        .build();
        triggerDataList.add(
                new AggregateTriggerData.Builder()
                        .setKey(BigInteger.valueOf(1024L))
                        .setSourceKeys(new HashSet<>(Collections.singletonList("campaignCounts")))
                        .setFilterSet(List.of(filterMap1, filterMap2))
                        .setNotFilterSet(List.of(notFilterMap1, notFilterMap2))
                        .build());
        // Apply this key_piece to "geoValue".
        triggerDataList.add(
                new AggregateTriggerData.Builder()
                        .setKey(BigInteger.valueOf(2688L))
                        .setSourceKeys(new HashSet<>(Arrays.asList("geoValue", "nonMatch")))
                        .build());

        Map<String, Integer> values = new HashMap<>();
        values.put("campaignCounts", 32768);
        values.put("geoValue", 1664);
        AggregatableAttributionTrigger attributionTrigger =
                new AggregatableAttributionTrigger.Builder()
                        .setTriggerData(triggerDataList)
                        .setValues(values).build();

        Source source =
                SourceFixture.getMinimalValidSourceBuilder()
                        .setAggregatableAttributionSource(attributionSource)
                        .build();
        Trigger trigger =
                TriggerFixture.getValidTriggerBuilder()
                        .setAggregatableAttributionTrigger(attributionTrigger)
                        .build();
        Optional<List<AggregateHistogramContribution>> aggregateHistogramContributions =
                mAggregatePayloadGenerator.generateAttributionReport(source, trigger);
        assertTrue(aggregateHistogramContributions.isPresent());
        List<AggregateHistogramContribution> contributions = aggregateHistogramContributions.get();

        assertEquals(contributions.size(), 2);
        assertTrue(contributions.contains(
                new AggregateHistogramContribution.Builder()
                        .setKey(BigInteger.valueOf(345L)).setValue(32768).build()));
        assertTrue(contributions.contains(
                new AggregateHistogramContribution.Builder()
                        .setKey(BigInteger.valueOf(2693L)).setValue(1664).build()));
    }

    @Test
    public void testGenerateAttributionReport_twoContributions_success() throws JSONException {
        // Build AggregatableAttributionSource.
        TreeMap<String, BigInteger> aggregatableSource = new TreeMap<>();
        aggregatableSource.put("campaignCounts", BigInteger.valueOf(345L));
        aggregatableSource.put("geoValue", BigInteger.valueOf(5L));
        Map<String, List<String>> sourceFilterMap = new HashMap<>();
        sourceFilterMap.put("conversion_subdomain",
                Collections.singletonList("electronics.megastore"));
        sourceFilterMap.put("product", Arrays.asList("1234", "234"));
        sourceFilterMap.put("ctid", Collections.singletonList("id"));
        FilterMap sourceFilter =  new FilterMap.Builder()
                .setAttributionFilterMap(sourceFilterMap).build();
        AggregatableAttributionSource attributionSource =
                new AggregatableAttributionSource.Builder()
                        .setAggregatableSource(aggregatableSource)
                        .setFilterMap(sourceFilter).build();

        // Build AggregatableAttributionTrigger.
        List<AggregateTriggerData> triggerDataList = new ArrayList<>();
        // Apply this key_piece to "campaignCounts".
        Map<String, List<String>> triggerDataFilter1 = new HashMap<>();
        triggerDataFilter1.put("product", Collections.singletonList("1234"));
        triggerDataFilter1.put("ctid", Collections.singletonList("id"));
        Map<String, List<String>> triggerDataNotFilter1 = new HashMap<>();
        triggerDataNotFilter1.put("product", Collections.singletonList("100"));
        triggerDataList.add(
                new AggregateTriggerData.Builder()
                        .setKey(BigInteger.valueOf(1024L))
                        .setSourceKeys(new HashSet<>(Collections.singletonList("campaignCounts")))
                        .setFilterSet(List.of(new FilterMap.Builder()
                                .setAttributionFilterMap(triggerDataFilter1).build()))
                        .setNotFilterSet(List.of(new FilterMap.Builder()
                                .setAttributionFilterMap(triggerDataNotFilter1).build())).build());
        // Apply this key_piece to "geoValue".
        triggerDataList.add(
                new AggregateTriggerData.Builder()
                        .setKey(BigInteger.valueOf(2688L))
                        .setSourceKeys(new HashSet<>(Arrays.asList("geoValue", "nonMatch")))
                        .build());

        Map<String, Integer> values = new HashMap<>();
        values.put("campaignCounts", 32768);
        values.put("geoValue", 1664);
        AggregatableAttributionTrigger attributionTrigger =
                new AggregatableAttributionTrigger.Builder()
                        .setTriggerData(triggerDataList)
                        .setValues(values).build();

        Source source =
                SourceFixture.getMinimalValidSourceBuilder()
                        .setAggregatableAttributionSource(attributionSource)
                        .build();
        Trigger trigger =
                TriggerFixture.getValidTriggerBuilder()
                        .setAggregatableAttributionTrigger(attributionTrigger)
                        .build();
        Optional<List<AggregateHistogramContribution>> aggregateHistogramContributions =
                mAggregatePayloadGenerator.generateAttributionReport(source, trigger);
        assertTrue(aggregateHistogramContributions.isPresent());
        List<AggregateHistogramContribution> contributions = aggregateHistogramContributions.get();

        assertEquals(contributions.size(), 2);
        assertTrue(contributions.contains(
                new AggregateHistogramContribution.Builder()
                        .setKey(BigInteger.valueOf(1369L)).setValue(32768).build()));
        assertTrue(contributions.contains(
                new AggregateHistogramContribution.Builder()
                        .setKey(BigInteger.valueOf(2693L)).setValue(1664).build()));
    }

    @Test
    public void testGenerateAttributionReport_ordersByAggregationKeyIds() throws JSONException {
        // Build AggregatableAttributionSource.
        TreeMap<String, BigInteger> aggregatableSource = new TreeMap<>();
        aggregatableSource.put("geoValue", BigInteger.valueOf(5L));
        aggregatableSource.put("campaignCounts", BigInteger.valueOf(345L));
        Map<String, List<String>> sourceFilterMap = new HashMap<>();
        sourceFilterMap.put("conversion_subdomain",
                Collections.singletonList("electronics.megastore"));
        sourceFilterMap.put("product", Arrays.asList("1234", "234"));
        sourceFilterMap.put("ctid", Collections.singletonList("id"));
        FilterMap sourceFilter =  new FilterMap.Builder()
                .setAttributionFilterMap(sourceFilterMap).build();
        AggregatableAttributionSource attributionSource =
                new AggregatableAttributionSource.Builder()
                        .setAggregatableSource(aggregatableSource)
                        .setFilterMap(sourceFilter).build();

        // Build AggregatableAttributionTrigger.
        List<AggregateTriggerData> triggerDataList = new ArrayList<>();
        // Apply this key_piece to "campaignCounts".
        Map<String, List<String>> triggerDataFilter1 = new HashMap<>();
        triggerDataFilter1.put("product", Collections.singletonList("1234"));
        triggerDataFilter1.put("ctid", Collections.singletonList("id"));
        Map<String, List<String>> triggerDataNotFilter1 = new HashMap<>();
        triggerDataNotFilter1.put("product", Collections.singletonList("100"));
        triggerDataList.add(
                new AggregateTriggerData.Builder()
                        .setKey(BigInteger.valueOf(1024L))
                        .setSourceKeys(new HashSet<>(Collections.singletonList("campaignCounts")))
                        .setFilterSet(List.of(new FilterMap.Builder()
                                .setAttributionFilterMap(triggerDataFilter1).build()))
                        .setNotFilterSet(List.of(new FilterMap.Builder()
                                .setAttributionFilterMap(triggerDataNotFilter1).build())).build());
        // Apply this key_piece to "geoValue".
        triggerDataList.add(
                new AggregateTriggerData.Builder()
                        .setKey(BigInteger.valueOf(2688L))
                        .setSourceKeys(new HashSet<>(Arrays.asList("geoValue", "nonMatch")))
                        .build());

        Map<String, Integer> values = new HashMap<>();
        values.put("campaignCounts", 32768);
        values.put("geoValue", 1664);
        AggregatableAttributionTrigger attributionTrigger =
                new AggregatableAttributionTrigger.Builder()
                        .setTriggerData(triggerDataList)
                        .setValues(values).build();

        Source source =
                SourceFixture.getMinimalValidSourceBuilder()
                        .setAggregatableAttributionSource(attributionSource)
                        .build();
        Trigger trigger =
                TriggerFixture.getValidTriggerBuilder()
                        .setAggregatableAttributionTrigger(attributionTrigger)
                        .build();
        Optional<List<AggregateHistogramContribution>> aggregateHistogramContributions =
                mAggregatePayloadGenerator.generateAttributionReport(source, trigger);
        assertTrue(aggregateHistogramContributions.isPresent());
        List<AggregateHistogramContribution> contributions = aggregateHistogramContributions.get();

        assertEquals(contributions.size(), 2);
        assertEquals(BigInteger.valueOf(1369L), contributions.get(0).getKey());
        assertEquals(32768, contributions.get(0).getValue());
        assertEquals(BigInteger.valueOf(2693L), contributions.get(1).getKey());
        assertEquals(1664, contributions.get(1).getValue());
    }

    @Test
    public void testGenerateAttributionReport_matchingKeyOnlyInTriggerValues()
            throws JSONException {
        // Build AggregatableAttributionSource.
        TreeMap<String, BigInteger> aggregatableSource = new TreeMap<>();
        aggregatableSource.put("campaignCounts", BigInteger.valueOf(345L));
        aggregatableSource.put("geoValue", BigInteger.valueOf(5L));
        aggregatableSource.put("thirdSource", BigInteger.valueOf(101L));
        Map<String, List<String>> sourceFilterMap = new HashMap<>();
        sourceFilterMap.put("conversion_subdomain",
                Collections.singletonList("electronics.megastore"));
        sourceFilterMap.put("product", Arrays.asList("1234", "234"));
        sourceFilterMap.put("ctid", Collections.singletonList("id"));
        FilterMap sourceFilter =  new FilterMap.Builder()
                .setAttributionFilterMap(sourceFilterMap).build();
        AggregatableAttributionSource attributionSource =
                new AggregatableAttributionSource.Builder()
                        .setAggregatableSource(aggregatableSource)
                        .setFilterMap(sourceFilter).build();
        // Build AggregatableAttributionTrigger.
        List<AggregateTriggerData> triggerDataList = new ArrayList<>();
        // Apply this key_piece to "campaignCounts".
        Map<String, List<String>> triggerDataFilter1 = new HashMap<>();
        triggerDataFilter1.put("product", Collections.singletonList("1234"));
        triggerDataFilter1.put("ctid", Collections.singletonList("id"));
        Map<String, List<String>> triggerDataNotFilter1 = new HashMap<>();
        triggerDataNotFilter1.put("product", Collections.singletonList("100"));
        triggerDataList.add(
                new AggregateTriggerData.Builder()
                        .setKey(BigInteger.valueOf(1024L))
                        .setSourceKeys(new HashSet<>(Collections.singletonList("campaignCounts")))
                        .setFilterSet(List.of(new FilterMap.Builder()
                                .setAttributionFilterMap(triggerDataFilter1).build()))
                        .setNotFilterSet(List.of(new FilterMap.Builder()
                                .setAttributionFilterMap(triggerDataNotFilter1).build()))
                        .build());
        // Apply this key_piece to "geoValue".
        triggerDataList.add(
                new AggregateTriggerData.Builder()
                        .setKey(BigInteger.valueOf(2688L))
                        .setSourceKeys(new HashSet<>(Arrays.asList("geoValue", "nonMatch")))
                        .build());

        Map<String, Integer> values = new HashMap<>();
        values.put("campaignCounts", 32768);
        values.put("geoValue", 1664);
        // "thirdSource" is matched although it appears in values but not in trigger data.
        values.put("thirdSource", 100);
        AggregatableAttributionTrigger attributionTrigger =
                new AggregatableAttributionTrigger.Builder()
                        .setTriggerData(triggerDataList)
                        .setValues(values).build();

        Source source =
                SourceFixture.getMinimalValidSourceBuilder()
                        .setAggregatableAttributionSource(attributionSource)
                        .build();
        Trigger trigger =
                TriggerFixture.getValidTriggerBuilder()
                        .setAggregatableAttributionTrigger(attributionTrigger)
                        .build();
        Optional<List<AggregateHistogramContribution>> aggregateHistogramContributions =
                mAggregatePayloadGenerator.generateAttributionReport(source, trigger);
        assertTrue(aggregateHistogramContributions.isPresent());
        List<AggregateHistogramContribution> contributions = aggregateHistogramContributions.get();

        assertEquals(contributions.size(), 3);
        assertTrue(contributions.contains(
                new AggregateHistogramContribution.Builder()
                        .setKey(BigInteger.valueOf(1369L)).setValue(32768).build()));
        assertTrue(contributions.contains(
                new AggregateHistogramContribution.Builder()
                        .setKey(BigInteger.valueOf(2693L)).setValue(1664).build()));
        assertTrue(contributions.contains(
                new AggregateHistogramContribution.Builder()
                        .setKey(BigInteger.valueOf(101L)).setValue(100).build()));
    }

    @Test
    public void testGenerateAttributionReportMoreTriggerDataSuccessfully() throws JSONException {
        // Build AggregatableAttributionSource.
        TreeMap<String, BigInteger> aggregatableSource = new TreeMap<>();
        aggregatableSource.put("campaignCounts", BigInteger.valueOf(345L));
        aggregatableSource.put("geoValue", BigInteger.valueOf(5L));
        Map<String, List<String>> sourceFilterMap = new HashMap<>();
        sourceFilterMap.put("conversion_subdomain",
                Collections.singletonList("electronics.megastore"));
        sourceFilterMap.put("product", Arrays.asList("1234", "234"));
        sourceFilterMap.put("ctid", Collections.singletonList("id"));
        FilterMap sourceFilter =  new FilterMap.Builder()
                .setAttributionFilterMap(sourceFilterMap).build();
        AggregatableAttributionSource attributionSource =
                new AggregatableAttributionSource.Builder()
                        .setAggregatableSource(aggregatableSource)
                        .setFilterMap(sourceFilter).build();
        // Build AggregatableAttributionTrigger.
        List<AggregateTriggerData> triggerDataList = new ArrayList<>();
        // Apply this key_piece to "campaignCounts".
        Map<String, List<String>> triggerDataFilter1 = new HashMap<>();
        triggerDataFilter1.put("product", Collections.singletonList("1234"));
        triggerDataFilter1.put("ctid", Collections.singletonList("id"));
        Map<String, List<String>> triggerDataNotFilter1 = new HashMap<>();
        triggerDataNotFilter1.put("product", Collections.singletonList("100"));
        triggerDataList.add(
                new AggregateTriggerData.Builder()
                        .setKey(BigInteger.valueOf(1024L))
                        .setSourceKeys(new HashSet<>(Collections.singletonList("campaignCounts")))
                        .setFilterSet(List.of(new FilterMap.Builder()
                                .setAttributionFilterMap(triggerDataFilter1).build()))
                        .setNotFilterSet(List.of(new FilterMap.Builder()
                                .setAttributionFilterMap(triggerDataNotFilter1).build()))
                        .build());
        // Apply this key_piece to "geoValue".
        triggerDataList.add(
                new AggregateTriggerData.Builder()
                        .setKey(BigInteger.valueOf(2688L))
                        .setSourceKeys(new HashSet<>(Arrays.asList("geoValue", "nonMatch")))
                        .build());
        // Apply this key_piece to "geoValue".
        triggerDataList.add(
                new AggregateTriggerData.Builder()
                        .setKey(BigInteger.valueOf(768L))
                        .setSourceKeys(new HashSet<>(Collections.singletonList("geoValue")))
                        .build());
        // Don't apply this key_piece.
        Map<String, List<String>> triggerDataFilter2 = new HashMap<>();
        triggerDataFilter2.put("product", Collections.singletonList("0"));
        triggerDataList.add(
                new AggregateTriggerData.Builder()
                        .setKey(BigInteger.valueOf(200L))
                        .setSourceKeys(new HashSet<>(Arrays.asList("campaignCounts", "geoValue")))
                        .setFilterSet(List.of(new FilterMap.Builder()
                                .setAttributionFilterMap(triggerDataFilter2).build()))
                        .build());

        Map<String, Integer> values = new HashMap<>();
        values.put("campaignCounts", 32768);
        values.put("geoValue", 1664);
        AggregatableAttributionTrigger attributionTrigger =
                new AggregatableAttributionTrigger.Builder()
                        .setTriggerData(triggerDataList)
                        .setValues(values).build();

        Source source =
                SourceFixture.getMinimalValidSourceBuilder()
                        .setAggregatableAttributionSource(attributionSource)
                        .build();
        Trigger trigger =
                TriggerFixture.getValidTriggerBuilder()
                        .setAggregatableAttributionTrigger(attributionTrigger)
                        .build();
        Optional<List<AggregateHistogramContribution>> aggregateHistogramContributions =
                mAggregatePayloadGenerator.generateAttributionReport(source, trigger);
        assertTrue(aggregateHistogramContributions.isPresent());
        List<AggregateHistogramContribution> contributions = aggregateHistogramContributions.get();

        assertEquals(contributions.size(), 2);
        assertTrue(contributions.contains(
                new AggregateHistogramContribution.Builder()
                        .setKey(BigInteger.valueOf(1369L)).setValue(32768).build()));
        assertTrue(contributions.contains(
                new AggregateHistogramContribution.Builder()
                        .setKey(BigInteger.valueOf(2949L)).setValue(1664).build()));
    }

    @Test
    public void testGenerateAttributionReportWithHighBits() throws JSONException {
        // Build AggregatableAttributionSource.
        TreeMap<String, BigInteger> aggregatableSource = new TreeMap<>();
        aggregatableSource.put("campaignCounts", BigInteger.valueOf(4L).shiftLeft(63));
        Map<String, List<String>> sourceFilterMap = new HashMap<>();
        sourceFilterMap.put("conversion_subdomain",
                Collections.singletonList("electronics.megastore"));
        sourceFilterMap.put("product", Arrays.asList("1234", "234"));
        FilterMap sourceFilter =  new FilterMap.Builder()
                .setAttributionFilterMap(sourceFilterMap).build();
        AggregatableAttributionSource attributionSource =
                new AggregatableAttributionSource.Builder()
                        .setAggregatableSource(aggregatableSource)
                        .setFilterMap(sourceFilter).build();

        // Build AggregatableAttributionTrigger.
        List<AggregateTriggerData> triggerDataList = new ArrayList<>();
        // Apply this key_piece to "campaignCounts".
        Map<String, List<String>> triggerDataFilter1 = new HashMap<>();
        triggerDataFilter1.put("product", Collections.singletonList("1234"));
        triggerDataFilter1.put("ctid", Collections.singletonList("id"));
        triggerDataList.add(
                new AggregateTriggerData.Builder()
                        .setKey(BigInteger.valueOf(2L).shiftLeft(63))
                        .setSourceKeys(new HashSet<>(Collections.singletonList("campaignCounts")))
                        .setFilterSet(List.of(new FilterMap.Builder()
                                .setAttributionFilterMap(triggerDataFilter1).build())).build());

        Map<String, Integer> values = new HashMap<>();
        values.put("campaignCounts", 32768);
        AggregatableAttributionTrigger attributionTrigger =
                new AggregatableAttributionTrigger.Builder()
                        .setTriggerData(triggerDataList)
                        .setValues(values).build();

        Source source =
                SourceFixture.getMinimalValidSourceBuilder()
                        .setAggregatableAttributionSource(attributionSource)
                        .build();
        Trigger trigger =
                TriggerFixture.getValidTriggerBuilder()
                        .setAggregatableAttributionTrigger(attributionTrigger)
                        .build();
        Optional<List<AggregateHistogramContribution>> aggregateHistogramContributions =
                mAggregatePayloadGenerator.generateAttributionReport(source, trigger);
        assertTrue(aggregateHistogramContributions.isPresent());
        List<AggregateHistogramContribution> contributions = aggregateHistogramContributions.get();

        assertEquals(contributions.size(), 1);
        assertTrue(contributions.contains(
                new AggregateHistogramContribution.Builder()
                        .setKey(new BigInteger("30000000000000000", 16)).setValue(32768).build()));
    }

    @Test
    public void testGenerateAttributionReportBinaryOrsKeys() throws JSONException {
        // Build AggregatableAttributionSource.
        TreeMap<String, BigInteger> aggregatableSource = new TreeMap<>();
        aggregatableSource.put("campaignCounts", BigInteger.valueOf(2L)
                .shiftLeft(63).add(BigInteger.valueOf(2L)));
        Map<String, List<String>> sourceFilterMap = new HashMap<>();
        sourceFilterMap.put("conversion_subdomain",
                Collections.singletonList("electronics.megastore"));
        sourceFilterMap.put("product", Arrays.asList("1234", "234"));
        FilterMap sourceFilter =  new FilterMap.Builder()
                .setAttributionFilterMap(sourceFilterMap).build();
        AggregatableAttributionSource attributionSource =
                new AggregatableAttributionSource.Builder()
                        .setAggregatableSource(aggregatableSource)
                        .setFilterMap(sourceFilter).build();

        // Build AggregatableAttributionTrigger.
        List<AggregateTriggerData> triggerDataList = new ArrayList<>();
        // Apply this key_piece to "campaignCounts".
        Map<String, List<String>> triggerDataFilter1 = new HashMap<>();
        triggerDataFilter1.put("product", Collections.singletonList("1234"));
        triggerDataFilter1.put("ctid", Collections.singletonList("id"));
        triggerDataList.add(
                new AggregateTriggerData.Builder()
                        .setKey(BigInteger.valueOf(2L).shiftLeft(63).add(BigInteger.valueOf(4L)))
                        .setSourceKeys(new HashSet<>(Collections.singletonList("campaignCounts")))
                        .setFilterSet(List.of(new FilterMap.Builder()
                                .setAttributionFilterMap(triggerDataFilter1).build())).build());

        Map<String, Integer> values = new HashMap<>();
        values.put("campaignCounts", 32768);
        AggregatableAttributionTrigger attributionTrigger =
                new AggregatableAttributionTrigger.Builder()
                        .setTriggerData(triggerDataList)
                        .setValues(values).build();

        Source source =
                SourceFixture.getMinimalValidSourceBuilder()
                        .setAggregatableAttributionSource(attributionSource)
                        .build();
        Trigger trigger =
                TriggerFixture.getValidTriggerBuilder()
                        .setAggregatableAttributionTrigger(attributionTrigger)
                        .build();
        Optional<List<AggregateHistogramContribution>> aggregateHistogramContributions =
                mAggregatePayloadGenerator.generateAttributionReport(source, trigger);
        assertTrue(aggregateHistogramContributions.isPresent());
        List<AggregateHistogramContribution> contributions = aggregateHistogramContributions.get();

        assertEquals(contributions.size(), 1);
        assertTrue(contributions.contains(
                new AggregateHistogramContribution.Builder()
                        .setKey(new BigInteger("10000000000000006", 16)).setValue(32768).build()));
    }

    @Test
    public void generateAttributionReport_xnaBitMap_binaryOrsKeys() throws JSONException {
        // Build AggregatableAttributionSource.
        TreeMap<String, BigInteger> aggregatableSource = new TreeMap<>();
        aggregatableSource.put(
                "campaignCounts", BigInteger.valueOf(2L).shiftLeft(63).add(BigInteger.valueOf(2L)));
        Map<String, List<String>> sourceFilterMap = new HashMap<>();
        sourceFilterMap.put(
                "conversion_subdomain", Collections.singletonList("electronics.megastore"));
        sourceFilterMap.put("product", Arrays.asList("1234", "234"));
        FilterMap sourceFilter =
                new FilterMap.Builder().setAttributionFilterMap(sourceFilterMap).build();
        AggregatableAttributionSource attributionSource =
                new AggregatableAttributionSource.Builder()
                        .setAggregatableSource(aggregatableSource)
                        .setFilterMap(sourceFilter)
                        .build();

        // Build AggregatableAttributionTrigger.
        List<AggregateTriggerData> triggerDataList = new ArrayList<>();
        // Apply this key_piece to "campaignCounts".
        Map<String, List<String>> triggerDataFilter1 = new HashMap<>();
        triggerDataFilter1.put("product", Collections.singletonList("1234"));
        triggerDataFilter1.put("ctid", Collections.singletonList("id"));
        triggerDataList.add(
                new AggregateTriggerData.Builder()
                        .setKey(BigInteger.valueOf(2L).shiftLeft(63).add(BigInteger.valueOf(4L)))
                        .setSourceKeys(new HashSet<>(Collections.singletonList("campaignCounts")))
                        .setFilterSet(
                                List.of(
                                        new FilterMap.Builder()
                                                .setAttributionFilterMap(triggerDataFilter1)
                                                .build()))
                        .setXNetworkData(
                                new XNetworkData.Builder()
                                        .setKeyOffset(new UnsignedLong(12L))
                                        .build())
                        .build());

        Map<String, Integer> values = new HashMap<>();
        values.put("campaignCounts", 32768);
        AggregatableAttributionTrigger attributionTrigger =
                new AggregatableAttributionTrigger.Builder()
                        .setTriggerData(triggerDataList)
                        .setValues(values)
                        .build();

        Source source =
                SourceFixture.getMinimalValidSourceBuilder()
                        .setAggregatableAttributionSource(attributionSource)
                        // Derived XNA source
                        .setParentId(UUID.randomUUID().toString())
                        .build();

        String adtechBitMapString =
                new JSONObject(Map.of(source.getEnrollmentId(), "0x2")).toString();
        Trigger trigger =
                TriggerFixture.getValidTriggerBuilder()
                        .setAggregatableAttributionTrigger(attributionTrigger)
                        .setAdtechBitMapping(adtechBitMapString)
                        .build();
        Optional<List<AggregateHistogramContribution>> aggregateHistogramContributions =
                mAggregatePayloadGenerator.generateAttributionReport(source, trigger);
        assertTrue(aggregateHistogramContributions.isPresent());
        List<AggregateHistogramContribution> contributions = aggregateHistogramContributions.get();

        assertEquals(contributions.size(), 1);
        assertTrue(
                contributions.contains(
                        new AggregateHistogramContribution.Builder()
                                .setKey(new BigInteger("10000000000002006", 16))
                                .setValue(32768)
                                .build()));
    }

    @Test
    public void generateAttributionReport_xnaBitMapPresentForSomeKeys_binaryOrsKeys()
            throws JSONException {
        // Build AggregatableAttributionSource.
        TreeMap<String, BigInteger> aggregatableSource = new TreeMap<>();
        aggregatableSource.put(
                "campaignCounts", BigInteger.valueOf(2L).shiftLeft(63).add(BigInteger.valueOf(2L)));
        aggregatableSource.put(
                "key2", BigInteger.valueOf(2L).shiftLeft(55).add(BigInteger.valueOf(4L)));
        Map<String, List<String>> sourceFilterMap = new HashMap<>();
        sourceFilterMap.put(
                "conversion_subdomain", Collections.singletonList("electronics.megastore"));
        sourceFilterMap.put("product", Arrays.asList("1234", "234"));
        FilterMap sourceFilter =
                new FilterMap.Builder().setAttributionFilterMap(sourceFilterMap).build();
        AggregatableAttributionSource attributionSource =
                new AggregatableAttributionSource.Builder()
                        .setAggregatableSource(aggregatableSource)
                        .setFilterMap(sourceFilter)
                        .build();

        // Build AggregatableAttributionTrigger.
        List<AggregateTriggerData> triggerDataList = new ArrayList<>();
        // Apply this key_piece to "campaignCounts".
        Map<String, List<String>> triggerDataFilter1 = new HashMap<>();
        triggerDataFilter1.put("product", Collections.singletonList("1234"));
        triggerDataFilter1.put("ctid", Collections.singletonList("id"));
        triggerDataList.add(
                new AggregateTriggerData.Builder()
                        .setKey(BigInteger.valueOf(2L).shiftLeft(63).add(BigInteger.valueOf(4L)))
                        .setSourceKeys(new HashSet<>(Collections.singletonList("campaignCounts")))
                        .setFilterSet(
                                List.of(
                                        new FilterMap.Builder()
                                                .setAttributionFilterMap(triggerDataFilter1)
                                                .build()))
                        .setXNetworkData(
                                new XNetworkData.Builder()
                                        .setKeyOffset(new UnsignedLong(12L))
                                        .build())
                        .build());
        triggerDataList.add(
                new AggregateTriggerData.Builder()
                        .setKey(BigInteger.valueOf(2L).shiftLeft(55).add(BigInteger.valueOf(8L)))
                        .setSourceKeys(new HashSet<>(Collections.singletonList("key2")))
                        .setFilterSet(
                                List.of(
                                        new FilterMap.Builder()
                                                .setAttributionFilterMap(triggerDataFilter1)
                                                .build()))
                        .setXNetworkData(null)
                        .build());

        Map<String, Integer> values = new HashMap<>();
        values.put("campaignCounts", 32768);
        values.put("key2", 16384);
        AggregatableAttributionTrigger attributionTrigger =
                new AggregatableAttributionTrigger.Builder()
                        .setTriggerData(triggerDataList)
                        .setValues(values)
                        .build();

        Source source =
                SourceFixture.getMinimalValidSourceBuilder()
                        .setAggregatableAttributionSource(attributionSource)
                        // Derived XNA source
                        .setParentId(UUID.randomUUID().toString())
                        .build();

        String adtechBitMapString =
                new JSONObject(Map.of(source.getEnrollmentId(), "0x2")).toString();
        Trigger trigger =
                TriggerFixture.getValidTriggerBuilder()
                        .setAggregatableAttributionTrigger(attributionTrigger)
                        .setAdtechBitMapping(adtechBitMapString)
                        .build();
        Optional<List<AggregateHistogramContribution>> aggregateHistogramContributions =
                mAggregatePayloadGenerator.generateAttributionReport(source, trigger);
        assertTrue(aggregateHistogramContributions.isPresent());
        List<AggregateHistogramContribution> contributions = aggregateHistogramContributions.get();

        assertEquals(contributions.size(), 2);
        assertTrue(
                contributions.contains(
                        new AggregateHistogramContribution.Builder()
                                .setKey(new BigInteger("10000000000002006", 16))
                                .setValue(32768)
                                .build()));
        assertTrue(
                contributions.contains(
                        new AggregateHistogramContribution.Builder()
                                .setKey(new BigInteger("10000000000000E", 16))
                                .setValue(16384)
                                .build()));
    }

    @Test
    public void generateAttributionReport_xnaBitMapWithoutBitmapping_doesNonXnaCalculation()
            throws JSONException {
        // Build AggregatableAttributionSource.
        TreeMap<String, BigInteger> aggregatableSource = new TreeMap<>();
        aggregatableSource.put(
                "campaignCounts", BigInteger.valueOf(2L).shiftLeft(63).add(BigInteger.valueOf(2L)));
        Map<String, List<String>> sourceFilterMap = new HashMap<>();
        sourceFilterMap.put(
                "conversion_subdomain", Collections.singletonList("electronics.megastore"));
        sourceFilterMap.put("product", Arrays.asList("1234", "234"));
        FilterMap sourceFilter =
                new FilterMap.Builder().setAttributionFilterMap(sourceFilterMap).build();
        AggregatableAttributionSource attributionSource =
                new AggregatableAttributionSource.Builder()
                        .setAggregatableSource(aggregatableSource)
                        .setFilterMap(sourceFilter)
                        .build();

        // Build AggregatableAttributionTrigger.
        List<AggregateTriggerData> triggerDataList = new ArrayList<>();
        // Apply this key_piece to "campaignCounts".
        Map<String, List<String>> triggerDataFilter1 = new HashMap<>();
        triggerDataFilter1.put("product", Collections.singletonList("1234"));
        triggerDataFilter1.put("ctid", Collections.singletonList("id"));
        triggerDataList.add(
                new AggregateTriggerData.Builder()
                        .setKey(BigInteger.valueOf(2L).shiftLeft(63).add(BigInteger.valueOf(4L)))
                        .setSourceKeys(new HashSet<>(Collections.singletonList("campaignCounts")))
                        .setFilterSet(
                                List.of(
                                        new FilterMap.Builder()
                                                .setAttributionFilterMap(triggerDataFilter1)
                                                .build()))
                        .setXNetworkData(
                                new XNetworkData.Builder()
                                        .setKeyOffset(new UnsignedLong(12L))
                                        .build())
                        .build());

        Map<String, Integer> values = new HashMap<>();
        values.put("campaignCounts", 32768);
        AggregatableAttributionTrigger attributionTrigger =
                new AggregatableAttributionTrigger.Builder()
                        .setTriggerData(triggerDataList)
                        .setValues(values)
                        .build();

        Source source =
                SourceFixture.getMinimalValidSourceBuilder()
                        .setAggregatableAttributionSource(attributionSource)
                        // Derived XNA source
                        .setParentId(UUID.randomUUID().toString())
                        .build();

        Trigger trigger =
                TriggerFixture.getValidTriggerBuilder()
                        .setAggregatableAttributionTrigger(attributionTrigger)
                        .setAdtechBitMapping(null)
                        .build();
        Optional<List<AggregateHistogramContribution>> aggregateHistogramContributions =
                mAggregatePayloadGenerator.generateAttributionReport(source, trigger);
        assertTrue(aggregateHistogramContributions.isPresent());
        List<AggregateHistogramContribution> contributions = aggregateHistogramContributions.get();

        assertEquals(contributions.size(), 1);
        assertTrue(
                contributions.contains(
                        new AggregateHistogramContribution.Builder()
                                .setKey(new BigInteger("10000000000000006", 16))
                                .setValue(32768)
                                .build()));
    }

    @Test
    public void generateAttributionReport_xnaBitMapWithoutAdtechNetwork_doesNonXnaCalculation()
            throws JSONException {
        // Build AggregatableAttributionSource.
        TreeMap<String, BigInteger> aggregatableSource = new TreeMap<>();
        aggregatableSource.put(
                "campaignCounts", BigInteger.valueOf(2L).shiftLeft(63).add(BigInteger.valueOf(2L)));
        Map<String, List<String>> sourceFilterMap = new HashMap<>();
        sourceFilterMap.put(
                "conversion_subdomain", Collections.singletonList("electronics.megastore"));
        sourceFilterMap.put("product", Arrays.asList("1234", "234"));
        FilterMap sourceFilter =
                new FilterMap.Builder().setAttributionFilterMap(sourceFilterMap).build();
        AggregatableAttributionSource attributionSource =
                new AggregatableAttributionSource.Builder()
                        .setAggregatableSource(aggregatableSource)
                        .setFilterMap(sourceFilter)
                        .build();

        // Build AggregatableAttributionTrigger.
        List<AggregateTriggerData> triggerDataList = new ArrayList<>();
        // Apply this key_piece to "campaignCounts".
        Map<String, List<String>> triggerDataFilter1 = new HashMap<>();
        triggerDataFilter1.put("product", Collections.singletonList("1234"));
        triggerDataFilter1.put("ctid", Collections.singletonList("id"));
        triggerDataList.add(
                new AggregateTriggerData.Builder()
                        .setKey(BigInteger.valueOf(2L).shiftLeft(63).add(BigInteger.valueOf(4L)))
                        .setSourceKeys(new HashSet<>(Collections.singletonList("campaignCounts")))
                        .setFilterSet(
                                List.of(
                                        new FilterMap.Builder()
                                                .setAttributionFilterMap(triggerDataFilter1)
                                                .build()))
                        .setXNetworkData(null)
                        .build());

        Map<String, Integer> values = new HashMap<>();
        values.put("campaignCounts", 32768);
        AggregatableAttributionTrigger attributionTrigger =
                new AggregatableAttributionTrigger.Builder()
                        .setTriggerData(triggerDataList)
                        .setValues(values)
                        .build();

        Source source =
                SourceFixture.getMinimalValidSourceBuilder()
                        .setAggregatableAttributionSource(attributionSource)
                        // Derived XNA source
                        .setParentId(UUID.randomUUID().toString())
                        .build();

        String adtechBitMapString =
                new JSONObject(Map.of(source.getEnrollmentId(), "0x2")).toString();
        Trigger trigger =
                TriggerFixture.getValidTriggerBuilder()
                        .setAggregatableAttributionTrigger(attributionTrigger)
                        .setAdtechBitMapping(adtechBitMapString)
                        .build();
        Optional<List<AggregateHistogramContribution>> aggregateHistogramContributions =
                mAggregatePayloadGenerator.generateAttributionReport(source, trigger);
        assertTrue(aggregateHistogramContributions.isPresent());
        List<AggregateHistogramContribution> contributions = aggregateHistogramContributions.get();

        assertEquals(contributions.size(), 1);
        assertTrue(
                contributions.contains(
                        new AggregateHistogramContribution.Builder()
                                .setKey(new BigInteger("10000000000000006", 16))
                                .setValue(32768)
                                .build()));
    }

    @Test
    public void generateAttributionReport_xnaBitMapWithoutOffset_fallbackToZeroOffset()
            throws JSONException {
        // Build AggregatableAttributionSource.
        TreeMap<String, BigInteger> aggregatableSource = new TreeMap<>();
        aggregatableSource.put(
                "campaignCounts", BigInteger.valueOf(2L).shiftLeft(63).add(BigInteger.valueOf(2L)));
        Map<String, List<String>> sourceFilterMap = new HashMap<>();
        sourceFilterMap.put(
                "conversion_subdomain", Collections.singletonList("electronics.megastore"));
        sourceFilterMap.put("product", Arrays.asList("1234", "234"));
        FilterMap sourceFilter =
                new FilterMap.Builder().setAttributionFilterMap(sourceFilterMap).build();
        AggregatableAttributionSource attributionSource =
                new AggregatableAttributionSource.Builder()
                        .setAggregatableSource(aggregatableSource)
                        .setFilterMap(sourceFilter)
                        .build();

        // Build AggregatableAttributionTrigger.
        List<AggregateTriggerData> triggerDataList = new ArrayList<>();
        // Apply this key_piece to "campaignCounts".
        Map<String, List<String>> triggerDataFilter1 = new HashMap<>();
        triggerDataFilter1.put("product", Collections.singletonList("1234"));
        triggerDataFilter1.put("ctid", Collections.singletonList("id"));
        triggerDataList.add(
                new AggregateTriggerData.Builder()
                        .setKey(BigInteger.valueOf(2L).shiftLeft(63).add(BigInteger.valueOf(4L)))
                        .setSourceKeys(new HashSet<>(Collections.singletonList("campaignCounts")))
                        .setFilterSet(
                                List.of(
                                        new FilterMap.Builder()
                                                .setAttributionFilterMap(triggerDataFilter1)
                                                .build()))
                        .setXNetworkData(new XNetworkData.Builder().setKeyOffset(null).build())
                        .build());

        Map<String, Integer> values = new HashMap<>();
        values.put("campaignCounts", 32768);
        AggregatableAttributionTrigger attributionTrigger =
                new AggregatableAttributionTrigger.Builder()
                        .setTriggerData(triggerDataList)
                        .setValues(values)
                        .build();

        Source source =
                SourceFixture.getMinimalValidSourceBuilder()
                        .setAggregatableAttributionSource(attributionSource)
                        // Derived XNA source
                        .setParentId(UUID.randomUUID().toString())
                        .build();

        String adtechBitMapString =
                new JSONObject(Map.of(source.getEnrollmentId(), "0x8")).toString();
        Trigger trigger =
                TriggerFixture.getValidTriggerBuilder()
                        .setAggregatableAttributionTrigger(attributionTrigger)
                        .setAdtechBitMapping(adtechBitMapString)
                        .build();
        Optional<List<AggregateHistogramContribution>> aggregateHistogramContributions =
                mAggregatePayloadGenerator.generateAttributionReport(source, trigger);
        assertTrue(aggregateHistogramContributions.isPresent());
        List<AggregateHistogramContribution> contributions = aggregateHistogramContributions.get();

        assertEquals(contributions.size(), 1);
        assertTrue(
                contributions.contains(
                        new AggregateHistogramContribution.Builder()
                                .setKey(new BigInteger("1000000000000000E", 16))
                                .setValue(32768)
                                .build()));
    }
}<|MERGE_RESOLUTION|>--- conflicted
+++ resolved
@@ -18,11 +18,8 @@
 
 import static com.android.dx.mockito.inline.extended.ExtendedMockito.doReturn;
 
-<<<<<<< HEAD
-=======
 import static com.google.common.truth.Truth.assertThat;
 
->>>>>>> 4f19f827
 import static org.junit.Assert.assertEquals;
 import static org.junit.Assert.assertTrue;
 import static org.mockito.Mockito.when;
@@ -174,8 +171,6 @@
     }
 
     @Test
-<<<<<<< HEAD
-=======
     public void testGenerateAttributionReport_filterSetMatches_withPayloadPadding()
             throws JSONException {
         when(mFlags.getMeasurementEnableAggregatableReportPayloadPadding()).thenReturn(true);
@@ -274,7 +269,6 @@
     }
 
     @Test
->>>>>>> 4f19f827
     public void testGenerateAttributionReport_insideLookbackWindow_filterSetMatches()
             throws JSONException {
         doReturn(true).when(mFlags).getMeasurementEnableLookbackWindowFilter();
