--- conflicted
+++ resolved
@@ -269,15 +269,12 @@
         when(mFlags.getMeasurementFlexApiMaxInformationGainDualDestinationNavigation())
                 .thenReturn(Flags
                         .MEASUREMENT_FLEX_API_MAX_INFORMATION_GAIN_DUAL_DESTINATION_NAVIGATION);
-<<<<<<< HEAD
-=======
         when(mFlags.getMeasurementVtcConfigurableMaxEventReportsCount())
                 .thenReturn(Flags.DEFAULT_MEASUREMENT_VTC_CONFIGURABLE_MAX_EVENT_REPORTS_COUNT);
         when(mFlags.getMeasurementEventReportsVtcEarlyReportingWindows())
                 .thenReturn(Flags.MEASUREMENT_EVENT_REPORTS_VTC_EARLY_REPORTING_WINDOWS);
         when(mFlags.getMeasurementEventReportsCtcEarlyReportingWindows())
                 .thenReturn(Flags.MEASUREMENT_EVENT_REPORTS_CTC_EARLY_REPORTING_WINDOWS);
->>>>>>> e5cd4102
         when(mMeasurementDao.insertSource(any())).thenReturn(DEFAULT_SOURCE_ID);
         mContext = spy(sDefaultContext);
         when(mContext.getPackageManager()).thenReturn(mPackageManager);
