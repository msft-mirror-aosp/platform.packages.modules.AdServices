/*
 * Copyright (C) 2023 The Android Open Source Project
 *
 * Licensed under the Apache License, Version 2.0 (the "License");
 * you may not use this file except in compliance with the License.
 * You may obtain a copy of the License at
 *
 *      http://www.apache.org/licenses/LICENSE-2.0
 *
 * Unless required by applicable law or agreed to in writing, software
 * distributed under the License is distributed on an "AS IS" BASIS,
 * WITHOUT WARRANTIES OR CONDITIONS OF ANY KIND, either express or implied.
 * See the License for the specific language governing permissions and
 * limitations under the License.
 */
package com.android.adservices.service.measurement.registration;

import static com.android.adservices.service.measurement.attribution.TriggerContentProvider.TRIGGER_URI;

import static org.junit.Assert.assertEquals;
import static org.junit.Assert.assertFalse;
import static org.junit.Assert.assertNull;
import static org.junit.Assert.assertTrue;
import static org.mockito.ArgumentMatchers.any;
import static org.mockito.ArgumentMatchers.anyInt;
import static org.mockito.ArgumentMatchers.anyLong;
import static org.mockito.ArgumentMatchers.anyString;
import static org.mockito.Mockito.doAnswer;
import static org.mockito.Mockito.doReturn;
import static org.mockito.Mockito.never;
import static org.mockito.Mockito.spy;
import static org.mockito.Mockito.times;
import static org.mockito.Mockito.verify;
import static org.mockito.Mockito.when;

import android.adservices.measurement.RegistrationRequest;
import android.adservices.measurement.WebSourceParams;
import android.adservices.measurement.WebSourceRegistrationRequest;
import android.content.ContentProviderClient;
import android.content.ContentResolver;
import android.content.Context;
import android.content.pm.ApplicationInfo;
import android.content.pm.PackageManager;
import android.database.Cursor;
import android.database.sqlite.SQLiteDatabase;
import android.net.Uri;
import android.os.RemoteException;

import androidx.test.core.app.ApplicationProvider;

import com.android.adservices.common.WebUtil;
import com.android.adservices.data.DbTestUtil;
import com.android.adservices.data.enrollment.EnrollmentDao;
import com.android.adservices.data.measurement.DatastoreException;
import com.android.adservices.data.measurement.DatastoreManager;
import com.android.adservices.data.measurement.IMeasurementDao;
import com.android.adservices.data.measurement.ITransaction;
import com.android.adservices.data.measurement.MeasurementTables;
import com.android.adservices.data.measurement.SQLDatastoreManager;
import com.android.adservices.errorlogging.AdServicesErrorLogger;
import com.android.adservices.service.Flags;
import com.android.adservices.service.FlagsFactory;
import com.android.adservices.service.enrollment.EnrollmentData;
import com.android.adservices.service.measurement.AsyncRegistrationFixture;
import com.android.adservices.service.measurement.Attribution;
import com.android.adservices.service.measurement.EventReport;
import com.android.adservices.service.measurement.EventSurfaceType;
import com.android.adservices.service.measurement.KeyValueData;
import com.android.adservices.service.measurement.Source;
import com.android.adservices.service.measurement.SourceFixture;
import com.android.adservices.service.measurement.Trigger;
import com.android.adservices.service.measurement.TriggerFixture;
import com.android.adservices.service.measurement.noising.SourceNoiseHandler;
import com.android.adservices.service.measurement.reporting.DebugReportApi;
import com.android.adservices.service.measurement.reporting.EventReportWindowCalcDelegate;
import com.android.adservices.service.measurement.util.UnsignedLong;
import com.android.adservices.service.stats.AdServicesLogger;
import com.android.dx.mockito.inline.extended.ExtendedMockito;

import com.google.common.truth.Truth;

import org.json.JSONException;
import org.junit.After;
import org.junit.Assert;
import org.junit.Before;
import org.junit.Test;
import org.mockito.ArgumentCaptor;
import org.mockito.Mock;
import org.mockito.MockitoAnnotations;
import org.mockito.MockitoSession;
import org.mockito.quality.Strictness;
import org.mockito.stubbing.Answer;

import java.io.IOException;
import java.net.URL;
import java.util.Collections;
import java.util.List;
import java.util.Map;
import java.util.Optional;
import java.util.Random;
import java.util.UUID;
import java.util.concurrent.TimeUnit;
import java.util.concurrent.atomic.AtomicInteger;
import java.util.stream.Collectors;
import java.util.stream.IntStream;

import javax.net.ssl.HttpsURLConnection;

/** Unit tests for {@link AsyncRegistrationQueueRunnerTest} */
public class AsyncRegistrationQueueRunnerTest {
    private static final Context sDefaultContext = ApplicationProvider.getApplicationContext();
    private static final boolean DEFAULT_AD_ID_PERMISSION = false;
    private static final String DEFAULT_ENROLLMENT_ID = "enrollment_id";
    private static final Uri DEFAULT_REGISTRANT = Uri.parse("android-app://com.registrant");
    private static final Uri DEFAULT_VERIFIED_DESTINATION = Uri.parse("android-app://com.example");
    private static final String SDK_PACKAGE_NAME = "sdk.package.name";
    private static final Uri APP_TOP_ORIGIN =
            Uri.parse("android-app://" + sDefaultContext.getPackageName());
    private static final Uri WEB_TOP_ORIGIN = WebUtil.validUri("https://example.test");
    private static final Uri REGISTRATION_URI = WebUtil.validUri("https://foo.test/bar?ad=134");
    private static final String LIST_TYPE_REDIRECT_URI_1 = WebUtil.validUrl("https://foo.test");
    private static final String LIST_TYPE_REDIRECT_URI_2 = WebUtil.validUrl("https://bar.test");
    private static final String LOCATION_TYPE_REDIRECT_URI = WebUtil.validUrl("https://baz.test");
    private static final Uri WEB_DESTINATION = WebUtil.validUri("https://web-destination.test");
    private static final Uri APP_DESTINATION = Uri.parse("android-app://com.app_destination");
    private static final Source SOURCE_1 =
            SourceFixture.getMinimalValidSourceBuilder()
                    .setEventId(new UnsignedLong(1L))
                    .setPublisher(APP_TOP_ORIGIN)
                    .setAppDestinations(List.of(Uri.parse("android-app://com.destination1")))
                    .setWebDestinations(List.of(WebUtil.validUri("https://web-destination1.test")))
                    .setEnrollmentId(DEFAULT_ENROLLMENT_ID)
                    .setRegistrant(Uri.parse("android-app://com.example"))
                    .setEventTime(new Random().nextLong())
                    .setExpiryTime(8640000010L)
                    .setPriority(100L)
                    .setSourceType(Source.SourceType.EVENT)
                    .setAttributionMode(Source.AttributionMode.TRUTHFULLY)
                    .setDebugKey(new UnsignedLong(47823478789L))
                    .build();
    private static final Uri DEFAULT_WEB_DESTINATION =
            WebUtil.validUri("https://def-web-destination.test");
    private static final Uri ALT_WEB_DESTINATION =
            WebUtil.validUri("https://alt-web-destination.test");
    private static final Uri ALT_APP_DESTINATION =
            Uri.parse("android-app://com.alt-app_destination");
    private static final String DEFAULT_REGISTRATION = WebUtil.validUrl("https://foo.test");
    private static final Uri DEFAULT_OS_DESTINATION =
            Uri.parse("android-app://com.def-os-destination");
    private static final WebSourceParams DEFAULT_REGISTRATION_PARAM_LIST =
            new WebSourceParams.Builder(Uri.parse(DEFAULT_REGISTRATION))
                    .setDebugKeyAllowed(true)
                    .build();

    private static final Trigger TRIGGER =
            TriggerFixture.getValidTriggerBuilder()
                    .setAttributionDestination(APP_DESTINATION)
                    .setDestinationType(EventSurfaceType.APP)
                    .build();

    private AsyncSourceFetcher mAsyncSourceFetcher;
    private AsyncTriggerFetcher mAsyncTriggerFetcher;
    private Source mMockedSource;
    @Mock private IMeasurementDao mMeasurementDao;
    @Mock private Trigger mMockedTrigger;
    @Mock private ITransaction mTransaction;
    @Mock private EnrollmentDao mEnrollmentDao;
    @Mock private ContentResolver mContentResolver;
    @Mock private ContentProviderClient mMockContentProviderClient;
    @Mock private DebugReportApi mDebugReportApi;
    @Mock HttpsURLConnection mUrlConnection;
    @Mock Flags mFlags;
    @Mock AdServicesLogger mLogger;
    @Mock AdServicesErrorLogger mErrorLogger;
    @Mock SourceNoiseHandler mSourceNoiseHandler;
    @Mock PackageManager mPackageManager;
    private Context mContext;

    private MockitoSession mStaticMockSession;

    private static EnrollmentData getEnrollment(String enrollmentId) {
        return new EnrollmentData.Builder().setEnrollmentId(enrollmentId).build();
    }

    class FakeDatastoreManager extends DatastoreManager {

        FakeDatastoreManager() {
            super(mErrorLogger);
        }

        @Override
        public ITransaction createNewTransaction() {
            return mTransaction;
        }

        @Override
        public IMeasurementDao getMeasurementDao() {
            return mMeasurementDao;
        }

        @Override
        protected int getDataStoreVersion() {
            return 0;
        }
    }

    @After
    public void cleanup() {
        SQLiteDatabase db = DbTestUtil.getMeasurementDbHelperForTest().getWritableDatabase();
        emptyTables(db);
        mStaticMockSession.finishMocking();
    }

    @Before
    public void before() throws RemoteException {
        MockitoAnnotations.initMocks(this);
        mStaticMockSession =
                ExtendedMockito.mockitoSession()
                        .spyStatic(FlagsFactory.class)
                        .strictness(Strictness.WARN)
                        .startMocking();
        ExtendedMockito.doReturn(mFlags).when(FlagsFactory::getFlags);

        mAsyncSourceFetcher = spy(new AsyncSourceFetcher(sDefaultContext));
        mAsyncTriggerFetcher = spy(new AsyncTriggerFetcher(sDefaultContext));
        mMockedSource = spy(SourceFixture.getValidSource());

        when(mEnrollmentDao.getEnrollmentDataFromMeasurementUrl(any()))
                .thenReturn(getEnrollment(DEFAULT_ENROLLMENT_ID));
        when(mContentResolver.acquireContentProviderClient(TRIGGER_URI))
                .thenReturn(mMockContentProviderClient);
        when(mMockContentProviderClient.insert(any(), any())).thenReturn(TRIGGER_URI);
        when(mFlags.getMeasurementMaxRegistrationRedirects()).thenReturn(20);
        when(mFlags.getMeasurementMaxRegistrationsPerJobInvocation()).thenReturn(1);
        when(mFlags.getMeasurementMaxRetriesPerRegistrationRequest()).thenReturn(5);
        when(mFlags.getMeasurementDebugJoinKeyEnrollmentAllowlist()).thenReturn("");
        when(mFlags.getMeasurementMaxSourcesPerPublisher())
                .thenReturn(Flags.MEASUREMENT_MAX_SOURCES_PER_PUBLISHER);
        when(mFlags.getMeasurementMaxTriggersPerDestination())
                .thenReturn(Flags.MEASUREMENT_MAX_TRIGGERS_PER_DESTINATION);
        when(mFlags.getMeasurementMaxAttributionPerRateLimitWindow())
                .thenReturn(Flags.MEASUREMENT_MAX_ATTRIBUTION_PER_RATE_LIMIT_WINDOW);
        when(mFlags.getMeasurementMaxDistinctEnrollmentsInAttribution())
                .thenReturn(Flags.MEASUREMENT_MAX_DISTINCT_ENROLLMENTS_IN_ATTRIBUTION);
        when(mFlags.getMeasurementMaxDistinctDestinationsInActiveSource())
                .thenReturn(Flags.MEASUREMENT_MAX_DISTINCT_DESTINATIONS_IN_ACTIVE_SOURCE);
<<<<<<< HEAD
        when(mFlags.getAppConfigReturnsEnabledByDefault()).thenReturn(false);
=======
        when(mFlags.getMeasurementMaxReportingOriginsPerSourceReportingSitePerWindow())
                .thenReturn(Flags
                        .MEASUREMENT_MAX_REPORTING_ORIGINS_PER_SOURCE_REPORTING_SITE_PER_WINDOW);
        when(mFlags.getMeasurementMaxDistinctRepOrigPerPublXDestInSource())
                .thenReturn(Flags.MEASUREMENT_MAX_DISTINCT_REP_ORIG_PER_PUBLISHER_X_DEST_IN_SOURCE);
        when(mFlags.getAppConfigReturnsEnabledByDefault()).thenReturn(false);
        when(mFlags.getMeasurementEnableDestinationRateLimit())
                .thenReturn(Flags.MEASUREMENT_ENABLE_DESTINATION_RATE_LIMIT);
        when(mFlags.getMeasurementMaxDestinationsPerPublisherPerRateLimitWindow())
                .thenReturn(Flags
                        .MEASUREMENT_MAX_DESTINATIONS_PER_PUBLISHER_PER_RATE_LIMIT_WINDOW);
        when(mFlags.getMeasurementMaxDestPerPublisherXEnrollmentPerRateLimitWindow())
                .thenReturn(Flags
                        .MEASUREMENT_MAX_DEST_PER_PUBLISHER_X_ENROLLMENT_PER_RATE_LIMIT_WINDOW);
        when(mFlags.getMeasurementDestinationRateLimitWindow())
                .thenReturn(Flags.MEASUREMENT_DESTINATION_RATE_LIMIT_WINDOW);
        mContext = spy(sDefaultContext);
        when(mContext.getPackageManager()).thenReturn(mPackageManager);
>>>>>>> 018eaadd
    }

    @Test
    public void test_runAsyncRegistrationQueueWorker_appSource_success() throws DatastoreException {
        // Setup
        AsyncRegistrationQueueRunner asyncRegistrationQueueRunner =
                getSpyAsyncRegistrationQueueRunner();

        AsyncRegistration validAsyncRegistration = createAsyncRegistrationForAppSource();

        Answer<?> answerAsyncSourceFetcher =
                invocation -> {
                    AsyncFetchStatus asyncFetchStatus = invocation.getArgument(1);
                    asyncFetchStatus.setResponseStatus(AsyncFetchStatus.ResponseStatus.SUCCESS);
                    AsyncRedirect asyncRedirect = invocation.getArgument(2);
                    asyncRedirect.addToRedirects(
                            AsyncRegistration.RedirectType.LIST,
                            List.of(
                                    WebUtil.validUri("https://example.test/sF1"),
                                    WebUtil.validUri("https://example.test/sF2")));
                    return Optional.of(mMockedSource);
                };
        doAnswer(answerAsyncSourceFetcher)
                .when(mAsyncSourceFetcher)
                .fetchSource(any(), any(), any());

        Source.FakeReport sf =
                new Source.FakeReport(
                        new UnsignedLong(1L),
                        1L,
                        List.of(WebUtil.validUri("https://example.test/sF")));
        List<Source.FakeReport> eventReportList = Collections.singletonList(sf);
        when(mSourceNoiseHandler.assignAttributionModeAndGenerateFakeReports(mMockedSource))
                .thenReturn(eventReportList);
        when(mMeasurementDao.fetchNextQueuedAsyncRegistration(anyInt(), any()))
                .thenReturn(validAsyncRegistration);
        KeyValueData redirectCount =
                new KeyValueData.Builder()
                        .setDataType(KeyValueData.DataType.REGISTRATION_REDIRECT_COUNT)
                        .setKey(
                                AsyncRegistrationFixture.ValidAsyncRegistrationParams
                                        .REGISTRATION_ID)
                        .setValue(null) // Should default to 1
                        .build();
        when(mMeasurementDao.getKeyValueData(anyString(), any())).thenReturn(redirectCount);

        // Execution
        asyncRegistrationQueueRunner.runAsyncRegistrationQueueWorker();

        // Assertions
        verify(mAsyncSourceFetcher, times(1))
                .fetchSource(any(AsyncRegistration.class), any(), any());
        verify(mMeasurementDao, times(1)).insertEventReport(any(EventReport.class));
        verify(mMeasurementDao, times(1)).insertSource(any(Source.class));
        verify(mMeasurementDao, times(2)).insertAsyncRegistration(any(AsyncRegistration.class));
        ArgumentCaptor<KeyValueData> redirectCountCaptor =
                ArgumentCaptor.forClass(KeyValueData.class);
        verify(mMeasurementDao, times(1)).insertOrUpdateKeyValueData(redirectCountCaptor.capture());
        assertEquals(3, redirectCountCaptor.getValue().getRegistrationRedirectCount());
        verify(mMeasurementDao, times(1)).deleteAsyncRegistration(any(String.class));
    }

    @Test
    public void test_runAsyncRegistrationQueueWorker_ThreadInterrupted() throws DatastoreException {
        // Setup
        AsyncRegistrationQueueRunner asyncRegistrationQueueRunner =
                getSpyAsyncRegistrationQueueRunner();

        AsyncRegistration validAsyncRegistration = createAsyncRegistrationForAppSource();

        Answer<?> answerAsyncSourceFetcher =
                invocation -> {
                    AsyncFetchStatus asyncFetchStatus = invocation.getArgument(1);
                    asyncFetchStatus.setResponseStatus(AsyncFetchStatus.ResponseStatus.SUCCESS);
                    AsyncRedirect asyncRedirect = invocation.getArgument(2);
                    asyncRedirect.addToRedirects(
                            AsyncRegistration.RedirectType.LIST,
                            List.of(
                                    WebUtil.validUri("https://example.test/sF1"),
                                    WebUtil.validUri("https://example.test/sF2")));
                    return Optional.of(mMockedSource);
                };
        doAnswer(answerAsyncSourceFetcher)
                .when(mAsyncSourceFetcher)
                .fetchSource(any(), any(), any());

        Source.FakeReport sf =
                new Source.FakeReport(
                        new UnsignedLong(1L),
                        1L,
                        List.of(WebUtil.validUri("https://example.test/sF")));
        List<Source.FakeReport> eventReportList = Collections.singletonList(sf);
        when(mSourceNoiseHandler.assignAttributionModeAndGenerateFakeReports(mMockedSource))
                .thenReturn(eventReportList);
        when(mMeasurementDao.fetchNextQueuedAsyncRegistration(anyInt(), any()))
                .thenReturn(validAsyncRegistration);
        KeyValueData redirectCount =
                new KeyValueData.Builder()
                        .setDataType(KeyValueData.DataType.REGISTRATION_REDIRECT_COUNT)
                        .setKey(
                                AsyncRegistrationFixture.ValidAsyncRegistrationParams
                                        .REGISTRATION_ID)
                        .setValue(null) // Should default to 1
                        .build();
        when(mMeasurementDao.getKeyValueData(anyString(), any())).thenReturn(redirectCount);

        Thread.currentThread().interrupt();
        // Execution
        asyncRegistrationQueueRunner.runAsyncRegistrationQueueWorker();

        // Assertions
        verify(mAsyncSourceFetcher, times(0))
                .fetchSource(any(AsyncRegistration.class), any(), any());
        verify(mMeasurementDao, times(0)).insertEventReport(any(EventReport.class));
        verify(mMeasurementDao, times(0)).insertSource(any(Source.class));
        verify(mMeasurementDao, times(0)).insertAsyncRegistration(any(AsyncRegistration.class));
        ArgumentCaptor<KeyValueData> redirectCountCaptor =
                ArgumentCaptor.forClass(KeyValueData.class);
        verify(mMeasurementDao, times(0)).insertOrUpdateKeyValueData(any(KeyValueData.class));
        verify(mMeasurementDao, times(0)).deleteAsyncRegistration(any(String.class));
    }

    // Tests for redirect types

    @Test
    public void runAsyncRegistrationQueueWorker_appSource_defaultRegistration_redirectTypeList()
            throws DatastoreException {
        // Setup
        AsyncRegistrationQueueRunner asyncRegistrationQueueRunner =
                getSpyAsyncRegistrationQueueRunner();
        AsyncRegistration validAsyncRegistration = createAsyncRegistrationForAppSource();
        Answer<Optional<Source>> answerAsyncSourceFetcher =
                invocation -> {
                    AsyncFetchStatus asyncFetchStatus = invocation.getArgument(1);
                    asyncFetchStatus.setResponseStatus(AsyncFetchStatus.ResponseStatus.SUCCESS);
                    AsyncRedirect asyncRedirect = invocation.getArgument(2);
                    asyncRedirect.addToRedirects(
                            AsyncRegistration.RedirectType.LIST,
                            List.of(
                                    Uri.parse(LIST_TYPE_REDIRECT_URI_1),
                                    Uri.parse(LIST_TYPE_REDIRECT_URI_2)));
                    return Optional.of(mMockedSource);
                };
        doAnswer(answerAsyncSourceFetcher)
                .when(mAsyncSourceFetcher)
                .fetchSource(any(), any(), any());

        List<Source.FakeReport> eventReportList =
                Collections.singletonList(
                        new Source.FakeReport(new UnsignedLong(1L), 1L, List.of(APP_DESTINATION)));
        when(mSourceNoiseHandler.assignAttributionModeAndGenerateFakeReports(mMockedSource))
                .thenReturn(eventReportList);
        when(mMeasurementDao.fetchNextQueuedAsyncRegistration(anyInt(), any()))
                .thenReturn(validAsyncRegistration);
        KeyValueData redirectCount =
                new KeyValueData.Builder()
                        .setDataType(KeyValueData.DataType.REGISTRATION_REDIRECT_COUNT)
                        .setKey(
                                AsyncRegistrationFixture.ValidAsyncRegistrationParams
                                        .REGISTRATION_ID)
                        .setValue(null) // Should default to 1
                        .build();
        when(mMeasurementDao.getKeyValueData(anyString(), any())).thenReturn(redirectCount);

        // Execution
        asyncRegistrationQueueRunner.runAsyncRegistrationQueueWorker();

        ArgumentCaptor<AsyncRegistration> asyncRegistrationArgumentCaptor =
                ArgumentCaptor.forClass(AsyncRegistration.class);

        // Assertions
        verify(mAsyncSourceFetcher, times(1))
                .fetchSource(any(AsyncRegistration.class), any(), any());
        verify(mMeasurementDao, times(1)).insertEventReport(any(EventReport.class));
        verify(mMeasurementDao, times(1)).insertSource(any(Source.class));
        verify(mMeasurementDao, times(2))
                .insertAsyncRegistration(asyncRegistrationArgumentCaptor.capture());

        Assert.assertEquals(2, asyncRegistrationArgumentCaptor.getAllValues().size());
        AsyncRegistration asyncReg1 = asyncRegistrationArgumentCaptor.getAllValues().get(0);
        Assert.assertEquals(Uri.parse(LIST_TYPE_REDIRECT_URI_1), asyncReg1.getRegistrationUri());
        assertEquals(
                AsyncRegistrationFixture.ValidAsyncRegistrationParams.REGISTRATION_ID,
                asyncReg1.getRegistrationId());
        AsyncRegistration asyncReg2 = asyncRegistrationArgumentCaptor.getAllValues().get(1);
        Assert.assertEquals(Uri.parse(LIST_TYPE_REDIRECT_URI_2), asyncReg2.getRegistrationUri());
        assertEquals(
                AsyncRegistrationFixture.ValidAsyncRegistrationParams.REGISTRATION_ID,
                asyncReg2.getRegistrationId());

        ArgumentCaptor<KeyValueData> redirectCountCaptor =
                ArgumentCaptor.forClass(KeyValueData.class);
        verify(mMeasurementDao, times(1)).insertOrUpdateKeyValueData(redirectCountCaptor.capture());
        assertEquals(3, redirectCountCaptor.getValue().getRegistrationRedirectCount());

        verify(mMeasurementDao, times(1)).deleteAsyncRegistration(any(String.class));
    }

    @Test
    public void runAsyncRegistrationQueueWorker_appSource_defaultRegistration_redirectTypeLocation()
            throws DatastoreException {
        // Setup
        AsyncRegistrationQueueRunner asyncRegistrationQueueRunner =
                getSpyAsyncRegistrationQueueRunner();
        AsyncRegistration validAsyncRegistration = createAsyncRegistrationForAppSource();
        Answer<Optional<Source>> answerAsyncSourceFetcher =
                invocation -> {
                    AsyncFetchStatus asyncFetchStatus = invocation.getArgument(1);
                    asyncFetchStatus.setResponseStatus(AsyncFetchStatus.ResponseStatus.SUCCESS);
                    AsyncRedirect asyncRedirect = invocation.getArgument(2);
                    asyncRedirect.addToRedirects(
                            AsyncRegistration.RedirectType.LOCATION,
                            List.of(Uri.parse(LOCATION_TYPE_REDIRECT_URI)));
                    return Optional.of(mMockedSource);
                };
        doAnswer(answerAsyncSourceFetcher)
                .when(mAsyncSourceFetcher)
                .fetchSource(any(), any(), any());

        List<Source.FakeReport> eventReportList =
                Collections.singletonList(
                        new Source.FakeReport(new UnsignedLong(1L), 1L, List.of(APP_DESTINATION)));
        when(mSourceNoiseHandler.assignAttributionModeAndGenerateFakeReports(mMockedSource))
                .thenReturn(eventReportList);
        when(mMeasurementDao.fetchNextQueuedAsyncRegistration(anyInt(), any()))
                .thenReturn(validAsyncRegistration);
        KeyValueData redirectCount =
                new KeyValueData.Builder()
                        .setDataType(KeyValueData.DataType.REGISTRATION_REDIRECT_COUNT)
                        .setKey(
                                AsyncRegistrationFixture.ValidAsyncRegistrationParams
                                        .REGISTRATION_ID)
                        .setValue(null) // Should default to 1
                        .build();
        when(mMeasurementDao.getKeyValueData(anyString(), any())).thenReturn(redirectCount);

        // Execution
        asyncRegistrationQueueRunner.runAsyncRegistrationQueueWorker();

        ArgumentCaptor<AsyncRegistration> asyncRegistrationArgumentCaptor =
                ArgumentCaptor.forClass(AsyncRegistration.class);

        // Assertions
        verify(mAsyncSourceFetcher, times(1))
                .fetchSource(any(AsyncRegistration.class), any(), any());
        verify(mMeasurementDao, times(1)).insertEventReport(any(EventReport.class));
        verify(mMeasurementDao, times(1)).insertSource(any(Source.class));
        verify(mMeasurementDao, times(1))
                .insertAsyncRegistration(asyncRegistrationArgumentCaptor.capture());

        Assert.assertEquals(1, asyncRegistrationArgumentCaptor.getAllValues().size());
        AsyncRegistration asyncReg = asyncRegistrationArgumentCaptor.getAllValues().get(0);
        Assert.assertEquals(Uri.parse(LOCATION_TYPE_REDIRECT_URI), asyncReg.getRegistrationUri());

        ArgumentCaptor<KeyValueData> redirectCountCaptor =
                ArgumentCaptor.forClass(KeyValueData.class);
        verify(mMeasurementDao, times(1)).insertOrUpdateKeyValueData(redirectCountCaptor.capture());
        assertEquals(2, redirectCountCaptor.getValue().getRegistrationRedirectCount());

        verify(mMeasurementDao, times(1)).deleteAsyncRegistration(any(String.class));
    }

    @Test
    public void runAsyncRegistrationQueueWorker_appSource_middleRegistration_redirectTypeLocation()
            throws DatastoreException {
        // Setup
        AsyncRegistrationQueueRunner asyncRegistrationQueueRunner =
                getSpyAsyncRegistrationQueueRunner();
        AsyncRegistration validAsyncRegistration = createAsyncRegistrationForAppSource();
        Answer<Optional<Source>> answerAsyncSourceFetcher =
                invocation -> {
                    AsyncFetchStatus asyncFetchStatus = invocation.getArgument(1);
                    asyncFetchStatus.setResponseStatus(AsyncFetchStatus.ResponseStatus.SUCCESS);
                    AsyncRedirect asyncRedirect = invocation.getArgument(2);
                    asyncRedirect.addToRedirects(
                            AsyncRegistration.RedirectType.LOCATION,
                            List.of(Uri.parse(LOCATION_TYPE_REDIRECT_URI)));
                    return Optional.of(mMockedSource);
                };
        doAnswer(answerAsyncSourceFetcher)
                .when(mAsyncSourceFetcher)
                .fetchSource(any(), any(), any());

        List<Source.FakeReport> eventReportList =
                Collections.singletonList(
                        new Source.FakeReport(new UnsignedLong(1L), 1L, List.of(APP_DESTINATION)));
        when(mSourceNoiseHandler.assignAttributionModeAndGenerateFakeReports(mMockedSource))
                .thenReturn(eventReportList);
        when(mMeasurementDao.fetchNextQueuedAsyncRegistration(anyInt(), any()))
                .thenReturn(validAsyncRegistration);
        KeyValueData redirectCount =
                new KeyValueData.Builder()
                        .setDataType(KeyValueData.DataType.REGISTRATION_REDIRECT_COUNT)
                        .setKey(
                                AsyncRegistrationFixture.ValidAsyncRegistrationParams
                                        .REGISTRATION_ID)
                        .setValue("5")
                        .build();
        when(mMeasurementDao.getKeyValueData(anyString(), any())).thenReturn(redirectCount);

        // Execution
        asyncRegistrationQueueRunner.runAsyncRegistrationQueueWorker();

        ArgumentCaptor<AsyncRegistration> asyncRegistrationArgumentCaptor =
                ArgumentCaptor.forClass(AsyncRegistration.class);

        // Assertions
        verify(mAsyncSourceFetcher, times(1))
                .fetchSource(any(AsyncRegistration.class), any(), any());
        verify(mMeasurementDao, times(1)).insertEventReport(any(EventReport.class));
        verify(mMeasurementDao, times(1)).insertSource(any(Source.class));
        verify(mMeasurementDao, times(1))
                .insertAsyncRegistration(asyncRegistrationArgumentCaptor.capture());

        Assert.assertEquals(1, asyncRegistrationArgumentCaptor.getAllValues().size());
        AsyncRegistration asyncReg = asyncRegistrationArgumentCaptor.getAllValues().get(0);
        Assert.assertEquals(Uri.parse(LOCATION_TYPE_REDIRECT_URI), asyncReg.getRegistrationUri());
        ArgumentCaptor<KeyValueData> redirectCountCaptor =
                ArgumentCaptor.forClass(KeyValueData.class);
        verify(mMeasurementDao, times(1)).insertOrUpdateKeyValueData(redirectCountCaptor.capture());
        assertEquals(6, redirectCountCaptor.getValue().getRegistrationRedirectCount());

        verify(mMeasurementDao, times(1)).deleteAsyncRegistration(any(String.class));
    }

    @Test
    public void runAsyncRegistrationQueueWorker_appInstalled_markToBeDeleted()
            throws DatastoreException, PackageManager.NameNotFoundException {
        // Setup
        when(mFlags.getMeasurementEnablePreinstallCheck()).thenReturn(true);
        setUpApplicationStatus(List.of("com.destination", "com.destination2"), List.of());
        AsyncRegistrationQueueRunner asyncRegistrationQueueRunner =
                new AsyncRegistrationQueueRunner(
                        mContext,
                        mContentResolver,
                        mAsyncSourceFetcher,
                        mAsyncTriggerFetcher,
                        new FakeDatastoreManager(),
                        mDebugReportApi,
                        mSourceNoiseHandler,
                        mFlags,
                        mLogger);

        AsyncRegistration validAsyncRegistration = createAsyncRegistrationForAppSource();

        Answer<?> answerAsyncSourceFetcher =
                invocation -> {
                    AsyncFetchStatus asyncFetchStatus = invocation.getArgument(1);
                    asyncFetchStatus.setResponseStatus(AsyncFetchStatus.ResponseStatus.SUCCESS);
                    AsyncRedirect asyncRedirect = invocation.getArgument(2);
                    asyncRedirect.addToRedirects(
                            AsyncRegistration.RedirectType.LIST,
                            List.of(
                                    WebUtil.validUri("https://example.test/sF1"),
                                    WebUtil.validUri("https://example.test/sF2")));
                    return Optional.of(
                            SourceFixture.getValidSourceBuilder()
                                    .setDropSourceIfInstalled(true)
                                    .build());
                };
        doAnswer(answerAsyncSourceFetcher)
                .when(mAsyncSourceFetcher)
                .fetchSource(any(), any(), any());

        Source.FakeReport sf =
                new Source.FakeReport(
                        new UnsignedLong(1L),
                        1L,
                        List.of(WebUtil.validUri("https://example.test/sF")));
        List<Source.FakeReport> eventReportList = Collections.singletonList(sf);
        when(mSourceNoiseHandler.assignAttributionModeAndGenerateFakeReports(mMockedSource))
                .thenReturn(eventReportList);
        when(mMeasurementDao.fetchNextQueuedAsyncRegistration(anyInt(), any()))
                .thenReturn(validAsyncRegistration);
        KeyValueData redirectCount =
                new KeyValueData.Builder()
                        .setDataType(KeyValueData.DataType.REGISTRATION_REDIRECT_COUNT)
                        .setKey(
                                AsyncRegistrationFixture.ValidAsyncRegistrationParams
                                        .REGISTRATION_ID)
                        .setValue(null) // Should default to 1
                        .build();
        when(mMeasurementDao.getKeyValueData(anyString(), any())).thenReturn(redirectCount);

        // Execution
        asyncRegistrationQueueRunner.runAsyncRegistrationQueueWorker();

        // Assertions
        verify(mAsyncSourceFetcher, times(1))
                .fetchSource(any(AsyncRegistration.class), any(), any());
        ArgumentCaptor<Source> sourceCaptor = ArgumentCaptor.forClass(Source.class);
        verify(mMeasurementDao, times(1)).insertSource(sourceCaptor.capture());
        assertEquals(sourceCaptor.getValue().getStatus(), Source.Status.MARKED_TO_DELETE);
        verify(mMeasurementDao, times(2)).insertAsyncRegistration(any(AsyncRegistration.class));
        verify(mMeasurementDao, never()).insertEventReport(any());
    }

    @Test
    public void runAsyncRegistrationQueueWorker_appNotInstalled_markAsActive()
            throws DatastoreException, PackageManager.NameNotFoundException {
        // Setup
        when(mFlags.getMeasurementEnablePreinstallCheck()).thenReturn(true);
        setUpApplicationStatus(List.of(), List.of("com.destination", "com.destination2"));
        AsyncRegistrationQueueRunner asyncRegistrationQueueRunner =
                new AsyncRegistrationQueueRunner(
                        mContext,
                        mContentResolver,
                        mAsyncSourceFetcher,
                        mAsyncTriggerFetcher,
                        new FakeDatastoreManager(),
                        mDebugReportApi,
                        mSourceNoiseHandler,
                        mFlags,
                        mLogger);

        AsyncRegistration validAsyncRegistration = createAsyncRegistrationForAppSource();

        Answer<?> answerAsyncSourceFetcher =
                invocation -> {
                    AsyncFetchStatus asyncFetchStatus = invocation.getArgument(1);
                    asyncFetchStatus.setResponseStatus(AsyncFetchStatus.ResponseStatus.SUCCESS);
                    AsyncRedirect asyncRedirect = invocation.getArgument(2);
                    asyncRedirect.addToRedirects(
                            AsyncRegistration.RedirectType.LIST,
                            List.of(
                                    WebUtil.validUri("https://example.test/sF1"),
                                    WebUtil.validUri("https://example.test/sF2")));
                    return Optional.of(
                            SourceFixture.getValidSourceBuilder()
                                    .setDropSourceIfInstalled(true)
                                    .build());
                };
        doAnswer(answerAsyncSourceFetcher)
                .when(mAsyncSourceFetcher)
                .fetchSource(any(), any(), any());

        Source.FakeReport sf =
                new Source.FakeReport(
                        new UnsignedLong(1L),
                        1L,
                        List.of(WebUtil.validUri("https://example.test/sF")));
        List<Source.FakeReport> eventReportList = Collections.singletonList(sf);
        when(mSourceNoiseHandler.assignAttributionModeAndGenerateFakeReports(mMockedSource))
                .thenReturn(eventReportList);
        when(mMeasurementDao.fetchNextQueuedAsyncRegistration(anyInt(), any()))
                .thenReturn(validAsyncRegistration);
        KeyValueData redirectCount =
                new KeyValueData.Builder()
                        .setDataType(KeyValueData.DataType.REGISTRATION_REDIRECT_COUNT)
                        .setKey(
                                AsyncRegistrationFixture.ValidAsyncRegistrationParams
                                        .REGISTRATION_ID)
                        .setValue(null) // Should default to 1
                        .build();
        when(mMeasurementDao.getKeyValueData(anyString(), any())).thenReturn(redirectCount);

        // Execution
        asyncRegistrationQueueRunner.runAsyncRegistrationQueueWorker();

        // Assertions
        verify(mAsyncSourceFetcher, times(1))
                .fetchSource(any(AsyncRegistration.class), any(), any());
        ArgumentCaptor<Source> sourceCaptor = ArgumentCaptor.forClass(Source.class);
        verify(mMeasurementDao, times(1)).insertSource(sourceCaptor.capture());
        assertEquals(sourceCaptor.getValue().getStatus(), Source.Status.ACTIVE);
        verify(mMeasurementDao, times(2)).insertAsyncRegistration(any(AsyncRegistration.class));
    }

    @Test
    public void runAsyncRegistrationQueueWorker_notDropSourceIfInstalled_markAsActive()
            throws DatastoreException, PackageManager.NameNotFoundException {
        // Setup
        when(mFlags.getMeasurementEnablePreinstallCheck()).thenReturn(true);
        setUpApplicationStatus(List.of("com.destination2"), List.of("com.destination"));
        AsyncRegistrationQueueRunner asyncRegistrationQueueRunner =
                new AsyncRegistrationQueueRunner(
                        mContext,
                        mContentResolver,
                        mAsyncSourceFetcher,
                        mAsyncTriggerFetcher,
                        new FakeDatastoreManager(),
                        mDebugReportApi,
                        mSourceNoiseHandler,
                        mFlags,
                        mLogger);

        AsyncRegistration validAsyncRegistration = createAsyncRegistrationForAppSource();

        Answer<?> answerAsyncSourceFetcher =
                invocation -> {
                    AsyncFetchStatus asyncFetchStatus = invocation.getArgument(1);
                    asyncFetchStatus.setResponseStatus(AsyncFetchStatus.ResponseStatus.SUCCESS);
                    AsyncRedirect asyncRedirect = invocation.getArgument(2);
                    asyncRedirect.addToRedirects(
                            AsyncRegistration.RedirectType.LIST,
                            List.of(
                                    WebUtil.validUri("https://example.test/sF1"),
                                    WebUtil.validUri("https://example.test/sF2")));
                    return Optional.of(
                            SourceFixture.getValidSourceBuilder()
                                    .setDropSourceIfInstalled(false)
                                    .build());
                };
        doAnswer(answerAsyncSourceFetcher)
                .when(mAsyncSourceFetcher)
                .fetchSource(any(), any(), any());

        Source.FakeReport sf =
                new Source.FakeReport(
                        new UnsignedLong(1L),
                        1L,
                        List.of(WebUtil.validUri("https://example.test/sF")));
        List<Source.FakeReport> eventReportList = Collections.singletonList(sf);
        when(mSourceNoiseHandler.assignAttributionModeAndGenerateFakeReports(mMockedSource))
                .thenReturn(eventReportList);
        when(mMeasurementDao.fetchNextQueuedAsyncRegistration(anyInt(), any()))
                .thenReturn(validAsyncRegistration);
        KeyValueData redirectCount =
                new KeyValueData.Builder()
                        .setDataType(KeyValueData.DataType.REGISTRATION_REDIRECT_COUNT)
                        .setKey(
                                AsyncRegistrationFixture.ValidAsyncRegistrationParams
                                        .REGISTRATION_ID)
                        .setValue(null) // Should default to 1
                        .build();
        when(mMeasurementDao.getKeyValueData(anyString(), any())).thenReturn(redirectCount);

        // Execution
        asyncRegistrationQueueRunner.runAsyncRegistrationQueueWorker();

        // Assertions
        verify(mAsyncSourceFetcher, times(1))
                .fetchSource(any(AsyncRegistration.class), any(), any());
        ArgumentCaptor<Source> sourceCaptor = ArgumentCaptor.forClass(Source.class);
        verify(mMeasurementDao, times(1)).insertSource(sourceCaptor.capture());
        assertEquals(sourceCaptor.getValue().getStatus(), Source.Status.ACTIVE);
        verify(mMeasurementDao, times(2)).insertAsyncRegistration(any(AsyncRegistration.class));
    }

    @Test
    public void
            runAsyncRegistrationQueueWorker_notDropSourceIfInstalledAndAppInstalled_markAsActive()
                    throws DatastoreException, PackageManager.NameNotFoundException {
        // Setup
        when(mFlags.getMeasurementEnablePreinstallCheck()).thenReturn(true);
        setUpApplicationStatus(List.of("com.destination"), List.of("com.destination2"));
        AsyncRegistrationQueueRunner asyncRegistrationQueueRunner =
                new AsyncRegistrationQueueRunner(
                        mContext,
                        mContentResolver,
                        mAsyncSourceFetcher,
                        mAsyncTriggerFetcher,
                        new FakeDatastoreManager(),
                        mDebugReportApi,
                        mSourceNoiseHandler,
                        mFlags,
                        mLogger);

        AsyncRegistration validAsyncRegistration = createAsyncRegistrationForAppSource();

        Answer<?> answerAsyncSourceFetcher =
                invocation -> {
                    AsyncFetchStatus asyncFetchStatus = invocation.getArgument(1);
                    asyncFetchStatus.setResponseStatus(AsyncFetchStatus.ResponseStatus.SUCCESS);
                    AsyncRedirect asyncRedirect = invocation.getArgument(2);
                    asyncRedirect.addToRedirects(
                            AsyncRegistration.RedirectType.LIST,
                            List.of(
                                    WebUtil.validUri("https://example.test/sF1"),
                                    WebUtil.validUri("https://example.test/sF2")));
                    return Optional.of(
                            SourceFixture.getValidSourceBuilder()
                                    .setDropSourceIfInstalled(false)
                                    .build());
                };
        doAnswer(answerAsyncSourceFetcher)
                .when(mAsyncSourceFetcher)
                .fetchSource(any(), any(), any());

        Source.FakeReport sf =
                new Source.FakeReport(
                        new UnsignedLong(1L),
                        1L,
                        List.of(WebUtil.validUri("https://example.test/sF")));
        List<Source.FakeReport> eventReportList = Collections.singletonList(sf);
        when(mSourceNoiseHandler.assignAttributionModeAndGenerateFakeReports(mMockedSource))
                .thenReturn(eventReportList);
        when(mMeasurementDao.fetchNextQueuedAsyncRegistration(anyInt(), any()))
                .thenReturn(validAsyncRegistration);
        KeyValueData redirectCount =
                new KeyValueData.Builder()
                        .setDataType(KeyValueData.DataType.REGISTRATION_REDIRECT_COUNT)
                        .setKey(
                                AsyncRegistrationFixture.ValidAsyncRegistrationParams
                                        .REGISTRATION_ID)
                        .setValue(null) // Should default to 1
                        .build();
        when(mMeasurementDao.getKeyValueData(anyString(), any())).thenReturn(redirectCount);

        // Execution
        asyncRegistrationQueueRunner.runAsyncRegistrationQueueWorker();

        // Assertions
        verify(mAsyncSourceFetcher, times(1))
                .fetchSource(any(AsyncRegistration.class), any(), any());
        ArgumentCaptor<Source> sourceCaptor = ArgumentCaptor.forClass(Source.class);
        verify(mMeasurementDao, times(1)).insertSource(sourceCaptor.capture());
        assertEquals(sourceCaptor.getValue().getStatus(), Source.Status.ACTIVE);
        verify(mMeasurementDao, times(2)).insertAsyncRegistration(any(AsyncRegistration.class));
    }

    @Test
    public void runAsyncRegistrationQueueWorker_appTrigger_defaultRegistration_redirectTypeList()
            throws DatastoreException {
        // Setup
        AsyncRegistrationQueueRunner asyncRegistrationQueueRunner =
                getSpyAsyncRegistrationQueueRunner();

        AsyncRegistration validAsyncRegistration = createAsyncRegistrationForAppTrigger();

        Answer<Optional<Trigger>> answerAsyncTriggerFetcher =
                invocation -> {
                    AsyncFetchStatus asyncFetchStatus = invocation.getArgument(1);
                    asyncFetchStatus.setResponseStatus(AsyncFetchStatus.ResponseStatus.SUCCESS);
                    AsyncRedirect asyncRedirect = invocation.getArgument(2);
                    asyncRedirect.addToRedirects(
                            AsyncRegistration.RedirectType.LIST,
                            List.of(
                                    Uri.parse(LIST_TYPE_REDIRECT_URI_1),
                                    Uri.parse(LIST_TYPE_REDIRECT_URI_2)));
                    return Optional.of(mMockedTrigger);
                };
        doAnswer(answerAsyncTriggerFetcher)
                .when(mAsyncTriggerFetcher)
                .fetchTrigger(any(), any(), any());

        when(mMeasurementDao.fetchNextQueuedAsyncRegistration(anyInt(), any()))
                .thenReturn(validAsyncRegistration);
        KeyValueData redirectCount =
                new KeyValueData.Builder()
                        .setDataType(KeyValueData.DataType.REGISTRATION_REDIRECT_COUNT)
                        .setKey(
                                AsyncRegistrationFixture.ValidAsyncRegistrationParams
                                        .REGISTRATION_ID)
                        .setValue(null) // Should default to 1
                        .build();
        when(mMeasurementDao.getKeyValueData(anyString(), any())).thenReturn(redirectCount);

        // Execution
        asyncRegistrationQueueRunner.runAsyncRegistrationQueueWorker();

        ArgumentCaptor<AsyncRegistration> asyncRegistrationArgumentCaptor =
                ArgumentCaptor.forClass(AsyncRegistration.class);

        // Assertions
        verify(mAsyncTriggerFetcher, times(1))
                .fetchTrigger(any(AsyncRegistration.class), any(), any());
        verify(mMeasurementDao, times(1)).insertTrigger(any(Trigger.class));
        verify(mMeasurementDao, times(2))
                .insertAsyncRegistration(asyncRegistrationArgumentCaptor.capture());

        Assert.assertEquals(2, asyncRegistrationArgumentCaptor.getAllValues().size());

        AsyncRegistration asyncReg1 = asyncRegistrationArgumentCaptor.getAllValues().get(0);
        Assert.assertEquals(Uri.parse(LIST_TYPE_REDIRECT_URI_1), asyncReg1.getRegistrationUri());
        Assert.assertEquals(
                AsyncRegistrationFixture.ValidAsyncRegistrationParams.REGISTRATION_ID,
                asyncReg1.getRegistrationId());

        AsyncRegistration asyncReg2 = asyncRegistrationArgumentCaptor.getAllValues().get(1);
        Assert.assertEquals(Uri.parse(LIST_TYPE_REDIRECT_URI_2), asyncReg2.getRegistrationUri());
        Assert.assertEquals(
                AsyncRegistrationFixture.ValidAsyncRegistrationParams.REGISTRATION_ID,
                asyncReg2.getRegistrationId());

        ArgumentCaptor<KeyValueData> redirectCountCaptor =
                ArgumentCaptor.forClass(KeyValueData.class);
        verify(mMeasurementDao, times(1)).insertOrUpdateKeyValueData(redirectCountCaptor.capture());
        assertEquals(3, redirectCountCaptor.getValue().getRegistrationRedirectCount());

        verify(mMeasurementDao, times(1)).deleteAsyncRegistration(any(String.class));
    }

    @Test
    public void runAsyncRegistrationQueueWorker_appTrigger_defaultReg_redirectTypeLocation()
            throws DatastoreException {
        // Setup
        AsyncRegistrationQueueRunner asyncRegistrationQueueRunner =
                getSpyAsyncRegistrationQueueRunner();

        AsyncRegistration validAsyncRegistration = createAsyncRegistrationForAppTrigger();

        Answer<Optional<Trigger>> answerAsyncTriggerFetcher =
                invocation -> {
                    AsyncFetchStatus asyncFetchStatus = invocation.getArgument(1);
                    asyncFetchStatus.setResponseStatus(AsyncFetchStatus.ResponseStatus.SUCCESS);
                    AsyncRedirect asyncRedirect = invocation.getArgument(2);
                    asyncRedirect.addToRedirects(
                            AsyncRegistration.RedirectType.LOCATION,
                            List.of(Uri.parse(LOCATION_TYPE_REDIRECT_URI)));
                    return Optional.of(mMockedTrigger);
                };
        doAnswer(answerAsyncTriggerFetcher)
                .when(mAsyncTriggerFetcher)
                .fetchTrigger(any(), any(), any());

        when(mMeasurementDao.fetchNextQueuedAsyncRegistration(anyInt(), any()))
                .thenReturn(validAsyncRegistration);
        KeyValueData redirectCount =
                new KeyValueData.Builder()
                        .setDataType(KeyValueData.DataType.REGISTRATION_REDIRECT_COUNT)
                        .setKey(
                                AsyncRegistrationFixture.ValidAsyncRegistrationParams
                                        .REGISTRATION_ID)
                        .setValue(null) // Should default to 1
                        .build();
        when(mMeasurementDao.getKeyValueData(anyString(), any())).thenReturn(redirectCount);

        // Execution
        asyncRegistrationQueueRunner.runAsyncRegistrationQueueWorker();

        ArgumentCaptor<AsyncRegistration> asyncRegistrationArgumentCaptor =
                ArgumentCaptor.forClass(AsyncRegistration.class);

        // Assertions
        verify(mAsyncTriggerFetcher, times(1))
                .fetchTrigger(any(AsyncRegistration.class), any(), any());
        verify(mMeasurementDao, times(1)).insertTrigger(any(Trigger.class));
        verify(mMeasurementDao, times(1))
                .insertAsyncRegistration(asyncRegistrationArgumentCaptor.capture());

        Assert.assertEquals(1, asyncRegistrationArgumentCaptor.getAllValues().size());

        AsyncRegistration asyncReg = asyncRegistrationArgumentCaptor.getAllValues().get(0);
        Assert.assertEquals(Uri.parse(LOCATION_TYPE_REDIRECT_URI), asyncReg.getRegistrationUri());

        ArgumentCaptor<KeyValueData> redirectCountCaptor =
                ArgumentCaptor.forClass(KeyValueData.class);
        verify(mMeasurementDao, times(1)).insertOrUpdateKeyValueData(redirectCountCaptor.capture());
        assertEquals(2, redirectCountCaptor.getValue().getRegistrationRedirectCount());

        verify(mMeasurementDao, times(1)).deleteAsyncRegistration(any(String.class));
    }

    @Test
    public void runAsyncRegistrationQueueWorker_appTrigger_middleRegistration_redirectTypeLocation()
            throws DatastoreException {
        // Setup
        AsyncRegistrationQueueRunner asyncRegistrationQueueRunner =
                getSpyAsyncRegistrationQueueRunner();

        AsyncRegistration validAsyncRegistration = createAsyncRegistrationForAppTrigger();

        Answer<Optional<Trigger>> answerAsyncTriggerFetcher =
                invocation -> {
                    AsyncFetchStatus asyncFetchStatus = invocation.getArgument(1);
                    asyncFetchStatus.setResponseStatus(AsyncFetchStatus.ResponseStatus.SUCCESS);
                    AsyncRedirect asyncRedirect = invocation.getArgument(2);
                    asyncRedirect.addToRedirects(
                            AsyncRegistration.RedirectType.LOCATION,
                            List.of(Uri.parse(LOCATION_TYPE_REDIRECT_URI)));
                    return Optional.of(mMockedTrigger);
                };
        doAnswer(answerAsyncTriggerFetcher)
                .when(mAsyncTriggerFetcher)
                .fetchTrigger(any(), any(), any());

        when(mMeasurementDao.fetchNextQueuedAsyncRegistration(anyInt(), any()))
                .thenReturn(validAsyncRegistration);
        KeyValueData redirectCount =
                new KeyValueData.Builder()
                        .setDataType(KeyValueData.DataType.REGISTRATION_REDIRECT_COUNT)
                        .setKey(
                                AsyncRegistrationFixture.ValidAsyncRegistrationParams
                                        .REGISTRATION_ID)
                        .setValue("4")
                        .build();
        when(mMeasurementDao.getKeyValueData(anyString(), any())).thenReturn(redirectCount);

        // Execution
        asyncRegistrationQueueRunner.runAsyncRegistrationQueueWorker();

        ArgumentCaptor<AsyncRegistration> asyncRegistrationArgumentCaptor =
                ArgumentCaptor.forClass(AsyncRegistration.class);

        // Assertions
        verify(mAsyncTriggerFetcher, times(1))
                .fetchTrigger(any(AsyncRegistration.class), any(), any());
        verify(mMeasurementDao, times(1)).insertTrigger(any(Trigger.class));
        verify(mMeasurementDao, times(1))
                .insertAsyncRegistration(asyncRegistrationArgumentCaptor.capture());
        Assert.assertEquals(1, asyncRegistrationArgumentCaptor.getAllValues().size());
        AsyncRegistration asyncReg = asyncRegistrationArgumentCaptor.getAllValues().get(0);
        Assert.assertEquals(Uri.parse(LOCATION_TYPE_REDIRECT_URI), asyncReg.getRegistrationUri());
        // Increment Redirect Count by 1
        ArgumentCaptor<KeyValueData> redirectCountCaptor =
                ArgumentCaptor.forClass(KeyValueData.class);
        verify(mMeasurementDao, times(1)).insertOrUpdateKeyValueData(redirectCountCaptor.capture());
        assertEquals(5, redirectCountCaptor.getValue().getRegistrationRedirectCount());

        verify(mMeasurementDao, times(1)).deleteAsyncRegistration(any(String.class));
    }

    @Test
    public void runAsyncRegistrationQueueWorker_appTrigger_nearMaxCount_addSomeRedirects()
            throws DatastoreException {
        // Setup
        AsyncRegistrationQueueRunner asyncRegistrationQueueRunner =
                getSpyAsyncRegistrationQueueRunner();

        AsyncRegistration validAsyncRegistration = createAsyncRegistrationForAppTrigger();

        Answer<Optional<Trigger>> answerAsyncTriggerFetcher =
                invocation -> {
                    AsyncFetchStatus asyncFetchStatus = invocation.getArgument(1);
                    asyncFetchStatus.setResponseStatus(AsyncFetchStatus.ResponseStatus.SUCCESS);
                    AsyncRedirect asyncRedirect = invocation.getArgument(2);
                    asyncRedirect.addToRedirects(
                            AsyncRegistration.RedirectType.LIST,
                            IntStream.range(1, 10)
                                    .mapToObj((i) -> Uri.parse(LIST_TYPE_REDIRECT_URI_1 + "/" + i))
                                    .collect(Collectors.toList()));
                    return Optional.of(mMockedTrigger);
                };
        doAnswer(answerAsyncTriggerFetcher)
                .when(mAsyncTriggerFetcher)
                .fetchTrigger(any(), any(), any());

        when(mMeasurementDao.fetchNextQueuedAsyncRegistration(anyInt(), any()))
                .thenReturn(validAsyncRegistration);
        KeyValueData redirectCount =
                new KeyValueData.Builder()
                        .setDataType(KeyValueData.DataType.REGISTRATION_REDIRECT_COUNT)
                        .setKey(
                                AsyncRegistrationFixture.ValidAsyncRegistrationParams
                                        .REGISTRATION_ID)
                        .setValue("15")
                        .build();
        when(mMeasurementDao.getKeyValueData(anyString(), any())).thenReturn(redirectCount);

        // Execution
        asyncRegistrationQueueRunner.runAsyncRegistrationQueueWorker();

        ArgumentCaptor<AsyncRegistration> asyncRegistrationArgumentCaptor =
                ArgumentCaptor.forClass(AsyncRegistration.class);

        // Assertions
        verify(mAsyncTriggerFetcher, times(1))
                .fetchTrigger(any(AsyncRegistration.class), any(), any());
        verify(mMeasurementDao, times(1)).insertTrigger(any(Trigger.class));
        // Already has 15, only 5 out of the new 10 Uri should be added.
        verify(mMeasurementDao, times(5))
                .insertAsyncRegistration(asyncRegistrationArgumentCaptor.capture());
        Assert.assertEquals(5, asyncRegistrationArgumentCaptor.getAllValues().size());
        AtomicInteger i = new AtomicInteger(1);
        asyncRegistrationArgumentCaptor
                .getAllValues()
                .forEach(
                        (asyncRegistration -> {
                            Assert.assertEquals(
                                    Uri.parse(LIST_TYPE_REDIRECT_URI_1 + "/" + i.getAndIncrement()),
                                    asyncRegistration.getRegistrationUri());
                        }));
        ArgumentCaptor<KeyValueData> redirectCountCaptor =
                ArgumentCaptor.forClass(KeyValueData.class);
        verify(mMeasurementDao, times(1)).insertOrUpdateKeyValueData(redirectCountCaptor.capture());
        assertEquals(20, redirectCountCaptor.getValue().getRegistrationRedirectCount());
        verify(mMeasurementDao, times(1)).deleteAsyncRegistration(any(String.class));
    }

    @Test
    public void runAsyncRegistrationQueueWorker_appTrigger_maxCount_addNoRedirects()
            throws DatastoreException {
        // Setup
        AsyncRegistrationQueueRunner asyncRegistrationQueueRunner =
                getSpyAsyncRegistrationQueueRunner();

        AsyncRegistration validAsyncRegistration = createAsyncRegistrationForAppTrigger();

        Answer<Optional<Trigger>> answerAsyncTriggerFetcher =
                invocation -> {
                    AsyncFetchStatus asyncFetchStatus = invocation.getArgument(1);
                    asyncFetchStatus.setResponseStatus(AsyncFetchStatus.ResponseStatus.SUCCESS);
                    AsyncRedirect asyncRedirect = invocation.getArgument(2);
                    asyncRedirect.addToRedirects(
                            AsyncRegistration.RedirectType.LOCATION,
                            Collections.singletonList(Uri.parse(LOCATION_TYPE_REDIRECT_URI)));
                    return Optional.of(mMockedTrigger);
                };
        doAnswer(answerAsyncTriggerFetcher)
                .when(mAsyncTriggerFetcher)
                .fetchTrigger(any(), any(), any());

        when(mMeasurementDao.fetchNextQueuedAsyncRegistration(anyInt(), any()))
                .thenReturn(validAsyncRegistration);
        KeyValueData redirectCount =
                new KeyValueData.Builder()
                        .setDataType(KeyValueData.DataType.REGISTRATION_REDIRECT_COUNT)
                        .setKey(
                                AsyncRegistrationFixture.ValidAsyncRegistrationParams
                                        .REGISTRATION_ID)
                        .setValue("20")
                        .build();
        when(mMeasurementDao.getKeyValueData(anyString(), any())).thenReturn(redirectCount);

        // Execution
        asyncRegistrationQueueRunner.runAsyncRegistrationQueueWorker();

        // Assertions
        verify(mAsyncTriggerFetcher, times(1))
                .fetchTrigger(any(AsyncRegistration.class), any(), any());
        verify(mMeasurementDao, times(1)).insertTrigger(any(Trigger.class));
        verify(mMeasurementDao, times(1)).deleteAsyncRegistration(any(String.class));
        // No insertions expected as redirectCount is already 20 (Max).
        verify(mMeasurementDao, times(0)).insertAsyncRegistration(any());
        verify(mMeasurementDao, never()).insertOrUpdateKeyValueData(any());
    }
    // End tests for redirect types

    @Test
    public void test_runAsyncRegistrationQueueWorker_appSource_noRedirects_success()
            throws DatastoreException {
        // Setup
        AsyncRegistrationQueueRunner asyncRegistrationQueueRunner =
                getSpyAsyncRegistrationQueueRunner();

        AsyncRegistration validAsyncRegistration = createAsyncRegistrationForAppSource();

        Answer<?> answerAsyncSourceFetcher =
                invocation -> {
                    AsyncFetchStatus asyncFetchStatus = invocation.getArgument(1);
                    asyncFetchStatus.setResponseStatus(AsyncFetchStatus.ResponseStatus.SUCCESS);
                    return Optional.of(mMockedSource);
                };
        doAnswer(answerAsyncSourceFetcher)
                .when(mAsyncSourceFetcher)
                .fetchSource(any(), any(), any());

        Source.FakeReport sf =
                new Source.FakeReport(
                        new UnsignedLong(1L),
                        1L,
                        List.of(WebUtil.validUri("https://example.test/sF")));
        List<Source.FakeReport> eventReportList = Collections.singletonList(sf);
        when(mSourceNoiseHandler.assignAttributionModeAndGenerateFakeReports(mMockedSource))
                .thenReturn(eventReportList);

        when(mMeasurementDao.fetchNextQueuedAsyncRegistration(anyInt(), any()))
                .thenReturn(validAsyncRegistration);

        // Execution
        asyncRegistrationQueueRunner.runAsyncRegistrationQueueWorker();

        // Assertions
        verify(mAsyncSourceFetcher, times(1))
                .fetchSource(any(AsyncRegistration.class), any(), any());
        verify(mMeasurementDao, times(1)).insertEventReport(any(EventReport.class));
        verify(mMeasurementDao, times(1)).insertSource(any(Source.class));
        verify(mMeasurementDao, never()).insertAsyncRegistration(any(AsyncRegistration.class));
        verify(mMeasurementDao, never()).insertOrUpdateKeyValueData(any());
        verify(mMeasurementDao, times(1)).deleteAsyncRegistration(any(String.class));
    }

    @Test
    public void test_runAsyncRegistrationQueueWorker_appSource_adTechUnavailable()
            throws DatastoreException {
        // Setup
        AsyncRegistrationQueueRunner asyncRegistrationQueueRunner =
                getSpyAsyncRegistrationQueueRunner();

        AsyncRegistration validAsyncRegistration = createAsyncRegistrationForAppSource();

        Answer<?> answerAsyncSourceFetcher =
                invocation -> {
                    AsyncFetchStatus asyncFetchStatus = invocation.getArgument(1);
                    asyncFetchStatus.setResponseStatus(
                            AsyncFetchStatus.ResponseStatus.SERVER_UNAVAILABLE);
                    return Optional.empty();
                };
        doAnswer(answerAsyncSourceFetcher)
                .when(mAsyncSourceFetcher)
                .fetchSource(any(), any(), any());

        Source.FakeReport sf =
                new Source.FakeReport(
                        new UnsignedLong(1L),
                        1L,
                        List.of(WebUtil.validUri("https://example.test/sF")));
        List<Source.FakeReport> eventReportList = Collections.singletonList(sf);
        when(mSourceNoiseHandler.assignAttributionModeAndGenerateFakeReports(mMockedSource))
                .thenReturn(eventReportList);

        when(mMeasurementDao.fetchNextQueuedAsyncRegistration(anyInt(), any()))
                .thenReturn(validAsyncRegistration);

        // Execution
        asyncRegistrationQueueRunner.runAsyncRegistrationQueueWorker();

        // Assertions
        verify(mAsyncSourceFetcher, times(1))
                .fetchSource(any(AsyncRegistration.class), any(), any());
        ArgumentCaptor<AsyncRegistration> asyncRegistrationArgumentCaptor =
                ArgumentCaptor.forClass(AsyncRegistration.class);
        verify(mMeasurementDao, times(1))
                .updateRetryCount(asyncRegistrationArgumentCaptor.capture());
        Assert.assertEquals(1, asyncRegistrationArgumentCaptor.getAllValues().size());
        Assert.assertEquals(
                1, asyncRegistrationArgumentCaptor.getAllValues().get(0).getRetryCount());

        verify(mMeasurementDao, never()).insertEventReport(any(EventReport.class));
        verify(mMeasurementDao, never()).insertSource(any(Source.class));
        verify(mMeasurementDao, never()).insertAsyncRegistration(any(AsyncRegistration.class));
        verify(mMeasurementDao, never()).deleteAsyncRegistration(any(String.class));
    }

    @Test
    public void test_runAsyncRegistrationQueueWorker_appSource_networkError()
            throws DatastoreException {
        // Setup
        AsyncRegistrationQueueRunner asyncRegistrationQueueRunner =
                getSpyAsyncRegistrationQueueRunner();

        AsyncRegistration validAsyncRegistration = createAsyncRegistrationForAppSource();

        Answer<?> answerAsyncSourceFetcher =
                invocation -> {
                    AsyncFetchStatus asyncFetchStatus = invocation.getArgument(1);
                    asyncFetchStatus.setResponseStatus(
                            AsyncFetchStatus.ResponseStatus.NETWORK_ERROR);
                    return Optional.empty();
                };
        doAnswer(answerAsyncSourceFetcher)
                .when(mAsyncSourceFetcher)
                .fetchSource(any(), any(), any());

        Source.FakeReport sf =
                new Source.FakeReport(
                        new UnsignedLong(1L),
                        1L,
                        List.of(WebUtil.validUri("https://example.test/sF")));
        List<Source.FakeReport> eventReportList = Collections.singletonList(sf);
        when(mSourceNoiseHandler.assignAttributionModeAndGenerateFakeReports(mMockedSource))
                .thenReturn(eventReportList);

        when(mMeasurementDao.fetchNextQueuedAsyncRegistration(anyInt(), any()))
                .thenReturn(validAsyncRegistration);

        // Execution
        asyncRegistrationQueueRunner.runAsyncRegistrationQueueWorker();

        // Assertions
        verify(mAsyncSourceFetcher, times(1))
                .fetchSource(any(AsyncRegistration.class), any(), any());

        ArgumentCaptor<AsyncRegistration> asyncRegistrationArgumentCaptor =
                ArgumentCaptor.forClass(AsyncRegistration.class);
        verify(mMeasurementDao, times(1))
                .updateRetryCount(asyncRegistrationArgumentCaptor.capture());
        Assert.assertEquals(1, asyncRegistrationArgumentCaptor.getAllValues().size());
        Assert.assertEquals(
                1, asyncRegistrationArgumentCaptor.getAllValues().get(0).getRetryCount());

        verify(mMeasurementDao, never()).insertEventReport(any(EventReport.class));
        verify(mMeasurementDao, never()).insertSource(any(Source.class));
        verify(mMeasurementDao, never()).insertAsyncRegistration(any(AsyncRegistration.class));
        verify(mMeasurementDao, never()).deleteAsyncRegistration(any(String.class));
    }

    @Test
    public void test_runAsyncRegistrationQueueWorker_appSource_parsingError()
            throws DatastoreException {
        // Setup
        AsyncRegistrationQueueRunner asyncRegistrationQueueRunner =
                getSpyAsyncRegistrationQueueRunner();

        AsyncRegistration validAsyncRegistration = createAsyncRegistrationForAppSource();

        Answer<?> answerAsyncSourceFetcher =
                invocation -> {
                    AsyncFetchStatus asyncFetchStatus = invocation.getArgument(1);
                    asyncFetchStatus.setResponseStatus(AsyncFetchStatus.ResponseStatus.SUCCESS);
                    asyncFetchStatus.setEntityStatus(AsyncFetchStatus.EntityStatus.PARSING_ERROR);
                    return Optional.empty();
                };
        doAnswer(answerAsyncSourceFetcher)
                .when(mAsyncSourceFetcher)
                .fetchSource(any(), any(), any());

        when(mMeasurementDao.fetchNextQueuedAsyncRegistration(anyInt(), any()))
                .thenReturn(validAsyncRegistration);

        // Execution
        asyncRegistrationQueueRunner.runAsyncRegistrationQueueWorker();

        // Assertions
        verify(mAsyncSourceFetcher, times(1))
                .fetchSource(any(AsyncRegistration.class), any(), any());
        verify(mMeasurementDao, never()).updateRetryCount(any());
        verify(mMeasurementDao, never()).insertEventReport(any(EventReport.class));
        verify(mMeasurementDao, never()).insertSource(any(Source.class));
        verify(mMeasurementDao, never()).insertAsyncRegistration(any(AsyncRegistration.class));
        verify(mMeasurementDao, times(1)).deleteAsyncRegistration(any(String.class));
    }

    @Test
    public void test_runAsyncRegistrationQueueWorker_appTrigger_success()
            throws DatastoreException {
        // Setup
        AsyncRegistrationQueueRunner asyncRegistrationQueueRunner =
                getSpyAsyncRegistrationQueueRunner();

        AsyncRegistration validAsyncRegistration = createAsyncRegistrationForAppTrigger();

        Answer<?> answerAsyncTriggerFetcher =
                invocation -> {
                    AsyncFetchStatus asyncFetchStatus = invocation.getArgument(1);
                    asyncFetchStatus.setResponseStatus(AsyncFetchStatus.ResponseStatus.SUCCESS);
                    AsyncRedirect asyncRedirect = invocation.getArgument(2);
                    asyncRedirect.addToRedirects(
                            AsyncRegistration.RedirectType.LIST,
                            List.of(
                                    WebUtil.validUri("https://example.test/sF1"),
                                    WebUtil.validUri("https://example.test/sF2")));
                    return Optional.of(mMockedTrigger);
                };
        doAnswer(answerAsyncTriggerFetcher)
                .when(mAsyncTriggerFetcher)
                .fetchTrigger(any(), any(), any());

        when(mMeasurementDao.fetchNextQueuedAsyncRegistration(anyInt(), any()))
                .thenReturn(validAsyncRegistration);

        KeyValueData redirectCount =
                new KeyValueData.Builder()
                        .setDataType(KeyValueData.DataType.REGISTRATION_REDIRECT_COUNT)
                        .setKey(
                                AsyncRegistrationFixture.ValidAsyncRegistrationParams
                                        .REGISTRATION_ID)
                        .setValue("1")
                        .build();
        when(mMeasurementDao.getKeyValueData(anyString(), any())).thenReturn(redirectCount);

        // Execution
        asyncRegistrationQueueRunner.runAsyncRegistrationQueueWorker();

        // Assertions
        verify(mAsyncTriggerFetcher, times(1))
                .fetchTrigger(any(AsyncRegistration.class), any(), any());
        verify(mMeasurementDao, times(1)).insertTrigger(any(Trigger.class));
        verify(mMeasurementDao, times(2)).insertAsyncRegistration(any(AsyncRegistration.class));
        ArgumentCaptor<KeyValueData> redirectCountCaptor =
                ArgumentCaptor.forClass(KeyValueData.class);
        verify(mMeasurementDao, times(1)).insertOrUpdateKeyValueData(redirectCountCaptor.capture());
        assertEquals(3, redirectCountCaptor.getValue().getRegistrationRedirectCount());
        verify(mMeasurementDao, times(1)).deleteAsyncRegistration(any(String.class));
    }

    @Test
    public void test_runAsyncRegistrationQueueWorker_appTrigger_noRedirects_success()
            throws DatastoreException {
        // Setup
        AsyncRegistrationQueueRunner asyncRegistrationQueueRunner =
                getSpyAsyncRegistrationQueueRunner();

        AsyncRegistration validAsyncRegistration = createAsyncRegistrationForAppTrigger();

        Answer<?> answerAsyncTriggerFetcher =
                invocation -> {
                    AsyncFetchStatus asyncFetchStatus = invocation.getArgument(1);
                    asyncFetchStatus.setResponseStatus(AsyncFetchStatus.ResponseStatus.SUCCESS);
                    return Optional.of(mMockedTrigger);
                };
        doAnswer(answerAsyncTriggerFetcher)
                .when(mAsyncTriggerFetcher)
                .fetchTrigger(any(), any(), any());

        when(mMeasurementDao.fetchNextQueuedAsyncRegistration(anyInt(), any()))
                .thenReturn(validAsyncRegistration);

        // Execution
        asyncRegistrationQueueRunner.runAsyncRegistrationQueueWorker();

        // Assertions
        verify(mAsyncTriggerFetcher, times(1))
                .fetchTrigger(any(AsyncRegistration.class), any(), any());
        verify(mMeasurementDao, times(1)).insertTrigger(any(Trigger.class));
        verify(mMeasurementDao, never()).insertAsyncRegistration(any(AsyncRegistration.class));
        verify(mMeasurementDao, never()).getKeyValueData(anyString(), any());
        verify(mMeasurementDao, times(1)).deleteAsyncRegistration(any(String.class));
    }

    @Test
    public void test_runAsyncRegistrationQueueWorker_appTrigger_adTechUnavailable()
            throws DatastoreException {
        // Setup
        AsyncRegistrationQueueRunner asyncRegistrationQueueRunner =
                getSpyAsyncRegistrationQueueRunner();

        AsyncRegistration validAsyncRegistration = createAsyncRegistrationForAppTrigger();

        Answer<?> answerAsyncTriggerFetcher =
                invocation -> {
                    AsyncFetchStatus asyncFetchStatus = invocation.getArgument(1);
                    asyncFetchStatus.setResponseStatus(
                            AsyncFetchStatus.ResponseStatus.SERVER_UNAVAILABLE);
                    return Optional.of(mMockedSource);
                };
        doAnswer(answerAsyncTriggerFetcher)
                .when(mAsyncTriggerFetcher)
                .fetchTrigger(any(), any(), any());

        when(mMeasurementDao.fetchNextQueuedAsyncRegistration(anyInt(), any()))
                .thenReturn(validAsyncRegistration);

        // Execution
        asyncRegistrationQueueRunner.runAsyncRegistrationQueueWorker();

        // Assertions
        verify(mAsyncTriggerFetcher, times(1))
                .fetchTrigger(any(AsyncRegistration.class), any(), any());
        ArgumentCaptor<AsyncRegistration> asyncRegistrationArgumentCaptor =
                ArgumentCaptor.forClass(AsyncRegistration.class);
        verify(mMeasurementDao, times(1))
                .updateRetryCount(asyncRegistrationArgumentCaptor.capture());
        Assert.assertEquals(1, asyncRegistrationArgumentCaptor.getAllValues().size());
        Assert.assertEquals(
                1, asyncRegistrationArgumentCaptor.getAllValues().get(0).getRetryCount());
        verify(mMeasurementDao, never()).insertTrigger(any(Trigger.class));
        verify(mMeasurementDao, never()).insertAsyncRegistration(any(AsyncRegistration.class));
        verify(mMeasurementDao, never()).deleteAsyncRegistration(any(String.class));
    }

    @Test
    public void test_runAsyncRegistrationQueueWorker_appTrigger_networkError()
            throws DatastoreException {
        // Setup
        AsyncRegistrationQueueRunner asyncRegistrationQueueRunner =
                getSpyAsyncRegistrationQueueRunner();

        AsyncRegistration validAsyncRegistration = createAsyncRegistrationForAppTrigger();

        Answer<?> answerAsyncTriggerFetcher =
                invocation -> {
                    AsyncFetchStatus asyncFetchStatus = invocation.getArgument(1);
                    asyncFetchStatus.setResponseStatus(
                            AsyncFetchStatus.ResponseStatus.NETWORK_ERROR);
                    return Optional.of(mMockedSource);
                };
        doAnswer(answerAsyncTriggerFetcher)
                .when(mAsyncTriggerFetcher)
                .fetchTrigger(any(), any(), any());

        when(mMeasurementDao.fetchNextQueuedAsyncRegistration(anyInt(), any()))
                .thenReturn(validAsyncRegistration);

        // Execution
        asyncRegistrationQueueRunner.runAsyncRegistrationQueueWorker();

        // Assertions
        verify(mAsyncTriggerFetcher, times(1))
                .fetchTrigger(any(AsyncRegistration.class), any(), any());
        ArgumentCaptor<AsyncRegistration> asyncRegistrationArgumentCaptor =
                ArgumentCaptor.forClass(AsyncRegistration.class);
        verify(mMeasurementDao, times(1))
                .updateRetryCount(asyncRegistrationArgumentCaptor.capture());
        Assert.assertEquals(1, asyncRegistrationArgumentCaptor.getAllValues().size());
        Assert.assertEquals(
                1, asyncRegistrationArgumentCaptor.getAllValues().get(0).getRetryCount());
        verify(mMeasurementDao, never()).insertTrigger(any(Trigger.class));
        verify(mMeasurementDao, never()).insertAsyncRegistration(any(AsyncRegistration.class));
        verify(mMeasurementDao, never()).deleteAsyncRegistration(any(String.class));
    }

    @Test
    public void test_runAsyncRegistrationQueueWorker_appTrigger_parsingError_withRedirects()
            throws DatastoreException {
        // Setup
        AsyncRegistrationQueueRunner asyncRegistrationQueueRunner =
                getSpyAsyncRegistrationQueueRunner();

        AsyncRegistration validAsyncRegistration = createAsyncRegistrationForAppTrigger();

        Answer<?> answerAsyncTriggerFetcher =
                invocation -> {
                    AsyncFetchStatus asyncFetchStatus = invocation.getArgument(1);
                    asyncFetchStatus.setResponseStatus(AsyncFetchStatus.ResponseStatus.SUCCESS);
                    asyncFetchStatus.setEntityStatus(AsyncFetchStatus.EntityStatus.PARSING_ERROR);
                    AsyncRedirect asyncRedirect = invocation.getArgument(2);
                    asyncRedirect.addToRedirects(
                            AsyncRegistration.RedirectType.LIST,
                            List.of(
                                    WebUtil.validUri("https://example.test/sF1"),
                                    WebUtil.validUri("https://example.test/sF2")));
                    return Optional.empty();
                };
        doAnswer(answerAsyncTriggerFetcher)
                .when(mAsyncTriggerFetcher)
                .fetchTrigger(any(), any(), any());

        when(mMeasurementDao.fetchNextQueuedAsyncRegistration(anyInt(), any()))
                .thenReturn(validAsyncRegistration);
        KeyValueData redirectCount =
                new KeyValueData.Builder()
                        .setDataType(KeyValueData.DataType.REGISTRATION_REDIRECT_COUNT)
                        .setKey(
                                AsyncRegistrationFixture.ValidAsyncRegistrationParams
                                        .REGISTRATION_ID)
                        .setValue("1")
                        .build();
        when(mMeasurementDao.getKeyValueData(anyString(), any())).thenReturn(redirectCount);

        // Execution
        asyncRegistrationQueueRunner.runAsyncRegistrationQueueWorker();

        // Assertions
        verify(mAsyncTriggerFetcher, times(1))
                .fetchTrigger(any(AsyncRegistration.class), any(), any());
        verify(mMeasurementDao, never()).updateRetryCount(any());
        verify(mMeasurementDao, never()).insertTrigger(any(Trigger.class));
        // Verifying redirect insertion
        ArgumentCaptor<AsyncRegistration> argumentCaptor =
                ArgumentCaptor.forClass(AsyncRegistration.class);
        verify(mMeasurementDao, times(2)).insertAsyncRegistration(argumentCaptor.capture());
        List<AsyncRegistration> redirects = argumentCaptor.getAllValues();
        assertEquals(2, redirects.size());
        assertEquals(
                WebUtil.validUri("https://example.test/sF1"),
                redirects.get(0).getRegistrationUri());
        assertEquals(
                WebUtil.validUri("https://example.test/sF2"),
                redirects.get(1).getRegistrationUri());
        ArgumentCaptor<KeyValueData> redirectCountCaptor =
                ArgumentCaptor.forClass(KeyValueData.class);
        verify(mMeasurementDao, times(1)).insertOrUpdateKeyValueData(redirectCountCaptor.capture());
        assertEquals(3, redirectCountCaptor.getValue().getRegistrationRedirectCount());
        verify(mMeasurementDao, times(1)).deleteAsyncRegistration(any(String.class));
    }

    @Test
    public void test_runAsyncRegistrationQueueWorker_webSource_success() throws DatastoreException {
        // Setup
        AsyncRegistrationQueueRunner asyncRegistrationQueueRunner =
                getSpyAsyncRegistrationQueueRunner();

        AsyncRegistration validAsyncRegistration = createAsyncRegistrationForWebSource();

        Answer<?> answerAsyncSourceFetcher =
                invocation -> {
                    AsyncFetchStatus asyncFetchStatus = invocation.getArgument(1);
                    asyncFetchStatus.setResponseStatus(AsyncFetchStatus.ResponseStatus.SUCCESS);
                    return Optional.of(mMockedSource);
                };
        doAnswer(answerAsyncSourceFetcher)
                .when(mAsyncSourceFetcher)
                .fetchSource(any(), any(), any());

        Source.FakeReport sf =
                new Source.FakeReport(
                        new UnsignedLong(1L),
                        1L,
                        List.of(WebUtil.validUri("https://example.test/sF")));
        List<Source.FakeReport> eventReportList = Collections.singletonList(sf);
        when(mSourceNoiseHandler.assignAttributionModeAndGenerateFakeReports(mMockedSource))
                .thenReturn(eventReportList);
        when(mMeasurementDao.fetchNextQueuedAsyncRegistration(anyInt(), any()))
                .thenReturn(validAsyncRegistration);

        // Execution
        asyncRegistrationQueueRunner.runAsyncRegistrationQueueWorker();

        // Assertions
        verify(mAsyncSourceFetcher, times(1))
                .fetchSource(any(AsyncRegistration.class), any(), any());
        verify(mMeasurementDao, times(1)).insertEventReport(any(EventReport.class));
        verify(mMeasurementDao, times(1)).insertSource(any(Source.class));
        verify(mMeasurementDao, never()).insertAsyncRegistration(any(AsyncRegistration.class));
        verify(mMeasurementDao, times(1)).deleteAsyncRegistration(any(String.class));
    }

    @Test
    public void test_runAsyncRegistrationQueueWorker_webSource_adTechUnavailable()
            throws DatastoreException {
        // Setup
        AsyncRegistrationQueueRunner asyncRegistrationQueueRunner =
                getSpyAsyncRegistrationQueueRunner();

        AsyncRegistration validAsyncRegistration = createAsyncRegistrationForWebSource();

        Answer<?> answerAsyncSourceFetcher =
                invocation -> {
                    AsyncFetchStatus asyncFetchStatus = invocation.getArgument(1);
                    asyncFetchStatus.setResponseStatus(
                            AsyncFetchStatus.ResponseStatus.SERVER_UNAVAILABLE);
                    return Optional.empty();
                };
        doAnswer(answerAsyncSourceFetcher)
                .when(mAsyncSourceFetcher)
                .fetchSource(any(), any(), any());

        Source.FakeReport sf =
                new Source.FakeReport(
                        new UnsignedLong(1L),
                        1L,
                        List.of(WebUtil.validUri("https://example.test/sF")));
        List<Source.FakeReport> eventReportList = Collections.singletonList(sf);
        when(mSourceNoiseHandler.assignAttributionModeAndGenerateFakeReports(mMockedSource))
                .thenReturn(eventReportList);

        when(mMeasurementDao.fetchNextQueuedAsyncRegistration(anyInt(), any()))
                .thenReturn(validAsyncRegistration);

        // Execution
        asyncRegistrationQueueRunner.runAsyncRegistrationQueueWorker();

        // Assertions
        verify(mAsyncSourceFetcher, times(1))
                .fetchSource(any(AsyncRegistration.class), any(), any());
        ArgumentCaptor<AsyncRegistration> asyncRegistrationArgumentCaptor =
                ArgumentCaptor.forClass(AsyncRegistration.class);
        verify(mMeasurementDao, times(1))
                .updateRetryCount(asyncRegistrationArgumentCaptor.capture());
        Assert.assertEquals(1, asyncRegistrationArgumentCaptor.getAllValues().size());
        Assert.assertEquals(
                1, asyncRegistrationArgumentCaptor.getAllValues().get(0).getRetryCount());
        verify(mMeasurementDao, never()).insertEventReport(any(EventReport.class));
        verify(mMeasurementDao, never()).insertSource(any(Source.class));
        verify(mMeasurementDao, never()).insertAsyncRegistration(any(AsyncRegistration.class));
        verify(mMeasurementDao, never()).deleteAsyncRegistration(any(String.class));
    }

    @Test
    public void test_runAsyncRegistrationQueueWorker_webSource_networkError()
            throws DatastoreException {
        // Setup
        AsyncRegistrationQueueRunner asyncRegistrationQueueRunner =
                getSpyAsyncRegistrationQueueRunner();

        AsyncRegistration validAsyncRegistration = createAsyncRegistrationForWebSource();

        Answer<?> answerAsyncSourceFetcher =
                invocation -> {
                    AsyncFetchStatus asyncFetchStatus = invocation.getArgument(1);
                    asyncFetchStatus.setResponseStatus(
                            AsyncFetchStatus.ResponseStatus.NETWORK_ERROR);
                    return Optional.empty();
                };
        doAnswer(answerAsyncSourceFetcher)
                .when(mAsyncSourceFetcher)
                .fetchSource(any(), any(), any());

        when(mMeasurementDao.fetchNextQueuedAsyncRegistration(anyInt(), any()))
                .thenReturn(validAsyncRegistration);

        // Execution
        asyncRegistrationQueueRunner.runAsyncRegistrationQueueWorker();

        // Assertions
        verify(mAsyncSourceFetcher, times(1))
                .fetchSource(any(AsyncRegistration.class), any(), any());
        ArgumentCaptor<AsyncRegistration> asyncRegistrationArgumentCaptor =
                ArgumentCaptor.forClass(AsyncRegistration.class);
        verify(mMeasurementDao, times(1))
                .updateRetryCount(asyncRegistrationArgumentCaptor.capture());
        Assert.assertEquals(1, asyncRegistrationArgumentCaptor.getAllValues().size());
        Assert.assertEquals(
                1, asyncRegistrationArgumentCaptor.getAllValues().get(0).getRetryCount());
        verify(mMeasurementDao, never()).insertEventReport(any(EventReport.class));
        verify(mMeasurementDao, never()).insertSource(any(Source.class));
        verify(mMeasurementDao, never()).insertAsyncRegistration(any(AsyncRegistration.class));
        verify(mMeasurementDao, never()).deleteAsyncRegistration(any(String.class));
    }

    @Test
    public void test_runAsyncRegistrationQueueWorker_webSource_parsingError()
            throws DatastoreException {
        // Setup
        AsyncRegistrationQueueRunner asyncRegistrationQueueRunner =
                getSpyAsyncRegistrationQueueRunner();

        AsyncRegistration validAsyncRegistration = createAsyncRegistrationForWebSource();

        Answer<?> answerAsyncSourceFetcher =
                invocation -> {
                    AsyncFetchStatus asyncFetchStatus = invocation.getArgument(1);
                    asyncFetchStatus.setResponseStatus(AsyncFetchStatus.ResponseStatus.SUCCESS);
                    asyncFetchStatus.setEntityStatus(AsyncFetchStatus.EntityStatus.PARSING_ERROR);
                    return Optional.empty();
                };
        doAnswer(answerAsyncSourceFetcher)
                .when(mAsyncSourceFetcher)
                .fetchSource(any(), any(), any());

        Source.FakeReport sf =
                new Source.FakeReport(
                        new UnsignedLong(1L),
                        1L,
                        List.of(WebUtil.validUri("https://example.test/sF")));
        List<Source.FakeReport> eventReportList = Collections.singletonList(sf);
        when(mSourceNoiseHandler.assignAttributionModeAndGenerateFakeReports(mMockedSource))
                .thenReturn(eventReportList);

        when(mMeasurementDao.fetchNextQueuedAsyncRegistration(anyInt(), any()))
                .thenReturn(validAsyncRegistration);

        // Execution
        asyncRegistrationQueueRunner.runAsyncRegistrationQueueWorker();

        // Assertions
        verify(mAsyncSourceFetcher, times(1))
                .fetchSource(any(AsyncRegistration.class), any(), any());
        verify(mMeasurementDao, never()).updateRetryCount(any());
        verify(mMeasurementDao, never()).insertEventReport(any(EventReport.class));
        verify(mMeasurementDao, never()).insertSource(any(Source.class));
        verify(mMeasurementDao, never()).insertAsyncRegistration(any(AsyncRegistration.class));
        verify(mMeasurementDao, times(1)).deleteAsyncRegistration(any(String.class));
    }

    @Test
    public void test_runAsyncRegistrationQueueWorker_webTrigger_success()
            throws DatastoreException {
        // Setup
        AsyncRegistrationQueueRunner asyncRegistrationQueueRunner =
                getSpyAsyncRegistrationQueueRunner();

        AsyncRegistration validAsyncRegistration = createAsyncRegistrationForWebTrigger();

        Answer<?> answerAsyncTriggerFetcher =
                invocation -> {
                    AsyncFetchStatus asyncFetchStatus = invocation.getArgument(1);
                    asyncFetchStatus.setResponseStatus(AsyncFetchStatus.ResponseStatus.SUCCESS);
                    return Optional.of(mMockedTrigger);
                };
        doAnswer(answerAsyncTriggerFetcher)
                .when(mAsyncTriggerFetcher)
                .fetchTrigger(any(), any(), any());

        when(mMeasurementDao.fetchNextQueuedAsyncRegistration(anyInt(), any()))
                .thenReturn(validAsyncRegistration);

        // Execution
        asyncRegistrationQueueRunner.runAsyncRegistrationQueueWorker();

        // Assertions
        verify(mAsyncTriggerFetcher, times(1))
                .fetchTrigger(any(AsyncRegistration.class), any(), any());
        verify(mMeasurementDao, times(1)).insertTrigger(any(Trigger.class));
        verify(mMeasurementDao, never()).insertAsyncRegistration(any(AsyncRegistration.class));
        verify(mMeasurementDao, times(1)).deleteAsyncRegistration(any(String.class));
    }

    @Test
    public void test_runAsyncRegistrationQueueWorker_webTrigger_adTechUnavailable()
            throws DatastoreException {
        // Setup
        AsyncRegistrationQueueRunner asyncRegistrationQueueRunner =
                getSpyAsyncRegistrationQueueRunner();

        AsyncRegistration validAsyncRegistration = createAsyncRegistrationForWebTrigger();

        Answer<?> answerAsyncTriggerFetcher =
                invocation -> {
                    AsyncFetchStatus asyncFetchStatus = invocation.getArgument(1);
                    asyncFetchStatus.setResponseStatus(
                            AsyncFetchStatus.ResponseStatus.SERVER_UNAVAILABLE);
                    return Optional.empty();
                };
        doAnswer(answerAsyncTriggerFetcher)
                .when(mAsyncTriggerFetcher)
                .fetchTrigger(any(), any(), any());

        when(mMeasurementDao.fetchNextQueuedAsyncRegistration(anyInt(), any()))
                .thenReturn(validAsyncRegistration);

        // Execution
        asyncRegistrationQueueRunner.runAsyncRegistrationQueueWorker();

        // Assertions
        verify(mAsyncTriggerFetcher, times(1))
                .fetchTrigger(any(AsyncRegistration.class), any(), any());
        ArgumentCaptor<AsyncRegistration> asyncRegistrationArgumentCaptor =
                ArgumentCaptor.forClass(AsyncRegistration.class);
        verify(mMeasurementDao, times(1))
                .updateRetryCount(asyncRegistrationArgumentCaptor.capture());
        Assert.assertEquals(1, asyncRegistrationArgumentCaptor.getAllValues().size());
        Assert.assertEquals(
                1, asyncRegistrationArgumentCaptor.getAllValues().get(0).getRetryCount());
        verify(mMeasurementDao, never()).insertTrigger(any(Trigger.class));
        verify(mMeasurementDao, never()).insertAsyncRegistration(any(AsyncRegistration.class));
        verify(mMeasurementDao, never()).deleteAsyncRegistration(any(String.class));
    }

    @Test
    public void test_runAsyncRegistrationQueueWorker_webTrigger_networkError()
            throws DatastoreException {
        // Setup
        AsyncRegistrationQueueRunner asyncRegistrationQueueRunner =
                getSpyAsyncRegistrationQueueRunner();

        AsyncRegistration validAsyncRegistration = createAsyncRegistrationForWebTrigger();

        Answer<?> answerAsyncTriggerFetcher =
                invocation -> {
                    AsyncFetchStatus asyncFetchStatus = invocation.getArgument(1);
                    asyncFetchStatus.setResponseStatus(
                            AsyncFetchStatus.ResponseStatus.NETWORK_ERROR);
                    return Optional.empty();
                };
        doAnswer(answerAsyncTriggerFetcher)
                .when(mAsyncTriggerFetcher)
                .fetchTrigger(any(), any(), any());

        when(mMeasurementDao.fetchNextQueuedAsyncRegistration(anyInt(), any()))
                .thenReturn(validAsyncRegistration);

        // Execution
        asyncRegistrationQueueRunner.runAsyncRegistrationQueueWorker();

        // Assertions
        verify(mAsyncTriggerFetcher, times(1))
                .fetchTrigger(any(AsyncRegistration.class), any(), any());
        ArgumentCaptor<AsyncRegistration> asyncRegistrationArgumentCaptor =
                ArgumentCaptor.forClass(AsyncRegistration.class);
        verify(mMeasurementDao, times(1))
                .updateRetryCount(asyncRegistrationArgumentCaptor.capture());
        Assert.assertEquals(1, asyncRegistrationArgumentCaptor.getAllValues().size());
        Assert.assertEquals(
                1, asyncRegistrationArgumentCaptor.getAllValues().get(0).getRetryCount());
        verify(mMeasurementDao, never()).insertTrigger(any(Trigger.class));
        verify(mMeasurementDao, never()).deleteAsyncRegistration(any(String.class));
        verify(mMeasurementDao, never()).insertAsyncRegistration(any(AsyncRegistration.class));
    }

    @Test
    public void test_runAsyncRegistrationQueueWorker_webTrigger_parsingError()
            throws DatastoreException {
        // Setup
        AsyncRegistrationQueueRunner asyncRegistrationQueueRunner =
                getSpyAsyncRegistrationQueueRunner();

        AsyncRegistration validAsyncRegistration = createAsyncRegistrationForWebTrigger();

        Answer<?> answerAsyncTriggerFetcher =
                invocation -> {
                    AsyncFetchStatus asyncFetchStatus = invocation.getArgument(1);
                    asyncFetchStatus.setResponseStatus(AsyncFetchStatus.ResponseStatus.SUCCESS);
                    asyncFetchStatus.setEntityStatus(AsyncFetchStatus.EntityStatus.PARSING_ERROR);
                    return Optional.empty();
                };
        doAnswer(answerAsyncTriggerFetcher)
                .when(mAsyncTriggerFetcher)
                .fetchTrigger(any(), any(), any());

        when(mMeasurementDao.fetchNextQueuedAsyncRegistration(anyInt(), any()))
                .thenReturn(validAsyncRegistration);

        // Execution
        asyncRegistrationQueueRunner.runAsyncRegistrationQueueWorker();

        // Assertions
        verify(mAsyncTriggerFetcher, times(1))
                .fetchTrigger(any(AsyncRegistration.class), any(), any());
        verify(mMeasurementDao, never()).updateRetryCount(any());
        verify(mMeasurementDao, never()).insertTrigger(any(Trigger.class));
        verify(mMeasurementDao, never()).insertAsyncRegistration(any(AsyncRegistration.class));
        verify(mMeasurementDao, times(1)).deleteAsyncRegistration(any(String.class));
    }

    @Test
    public void insertSource_withFakeReportsFalseAppAttribution_accountsForFakeReportAttribution()
            throws DatastoreException {
        // Setup
        int fakeReportsCount = 2;
        Source source =
                spy(
                        SourceFixture.getMinimalValidSourceBuilder()
                                .setAppDestinations(
                                        SourceFixture.ValidSourceParams.ATTRIBUTION_DESTINATIONS)
                                .setWebDestinations(null)
                                .build());
        List<Source.FakeReport> fakeReports =
                createFakeReports(
                        source,
                        fakeReportsCount,
                        SourceFixture.ValidSourceParams.ATTRIBUTION_DESTINATIONS);
        AsyncRegistrationQueueRunner asyncRegistrationQueueRunner =
                getSpyAsyncRegistrationQueueRunner();
        Answer<?> falseAttributionAnswer =
                (arg) -> {
                    source.setAttributionMode(Source.AttributionMode.FALSELY);
                    return fakeReports;
                };
        doAnswer(falseAttributionAnswer)
                .when(mSourceNoiseHandler)
                .assignAttributionModeAndGenerateFakeReports(source);
        ArgumentCaptor<Attribution> attributionRateLimitArgCaptor =
                ArgumentCaptor.forClass(Attribution.class);

        // Execution
        asyncRegistrationQueueRunner.insertSourceFromTransaction(source, mMeasurementDao);

        // Assertion
        verify(mMeasurementDao).insertSource(source);
        verify(mMeasurementDao, times(2)).insertEventReport(any());
        verify(mMeasurementDao).insertAttribution(attributionRateLimitArgCaptor.capture());

        assertEquals(
                new Attribution.Builder()
                        .setDestinationOrigin(source.getAppDestinations().get(0).toString())
                        .setDestinationSite(source.getAppDestinations().get(0).toString())
                        .setEnrollmentId(source.getEnrollmentId())
                        .setSourceOrigin(source.getPublisher().toString())
                        .setSourceSite(source.getPublisher().toString())
                        .setRegistrant(source.getRegistrant().toString())
                        .setTriggerTime(source.getEventTime())
                        .setRegistrationOrigin(source.getRegistrationOrigin())
                        .build(),
                attributionRateLimitArgCaptor.getValue());
    }

    @Test
    public void insertSource_withFakeReportsFalseWebAttribution_accountsForFakeReportAttribution()
            throws DatastoreException {
        // Setup
        int fakeReportsCount = 2;
        Source source =
                spy(
                        SourceFixture.getMinimalValidSourceBuilder()
                                .setAppDestinations(null)
                                .setWebDestinations(
                                        SourceFixture.ValidSourceParams.WEB_DESTINATIONS)
                                .build());
        List<Source.FakeReport> fakeReports =
                createFakeReports(
                        source, fakeReportsCount, SourceFixture.ValidSourceParams.WEB_DESTINATIONS);
        AsyncRegistrationQueueRunner asyncRegistrationQueueRunner =
                getSpyAsyncRegistrationQueueRunner();
        Answer<?> falseAttributionAnswer =
                (arg) -> {
                    source.setAttributionMode(Source.AttributionMode.FALSELY);
                    return fakeReports;
                };
        doAnswer(falseAttributionAnswer)
                .when(mSourceNoiseHandler)
                .assignAttributionModeAndGenerateFakeReports(source);
        ArgumentCaptor<Attribution> attributionRateLimitArgCaptor =
                ArgumentCaptor.forClass(Attribution.class);

        // Execution
        asyncRegistrationQueueRunner.insertSourceFromTransaction(source, mMeasurementDao);

        // Assertion
        verify(mMeasurementDao).insertSource(source);
        verify(mMeasurementDao, times(2)).insertEventReport(any());
        verify(mMeasurementDao).insertAttribution(attributionRateLimitArgCaptor.capture());

        assertEquals(
                new Attribution.Builder()
                        .setDestinationOrigin(source.getWebDestinations().get(0).toString())
                        .setDestinationSite(source.getWebDestinations().get(0).toString())
                        .setEnrollmentId(source.getEnrollmentId())
                        .setSourceOrigin(source.getPublisher().toString())
                        .setSourceSite(source.getPublisher().toString())
                        .setRegistrant(source.getRegistrant().toString())
                        .setTriggerTime(source.getEventTime())
                        .setRegistrationOrigin(source.getRegistrationOrigin())
                        .build(),
                attributionRateLimitArgCaptor.getValue());
    }

    @Test
    public void insertSource_withFalseAppAndWebAttribution_accountsForFakeReportAttribution()
            throws DatastoreException {
        // Setup
        int fakeReportsCount = 2;
        Source source =
                spy(
                        SourceFixture.getMinimalValidSourceBuilder()
                                .setAppDestinations(
                                        SourceFixture.ValidSourceParams.ATTRIBUTION_DESTINATIONS)
                                .setWebDestinations(
                                        SourceFixture.ValidSourceParams.WEB_DESTINATIONS)
                                .build());
        AsyncRegistrationQueueRunner asyncRegistrationQueueRunner =
                getSpyAsyncRegistrationQueueRunner();

        List<Source.FakeReport> fakeReports =
                createFakeReports(
                        source,
                        fakeReportsCount,
                        SourceFixture.ValidSourceParams.ATTRIBUTION_DESTINATIONS);

        Answer<?> falseAttributionAnswer =
                (arg) -> {
                    source.setAttributionMode(Source.AttributionMode.FALSELY);
                    return fakeReports;
                };
        ArgumentCaptor<Attribution> attributionRateLimitArgCaptor =
                ArgumentCaptor.forClass(Attribution.class);
        doAnswer(falseAttributionAnswer)
                .when(mSourceNoiseHandler)
                .assignAttributionModeAndGenerateFakeReports(source);
        ArgumentCaptor<EventReport> fakeEventReportCaptor =
                ArgumentCaptor.forClass(EventReport.class);

        // Execution
        asyncRegistrationQueueRunner.insertSourceFromTransaction(source, mMeasurementDao);

        // Assertion
        verify(mMeasurementDao).insertSource(source);
        verify(mMeasurementDao, times(2)).insertEventReport(fakeEventReportCaptor.capture());
        verify(mMeasurementDao, times(2))
                .insertAttribution(attributionRateLimitArgCaptor.capture());
        assertEquals(
                new Attribution.Builder()
                        .setDestinationOrigin(source.getAppDestinations().get(0).toString())
                        .setDestinationSite(source.getAppDestinations().get(0).toString())
                        .setEnrollmentId(source.getEnrollmentId())
                        .setSourceOrigin(source.getPublisher().toString())
                        .setSourceSite(source.getPublisher().toString())
                        .setRegistrant(source.getRegistrant().toString())
                        .setTriggerTime(source.getEventTime())
                        .setRegistrationOrigin(source.getRegistrationOrigin())
                        .build(),
                attributionRateLimitArgCaptor.getAllValues().get(0));

        assertEquals(
                new Attribution.Builder()
                        .setDestinationOrigin(source.getWebDestinations().get(0).toString())
                        .setDestinationSite(source.getWebDestinations().get(0).toString())
                        .setEnrollmentId(source.getEnrollmentId())
                        .setSourceOrigin(source.getPublisher().toString())
                        .setSourceSite(source.getPublisher().toString())
                        .setRegistrant(source.getRegistrant().toString())
                        .setTriggerTime(source.getEventTime())
                        .setRegistrationOrigin(source.getRegistrationOrigin())
                        .build(),
                attributionRateLimitArgCaptor.getAllValues().get(1));
        fakeEventReportCaptor
                .getAllValues()
                .forEach(
                        (report) -> {
                            assertNull(report.getSourceDebugKey());
                            assertNull(report.getTriggerDebugKey());
                        });
<<<<<<< HEAD
    }

    @Test
    public void insertSource_appSourceHasAdIdPermission_fakeReportHasDebugKey()
            throws DatastoreException {
        // Setup
        Source source =
                spy(
                        SourceFixture.getMinimalValidSourceBuilder()
                                .setAppDestinations(
                                        SourceFixture.ValidSourceParams.ATTRIBUTION_DESTINATIONS)
                                .setWebDestinations(
                                        SourceFixture.ValidSourceParams.WEB_DESTINATIONS)
                                .setAdIdPermission(true)
                                .setDebugKey(SourceFixture.ValidSourceParams.DEBUG_KEY)
                                .build());
        commonTestDebugKeyPresenceInFakeReport(source, SourceFixture.ValidSourceParams.DEBUG_KEY);
    }

    @Test
    public void insertSource_webSourceWithArDebugPermission_fakeReportHasDebugKey()
            throws DatastoreException {
        // Setup
        int fakeReportsCount = 2;
        Source source =
                spy(
                        SourceFixture.getMinimalValidSourceBuilder()
                                .setPublisher(SourceFixture.ValidSourceParams.WEB_PUBLISHER)
                                .setPublisherType(EventSurfaceType.WEB)
                                .setAppDestinations(
                                        SourceFixture.ValidSourceParams.ATTRIBUTION_DESTINATIONS)
                                .setWebDestinations(
                                        SourceFixture.ValidSourceParams.WEB_DESTINATIONS)
                                .setArDebugPermission(true)
                                .setDebugKey(SourceFixture.ValidSourceParams.DEBUG_KEY)
                                .build());
        commonTestDebugKeyPresenceInFakeReport(source, SourceFixture.ValidSourceParams.DEBUG_KEY);
    }

    @Test
    public void insertSource_appSourceHasArDebugButNotAdIdPermission_fakeReportHasNoDebugKey()
            throws DatastoreException {
        // Setup
        int fakeReportsCount = 2;
        Source source =
                spy(
                        SourceFixture.getMinimalValidSourceBuilder()
                                .setAppDestinations(
                                        SourceFixture.ValidSourceParams.ATTRIBUTION_DESTINATIONS)
                                .setWebDestinations(
                                        SourceFixture.ValidSourceParams.WEB_DESTINATIONS)
                                .setAdIdPermission(false)
                                .setArDebugPermission(true)
                                .setDebugKey(SourceFixture.ValidSourceParams.DEBUG_KEY)
                                .build());
        commonTestDebugKeyPresenceInFakeReport(source, null);
    }

    @Test
    public void insertSource_webSourceHasAdIdButNotArDebugPermission_fakeReportHasNoDebugKey()
            throws DatastoreException {
        // Setup
        Source source =
                spy(
                        SourceFixture.getMinimalValidSourceBuilder()
                                .setPublisher(SourceFixture.ValidSourceParams.WEB_PUBLISHER)
                                .setPublisherType(EventSurfaceType.WEB)
                                .setAppDestinations(
                                        SourceFixture.ValidSourceParams.ATTRIBUTION_DESTINATIONS)
                                .setWebDestinations(
                                        SourceFixture.ValidSourceParams.WEB_DESTINATIONS)
                                .setAdIdPermission(true)
                                .setArDebugPermission(false)
                                .setDebugKey(SourceFixture.ValidSourceParams.DEBUG_KEY)
                                .build());
        commonTestDebugKeyPresenceInFakeReport(source, null);
=======
>>>>>>> 018eaadd
    }

    @Test
    public void insertSource_appSourceHasAdIdPermission_fakeReportHasDebugKey()
            throws DatastoreException {
        // Setup
        Source source =
                spy(
                        SourceFixture.getMinimalValidSourceBuilder()
                                .setAppDestinations(
                                        SourceFixture.ValidSourceParams.ATTRIBUTION_DESTINATIONS)
                                .setWebDestinations(
                                        SourceFixture.ValidSourceParams.WEB_DESTINATIONS)
                                .setAdIdPermission(true)
                                .setDebugKey(SourceFixture.ValidSourceParams.DEBUG_KEY)
                                .build());
        commonTestDebugKeyPresenceInFakeReport(source, SourceFixture.ValidSourceParams.DEBUG_KEY);
    }

    @Test
    public void insertSource_webSourceWithArDebugPermission_fakeReportHasDebugKey()
            throws DatastoreException {
        // Setup
        int fakeReportsCount = 2;
        Source source =
                spy(
                        SourceFixture.getMinimalValidSourceBuilder()
                                .setPublisher(SourceFixture.ValidSourceParams.WEB_PUBLISHER)
                                .setPublisherType(EventSurfaceType.WEB)
                                .setAppDestinations(
                                        SourceFixture.ValidSourceParams.ATTRIBUTION_DESTINATIONS)
                                .setWebDestinations(
                                        SourceFixture.ValidSourceParams.WEB_DESTINATIONS)
                                .setArDebugPermission(true)
                                .setDebugKey(SourceFixture.ValidSourceParams.DEBUG_KEY)
                                .build());
        commonTestDebugKeyPresenceInFakeReport(source, SourceFixture.ValidSourceParams.DEBUG_KEY);
    }

    @Test
    public void insertSource_appSourceHasArDebugButNotAdIdPermission_fakeReportHasNoDebugKey()
            throws DatastoreException {
        // Setup
        int fakeReportsCount = 2;
        Source source =
                spy(
                        SourceFixture.getMinimalValidSourceBuilder()
                                .setAppDestinations(
                                        SourceFixture.ValidSourceParams.ATTRIBUTION_DESTINATIONS)
                                .setWebDestinations(
                                        SourceFixture.ValidSourceParams.WEB_DESTINATIONS)
                                .setAdIdPermission(false)
                                .setArDebugPermission(true)
                                .setDebugKey(SourceFixture.ValidSourceParams.DEBUG_KEY)
                                .build());
        commonTestDebugKeyPresenceInFakeReport(source, null);
    }

    @Test
    public void insertSource_webSourceHasAdIdButNotArDebugPermission_fakeReportHasNoDebugKey()
            throws DatastoreException {
        // Setup
        Source source =
                spy(
                        SourceFixture.getMinimalValidSourceBuilder()
                                .setPublisher(SourceFixture.ValidSourceParams.WEB_PUBLISHER)
                                .setPublisherType(EventSurfaceType.WEB)
                                .setAppDestinations(
                                        SourceFixture.ValidSourceParams.ATTRIBUTION_DESTINATIONS)
                                .setWebDestinations(
                                        SourceFixture.ValidSourceParams.WEB_DESTINATIONS)
                                .setAdIdPermission(true)
                                .setArDebugPermission(false)
                                .setDebugKey(SourceFixture.ValidSourceParams.DEBUG_KEY)
                                .build());
        commonTestDebugKeyPresenceInFakeReport(source, null);
    }

    @Test
    public void insertSource_withFakeReportsNeverAppAttribution_accountsForFakeReportAttribution()
            throws DatastoreException {
        // Setup
        Source source =
                spy(
                        SourceFixture.getMinimalValidSourceBuilder()
                                .setAppDestinations(
                                        SourceFixture.ValidSourceParams.ATTRIBUTION_DESTINATIONS)
                                .setWebDestinations(null)
                                .build());
        List<Source.FakeReport> fakeReports = Collections.emptyList();
        AsyncRegistrationQueueRunner asyncRegistrationQueueRunner =
                getSpyAsyncRegistrationQueueRunner();
        Answer<?> neverAttributionAnswer =
                (arg) -> {
                    source.setAttributionMode(Source.AttributionMode.NEVER);
                    return fakeReports;
                };
        doAnswer(neverAttributionAnswer)
                .when(mSourceNoiseHandler)
                .assignAttributionModeAndGenerateFakeReports(source);
        ArgumentCaptor<Attribution> attributionRateLimitArgCaptor =
                ArgumentCaptor.forClass(Attribution.class);

        // Execution
        asyncRegistrationQueueRunner.insertSourceFromTransaction(source, mMeasurementDao);

        // Assertion
        verify(mMeasurementDao).insertSource(source);
        verify(mMeasurementDao, never()).insertEventReport(any());
        verify(mMeasurementDao).insertAttribution(attributionRateLimitArgCaptor.capture());

        assertEquals(
                new Attribution.Builder()
                        .setDestinationOrigin(source.getAppDestinations().get(0).toString())
                        .setDestinationSite(source.getAppDestinations().get(0).toString())
                        .setEnrollmentId(source.getEnrollmentId())
                        .setSourceOrigin(source.getPublisher().toString())
                        .setSourceSite(source.getPublisher().toString())
                        .setRegistrant(source.getRegistrant().toString())
                        .setTriggerTime(source.getEventTime())
                        .setRegistrationOrigin(source.getRegistrationOrigin())
                        .build(),
                attributionRateLimitArgCaptor.getValue());
    }

    @Test
    public void testRegister_registrationTypeSource_sourceFetchSuccess() throws DatastoreException {
        // setup
        AsyncRegistrationQueueRunner asyncRegistrationQueueRunner =
                getSpyAsyncRegistrationQueueRunner();

        // Execution
        when(mMeasurementDao.countDistinctDestPerPubXEnrollmentInActiveSourceInWindow(
                        any(), anyInt(), any(), any(), anyInt(), anyLong(), anyLong()))
                .thenReturn(Integer.valueOf(0));
        when(mMeasurementDao.countDistinctDestinationsPerPublisherXEnrollmentInActiveSource(
                        any(), anyInt(), any(), any(), anyInt(), anyLong()))
                .thenReturn(Integer.valueOf(0));
        when(mMeasurementDao.countDistinctReportingOriginsPerPublisherXDestinationInSource(
                        any(), anyInt(), any(), any(), anyLong(), anyLong()))
                .thenReturn(Integer.valueOf(0));
        boolean status =
                asyncRegistrationQueueRunner.isSourceAllowedToInsert(
                        SOURCE_1,
                        SOURCE_1.getPublisher(),
                        EventSurfaceType.APP,
                        mMeasurementDao,
                        mDebugReportApi);

        // Assertions
        assertTrue(status);
        verify(mMeasurementDao, times(2))
                .countDistinctDestPerPubXEnrollmentInActiveSourceInWindow(
                        any(), anyInt(), any(), any(), anyInt(), anyLong(), anyLong());
        verify(mMeasurementDao, times(2))
                .countDistinctDestinationsPerPublisherXEnrollmentInActiveSource(
                        any(), anyInt(), any(), any(), anyInt(), anyLong());
        verify(mMeasurementDao, times(2))
                .countDistinctReportingOriginsPerPublisherXDestinationInSource(
                        any(), anyInt(), any(), any(), anyLong(), anyLong());
    }

    @Test
    public void testRegister_registrationTypeSource_exceedsPrivacyParam_destination()
            throws DatastoreException {
        // setup
        AsyncRegistrationQueueRunner asyncRegistrationQueueRunner =
                getSpyAsyncRegistrationQueueRunner();

        // Execution
        when(mMeasurementDao.countDistinctDestPerPubXEnrollmentInActiveSourceInWindow(
                        any(), anyInt(), any(), any(), anyInt(), anyLong(), anyLong()))
                .thenReturn(Integer.valueOf(0));
        when(mMeasurementDao.countDistinctDestinationsPerPublisherXEnrollmentInActiveSource(
                        any(), anyInt(), any(), any(), anyInt(), anyLong()))
                .thenReturn(Integer.valueOf(100));
        when(mMeasurementDao.countDistinctReportingOriginsPerPublisherXDestinationInSource(
                        any(), anyInt(), any(), any(), anyLong(), anyLong()))
                .thenReturn(Integer.valueOf(0));
        boolean status =
                asyncRegistrationQueueRunner.isSourceAllowedToInsert(
                        SOURCE_1,
                        SOURCE_1.getPublisher(),
                        EventSurfaceType.APP,
                        mMeasurementDao,
                        mDebugReportApi);

        // Assert
        assertFalse(status);
        verify(mMeasurementDao, times(2))
                .countDistinctDestPerPubXEnrollmentInActiveSourceInWindow(
                        any(), anyInt(), any(), any(), anyInt(), anyLong(), anyLong());
        verify(mMeasurementDao, times(1))
                .countDistinctDestinationsPerPublisherXEnrollmentInActiveSource(
                        any(), anyInt(), any(), any(), anyInt(), anyLong());
        verify(mMeasurementDao, never())
                .countDistinctReportingOriginsPerPublisherXDestinationInSource(
                        any(), anyInt(), any(), any(), anyLong(), anyLong());
    }

    @Test
    public void testRegister_registrationTypeSource_exceedsDestinationRateLimit()
            throws DatastoreException {
        // setup
        AsyncRegistrationQueueRunner asyncRegistrationQueueRunner =
                getSpyAsyncRegistrationQueueRunner();

        // Execution
        when(mMeasurementDao.countDistinctDestPerPubXEnrollmentInActiveSourceInWindow(
                        any(), anyInt(), any(), any(), anyInt(), anyLong(), anyLong()))
                .thenReturn(Integer.valueOf(0));
        when(mMeasurementDao.countDistinctDestinationsPerPublisherPerRateLimitWindow(
                        any(), anyInt(), any(), anyInt(), anyLong(), anyLong()))
                .thenReturn(Integer.valueOf(500));
        when(mMeasurementDao.countDistinctDestinationsPerPublisherXEnrollmentInActiveSource(
                        any(), anyInt(), any(), any(), anyInt(), anyLong()))
                .thenReturn(Integer.valueOf(0));
        when(mMeasurementDao.countDistinctReportingOriginsPerPublisherXDestinationInSource(
                        any(), anyInt(), any(), any(), anyLong(), anyLong()))
                .thenReturn(Integer.valueOf(0));
        boolean status =
                asyncRegistrationQueueRunner.isSourceAllowedToInsert(
                        SOURCE_1,
                        SOURCE_1.getPublisher(),
                        EventSurfaceType.APP,
                        mMeasurementDao,
                        mDebugReportApi);

        // Assert
        assertFalse(status);
        verify(mMeasurementDao, times(1))
                .countDistinctDestPerPubXEnrollmentInActiveSourceInWindow(
                        any(), anyInt(), any(), any(), anyInt(), anyLong(), anyLong());
        verify(mMeasurementDao, times(1)).countDistinctDestinationsPerPublisherPerRateLimitWindow(
                any(), anyInt(), any(), anyInt(), anyLong(), anyLong());
        verify(mMeasurementDao, never())
                .countDistinctDestinationsPerPublisherXEnrollmentInActiveSource(
                        any(), anyInt(), any(), any(), anyInt(), anyLong());
        verify(mMeasurementDao, never())
                .countDistinctReportingOriginsPerPublisherXDestinationInSource(
                        any(), anyInt(), any(), any(), anyLong(), anyLong());
    }

    @Test
    public void testRegister_registrationTypeSource_exceedsDestinationReportingRateLimit()
            throws DatastoreException {
        // setup
        AsyncRegistrationQueueRunner asyncRegistrationQueueRunner =
                getSpyAsyncRegistrationQueueRunner();

        // Execution
        when(mMeasurementDao.countDistinctDestPerPubXEnrollmentInActiveSourceInWindow(
                        any(), anyInt(), any(), any(), anyInt(), anyLong(), anyLong()))
                .thenReturn(Integer.valueOf(500));
        when(mMeasurementDao.countDistinctDestinationsPerPublisherPerRateLimitWindow(
                        any(), anyInt(), any(), anyInt(), anyLong(), anyLong()))
                .thenReturn(Integer.valueOf(0));
        when(mMeasurementDao.countDistinctDestinationsPerPublisherXEnrollmentInActiveSource(
                        any(), anyInt(), any(), any(), anyInt(), anyLong()))
                .thenReturn(Integer.valueOf(0));
        when(mMeasurementDao.countDistinctReportingOriginsPerPublisherXDestinationInSource(
                        any(), anyInt(), any(), any(), anyLong(), anyLong()))
                .thenReturn(Integer.valueOf(0));
        boolean status =
                asyncRegistrationQueueRunner.isSourceAllowedToInsert(
                        SOURCE_1,
                        SOURCE_1.getPublisher(),
                        EventSurfaceType.APP,
                        mMeasurementDao,
                        mDebugReportApi);

        // Assert
        assertFalse(status);
        verify(mMeasurementDao, times(1))
                .countDistinctDestPerPubXEnrollmentInActiveSourceInWindow(
                        any(), anyInt(), any(), any(), anyInt(), anyLong(), anyLong());
        verify(mMeasurementDao, times(1)).countDistinctDestinationsPerPublisherPerRateLimitWindow(
                any(), anyInt(), any(), anyInt(), anyLong(), anyLong());
        verify(mMeasurementDao, never())
                .countDistinctDestinationsPerPublisherXEnrollmentInActiveSource(
                        any(), anyInt(), any(), any(), anyInt(), anyLong());
        verify(mMeasurementDao, never())
                .countDistinctReportingOriginsPerPublisherXDestinationInSource(
                        any(), anyInt(), any(), any(), anyLong(), anyLong());
    }

    @Test
    public void testRegister_registrationTypeSource_exceedsOneOriginPerPublisherXEnrollmentLimit()
            throws DatastoreException {
        // setup
        AsyncRegistrationQueueRunner asyncRegistrationQueueRunner =
                getSpyAsyncRegistrationQueueRunner();

        // Execution
        when(mMeasurementDao.countSourcesPerPublisherXEnrollmentExcludingRegOrigin(
                        any(), any(), anyInt(), any(), anyLong(), anyLong()))
                .thenReturn(3);
        boolean status =
                asyncRegistrationQueueRunner.isSourceAllowedToInsert(
                        SOURCE_1,
                        SOURCE_1.getPublisher(),
                        EventSurfaceType.APP,
                        mMeasurementDao,
                        mDebugReportApi);

        // Assert
        assertFalse(status);
        verify(mMeasurementDao, times(1))
                .countSourcesPerPublisherXEnrollmentExcludingRegOrigin(
                        any(), any(), anyInt(), any(), anyLong(), anyLong());
    }

    @Test
    public void testRegister_registrationTypeSource_exceedsMaxSourcesLimit()
            throws DatastoreException {
        // setup
        AsyncRegistrationQueueRunner asyncRegistrationQueueRunner =
                getSpyAsyncRegistrationQueueRunner();

        // Execution
        doReturn((long) Flags.MEASUREMENT_MAX_SOURCES_PER_PUBLISHER)
                .when(mMeasurementDao)
                .getNumSourcesPerPublisher(any(), anyInt());
        boolean status =
                asyncRegistrationQueueRunner.isSourceAllowedToInsert(
                        SOURCE_1,
                        SOURCE_1.getPublisher(),
                        EventSurfaceType.APP,
                        mMeasurementDao,
                        mDebugReportApi);

        // Assert
        assertFalse(status);
        verify(mMeasurementDao, times(1)).getNumSourcesPerPublisher(any(), anyInt());
    }

    @Test
    public void testRegister_registrationTypeSource_exceedsPrivacyParam_adTech()
            throws DatastoreException {
        // Setup
        AsyncRegistrationQueueRunner asyncRegistrationQueueRunner =
                getSpyAsyncRegistrationQueueRunner();
        // Execution
        when(mMeasurementDao.countDistinctDestPerPubXEnrollmentInActiveSourceInWindow(
                        any(), anyInt(), any(), any(), anyInt(), anyLong(), anyLong()))
                .thenReturn(Integer.valueOf(0));
        when(mMeasurementDao.countDistinctDestinationsPerPublisherXEnrollmentInActiveSource(
                        any(), anyInt(), any(), any(), anyInt(), anyLong()))
                .thenReturn(Integer.valueOf(0));
        when(mMeasurementDao.countDistinctReportingOriginsPerPublisherXDestinationInSource(
                        any(), anyInt(), any(), any(), anyLong(), anyLong()))
                .thenReturn(Integer.valueOf(100));
        boolean status =
                asyncRegistrationQueueRunner.isSourceAllowedToInsert(
                        SOURCE_1,
                        SOURCE_1.getPublisher(),
                        EventSurfaceType.APP,
                        mMeasurementDao,
                        mDebugReportApi);

        // Assert
        assertFalse(status);
        verify(mMeasurementDao, times(2))
                .countDistinctDestPerPubXEnrollmentInActiveSourceInWindow(
                        any(), anyInt(), any(), any(), anyInt(), anyLong(), anyLong());
        verify(mMeasurementDao, times(1))
                .countDistinctDestinationsPerPublisherXEnrollmentInActiveSource(
                        any(), anyInt(), any(), any(), anyInt(), anyLong());
        verify(mMeasurementDao, times(1))
                .countDistinctReportingOriginsPerPublisherXDestinationInSource(
                        any(), anyInt(), any(), any(), anyLong(), anyLong());
    }

    @Test
    public void testRegisterWebSource_exceedsPrivacyParam_destination()
            throws RemoteException, DatastoreException {
        // setup
        AsyncRegistrationQueueRunner asyncRegistrationQueueRunner =
                getSpyAsyncRegistrationQueueRunner();

        // Execution
        when(mMeasurementDao.countDistinctDestPerPubXEnrollmentInActiveSourceInWindow(
                        any(), anyInt(), any(), any(), anyInt(), anyLong(), anyLong()))
                .thenReturn(Integer.valueOf(0));
        when(mMeasurementDao.countDistinctDestinationsPerPublisherXEnrollmentInActiveSource(
                        any(), anyInt(), any(), any(), anyInt(), anyLong()))
                .thenReturn(Integer.valueOf(100));
        when(mMeasurementDao.countDistinctReportingOriginsPerPublisherXDestinationInSource(
                        any(), anyInt(), any(), any(), anyLong(), anyLong()))
                .thenReturn(Integer.valueOf(0));
        boolean status =
                asyncRegistrationQueueRunner.isSourceAllowedToInsert(
                        SOURCE_1,
                        SOURCE_1.getPublisher(),
                        EventSurfaceType.APP,
                        mMeasurementDao,
                        mDebugReportApi);

        // Assert
        assertFalse(status);
        verify(mMockContentProviderClient, never()).insert(any(), any());
        verify(mMeasurementDao, times(2))
                .countDistinctDestPerPubXEnrollmentInActiveSourceInWindow(
                        any(), anyInt(), any(), any(), anyInt(), anyLong(), anyLong());
        verify(mMeasurementDao, times(1))
                .countDistinctDestinationsPerPublisherXEnrollmentInActiveSource(
                        any(), anyInt(), any(), any(), anyInt(), anyLong());
        verify(mMeasurementDao, never())
                .countDistinctReportingOriginsPerPublisherXDestinationInSource(
                        any(), anyInt(), any(), any(), anyLong(), anyLong());
    }

    @Test
    public void testRegisterWebSource_exceedsPrivacyParam_adTech() throws DatastoreException {
        // setup
        AsyncRegistrationQueueRunner asyncRegistrationQueueRunner =
                getSpyAsyncRegistrationQueueRunner();

        // Execution
        when(mMeasurementDao.countDistinctDestPerPubXEnrollmentInActiveSourceInWindow(
                        any(), anyInt(), any(), any(), anyInt(), anyLong(), anyLong()))
                .thenReturn(Integer.valueOf(0));
        when(mMeasurementDao.countDistinctDestinationsPerPublisherXEnrollmentInActiveSource(
                        any(), anyInt(), any(), any(), anyInt(), anyLong()))
                .thenReturn(Integer.valueOf(0));
        when(mMeasurementDao.countDistinctReportingOriginsPerPublisherXDestinationInSource(
                        any(), anyInt(), any(), any(), anyLong(), anyLong()))
                .thenReturn(Integer.valueOf(100));

        boolean status =
                asyncRegistrationQueueRunner.isSourceAllowedToInsert(
                        SOURCE_1,
                        SOURCE_1.getPublisher(),
                        EventSurfaceType.APP,
                        mMeasurementDao,
                        mDebugReportApi);

        // Assert
        assertFalse(status);
        verify(mMeasurementDao, times(2))
                .countDistinctDestPerPubXEnrollmentInActiveSourceInWindow(
                        any(), anyInt(), any(), any(), anyInt(), anyLong(), anyLong());
        verify(mMeasurementDao, times(1))
                .countDistinctDestinationsPerPublisherXEnrollmentInActiveSource(
                        any(), anyInt(), any(), any(), anyInt(), anyLong());
        verify(mMeasurementDao, times(1))
                .countDistinctReportingOriginsPerPublisherXDestinationInSource(
                        any(), anyInt(), any(), any(), anyLong(), anyLong());
    }

    @Test
    public void testRegisterWebSource_exceedsMaxSourcesLimit() throws DatastoreException {
        AsyncRegistrationQueueRunner asyncRegistrationQueueRunner =
<<<<<<< HEAD
                spy(
                        new AsyncRegistrationQueueRunner(
                                mContentResolver,
                                mAsyncSourceFetcher,
                                mAsyncTriggerFetcher,
                                new FakeDatastoreManager(),
                                mDebugReportApi,
                                mSourceNoiseHandler,
                                mFlags,
                                mLogger));
=======
                getSpyAsyncRegistrationQueueRunner();
>>>>>>> 018eaadd
        doReturn((long) Flags.MEASUREMENT_MAX_SOURCES_PER_PUBLISHER)
                .when(mMeasurementDao)
                .getNumSourcesPerPublisher(any(), anyInt());

        // Execution
        boolean status =
                asyncRegistrationQueueRunner.isSourceAllowedToInsert(
                        SOURCE_1,
                        SOURCE_1.getPublisher(),
                        EventSurfaceType.APP,
                        mMeasurementDao,
                        mDebugReportApi);

        // Assertions
        assertFalse(status);
    }

    @Test
    public void testRegisterWebSource_LimitsMaxSources_ForWebPublisher_WitheTLDMatch()
            throws DatastoreException {
        // Setup
        AsyncRegistrationQueueRunner asyncRegistrationQueueRunner =
                getSpyAsyncRegistrationQueueRunner();

        doReturn((long) Flags.MEASUREMENT_MAX_SOURCES_PER_PUBLISHER)
                .when(mMeasurementDao)
                .getNumSourcesPerPublisher(any(), anyInt());

        // Execution
        boolean status =
                asyncRegistrationQueueRunner.isSourceAllowedToInsert(
                        SOURCE_1,
                        SOURCE_1.getPublisher(),
                        EventSurfaceType.APP,
                        mMeasurementDao,
                        mDebugReportApi);

        // Assertions
        assertFalse(status);
    }

    @Test
    public void testRegisterTrigger_belowSystemHealthLimits_success() throws Exception {
        // Setup
        AsyncRegistrationQueueRunner asyncRegistrationQueueRunner =
                getSpyAsyncRegistrationQueueRunner();

        when(mMeasurementDao.getNumTriggersPerDestination(APP_DESTINATION, EventSurfaceType.APP))
                .thenReturn(0L);

        Truth.assertThat(
                        AsyncRegistrationQueueRunner.isTriggerAllowedToInsert(
                                mMeasurementDao, TRIGGER))
                .isTrue();
    }

    @Test
    public void testRegisterTrigger_atSystemHealthLimits_success() throws Exception {
        when(mMeasurementDao.getNumTriggersPerDestination(APP_DESTINATION, EventSurfaceType.APP))
                .thenReturn(Flags.MEASUREMENT_MAX_TRIGGERS_PER_DESTINATION - 1L);

        Truth.assertThat(
                        AsyncRegistrationQueueRunner.isTriggerAllowedToInsert(
                                mMeasurementDao, TRIGGER))
                .isTrue();
    }

    @Test
    public void testRegisterTrigger_overSystemHealthLimits_failure() throws Exception {
        when(mMeasurementDao.getNumTriggersPerDestination(APP_DESTINATION, EventSurfaceType.APP))
                .thenReturn((long) Flags.MEASUREMENT_MAX_TRIGGERS_PER_DESTINATION);

        Truth.assertThat(
                        AsyncRegistrationQueueRunner.isTriggerAllowedToInsert(
                                mMeasurementDao, TRIGGER))
                .isFalse();
    }

    @Test
    public void testRegisterWebSource_failsWebAndOsDestinationVerification()
            throws DatastoreException, IOException {
        // Setup
        AsyncSourceFetcher mFetcher =
                spy(new AsyncSourceFetcher(sDefaultContext, mEnrollmentDao, mFlags, mLogger));
        WebSourceRegistrationRequest request =
                buildWebSourceRegistrationRequest(
                        Collections.singletonList(DEFAULT_REGISTRATION_PARAM_LIST),
                        WEB_TOP_ORIGIN.toString(),
                        DEFAULT_OS_DESTINATION,
                        DEFAULT_WEB_DESTINATION);
        doReturn(mUrlConnection).when(mFetcher).openUrl(new URL(DEFAULT_REGISTRATION));
        when(mUrlConnection.getResponseCode()).thenReturn(200);
        when(mUrlConnection.getHeaderFields())
                .thenReturn(
                        Map.of(
                                "Attribution-Reporting-Register-Source",
                                List.of(
                                        "{\n"
                                                + "  \"destination\": \""
                                                + ALT_APP_DESTINATION
                                                + "\",\n"
                                                + "  \"priority\": \"123\",\n"
                                                + "  \"expiry\": \"456789\",\n"
                                                + "  \"source_event_id\": \"987654321\",\n"
                                                + "\"web_destination\": \""
                                                + ALT_WEB_DESTINATION
                                                + "\""
                                                + "}")));
        DatastoreManager datastoreManager =
                spy(
                        new SQLDatastoreManager(
                                DbTestUtil.getMeasurementDbHelperForTest(), mErrorLogger));
        AsyncRegistrationQueueRunner asyncRegistrationQueueRunner =
                spy(
                        new AsyncRegistrationQueueRunner(
                                sDefaultContext,
                                mContentResolver,
                                mFetcher,
                                mAsyncTriggerFetcher,
                                datastoreManager,
                                mDebugReportApi,
                                mSourceNoiseHandler,
                                mFlags,
                                mLogger));
        ArgumentCaptor<DatastoreManager.ThrowingCheckedConsumer> consumerArgCaptor =
                ArgumentCaptor.forClass(DatastoreManager.ThrowingCheckedConsumer.class);
        EnqueueAsyncRegistration.webSourceRegistrationRequest(
                request,
                DEFAULT_AD_ID_PERMISSION,
                APP_TOP_ORIGIN,
                100,
                Source.SourceType.NAVIGATION,
                datastoreManager,
                mContentResolver);

        // Execution
        asyncRegistrationQueueRunner.runAsyncRegistrationQueueWorker();

        // Assertion
        verify(datastoreManager, times(2)).runInTransaction(consumerArgCaptor.capture());
        consumerArgCaptor.getValue().accept(mMeasurementDao);
        try (Cursor cursor =
                DbTestUtil.getMeasurementDbHelperForTest()
                        .getReadableDatabase()
                        .query(
                                MeasurementTables.SourceContract.TABLE,
                                null,
                                null,
                                null,
                                null,
                                null,
                                null)) {
            Assert.assertFalse(cursor.moveToNext());
        }
    }

    @Test
    public void isSourceAllowedToInsert_flexEventApiValidNav_pass()
            throws DatastoreException, JSONException {
        when(mFlags.getMeasurementFlexibleEventReportingApiEnabled()).thenReturn(true);
        when(mFlags.getMeasurementFlexApiMaxInformationGainEvent())
                .thenReturn(Flags.MEASUREMENT_FLEX_API_MAX_INFO_GAIN_EVENT);
        when(mFlags.getMeasurementFlexApiMaxInformationGainNavigation())
                .thenReturn(Flags.MEASUREMENT_FLEX_API_MAX_INFO_GAIN_NAVIGATION);
        // setup
        String triggerSpecsString =
                "[{\"trigger_data\": [1, 2, 3, 4],"
                        + "\"event_report_windows\": { "
                        + "\"start_time\": \"0\", "
                        + String.format(
                                "\"end_times\": [%s, %s, %s]}, ",
                                TimeUnit.DAYS.toMillis(2),
                                TimeUnit.DAYS.toMillis(7),
                                TimeUnit.DAYS.toMillis(30))
                        + "\"summary_window_operator\": \"count\", "
                        + "\"summary_buckets\": [1, 2, 3]}]\n";
        Source testSource =
                SourceFixture.getMinimalValidSourceBuilder()
                        .setEventId(new UnsignedLong(1L))
                        .setPublisher(APP_TOP_ORIGIN)
                        .setAppDestinations(List.of(Uri.parse("android-app://com.destination1")))
                        .setWebDestinations(
                                List.of(WebUtil.validUri("https://web-destination1.test")))
                        .setEnrollmentId(DEFAULT_ENROLLMENT_ID)
                        .setRegistrant(Uri.parse("android-app://com.example"))
                        .setEventTime(new Random().nextLong())
                        .setExpiryTime(8640000010L)
                        .setPriority(100L)
                        // Navigation and Event source has different maximum information gain
                        // threshold
                        .setSourceType(Source.SourceType.NAVIGATION)
                        .setAttributionMode(Source.AttributionMode.TRUTHFULLY)
                        .setDebugKey(new UnsignedLong(47823478789L))
                        .setTriggerSpecs(triggerSpecsString)
                        .setMaxEventLevelReports(2)
                        .buildInitialFlexEventReportSpec(mFlags)
                        .build();

        // setup
        AsyncRegistrationQueueRunner asyncRegistrationQueueRunner =
                getSpyAsyncRegistrationQueueRunner();

        // Execution
        when(mMeasurementDao.countDistinctDestPerPubXEnrollmentInActiveSourceInWindow(
                        any(), anyInt(), any(), any(), anyInt(), anyLong(), anyLong()))
                .thenReturn(Integer.valueOf(0));
        when(mMeasurementDao.countDistinctDestinationsPerPublisherXEnrollmentInActiveSource(
                        any(), anyInt(), any(), any(), anyInt(), anyLong()))
                .thenReturn(Integer.valueOf(0));
        when(mMeasurementDao.countDistinctReportingOriginsPerPublisherXDestinationInSource(
                        any(), anyInt(), any(), any(), anyLong(), anyLong()))
                .thenReturn(Integer.valueOf(0));
        boolean status =
                asyncRegistrationQueueRunner.isSourceAllowedToInsert(
                        testSource,
                        testSource.getPublisher(),
                        EventSurfaceType.APP,
                        mMeasurementDao,
                        mDebugReportApi);
        // Assert
        assertTrue(status);
    }

    @Test
    public void isSourceAllowedToInsert_flexEventApiInvalidEventExceedMaxInfoGain_fail()
            throws DatastoreException, JSONException {
        // setup
        when(mFlags.getMeasurementFlexibleEventReportingApiEnabled()).thenReturn(true);
        when(mFlags.getMeasurementFlexApiMaxInformationGainEvent())
                .thenReturn(Flags.MEASUREMENT_FLEX_API_MAX_INFO_GAIN_EVENT);
        when(mFlags.getMeasurementFlexApiMaxInformationGainNavigation())
                .thenReturn(Flags.MEASUREMENT_FLEX_API_MAX_INFO_GAIN_NAVIGATION);
        String triggerSpecsString =
                "[{\"trigger_data\": [1, 2, 3, 4, 5, 6, 7, 8],"
                        + "\"event_report_windows\": { "
                        + "\"start_time\": \"0\", "
                        + String.format(
                                "\"end_times\": [%s, %s, %s]}, ",
                                TimeUnit.DAYS.toMillis(2),
                                TimeUnit.DAYS.toMillis(7),
                                TimeUnit.DAYS.toMillis(30))
                        + "\"summary_window_operator\": \"count\", "
                        + "\"summary_buckets\": [1, 2, 3, 4]}]\n";
        Source testSource =
                SourceFixture.getMinimalValidSourceBuilder()
                        .setEventId(new UnsignedLong(1L))
                        .setPublisher(APP_TOP_ORIGIN)
                        .setAppDestinations(List.of(Uri.parse("android-app://com.destination1")))
                        .setWebDestinations(
                                List.of(WebUtil.validUri("https://web-destination1.test")))
                        .setEnrollmentId(DEFAULT_ENROLLMENT_ID)
                        .setRegistrant(Uri.parse("android-app://com.example"))
                        .setEventTime(new Random().nextLong())
                        .setExpiryTime(8640000010L)
                        .setPriority(100L)
                        // Navigation and Event source has different maximum information gain
                        // threshold
                        .setSourceType(Source.SourceType.EVENT)
                        .setAttributionMode(Source.AttributionMode.TRUTHFULLY)
                        .setDebugKey(new UnsignedLong(47823478789L))
                        .setTriggerSpecs(triggerSpecsString)
                        .setMaxEventLevelReports(3)
                        .buildInitialFlexEventReportSpec(mFlags)
                        .build();

        AsyncRegistrationQueueRunner asyncRegistrationQueueRunner =
                getSpyAsyncRegistrationQueueRunner();

        // Execution
        when(mMeasurementDao.countDistinctDestPerPubXEnrollmentInActiveSourceInWindow(
                        any(), anyInt(), any(), any(), anyInt(), anyLong(), anyLong()))
                .thenReturn(Integer.valueOf(0));
        when(mMeasurementDao.countDistinctDestinationsPerPublisherXEnrollmentInActiveSource(
                        any(), anyInt(), any(), any(), anyInt(), anyLong()))
                .thenReturn(Integer.valueOf(0));
        when(mMeasurementDao.countDistinctReportingOriginsPerPublisherXDestinationInSource(
                        any(), anyInt(), any(), any(), anyLong(), anyLong()))
                .thenReturn(Integer.valueOf(0));
        boolean status =
                asyncRegistrationQueueRunner.isSourceAllowedToInsert(
                        testSource,
                        testSource.getPublisher(),
                        EventSurfaceType.APP,
                        mMeasurementDao,
                        mDebugReportApi);
        // Assert
        assertFalse(status);
    }

    @Test
    public void isSourceAllowedToInsert_flexLiteApiExceedMaxInfoGain_fail()
            throws DatastoreException {
        // setup
        when(mFlags.getMeasurementFlexLiteAPIEnabled()).thenReturn(true);
        when(mFlags.getMeasurementFlexApiMaxInformationGainEvent())
                .thenReturn(Flags.MEASUREMENT_FLEX_API_MAX_INFO_GAIN_EVENT);
        when(mFlags.getMeasurementFlexApiMaxInformationGainNavigation())
                .thenReturn(Flags.MEASUREMENT_FLEX_API_MAX_INFO_GAIN_NAVIGATION);
        Source testSource =
                SourceFixture.getMinimalValidSourceBuilder()
                        .setEventId(new UnsignedLong(1L))
                        .setPublisher(APP_TOP_ORIGIN)
                        .setAppDestinations(List.of(Uri.parse("android-app://com.destination1")))
                        .setWebDestinations(
                                List.of(WebUtil.validUri("https://web-destination1.test")))
                        .setEnrollmentId(DEFAULT_ENROLLMENT_ID)
                        .setRegistrant(Uri.parse("android-app://com.example"))
                        .setEventTime(new Random().nextLong())
                        .setExpiryTime(8640000010L)
                        .setPriority(100L)
                        // Navigation and Event source has different maximum information gain
                        // threshold
                        .setSourceType(Source.SourceType.EVENT)
                        .setAttributionMode(Source.AttributionMode.TRUTHFULLY)
                        .setDebugKey(new UnsignedLong(47823478789L))
                        .setMaxEventLevelReports(3)
                        .setEventReportWindows(
                                "{ 'end_times': [3600, 7200, 14400, 28800, 57600, 115200]}")
                        .build();

        AsyncRegistrationQueueRunner asyncRegistrationQueueRunner =
                getSpyAsyncRegistrationQueueRunner();

        // Execution
        when(mMeasurementDao.countDistinctDestPerPubXEnrollmentInActiveSourceInWindow(
                        any(), anyInt(), any(), any(), anyInt(), anyLong(), anyLong()))
                .thenReturn(Integer.valueOf(0));
        when(mMeasurementDao.countDistinctDestinationsPerPublisherXEnrollmentInActiveSource(
                        any(), anyInt(), any(), any(), anyInt(), anyLong()))
                .thenReturn(Integer.valueOf(0));
        when(mMeasurementDao.countDistinctReportingOriginsPerPublisherXDestinationInSource(
                        any(), anyInt(), any(), any(), anyLong(), anyLong()))
                .thenReturn(Integer.valueOf(0));
        boolean status =
                asyncRegistrationQueueRunner.isSourceAllowedToInsert(
                        testSource,
                        testSource.getPublisher(),
                        EventSurfaceType.APP,
                        mMeasurementDao,
                        mDebugReportApi);
        // Assert
        assertFalse(status);
    }

    @Test
    public void isSourceAllowedToInsert_flexLiteApiExceedMaxInfoGain_pass()
            throws DatastoreException {
        // setup
        when(mFlags.getMeasurementFlexLiteAPIEnabled()).thenReturn(true);
        when(mFlags.getMeasurementFlexApiMaxInformationGainEvent())
                .thenReturn(Flags.MEASUREMENT_FLEX_API_MAX_INFO_GAIN_EVENT);
        when(mFlags.getMeasurementFlexApiMaxInformationGainNavigation())
                .thenReturn(Flags.MEASUREMENT_FLEX_API_MAX_INFO_GAIN_NAVIGATION);
        Source testSource =
                SourceFixture.getMinimalValidSourceBuilder()
                        .setEventId(new UnsignedLong(1L))
                        .setPublisher(APP_TOP_ORIGIN)
                        .setAppDestinations(List.of(Uri.parse("android-app://com.destination1")))
                        .setWebDestinations(
                                List.of(WebUtil.validUri("https://web-destination1.test")))
                        .setEnrollmentId(DEFAULT_ENROLLMENT_ID)
                        .setRegistrant(Uri.parse("android-app://com.example"))
                        .setEventTime(new Random().nextLong())
                        .setExpiryTime(8640000010L)
                        .setPriority(100L)
                        // Navigation and Event source has different maximum information gain
                        // threshold
                        .setSourceType(Source.SourceType.EVENT)
                        .setAttributionMode(Source.AttributionMode.TRUTHFULLY)
                        .setDebugKey(new UnsignedLong(47823478789L))
                        .setMaxEventLevelReports(1)
                        .setEventReportWindows("{ 'end_times': [3600]}")
                        .build();

        AsyncRegistrationQueueRunner asyncRegistrationQueueRunner =
                getSpyAsyncRegistrationQueueRunner();

        // Execution
        when(mMeasurementDao.countDistinctDestPerPubXEnrollmentInActiveSourceInWindow(
                        any(), anyInt(), any(), any(), anyInt(), anyLong(), anyLong()))
                .thenReturn(Integer.valueOf(0));
        when(mMeasurementDao.countDistinctDestinationsPerPublisherXEnrollmentInActiveSource(
                        any(), anyInt(), any(), any(), anyInt(), anyLong()))
                .thenReturn(Integer.valueOf(0));
        when(mMeasurementDao.countDistinctReportingOriginsPerPublisherXDestinationInSource(
                        any(), anyInt(), any(), any(), anyLong(), anyLong()))
                .thenReturn(Integer.valueOf(0));
        boolean status =
                asyncRegistrationQueueRunner.isSourceAllowedToInsert(
                        testSource,
                        testSource.getPublisher(),
                        EventSurfaceType.APP,
                        mMeasurementDao,
                        mDebugReportApi);
        // Assert
        assertTrue(status);
    }

    @Test
    public void isSourceAllowedToInsert_flexEventApiValidV1ParamsNavExceedMaxInfoGain_fail()
            throws DatastoreException, JSONException {
        // setup
        when(mFlags.getMeasurementFlexibleEventReportingApiEnabled()).thenReturn(true);
        when(mFlags.getMeasurementFlexApiMaxInformationGainEvent())
                .thenReturn(Flags.MEASUREMENT_FLEX_API_MAX_INFO_GAIN_EVENT);
        when(mFlags.getMeasurementFlexApiMaxInformationGainNavigation())
                .thenReturn(Flags.MEASUREMENT_FLEX_API_MAX_INFO_GAIN_NAVIGATION);
        String triggerSpecsString =
                "[{\"trigger_data\": [1, 2, 3, 4, 5, 6, 7, 8],"
                        + "\"event_report_windows\": { "
                        + "\"start_time\": \"0\", "
                        + String.format(
                                "\"end_times\": [%s, %s, %s, %s]}, ",
                                TimeUnit.DAYS.toMillis(2),
                                TimeUnit.DAYS.toMillis(7),
                                TimeUnit.DAYS.toMillis(14),
                                TimeUnit.DAYS.toMillis(30))
                        + "\"summary_window_operator\": \"count\", "
                        + "\"summary_buckets\": [1, 2, 3, 5, 6]}]\n";
        Source testSource =
                SourceFixture.getMinimalValidSourceBuilder()
                        .setEventId(new UnsignedLong(1L))
                        .setPublisher(APP_TOP_ORIGIN)
                        .setAppDestinations(List.of(Uri.parse("android-app://com.destination1")))
                        .setWebDestinations(
                                List.of(WebUtil.validUri("https://web-destination1.test")))
                        .setEnrollmentId(DEFAULT_ENROLLMENT_ID)
                        .setRegistrant(Uri.parse("android-app://com.example"))
                        .setEventTime(new Random().nextLong())
                        .setExpiryTime(8640000010L)
                        .setPriority(100L)
                        // Navigation and Event source has different maximum information gain
                        // threshold
                        .setSourceType(Source.SourceType.NAVIGATION)
                        .setAttributionMode(Source.AttributionMode.TRUTHFULLY)
                        .setDebugKey(new UnsignedLong(47823478789L))
                        .setTriggerSpecs(triggerSpecsString)
                        .setMaxEventLevelReports(4)
                        .buildInitialFlexEventReportSpec(mFlags)
                        .build();

        AsyncRegistrationQueueRunner asyncRegistrationQueueRunner =
                getSpyAsyncRegistrationQueueRunner();

        // Execution
        when(mMeasurementDao.countDistinctDestPerPubXEnrollmentInActiveSourceInWindow(
                        any(), anyInt(), any(), any(), anyInt(), anyLong(), anyLong()))
                .thenReturn(Integer.valueOf(0));
        when(mMeasurementDao.countDistinctDestinationsPerPublisherXEnrollmentInActiveSource(
                        any(), anyInt(), any(), any(), anyInt(), anyLong()))
                .thenReturn(Integer.valueOf(0));
        when(mMeasurementDao.countDistinctReportingOriginsPerPublisherXDestinationInSource(
                        any(), anyInt(), any(), any(), anyLong(), anyLong()))
                .thenReturn(Integer.valueOf(0));
        boolean status =
                asyncRegistrationQueueRunner.isSourceAllowedToInsert(
                        testSource,
                        testSource.getPublisher(),
                        EventSurfaceType.APP,
                        mMeasurementDao,
                        mDebugReportApi);
        // Assert
        assertFalse(status);
    }

    @Test
    public void isSourceAllowedToInsert_flexEventApiValidV1ParamsNavNearBoundary_pass()
            throws DatastoreException, JSONException {
        // setup
        when(mFlags.getMeasurementFlexibleEventReportingApiEnabled()).thenReturn(true);
        when(mFlags.getMeasurementFlexApiMaxInformationGainEvent())
                .thenReturn(Flags.MEASUREMENT_FLEX_API_MAX_INFO_GAIN_EVENT);
        when(mFlags.getMeasurementFlexApiMaxInformationGainNavigation())
                .thenReturn(Flags.MEASUREMENT_FLEX_API_MAX_INFO_GAIN_NAVIGATION);
        String triggerSpecsString =
                "[{\"trigger_data\": [1, 2, 3, 4, 5, 6, 7, 8],"
                        + "\"event_report_windows\": { "
                        + "\"start_time\": \"0\", "
                        + String.format(
                                "\"end_times\": [%s, %s, %s]}, ",
                                TimeUnit.DAYS.toMillis(2),
                                TimeUnit.DAYS.toMillis(7),
                                TimeUnit.DAYS.toMillis(30))
                        + "\"summary_window_operator\": \"count\", "
                        + "\"summary_buckets\": [1, 2, 3]}]\n";
        Source testSource =
                SourceFixture.getMinimalValidSourceBuilder()
                        .setEventId(new UnsignedLong(1L))
                        .setPublisher(APP_TOP_ORIGIN)
                        .setAppDestinations(List.of(Uri.parse("android-app://com.destination1")))
                        .setWebDestinations(
                                List.of(WebUtil.validUri("https://web-destination1.test")))
                        .setEnrollmentId(DEFAULT_ENROLLMENT_ID)
                        .setRegistrant(Uri.parse("android-app://com.example"))
                        .setEventTime(new Random().nextLong())
                        .setExpiryTime(8640000010L)
                        .setPriority(100L)
                        // Navigation and Event source has different maximum information gain
                        // threshold
                        .setSourceType(Source.SourceType.NAVIGATION)
                        .setAttributionMode(Source.AttributionMode.TRUTHFULLY)
                        .setDebugKey(new UnsignedLong(47823478789L))
                        .setTriggerSpecs(triggerSpecsString)
                        .setMaxEventLevelReports(3)
                        .buildInitialFlexEventReportSpec(mFlags)
                        .build();

        AsyncRegistrationQueueRunner asyncRegistrationQueueRunner =
                getSpyAsyncRegistrationQueueRunner();

        // Execution
        when(mMeasurementDao.countDistinctDestPerPubXEnrollmentInActiveSourceInWindow(
                        any(), anyInt(), any(), any(), anyInt(), anyLong(), anyLong()))
                .thenReturn(Integer.valueOf(0));
        when(mMeasurementDao.countDistinctDestinationsPerPublisherXEnrollmentInActiveSource(
                        any(), anyInt(), any(), any(), anyInt(), anyLong()))
                .thenReturn(Integer.valueOf(0));
        when(mMeasurementDao.countDistinctReportingOriginsPerPublisherXDestinationInSource(
                        any(), anyInt(), any(), any(), anyLong(), anyLong()))
                .thenReturn(Integer.valueOf(0));
        boolean status =
                asyncRegistrationQueueRunner.isSourceAllowedToInsert(
                        testSource,
                        testSource.getPublisher(),
                        EventSurfaceType.APP,
                        mMeasurementDao,
                        mDebugReportApi);
        // Assert
        assertTrue(status);
    }

    @Test
    public void isSourceAllowedToInsert_flexEventApiV1ParamEventNearBoundary_pass()
            throws DatastoreException, JSONException {
        // setup
        when(mFlags.getMeasurementFlexibleEventReportingApiEnabled()).thenReturn(true);
        when(mFlags.getMeasurementFlexApiMaxInformationGainEvent())
                .thenReturn(Flags.MEASUREMENT_FLEX_API_MAX_INFO_GAIN_EVENT);
        when(mFlags.getMeasurementFlexApiMaxInformationGainNavigation())
                .thenReturn(Flags.MEASUREMENT_FLEX_API_MAX_INFO_GAIN_NAVIGATION);
        String triggerSpecsString =
                "[{\"trigger_data\": [1, 2],"
                        + "\"event_report_windows\": { "
                        + "\"start_time\": \"0\", "
                        + String.format("\"end_times\": [%s]}, ", TimeUnit.DAYS.toMillis(7))
                        + "\"summary_window_operator\": \"count\", "
                        + "\"summary_buckets\": [1]}]\n";
        Source testSource =
                SourceFixture.getMinimalValidSourceBuilder()
                        .setEventId(new UnsignedLong(1L))
                        .setPublisher(APP_TOP_ORIGIN)
                        .setAppDestinations(List.of(Uri.parse("android-app://com.destination1")))
                        .setWebDestinations(
                                List.of(WebUtil.validUri("https://web-destination1.test")))
                        .setEnrollmentId(DEFAULT_ENROLLMENT_ID)
                        .setRegistrant(Uri.parse("android-app://com.example"))
                        .setEventTime(new Random().nextLong())
                        .setExpiryTime(8640000010L)
                        .setPriority(100L)
                        // Navigation and Event source has different maximum information gain
                        // threshold
                        .setSourceType(Source.SourceType.EVENT)
                        .setAttributionMode(Source.AttributionMode.TRUTHFULLY)
                        .setDebugKey(new UnsignedLong(47823478789L))
                        .setTriggerSpecs(triggerSpecsString)
                        .setMaxEventLevelReports(1)
                        .buildInitialFlexEventReportSpec(mFlags)
                        .build();
        AsyncRegistrationQueueRunner asyncRegistrationQueueRunner =
                getSpyAsyncRegistrationQueueRunner();

        // Execution
        when(mMeasurementDao.countDistinctDestPerPubXEnrollmentInActiveSourceInWindow(
                        any(), anyInt(), any(), any(), anyInt(), anyLong(), anyLong()))
                .thenReturn(Integer.valueOf(0));
        when(mMeasurementDao.countDistinctDestinationsPerPublisherXEnrollmentInActiveSource(
                        any(), anyInt(), any(), any(), anyInt(), anyLong()))
                .thenReturn(Integer.valueOf(0));
        when(mMeasurementDao.countDistinctReportingOriginsPerPublisherXDestinationInSource(
                        any(), anyInt(), any(), any(), anyLong(), anyLong()))
                .thenReturn(Integer.valueOf(0));
        boolean status =
                asyncRegistrationQueueRunner.isSourceAllowedToInsert(
                        testSource,
                        testSource.getPublisher(),
                        EventSurfaceType.APP,
                        mMeasurementDao,
                        mDebugReportApi);
        // Assert
        assertTrue(status);
    }

    private RegistrationRequest buildRequest(String registrationUri) {
        return new RegistrationRequest.Builder(
                        RegistrationRequest.REGISTER_SOURCE,
                        Uri.parse(registrationUri),
                        sDefaultContext.getAttributionSource().getPackageName(),
                        SDK_PACKAGE_NAME)
                .build();
    }

    private WebSourceRegistrationRequest buildWebSourceRegistrationRequest(
            List<WebSourceParams> sourceParamsList,
            String topOrigin,
            Uri appDestination,
            Uri webDestination) {
        WebSourceRegistrationRequest.Builder webSourceRegistrationRequestBuilder =
                new WebSourceRegistrationRequest.Builder(sourceParamsList, Uri.parse(topOrigin))
                        .setAppDestination(appDestination);
        if (webDestination != null) {
            webSourceRegistrationRequestBuilder.setWebDestination(webDestination);
        }
        return webSourceRegistrationRequestBuilder.build();
    }

    private List<Source.FakeReport> createFakeReports(
            Source source, int count, List<Uri> destinations) {
        return IntStream.range(0, count)
                .mapToObj(
                        x ->
                                new Source.FakeReport(
                                        new UnsignedLong(0L),
                                        new EventReportWindowCalcDelegate(mFlags)
                                                .getReportingTimeForNoising(source, 0, false),
                                        destinations))
                .collect(Collectors.toList());
    }

    private static AsyncRegistration createAsyncRegistrationForAppSource() {
        return new AsyncRegistration.Builder()
                .setId(UUID.randomUUID().toString())
                .setRegistrationUri(REGISTRATION_URI)
                // null .setWebDestination(webDestination)
                // null .setOsDestination(osDestination)
                .setRegistrant(DEFAULT_REGISTRANT)
                // null .setVerifiedDestination(null)
                .setTopOrigin(APP_TOP_ORIGIN)
                .setType(AsyncRegistration.RegistrationType.APP_SOURCE)
                .setSourceType(Source.SourceType.EVENT)
                .setRequestTime(System.currentTimeMillis())
                .setRetryCount(0)
                .setDebugKeyAllowed(true)
                .setRegistrationId(
                        AsyncRegistrationFixture.ValidAsyncRegistrationParams.REGISTRATION_ID)
                .build();
    }

    private static AsyncRegistration createAsyncRegistrationForAppTrigger() {
        return new AsyncRegistration.Builder()
                .setId(UUID.randomUUID().toString())
                .setRegistrationUri(REGISTRATION_URI)
                // null .setWebDestination(webDestination)
                // null .setOsDestination(osDestination)
                .setRegistrant(DEFAULT_REGISTRANT)
                // null .setVerifiedDestination(null)
                .setTopOrigin(APP_TOP_ORIGIN)
                .setType(AsyncRegistration.RegistrationType.APP_TRIGGER)
                // null .setSourceType(null)
                .setRequestTime(System.currentTimeMillis())
                .setRetryCount(0)
                .setDebugKeyAllowed(true)
                .setRegistrationId(
                        AsyncRegistrationFixture.ValidAsyncRegistrationParams.REGISTRATION_ID)
                .build();
    }

    private static AsyncRegistration createAsyncRegistrationForWebSource() {
        return new AsyncRegistration.Builder()
                .setId(UUID.randomUUID().toString())
                .setRegistrationUri(REGISTRATION_URI)
                .setWebDestination(WEB_DESTINATION)
                .setOsDestination(APP_DESTINATION)
                .setRegistrant(DEFAULT_REGISTRANT)
                .setVerifiedDestination(DEFAULT_VERIFIED_DESTINATION)
                .setTopOrigin(WEB_TOP_ORIGIN)
                .setType(AsyncRegistration.RegistrationType.WEB_SOURCE)
                .setSourceType(Source.SourceType.EVENT)
                .setRequestTime(System.currentTimeMillis())
                .setRetryCount(0)
                .setDebugKeyAllowed(true)
                .setRegistrationId(
                        AsyncRegistrationFixture.ValidAsyncRegistrationParams.REGISTRATION_ID)
                .build();
    }

    private static AsyncRegistration createAsyncRegistrationForWebTrigger() {
        return new AsyncRegistration.Builder()
                .setId(UUID.randomUUID().toString())
                .setRegistrationUri(REGISTRATION_URI)
                // null .setWebDestination(webDestination)
                // null .setOsDestination(osDestination)
                .setRegistrant(DEFAULT_REGISTRANT)
                // null .setVerifiedDestination(null)
                .setTopOrigin(WEB_TOP_ORIGIN)
                .setType(AsyncRegistration.RegistrationType.WEB_TRIGGER)
                // null .setSourceType(null)
                .setRequestTime(System.currentTimeMillis())
                .setRetryCount(0)
                .setDebugKeyAllowed(true)
                .setRegistrationId(
                        AsyncRegistrationFixture.ValidAsyncRegistrationParams.REGISTRATION_ID)
                .build();
    }

    private AsyncRegistrationQueueRunner getSpyAsyncRegistrationQueueRunner() {
        return spy(
                new AsyncRegistrationQueueRunner(
                        sDefaultContext,
                        mContentResolver,
                        mAsyncSourceFetcher,
                        mAsyncTriggerFetcher,
                        new FakeDatastoreManager(),
                        mDebugReportApi,
                        mSourceNoiseHandler,
                        mFlags,
                        mLogger));
    }

    private void commonTestDebugKeyPresenceInFakeReport(
            Source source, UnsignedLong expectedSourceDebugKey) throws DatastoreException {
        int fakeReportsCount = 2;
        AsyncRegistrationQueueRunner asyncRegistrationQueueRunner =
                getSpyAsyncRegistrationQueueRunner();

        List<Source.FakeReport> fakeReports =
                createFakeReports(
                        source,
                        fakeReportsCount,
                        SourceFixture.ValidSourceParams.ATTRIBUTION_DESTINATIONS);

        Answer<?> falseAttributionAnswer =
                (arg) -> {
                    source.setAttributionMode(Source.AttributionMode.FALSELY);
                    return fakeReports;
                };
        doAnswer(falseAttributionAnswer)
                .when(mSourceNoiseHandler)
                .assignAttributionModeAndGenerateFakeReports(source);
        ArgumentCaptor<EventReport> fakeEventReportCaptor =
                ArgumentCaptor.forClass(EventReport.class);

        // Execution
        asyncRegistrationQueueRunner.insertSourceFromTransaction(source, mMeasurementDao);

        // Assertion
        verify(mMeasurementDao).insertSource(source);
        verify(mMeasurementDao, times(2)).insertEventReport(fakeEventReportCaptor.capture());
        assertEquals(2, fakeEventReportCaptor.getAllValues().size());
        fakeEventReportCaptor
                .getAllValues()
                .forEach(
                        (report) -> {
                            assertEquals(expectedSourceDebugKey, report.getSourceDebugKey());
                            assertNull(report.getTriggerDebugKey());
                        });
    }

<<<<<<< HEAD
=======
    private void setUpApplicationStatus(List<String> installedApps, List<String> notInstalledApps)
            throws PackageManager.NameNotFoundException {
        for (String packageName : installedApps) {
            ApplicationInfo installedApplicationInfo = new ApplicationInfo();
            installedApplicationInfo.packageName = packageName;
            when(mPackageManager.getApplicationInfo(packageName, 0))
                    .thenReturn(installedApplicationInfo);
        }
        for (String packageName : notInstalledApps) {
            when(mPackageManager.getApplicationInfo(packageName, 0))
                    .thenThrow(new PackageManager.NameNotFoundException());
        }
    }

>>>>>>> 018eaadd
    private static void emptyTables(SQLiteDatabase db) {
        db.delete("msmt_source", null, null);
        db.delete("msmt_trigger", null, null);
        db.delete("msmt_event_report", null, null);
        db.delete("msmt_attribution", null, null);
        db.delete("msmt_aggregate_report", null, null);
        db.delete("msmt_async_registration_contract", null, null);
    }
}<|MERGE_RESOLUTION|>--- conflicted
+++ resolved
@@ -244,9 +244,6 @@
                 .thenReturn(Flags.MEASUREMENT_MAX_DISTINCT_ENROLLMENTS_IN_ATTRIBUTION);
         when(mFlags.getMeasurementMaxDistinctDestinationsInActiveSource())
                 .thenReturn(Flags.MEASUREMENT_MAX_DISTINCT_DESTINATIONS_IN_ACTIVE_SOURCE);
-<<<<<<< HEAD
-        when(mFlags.getAppConfigReturnsEnabledByDefault()).thenReturn(false);
-=======
         when(mFlags.getMeasurementMaxReportingOriginsPerSourceReportingSitePerWindow())
                 .thenReturn(Flags
                         .MEASUREMENT_MAX_REPORTING_ORIGINS_PER_SOURCE_REPORTING_SITE_PER_WINDOW);
@@ -265,7 +262,6 @@
                 .thenReturn(Flags.MEASUREMENT_DESTINATION_RATE_LIMIT_WINDOW);
         mContext = spy(sDefaultContext);
         when(mContext.getPackageManager()).thenReturn(mPackageManager);
->>>>>>> 018eaadd
     }
 
     @Test
@@ -2110,7 +2106,6 @@
                             assertNull(report.getSourceDebugKey());
                             assertNull(report.getTriggerDebugKey());
                         });
-<<<<<<< HEAD
     }
 
     @Test
@@ -2187,84 +2182,6 @@
                                 .setDebugKey(SourceFixture.ValidSourceParams.DEBUG_KEY)
                                 .build());
         commonTestDebugKeyPresenceInFakeReport(source, null);
-=======
->>>>>>> 018eaadd
-    }
-
-    @Test
-    public void insertSource_appSourceHasAdIdPermission_fakeReportHasDebugKey()
-            throws DatastoreException {
-        // Setup
-        Source source =
-                spy(
-                        SourceFixture.getMinimalValidSourceBuilder()
-                                .setAppDestinations(
-                                        SourceFixture.ValidSourceParams.ATTRIBUTION_DESTINATIONS)
-                                .setWebDestinations(
-                                        SourceFixture.ValidSourceParams.WEB_DESTINATIONS)
-                                .setAdIdPermission(true)
-                                .setDebugKey(SourceFixture.ValidSourceParams.DEBUG_KEY)
-                                .build());
-        commonTestDebugKeyPresenceInFakeReport(source, SourceFixture.ValidSourceParams.DEBUG_KEY);
-    }
-
-    @Test
-    public void insertSource_webSourceWithArDebugPermission_fakeReportHasDebugKey()
-            throws DatastoreException {
-        // Setup
-        int fakeReportsCount = 2;
-        Source source =
-                spy(
-                        SourceFixture.getMinimalValidSourceBuilder()
-                                .setPublisher(SourceFixture.ValidSourceParams.WEB_PUBLISHER)
-                                .setPublisherType(EventSurfaceType.WEB)
-                                .setAppDestinations(
-                                        SourceFixture.ValidSourceParams.ATTRIBUTION_DESTINATIONS)
-                                .setWebDestinations(
-                                        SourceFixture.ValidSourceParams.WEB_DESTINATIONS)
-                                .setArDebugPermission(true)
-                                .setDebugKey(SourceFixture.ValidSourceParams.DEBUG_KEY)
-                                .build());
-        commonTestDebugKeyPresenceInFakeReport(source, SourceFixture.ValidSourceParams.DEBUG_KEY);
-    }
-
-    @Test
-    public void insertSource_appSourceHasArDebugButNotAdIdPermission_fakeReportHasNoDebugKey()
-            throws DatastoreException {
-        // Setup
-        int fakeReportsCount = 2;
-        Source source =
-                spy(
-                        SourceFixture.getMinimalValidSourceBuilder()
-                                .setAppDestinations(
-                                        SourceFixture.ValidSourceParams.ATTRIBUTION_DESTINATIONS)
-                                .setWebDestinations(
-                                        SourceFixture.ValidSourceParams.WEB_DESTINATIONS)
-                                .setAdIdPermission(false)
-                                .setArDebugPermission(true)
-                                .setDebugKey(SourceFixture.ValidSourceParams.DEBUG_KEY)
-                                .build());
-        commonTestDebugKeyPresenceInFakeReport(source, null);
-    }
-
-    @Test
-    public void insertSource_webSourceHasAdIdButNotArDebugPermission_fakeReportHasNoDebugKey()
-            throws DatastoreException {
-        // Setup
-        Source source =
-                spy(
-                        SourceFixture.getMinimalValidSourceBuilder()
-                                .setPublisher(SourceFixture.ValidSourceParams.WEB_PUBLISHER)
-                                .setPublisherType(EventSurfaceType.WEB)
-                                .setAppDestinations(
-                                        SourceFixture.ValidSourceParams.ATTRIBUTION_DESTINATIONS)
-                                .setWebDestinations(
-                                        SourceFixture.ValidSourceParams.WEB_DESTINATIONS)
-                                .setAdIdPermission(true)
-                                .setArDebugPermission(false)
-                                .setDebugKey(SourceFixture.ValidSourceParams.DEBUG_KEY)
-                                .build());
-        commonTestDebugKeyPresenceInFakeReport(source, null);
     }
 
     @Test
@@ -2642,20 +2559,7 @@
     @Test
     public void testRegisterWebSource_exceedsMaxSourcesLimit() throws DatastoreException {
         AsyncRegistrationQueueRunner asyncRegistrationQueueRunner =
-<<<<<<< HEAD
-                spy(
-                        new AsyncRegistrationQueueRunner(
-                                mContentResolver,
-                                mAsyncSourceFetcher,
-                                mAsyncTriggerFetcher,
-                                new FakeDatastoreManager(),
-                                mDebugReportApi,
-                                mSourceNoiseHandler,
-                                mFlags,
-                                mLogger));
-=======
-                getSpyAsyncRegistrationQueueRunner();
->>>>>>> 018eaadd
+                getSpyAsyncRegistrationQueueRunner();
         doReturn((long) Flags.MEASUREMENT_MAX_SOURCES_PER_PUBLISHER)
                 .when(mMeasurementDao)
                 .getNumSourcesPerPublisher(any(), anyInt());
@@ -3413,8 +3317,6 @@
                         });
     }
 
-<<<<<<< HEAD
-=======
     private void setUpApplicationStatus(List<String> installedApps, List<String> notInstalledApps)
             throws PackageManager.NameNotFoundException {
         for (String packageName : installedApps) {
@@ -3429,7 +3331,6 @@
         }
     }
 
->>>>>>> 018eaadd
     private static void emptyTables(SQLiteDatabase db) {
         db.delete("msmt_source", null, null);
         db.delete("msmt_trigger", null, null);
