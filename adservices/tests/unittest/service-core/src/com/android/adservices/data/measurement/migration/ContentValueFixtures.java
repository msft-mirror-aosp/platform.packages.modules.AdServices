/*
 * Copyright (C) 2023 The Android Open Source Project
 *
 * Licensed under the Apache License, Version 2.0 (the "License");
 * you may not use this file except in compliance with the License.
 * You may obtain a copy of the License at
 *
 *      http://www.apache.org/licenses/LICENSE-2.0
 *
 * Unless required by applicable law or agreed to in writing, software
 * distributed under the License is distributed on an "AS IS" BASIS,
 * WITHOUT WARRANTIES OR CONDITIONS OF ANY KIND, either express or implied.
 * See the License for the specific language governing permissions and
 * limitations under the License.
 */

package com.android.adservices.data.measurement.migration;

import android.content.ContentValues;

import com.android.adservices.data.measurement.MeasurementTables;
import com.android.adservices.service.measurement.EventReport;
import com.android.adservices.service.measurement.EventSurfaceType;
import com.android.adservices.service.measurement.Source;
import com.android.adservices.service.measurement.Trigger;
import com.android.adservices.service.measurement.aggregation.AggregateReport;
<<<<<<< HEAD
=======
import com.android.adservices.service.measurement.registration.AsyncRegistration;
import com.android.adservices.service.measurement.util.UnsignedLong;
>>>>>>> d654911e

public class ContentValueFixtures {

    public static class AsyncRegistrationValues {
        public static final String ID = "async_registration_id";
        public static final String REGISTRATION_URI = "android-app://com.registration";
        public static final String WEB_DESTINATION = "https://com.web.destination";
        public static final String OS_DESTINATION = "android-app://com.os.destination";
        public static final String VERIFIED_DESTINATION = "android-app://com.verified.destination";
        public static final String TOP_ORIGIN = "android-app://com.top.origin";
        public static final long REDIRECT = 2;
        public static final long INPUT_EVENT = 1;
        public static final String REGISTRANT = "android-app://com.registrant";
        public static final long SCHEDULED_TIME = 8640000000L;
        public static final long RETRY_COUNT = 4;
        public static final long LAST_PROCESSING_TIME = 8650000000L;
        public static final long TYPE = AsyncRegistration.RegistrationType.WEB_TRIGGER.ordinal();

        // Added in V3.
        public static final String ENROLLMENT_ID = "enrollment-id";
        public static final long REDIRECT_TYPE = 2;
        public static final long REDIRECT_COUNT = 10;
        public static final long SOURCE_TYPE = Source.SourceType.NAVIGATION.ordinal();
        public static final long REQUEST_TIME = 8660000000L;
        public static final long DEBUG_KEY_ALLOWED = 1;
        public static final long AD_ID_PERMISSION = 0;

        // Added in V6.
        public static final String REGISTRATION_ID = "registration_id";
    }

    public static class SourceValues {
        public static final String ID = "source_id";
        public static final long EVENT_ID = 123L;
        public static final String PUBLISHER = "android-app://com.publisher";
        public static final long PUBLISHER_TYPE = 5;
        public static final String APP_DESTINATION = "android-app://com.destination";
        public static final String ENROLLMENT_ID = "enrollment_id";
        public static final long EVENT_TIME = 8640000000L;
        public static final long EXPIRY_TIME = 8640000010L;
        public static final long PRIORITY = 100L;
        public static final long STATUS = Source.Status.MARKED_TO_DELETE;
        public static final String DEDUP_KEYS = "1001";
        public static final String SOURCE_TYPE = Source.SourceType.EVENT.toString();
        public static final String REGISTRANT = "android-app://com.registrant";
        public static final long ATTRIBUTION_MODE = Source.AttributionMode.FALSELY;
        public static final long INSTALL_ATTRIBUTION_WINDOW = 841839879274L;
        public static final long INSTALL_COOLDOWN_WINDOW = 8418398274L;
        public static final long IS_INSTALL_ATTRIBUTED = 1;
        public static final String FILTER_DATA = "test filter data";
        public static final String AGGREGATE_SOURCE_V2_AND_BELOW =
                "[{\"id\": \"campaignCounts\",\"key_piece\": \"0x159\"},"
                        + "{\"id\": \"geoValue\",\"key_piece\": \"0x5\"}]";
        public static final long AGGREGATE_CONTRIBUTIONS = 6;
        public static final String WEB_DESTINATION = "https://destination.com";
        public static final long DEBUG_KEY = 12345L;

        // Added in V3.
        public static final String AGGREGATE_SOURCE_V3 =
                "{\"geoValue\":\"0x5\",\"campaignCounts\":\"0x159\"}";
        public static final long DEBUG_REPORTING = 10;
        public static final long AD_ID_PERMISSION = 11;
        public static final long AR_DEBUG_PERMISSION = 12;

        // Added in V6.
        public static final String EVENT_REPORT_DEDUP_KEY = "1001";
        public static final String AGGREGATE_REPORT_DEDUP_KEY = "2002";
        public static final long EVENT_REPORT_WINDOW = 400000L;
        public static final long AGGREGATE_REPORT_WINDOW = 500000L;
        public static final String REGISTRATION_ID = "registration_id";
        public static final String SHARED_AGGREGATION_KEY = "shared_aggregation_key";
        public static final long INSTALL_TIME = 8660000000L;
        public static final String DEBUG_JOIN_KEY = "sample_debug_join_key";
    }

    public static class SourceDestinationValues {
        // SOURCE_ID can be referenced from SourceValues.ID
        public static final String DESTINATION = "https://destination.test";
        public static final int DESTINATION_TYPE = 1;
    }

    public static class TriggerValues {
        public static final String ID = "trigger_id";
        public static final String ATTRIBUTION_DESTINATION = "android-app://com.destination";
        public static final long DESTINATION_TYPE = EventSurfaceType.WEB;
        public static final String ENROLLMENT_ID = "enrollment_id";
        public static final long TRIGGER_TIME = 8630000000L;
        public static final String FILTERS_V2_AND_BELOW = "{\"id1\":[\"val11\",\"val12\"]}";
        public static final String EVENT_TRIGGERS_V2_AND_BELOW =
                "[{\"trigger_data\":2,\"filters\":"
                        + FILTERS_V2_AND_BELOW
                        + ",\"not_filters\":"
                        + FILTERS_V2_AND_BELOW
                        + "},"
                        + "{\"priority\":100}]";
        public static final long STATUS = Trigger.Status.MARKED_TO_DELETE;
        public static final String REGISTRANT = "android-app://com.registrant";
        public static final String AGGREGATE_TRIGGER_DATA_V2_AND_BELOW =
                "[{\"key_piece\":\"0x400\",\"source_keys\":[\"key11\"],"
                        + "\"filters\":"
                        + FILTERS_V2_AND_BELOW
                        + ",\"not_filters\":"
                        + FILTERS_V2_AND_BELOW
                        + "}]";
        public static final String AGGREGATE_VALUES =
                "{" + "\"campaignCounts\":32768," + "\"geoValue\":1664" + "}";
        public static final long DEBUG_KEY = 27836L;

        // Added in V3
        public static final String NOT_FILTERS = "{\"id2\":[\"val21\",\"val22\"]}";
        public static final String FILTERS_V3 = "[" + FILTERS_V2_AND_BELOW + "]";
        public static final String EVENT_TRIGGERS_V3 =
                "[{\"trigger_data\":2,\"filters\":"
                        + FILTERS_V3
                        + ",\"not_filters\":"
                        + FILTERS_V3
                        + "},"
                        + "{\"priority\":100,\"trigger_data\":\"0\"}]";
        public static final String AGGREGATE_TRIGGER_DATA_V3 =
                "[{\"key_piece\":\"0x400\",\"source_keys\":[\"key11\"],"
                        + "\"filters\":"
                        + FILTERS_V3
                        + ",\"not_filters\":"
                        + FILTERS_V3
                        + "}]";
        public static final long DEBUG_REPORTING = 10;
        public static final long AD_ID_PERMISSION = 11;
        public static final long AR_DEBUG_PERMISSION = 12;

        // Added in V6.
        public static final String ATTRIBUTION_CONFIG = "attribution_config";
        public static final String X_NETWORK_KEY_MAPPING = "x_network_key_mapping";
        public static final String AGGREGATABLE_DEDUPLICATION_KEYS =
                "aggregatable_deduplication_keys";
        public static final String DEBUG_JOIN_KEY = "sample_debug_join_key";
    }

    public static class AttributionValues {
        public static final String ID = "attribution_id";
        public static final String SOURCE_SITE = "android-app://com.source-site";
        public static final String SOURCE_ORIGIN = "android-app://com.source-origin";
        public static final String DESTINATION_SITE = "android-app://com.destination-site";
        public static final String DESTINATION_ORIGIN = "android-app://com.destination-origin";
        public static final String ENROLLMENT_ID = "enrollment_id";
        public static final long TRIGGER_TIME = 8630000000L;
        public static final String REGISTRANT = "android-app://com.registrant";

        // Added in V3.
        public static final String SOURCE_ID = "source_id";
        public static final String TRIGGER_ID = "trigger_id";
    }

    public static class EventReportValues {
        public static final String ID = "event_report_id";
        public static final long SOURCE_ID_V2_AND_BELOW = 123L;
        public static final String ENROLLMENT_ID = "enrollment_id";
        public static final String ATTRIBUTION_DESTINATION = "android-app://com.destination";
        public static final long REPORT_TIME = 8640000000L;
        public static final long TRIGGER_DATA = 1;
        public static final long TRIGGER_PRIORITY = 100L;
        public static final long TRIGGER_DEDUP_KEY = 56;
        public static final long TRIGGER_TIME = 8630000000L;
        public static final long STATUS = EventReport.Status.MARKED_TO_DELETE;
        public static final String SOURCE_TYPE = Source.SourceType.EVENT.toString();
        public static final double RANDOMIZED_TRIGGER_RATE = 0.0000025F;

        // Added in V2
        public static final long SOURCE_DEBUG_KEY = 12345L;
        public static final long TRIGGER_DEBUG_KEY = 34567L;

        // Added in V3
        public static final long SOURCE_EVENT_ID = SOURCE_ID_V2_AND_BELOW;
        public static final String SOURCE_ID_V3 = "source_id";
        public static final String TRIGGER_ID = "trigger_id";
        public static final long DEBUG_REPORT_STATUS = 4;
    }

    public static class AggregateReportValues {
        public static final String ID = "aggregate_report_id";
        public static final String PUBLISHER = "android-app://com.publisher";
        public static final String ATTRIBUTION_DESTINATION = "android-app://com.destination";
        public static final long SOURCE_REGISTRATION_TIME = 8640000000L;
        public static final long SCHEDULED_REPORT_TIME = 8640000200L;
        public static final String ENROLLMENT_ID = "enrollment_id";
        public static final String DEBUG_CLEARTEXT_PAYLOAD = "payload";
        public static final long STATUS = AggregateReport.Status.MARKED_TO_DELETE;
        public static final String API_VERSION = "api_version";

        // Added in V2
        public static final long SOURCE_DEBUG_KEY = 12345L;
        public static final long TRIGGER_DEBUG_KEY = 34567L;

        // Added in V3.
        public static final String SOURCE_ID = "source_id";
        public static final String TRIGGER_ID = "trigger_id";
        public static final long DEBUG_REPORT_STATUS = 4;
    }

    public static class AggregateEncryptionKeyValues {
        public static final String ID = "aggregate_encryption_key_id";
        public static final String KEY_ID = "key_id";
        public static final String PUBLIC_KEY = "public_key";
        public static final long EXPIRY = 8640000000L;
    }

    public static class DebugReportValues {
        // Added in V3.
        public static final String ID = "debug_report_id";
        public static final String TYPE = "source-noised";
        public static final String BODY = "{\"source_event_id\":\"123\"}";
        public static final String ENROLLMENT_ID = "enrollment_id";
    }

    public static class XnaIgnoredSourcesValues {
        // Added in V6.
        public static final String SOURCE_ID = "source_id";
        public static final String ENROLLMENT_ID = "enrollment_id";
    }

    public static ContentValues generateAsyncRegistrationContentValuesV1() {
        ContentValues asyncRegistration = new ContentValues();

        asyncRegistration.put(
                MeasurementTables.AsyncRegistrationContract.ID, AsyncRegistrationValues.ID);
        asyncRegistration.put(
                MeasurementTables.AsyncRegistrationContract.REGISTRATION_URI,
                AsyncRegistrationValues.REGISTRATION_URI);
        asyncRegistration.put(
                MeasurementTables.AsyncRegistrationContract.WEB_DESTINATION,
                AsyncRegistrationValues.WEB_DESTINATION);
        asyncRegistration.put(
                MeasurementTables.AsyncRegistrationContract.OS_DESTINATION,
                AsyncRegistrationValues.OS_DESTINATION);
        asyncRegistration.put(
                MeasurementTables.AsyncRegistrationContract.VERIFIED_DESTINATION,
                AsyncRegistrationValues.VERIFIED_DESTINATION);
        asyncRegistration.put(
                MeasurementTables.AsyncRegistrationContract.TOP_ORIGIN,
                AsyncRegistrationValues.TOP_ORIGIN);
        asyncRegistration.put(
                MeasurementTablesDeprecated.AsyncRegistration.REDIRECT,
                AsyncRegistrationValues.REDIRECT);
        asyncRegistration.put(
                MeasurementTablesDeprecated.AsyncRegistration.INPUT_EVENT,
                AsyncRegistrationValues.INPUT_EVENT);
        asyncRegistration.put(
                MeasurementTables.AsyncRegistrationContract.REGISTRANT,
                AsyncRegistrationValues.REGISTRANT);
        asyncRegistration.put(
                MeasurementTablesDeprecated.AsyncRegistration.SCHEDULED_TIME,
                AsyncRegistrationValues.SCHEDULED_TIME);
        asyncRegistration.put(
                MeasurementTables.AsyncRegistrationContract.RETRY_COUNT,
                AsyncRegistrationValues.RETRY_COUNT);
        asyncRegistration.put(
                MeasurementTablesDeprecated.AsyncRegistration.LAST_PROCESSING_TIME,
                AsyncRegistrationValues.LAST_PROCESSING_TIME);
        asyncRegistration.put(
                MeasurementTables.AsyncRegistrationContract.TYPE, AsyncRegistrationValues.TYPE);

        return asyncRegistration;
    }

    public static ContentValues generateAsyncRegistrationContentValuesV2() {
        // No differences in async registration fields between V1 and V2.
        return generateAsyncRegistrationContentValuesV1();
    }

    public static ContentValues generateAsyncRegistrationContentValuesV3() {
        ContentValues asyncRegistration = generateAsyncRegistrationContentValuesV2();

        // Remove columns.
        asyncRegistration.remove(MeasurementTablesDeprecated.AsyncRegistration.REDIRECT);
        asyncRegistration.remove(MeasurementTablesDeprecated.AsyncRegistration.INPUT_EVENT);
        asyncRegistration.remove(MeasurementTablesDeprecated.AsyncRegistration.SCHEDULED_TIME);

        // Add columns.
        asyncRegistration.put(
                MeasurementTablesDeprecated.AsyncRegistration.ENROLLMENT_ID,
                AsyncRegistrationValues.ENROLLMENT_ID);
        asyncRegistration.put(
                MeasurementTablesDeprecated.AsyncRegistration.REDIRECT_TYPE,
                AsyncRegistrationValues.REDIRECT_TYPE);
        asyncRegistration.put(
                MeasurementTablesDeprecated.AsyncRegistration.REDIRECT_COUNT,
                AsyncRegistrationValues.REDIRECT_COUNT);
        asyncRegistration.put(
                MeasurementTables.AsyncRegistrationContract.SOURCE_TYPE,
                AsyncRegistrationValues.SOURCE_TYPE);
        asyncRegistration.put(
                MeasurementTables.AsyncRegistrationContract.REQUEST_TIME,
                AsyncRegistrationValues.REQUEST_TIME);
        asyncRegistration.put(
                MeasurementTables.AsyncRegistrationContract.DEBUG_KEY_ALLOWED,
                AsyncRegistrationValues.DEBUG_KEY_ALLOWED);
        asyncRegistration.put(
                MeasurementTables.AsyncRegistrationContract.AD_ID_PERMISSION,
                AsyncRegistrationValues.AD_ID_PERMISSION);

        return asyncRegistration;
    }

    public static ContentValues generateAsyncRegistrationContentValuesV6() {
        ContentValues values = generateAsyncRegistrationContentValuesV3();
        values.put(
                MeasurementTables.AsyncRegistrationContract.REGISTRATION_ID,
                AsyncRegistrationValues.REGISTRATION_ID);
        return values;
    }

    public static ContentValues generateAsyncRegistrationContentValuesV7() {
        return generateAsyncRegistrationContentValuesV6();
    }

    public static ContentValues generateAsyncRegistrationContentValuesV8() {
        return generateAsyncRegistrationContentValuesV7();
    }

    public static ContentValues generateAsyncRegistrationContentValuesV9() {
        return generateAsyncRegistrationContentValuesV8();
    }

    public static ContentValues generateAsyncRegistrationContentValuesV10() {
        return generateAsyncRegistrationContentValuesV9();
    }

    public static ContentValues generateSourceContentValuesV1() {
        ContentValues source = new ContentValues();

        source.put(MeasurementTables.SourceContract.ID, SourceValues.ID);
        source.put(MeasurementTables.SourceContract.EVENT_ID, SourceValues.EVENT_ID);
        source.put(MeasurementTables.SourceContract.PUBLISHER, SourceValues.PUBLISHER);
        source.put(MeasurementTables.SourceContract.PUBLISHER_TYPE, SourceValues.PUBLISHER_TYPE);
        source.put(MeasurementTablesDeprecated.SourceContract.APP_DESTINATION,
                SourceValues.APP_DESTINATION);
        source.put(MeasurementTables.SourceContract.ENROLLMENT_ID, SourceValues.ENROLLMENT_ID);
        source.put(MeasurementTables.SourceContract.EVENT_TIME, SourceValues.EVENT_TIME);
        source.put(MeasurementTables.SourceContract.EXPIRY_TIME, SourceValues.EXPIRY_TIME);
        source.put(MeasurementTables.SourceContract.PRIORITY, SourceValues.PRIORITY);
        source.put(MeasurementTables.SourceContract.STATUS, SourceValues.STATUS);
        source.put(MeasurementTablesDeprecated.SourceContract.DEDUP_KEYS, SourceValues.DEDUP_KEYS);
        source.put(MeasurementTables.SourceContract.SOURCE_TYPE, SourceValues.SOURCE_TYPE);
        source.put(MeasurementTables.SourceContract.REGISTRANT, SourceValues.REGISTRANT);
        source.put(
                MeasurementTables.SourceContract.ATTRIBUTION_MODE, SourceValues.ATTRIBUTION_MODE);
        source.put(
                MeasurementTables.SourceContract.INSTALL_ATTRIBUTION_WINDOW,
                SourceValues.INSTALL_ATTRIBUTION_WINDOW);
        source.put(
                MeasurementTables.SourceContract.INSTALL_COOLDOWN_WINDOW,
                SourceValues.INSTALL_COOLDOWN_WINDOW);
        source.put(
                MeasurementTables.SourceContract.IS_INSTALL_ATTRIBUTED,
                SourceValues.IS_INSTALL_ATTRIBUTED);
        source.put(MeasurementTables.SourceContract.FILTER_DATA, SourceValues.FILTER_DATA);
        source.put(
                MeasurementTables.SourceContract.AGGREGATE_SOURCE,
                SourceValues.AGGREGATE_SOURCE_V2_AND_BELOW);
        source.put(
                MeasurementTables.SourceContract.AGGREGATE_CONTRIBUTIONS,
                SourceValues.AGGREGATE_CONTRIBUTIONS);
        source.put(MeasurementTablesDeprecated.SourceContract.WEB_DESTINATION,
                SourceValues.WEB_DESTINATION);
        source.put(MeasurementTables.SourceContract.DEBUG_KEY, SourceValues.DEBUG_KEY);

        return source;
    }

    public static ContentValues generateSourceContentValuesV2() {
        // No differences in source fields between V1 and V2.
        return generateSourceContentValuesV1();
    }

    public static ContentValues generateSourceContentValuesV3() {
        ContentValues source = generateSourceContentValuesV2();

        // Update columns.
        source.put(
                MeasurementTables.SourceContract.AGGREGATE_SOURCE,
                SourceValues.AGGREGATE_SOURCE_V3);

        // Add columns.
        source.put(MeasurementTables.SourceContract.DEBUG_REPORTING, SourceValues.DEBUG_REPORTING);
        source.put(
                MeasurementTables.SourceContract.AD_ID_PERMISSION, SourceValues.AD_ID_PERMISSION);
        source.put(
                MeasurementTables.SourceContract.AR_DEBUG_PERMISSION,
                SourceValues.AR_DEBUG_PERMISSION);

        return source;
    }

    public static ContentValues generateSourceContentValuesV6() {
        ContentValues values = generateSourceContentValuesV3();

        // Rename dedup key column
        values.remove(MeasurementTablesDeprecated.SourceContract.DEDUP_KEYS);
        values.put(
                MeasurementTables.SourceContract.EVENT_REPORT_DEDUP_KEYS,
                SourceValues.EVENT_REPORT_DEDUP_KEY);

        // Add new columns
        values.put(
                MeasurementTables.SourceContract.AGGREGATE_REPORT_DEDUP_KEYS,
                SourceValues.AGGREGATE_REPORT_DEDUP_KEY);
        values.put(
                MeasurementTables.SourceContract.EVENT_REPORT_WINDOW,
                SourceValues.EVENT_REPORT_WINDOW);
        values.put(
                MeasurementTables.SourceContract.AGGREGATABLE_REPORT_WINDOW,
                SourceValues.AGGREGATE_REPORT_WINDOW);
        values.put(MeasurementTables.SourceContract.REGISTRATION_ID, SourceValues.REGISTRATION_ID);
        values.put(
                MeasurementTables.SourceContract.SHARED_AGGREGATION_KEYS,
                SourceValues.SHARED_AGGREGATION_KEY);
        values.put(MeasurementTables.SourceContract.INSTALL_TIME, SourceValues.INSTALL_TIME);

        return values;
    }

    public static ContentValues generateSourceContentValuesV7() {
        return generateSourceContentValuesV6();
    }

    public static ContentValues generateSourceContentValuesV8() {
        ContentValues values = generateSourceContentValuesV7();
        values.put(MeasurementTables.SourceContract.DEBUG_JOIN_KEY, SourceValues.DEBUG_JOIN_KEY);
        return values;
    }

    public static ContentValues generateSourceContentValuesV9() {
        ContentValues values = generateSourceContentValuesV8();
        values.remove(MeasurementTablesDeprecated.SourceContract.APP_DESTINATION);
        values.remove(MeasurementTablesDeprecated.SourceContract.WEB_DESTINATION);
        return values;
    }

    public static ContentValues generateSourceDestinationContentValuesV9() {
        ContentValues sourceDestination = new ContentValues();

        sourceDestination.put(MeasurementTables.SourceDestination.SOURCE_ID, SourceValues.ID);
        sourceDestination.put(MeasurementTables.SourceDestination.DESTINATION,
                SourceDestinationValues.DESTINATION);
        sourceDestination.put(MeasurementTables.SourceDestination.DESTINATION_TYPE,
                SourceDestinationValues.DESTINATION_TYPE);

        return sourceDestination;
    }

    public static ContentValues generateTriggerContentValuesV1() {
        ContentValues trigger = new ContentValues();

        trigger.put(MeasurementTables.TriggerContract.ID, TriggerValues.ID);
        trigger.put(
                MeasurementTables.TriggerContract.ATTRIBUTION_DESTINATION,
                TriggerValues.ATTRIBUTION_DESTINATION);
        trigger.put(
                MeasurementTables.TriggerContract.DESTINATION_TYPE, TriggerValues.DESTINATION_TYPE);
        trigger.put(MeasurementTables.TriggerContract.ENROLLMENT_ID, TriggerValues.ENROLLMENT_ID);
        trigger.put(MeasurementTables.TriggerContract.TRIGGER_TIME, TriggerValues.TRIGGER_TIME);
        trigger.put(
                MeasurementTables.TriggerContract.EVENT_TRIGGERS,
                TriggerValues.EVENT_TRIGGERS_V2_AND_BELOW);
        trigger.put(MeasurementTables.TriggerContract.STATUS, TriggerValues.STATUS);
        trigger.put(MeasurementTables.TriggerContract.REGISTRANT, TriggerValues.REGISTRANT);
        trigger.put(
                MeasurementTables.TriggerContract.AGGREGATE_TRIGGER_DATA,
                TriggerValues.AGGREGATE_TRIGGER_DATA_V2_AND_BELOW);
        trigger.put(
                MeasurementTables.TriggerContract.AGGREGATE_VALUES, TriggerValues.AGGREGATE_VALUES);
        trigger.put(MeasurementTables.TriggerContract.FILTERS, TriggerValues.FILTERS_V2_AND_BELOW);
        trigger.put(MeasurementTables.TriggerContract.DEBUG_KEY, TriggerValues.DEBUG_KEY);

        return trigger;
    }

    public static ContentValues generateTriggerContentValuesV2() {
        // No differences in trigger fields between V1 and V2.
        return generateTriggerContentValuesV1();
    }

    public static ContentValues generateTriggerContentValuesV3() {
        // No differences in trigger fields between V1 and V2.
        ContentValues trigger = generateTriggerContentValuesV2();

        // Update values.
        trigger.put(
                MeasurementTables.TriggerContract.EVENT_TRIGGERS, TriggerValues.EVENT_TRIGGERS_V3);
        trigger.put(
                MeasurementTables.TriggerContract.AGGREGATE_TRIGGER_DATA,
                TriggerValues.AGGREGATE_TRIGGER_DATA_V3);
        trigger.put(MeasurementTables.TriggerContract.FILTERS, TriggerValues.FILTERS_V3);

        // Add columns.
        trigger.put(MeasurementTables.TriggerContract.NOT_FILTERS, TriggerValues.NOT_FILTERS);
        trigger.put(
                MeasurementTables.TriggerContract.DEBUG_REPORTING, TriggerValues.DEBUG_REPORTING);
        trigger.put(
                MeasurementTables.TriggerContract.AD_ID_PERMISSION, TriggerValues.AD_ID_PERMISSION);
        trigger.put(
                MeasurementTables.TriggerContract.AR_DEBUG_PERMISSION,
                TriggerValues.AR_DEBUG_PERMISSION);

        return trigger;
    }

    public static ContentValues generateTriggerContentValuesV6() {
        ContentValues values = generateTriggerContentValuesV3();
        values.put(
                MeasurementTables.TriggerContract.ATTRIBUTION_CONFIG,
                TriggerValues.ATTRIBUTION_CONFIG);
        values.put(
                MeasurementTables.TriggerContract.X_NETWORK_KEY_MAPPING,
                TriggerValues.X_NETWORK_KEY_MAPPING);
        values.put(
                MeasurementTables.TriggerContract.AGGREGATABLE_DEDUPLICATION_KEYS,
                TriggerValues.AGGREGATABLE_DEDUPLICATION_KEYS);
        return values;
    }

    public static ContentValues generateTriggerContentValuesV7() {
        return generateTriggerContentValuesV6();
    }

    public static ContentValues generateTriggerContentValuesV8() {
        ContentValues values = generateTriggerContentValuesV7();
        values.put(MeasurementTables.TriggerContract.DEBUG_JOIN_KEY, TriggerValues.DEBUG_JOIN_KEY);
        return values;
    }

    public static ContentValues generateAttributionContentValuesV1() {
        ContentValues attribution = new ContentValues();

        attribution.put(MeasurementTables.AttributionContract.ID, AttributionValues.ID);
        attribution.put(
                MeasurementTables.AttributionContract.SOURCE_SITE, AttributionValues.SOURCE_SITE);
        attribution.put(
                MeasurementTables.AttributionContract.SOURCE_ORIGIN,
                AttributionValues.SOURCE_ORIGIN);
        attribution.put(
                MeasurementTables.AttributionContract.DESTINATION_SITE,
                AttributionValues.DESTINATION_SITE);
        attribution.put(
                MeasurementTables.AttributionContract.DESTINATION_ORIGIN,
                AttributionValues.DESTINATION_ORIGIN);
        attribution.put(
                MeasurementTables.AttributionContract.ENROLLMENT_ID,
                AttributionValues.ENROLLMENT_ID);
        attribution.put(
                MeasurementTables.AttributionContract.TRIGGER_TIME, AttributionValues.TRIGGER_TIME);
        attribution.put(
                MeasurementTables.AttributionContract.REGISTRANT, AttributionValues.REGISTRANT);

        return attribution;
    }

    public static ContentValues generateAttributionContentValuesV2() {
        // No differences in attribution fields between V1 and V2.
        return generateAttributionContentValuesV1();
    }

    public static ContentValues generateAttributionContentValuesV3() {
        ContentValues attribution = generateAttributionContentValuesV2();

        // Add columns.
        attribution.put(
                MeasurementTables.AttributionContract.SOURCE_ID, AttributionValues.SOURCE_ID);
        attribution.put(
                MeasurementTables.AttributionContract.TRIGGER_ID, AttributionValues.TRIGGER_ID);

        return attribution;
    }

    public static ContentValues generateAttributionContentValuesV6() {
        return generateAttributionContentValuesV3();
    }

    public static ContentValues generateAttributionContentValuesV7() {
        return generateAttributionContentValuesV6();
    }

    public static ContentValues generateAttributionContentValuesV8() {
        return generateAttributionContentValuesV7();
    }

    public static ContentValues generateEventReportContentValuesV1() {
        ContentValues eventReport = new ContentValues();

        eventReport.put(MeasurementTables.EventReportContract.ID, EventReportValues.ID);
        eventReport.put(
                MeasurementTables.EventReportContract.SOURCE_ID,
                EventReportValues.SOURCE_ID_V2_AND_BELOW);
        eventReport.put(
                MeasurementTables.EventReportContract.ENROLLMENT_ID,
                EventReportValues.ENROLLMENT_ID);
        eventReport.put(
                MeasurementTables.EventReportContract.ATTRIBUTION_DESTINATION,
                EventReportValues.ATTRIBUTION_DESTINATION);
        eventReport.put(
                MeasurementTables.EventReportContract.REPORT_TIME, EventReportValues.REPORT_TIME);
        eventReport.put(
                MeasurementTables.EventReportContract.TRIGGER_DATA, EventReportValues.TRIGGER_DATA);
        eventReport.put(
                MeasurementTables.EventReportContract.TRIGGER_PRIORITY,
                EventReportValues.TRIGGER_PRIORITY);
        eventReport.put(
                MeasurementTables.EventReportContract.TRIGGER_DEDUP_KEY,
                EventReportValues.TRIGGER_DEDUP_KEY);
        eventReport.put(
                MeasurementTables.EventReportContract.TRIGGER_TIME, EventReportValues.TRIGGER_TIME);
        eventReport.put(MeasurementTables.EventReportContract.STATUS, EventReportValues.STATUS);
        eventReport.put(
                MeasurementTables.EventReportContract.SOURCE_TYPE, EventReportValues.SOURCE_TYPE);
        eventReport.put(
                MeasurementTables.EventReportContract.RANDOMIZED_TRIGGER_RATE,
                EventReportValues.RANDOMIZED_TRIGGER_RATE);

        return eventReport;
    }

    public static ContentValues generateEventReportContentValuesV2() {
        ContentValues eventReport = generateEventReportContentValuesV1();

        eventReport.put(
                MeasurementTables.EventReportContract.SOURCE_DEBUG_KEY,
                EventReportValues.SOURCE_DEBUG_KEY);
        eventReport.put(
                MeasurementTables.EventReportContract.TRIGGER_DEBUG_KEY,
                EventReportValues.TRIGGER_DEBUG_KEY);

        return eventReport;
    }

    public static ContentValues generateEventReportContentValuesV3() {
        ContentValues eventReport = generateEventReportContentValuesV2();

        // Update column.
        eventReport.put(
                MeasurementTables.EventReportContract.SOURCE_ID, EventReportValues.SOURCE_ID_V3);

        // Add columns.
        eventReport.put(
                MeasurementTables.EventReportContract.SOURCE_EVENT_ID,
                EventReportValues.SOURCE_EVENT_ID);
        eventReport.put(
                MeasurementTables.EventReportContract.TRIGGER_ID, EventReportValues.TRIGGER_ID);
        eventReport.put(
                MeasurementTables.EventReportContract.DEBUG_REPORT_STATUS,
                EventReportValues.DEBUG_REPORT_STATUS);

        return eventReport;
    }

    public static ContentValues generateEventReportContentValuesV6() {
        return generateEventReportContentValuesV3();
    }

    public static ContentValues generateEventReportContentValuesV7() {
        return generateEventReportContentValuesV6();
    }

    public static ContentValues generateEventReportContentValuesV8() {
        return generateEventReportContentValuesV7();
    }

    public static ContentValues generateAggregateReportContentValuesV1() {
        ContentValues aggregateReport = new ContentValues();

        aggregateReport.put(MeasurementTables.AggregateReport.ID, AggregateReportValues.ID);
        aggregateReport.put(
                MeasurementTables.AggregateReport.PUBLISHER, AggregateReportValues.PUBLISHER);
        aggregateReport.put(
                MeasurementTables.AggregateReport.ATTRIBUTION_DESTINATION,
                AggregateReportValues.ATTRIBUTION_DESTINATION);
        aggregateReport.put(
                MeasurementTables.AggregateReport.SOURCE_REGISTRATION_TIME,
                AggregateReportValues.SOURCE_REGISTRATION_TIME);
        aggregateReport.put(
                MeasurementTables.AggregateReport.SCHEDULED_REPORT_TIME,
                AggregateReportValues.SCHEDULED_REPORT_TIME);
        aggregateReport.put(
                MeasurementTables.AggregateReport.ENROLLMENT_ID,
                AggregateReportValues.ENROLLMENT_ID);
        aggregateReport.put(
                MeasurementTables.AggregateReport.DEBUG_CLEARTEXT_PAYLOAD,
                AggregateReportValues.DEBUG_CLEARTEXT_PAYLOAD);
        aggregateReport.put(MeasurementTables.AggregateReport.STATUS, AggregateReportValues.STATUS);
        aggregateReport.put(
                MeasurementTables.AggregateReport.API_VERSION, AggregateReportValues.API_VERSION);

        return aggregateReport;
    }

    public static ContentValues generateAggregateReportContentValuesV2() {
        ContentValues aggregateReport = generateAggregateReportContentValuesV1();

        aggregateReport.put(
                MeasurementTables.AggregateReport.SOURCE_DEBUG_KEY,
                AggregateReportValues.SOURCE_DEBUG_KEY);
        aggregateReport.put(
                MeasurementTables.AggregateReport.TRIGGER_DEBUG_KEY,
                AggregateReportValues.TRIGGER_DEBUG_KEY);

        return aggregateReport;
    }

    public static ContentValues generateAggregateReportContentValuesV3() {
        ContentValues aggregateReport = generateAggregateReportContentValuesV2();

        // Add columns.
        aggregateReport.put(
                MeasurementTables.AggregateReport.SOURCE_ID, AggregateReportValues.SOURCE_ID);
        aggregateReport.put(
                MeasurementTables.AggregateReport.TRIGGER_ID, AggregateReportValues.TRIGGER_ID);
        aggregateReport.put(
                MeasurementTables.AggregateReport.DEBUG_REPORT_STATUS,
                AggregateReportValues.DEBUG_REPORT_STATUS);

        return aggregateReport;
    }

    public static ContentValues generateAggregateReportContentValuesV6() {
        return generateAggregateReportContentValuesV3();
    }

    public static ContentValues generateAggregateReportContentValuesV7() {
        return generateAggregateReportContentValuesV6();
    }

    public static ContentValues generateAggregateReportContentValuesV8() {
        return generateAggregateReportContentValuesV7();
    }

    public static ContentValues generateAggregateEncryptionKeyContentValuesV1() {
        ContentValues aggregateEncryptionKey = new ContentValues();

        aggregateEncryptionKey.put(
                MeasurementTables.AggregateEncryptionKey.ID, AggregateEncryptionKeyValues.ID);
        aggregateEncryptionKey.put(
                MeasurementTables.AggregateEncryptionKey.KEY_ID,
                AggregateEncryptionKeyValues.KEY_ID);
        aggregateEncryptionKey.put(
                MeasurementTables.AggregateEncryptionKey.PUBLIC_KEY,
                AggregateEncryptionKeyValues.PUBLIC_KEY);
        aggregateEncryptionKey.put(
                MeasurementTables.AggregateEncryptionKey.EXPIRY,
                AggregateEncryptionKeyValues.EXPIRY);

        return aggregateEncryptionKey;
    }

    public static ContentValues generateAggregateEncryptionKeyContentValuesV2() {
        // No differences in aggregate encryption key fields between V1 and V2.
        return generateAggregateEncryptionKeyContentValuesV1();
    }

    public static ContentValues generateAggregateEncryptionKeyContentValuesV3() {
        // No differences in aggregate encryption key fields between V2 and V3.
        return generateAggregateEncryptionKeyContentValuesV2();
    }

    public static ContentValues generateAggregateEncryptionKeyContentValuesV6() {
        return generateAggregateEncryptionKeyContentValuesV3();
    }

    public static ContentValues generateAggregateEncryptionKeyContentValuesV7() {
        return generateAggregateEncryptionKeyContentValuesV6();
    }

    public static ContentValues generateAggregateEncryptionKeyContentValuesV8() {
        return generateAggregateEncryptionKeyContentValuesV7();
    }

    public static ContentValues generateDebugReportContentValuesV3() {
        ContentValues debugReport = new ContentValues();

        debugReport.put(MeasurementTables.DebugReportContract.ID, DebugReportValues.ID);
        debugReport.put(MeasurementTables.DebugReportContract.TYPE, DebugReportValues.TYPE);
        debugReport.put(MeasurementTables.DebugReportContract.BODY, DebugReportValues.BODY);
        debugReport.put(
                MeasurementTables.DebugReportContract.ENROLLMENT_ID,
                DebugReportValues.ENROLLMENT_ID);

        return debugReport;
    }

    public static ContentValues generateDebugReportContentValuesV6() {
        return generateDebugReportContentValuesV3();
    }

    public static ContentValues generateDebugReportContentValuesV7() {
        return generateDebugReportContentValuesV6();
    }

    public static ContentValues generateDebugReportContentValuesV8() {
        return generateDebugReportContentValuesV7();
    }

    public static ContentValues generateXnaIgnoredSourcesContentValuesV6() {
        ContentValues values = new ContentValues();
        values.put(
                MeasurementTables.XnaIgnoredSourcesContract.SOURCE_ID,
                XnaIgnoredSourcesValues.SOURCE_ID);
        values.put(
                MeasurementTables.XnaIgnoredSourcesContract.ENROLLMENT_ID,
                XnaIgnoredSourcesValues.ENROLLMENT_ID);

        return values;
    }

    public static ContentValues generateXnaIgnoredSourcesContentValuesV7() {
        return generateXnaIgnoredSourcesContentValuesV6();
    }

    public static ContentValues generateXnaIgnoredSourcesContentValuesV8() {
        return generateXnaIgnoredSourcesContentValuesV7();
    }
}<|MERGE_RESOLUTION|>--- conflicted
+++ resolved
@@ -24,11 +24,8 @@
 import com.android.adservices.service.measurement.Source;
 import com.android.adservices.service.measurement.Trigger;
 import com.android.adservices.service.measurement.aggregation.AggregateReport;
-<<<<<<< HEAD
-=======
 import com.android.adservices.service.measurement.registration.AsyncRegistration;
 import com.android.adservices.service.measurement.util.UnsignedLong;
->>>>>>> d654911e
 
 public class ContentValueFixtures {
 
@@ -225,6 +222,9 @@
         public static final String SOURCE_ID = "source_id";
         public static final String TRIGGER_ID = "trigger_id";
         public static final long DEBUG_REPORT_STATUS = 4;
+
+        // Added in V9
+        public static final UnsignedLong DEDUP_KEY = new UnsignedLong(12L);
     }
 
     public static class AggregateEncryptionKeyValues {
@@ -762,6 +762,21 @@
         return generateAggregateReportContentValuesV7();
     }
 
+    public static ContentValues generateAggregateReportContentValuesV9() {
+        return generateAggregateReportContentValuesV8();
+    }
+
+    public static ContentValues generateAggregateReportContentValuesV10() {
+        ContentValues aggregateReport = generateAggregateReportContentValuesV9();
+
+        // Add columns.
+        aggregateReport.put(
+                MeasurementTables.AggregateReport.DEDUP_KEY,
+                AggregateReportValues.DEDUP_KEY.getValue());
+
+        return aggregateReport;
+    }
+
     public static ContentValues generateAggregateEncryptionKeyContentValuesV1() {
         ContentValues aggregateEncryptionKey = new ContentValues();
 
