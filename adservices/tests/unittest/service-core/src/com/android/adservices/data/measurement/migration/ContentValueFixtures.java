--- conflicted
+++ resolved
@@ -278,10 +278,7 @@
         public static final String BODY = "{\"source_event_id\":\"123\"}";
         public static final String ENROLLMENT_ID = "enrollment_id";
         public static final Uri REGISTRATION_ORIGIN = ContentValueFixtures.REGISTRATION_ORIGIN;
-<<<<<<< HEAD
-=======
         public static final String REFERENCE_ID = "reference_id";
->>>>>>> dadf00a6
     }
 
     public static class XnaIgnoredSourcesValues {
@@ -1238,8 +1235,6 @@
         return debugReport;
     }
 
-<<<<<<< HEAD
-=======
     public static ContentValues generateDebugReportContentValuesV16() {
         return generateDebugReportContentValuesV15();
     }
@@ -1248,7 +1243,6 @@
         return generateDebugReportContentValuesV16();
     }
 
->>>>>>> dadf00a6
     public static ContentValues generateXnaIgnoredSourcesContentValuesV6() {
         ContentValues values = new ContentValues();
         values.put(
