/*
 * Copyright (C) 2022 The Android Open Source Project
 *
 * Licensed under the Apache License, Version 2.0 (the "License");
 * you may not use this file except in compliance with the License.
 * You may obtain a copy of the License at
 *
 *      http://www.apache.org/licenses/LICENSE-2.0
 *
 * Unless required by applicable law or agreed to in writing, software
 * distributed under the License is distributed on an "AS IS" BASIS,
 * WITHOUT WARRANTIES OR CONDITIONS OF ANY KIND, either express or implied.
 * See the License for the specific language governing permissions and
 * limitations under the License.
 */
package com.android.adservices.service.measurement.registration;

import static com.android.adservices.service.measurement.SystemHealthParams.MAX_ATTRIBUTION_FILTERS;
import static com.android.adservices.service.measurement.SystemHealthParams.MAX_BYTES_PER_ATTRIBUTION_AGGREGATE_KEY_ID;
import static com.android.adservices.service.measurement.SystemHealthParams.MAX_FILTER_MAPS_PER_FILTER_SET;
import static com.android.adservices.service.measurement.SystemHealthParams.MAX_VALUES_PER_ATTRIBUTION_FILTER;
import static com.android.adservices.service.stats.AdServicesStatsLog.AD_SERVICES_MEASUREMENT_REGISTRATIONS;

import static org.junit.Assert.assertEquals;
import static org.junit.Assert.assertFalse;
import static org.junit.Assert.assertTrue;
import static org.mockito.Mockito.doReturn;
import static org.mockito.Mockito.eq;
import static org.mockito.Mockito.verify;

import android.net.Uri;

import androidx.test.filters.SmallTest;

import com.android.adservices.service.Flags;
<<<<<<< HEAD
import com.android.adservices.service.measurement.AsyncRegistration;
=======
import com.android.adservices.service.FlagsFactory;
>>>>>>> d654911e
import com.android.adservices.service.measurement.WebUtil;
import com.android.adservices.service.stats.AdServicesLogger;
import com.android.adservices.service.stats.MeasurementRegistrationResponseStats;

import com.google.common.collect.ImmutableMap;

import org.json.JSONArray;
import org.json.JSONException;
import org.json.JSONObject;
import org.junit.Test;
import org.junit.runner.RunWith;
import org.mockito.Mock;
import org.mockito.junit.MockitoJUnitRunner;

import java.util.Arrays;
import java.util.HashMap;
import java.util.List;
import java.util.Map;
import java.util.stream.Collectors;
import java.util.stream.IntStream;

/** Unit tests for {@link FetcherUtil} */
@SmallTest
@RunWith(MockitoJUnitRunner.class)
public final class FetcherUtilTest {
    private static final String LONG_FILTER_STRING = "12345678901234567890123456";
    private static final Uri REGISTRATION_URI = WebUtil.validUri("https://foo.test");
    @Mock Flags mFlags;
    @Mock AdServicesLogger mLogger;

    @Test
    public void testIsSuccess() {
        assertTrue(FetcherUtil.isSuccess(200));
        assertTrue(FetcherUtil.isSuccess(201));
        assertTrue(FetcherUtil.isSuccess(202));
        assertTrue(FetcherUtil.isSuccess(204));
        assertFalse(FetcherUtil.isSuccess(404));
        assertFalse(FetcherUtil.isSuccess(500));
        assertFalse(FetcherUtil.isSuccess(0));
    }

    @Test
    public void testIsRedirect() {
        assertTrue(FetcherUtil.isRedirect(301));
        assertTrue(FetcherUtil.isRedirect(302));
        assertTrue(FetcherUtil.isRedirect(303));
        assertTrue(FetcherUtil.isRedirect(307));
        assertTrue(FetcherUtil.isRedirect(308));
        assertFalse(FetcherUtil.isRedirect(200));
        assertFalse(FetcherUtil.isRedirect(404));
        assertFalse(FetcherUtil.isRedirect(500));
        assertFalse(FetcherUtil.isRedirect(0));
    }

    @Test
    public void parseRedirects_noRedirectHeaders_returnsEmpty() {
        Map<AsyncRegistration.RedirectType, List<Uri>> redirectMap =
                FetcherUtil.parseRedirects(Map.of());
        assertEquals(2, redirectMap.size());
        assertTrue(redirectMap.get(AsyncRegistration.RedirectType.LIST).isEmpty());
        assertTrue(redirectMap.get(AsyncRegistration.RedirectType.LOCATION).isEmpty());
    }

    @Test
    public void parseRedirects_bothHeaderTypes() {
        Map<AsyncRegistration.RedirectType, List<Uri>> redirectMap =
                FetcherUtil.parseRedirects(
                        Map.of(
                                "Attribution-Reporting-Redirect", List.of("foo.test", "bar.test"),
                                "Location", List.of("baz.test")));
        assertEquals(2, redirectMap.size());
        // Verify List Redirects
        List<Uri> redirects = redirectMap.get(AsyncRegistration.RedirectType.LIST);
        assertEquals(2, redirects.size());
        assertEquals(Uri.parse("foo.test"), redirects.get(0));
        assertEquals(Uri.parse("bar.test"), redirects.get(1));
        // Verify Location Redirect
        redirects = redirectMap.get(AsyncRegistration.RedirectType.LOCATION);
        assertEquals(1, redirects.size());
        assertEquals(Uri.parse("baz.test"), redirects.get(0));
    }

    @Test
    public void parseRedirects_locationHeaderOnly() {
        Map<AsyncRegistration.RedirectType, List<Uri>> redirectMap =
                FetcherUtil.parseRedirects(Map.of("Location", List.of("baz.test")));
        assertEquals(2, redirectMap.size());
        List<Uri> redirects = redirectMap.get(AsyncRegistration.RedirectType.LOCATION);
        assertEquals(1, redirects.size());
        assertEquals(Uri.parse("baz.test"), redirects.get(0));
        assertTrue(redirectMap.get(AsyncRegistration.RedirectType.LIST).isEmpty());
    }

    @Test
    public void parseRedirects_lsitHeaderOnly() {
        Map<AsyncRegistration.RedirectType, List<Uri>> redirectMap =
                FetcherUtil.parseRedirects(
                        Map.of("Attribution-Reporting-Redirect", List.of("foo.test", "bar.test")));
        assertEquals(2, redirectMap.size());
        // Verify List Redirects
        List<Uri> redirects = redirectMap.get(AsyncRegistration.RedirectType.LIST);
        assertEquals(2, redirects.size());
        assertEquals(Uri.parse("foo.test"), redirects.get(0));
        assertEquals(Uri.parse("bar.test"), redirects.get(1));
        assertTrue(redirectMap.get(AsyncRegistration.RedirectType.LOCATION).isEmpty());
    }

    @Test
    public void testIsValidAggregateKeyId_valid() {
        assertTrue(FetcherUtil.isValidAggregateKeyId("abcd"));
    }

    @Test
    public void testIsValidAggregateKeyId_null() {
        assertFalse(FetcherUtil.isValidAggregateKeyId(null));
    }

    @Test
    public void testIsValidAggregateKeyId_tooLong() {
        StringBuilder keyId = new StringBuilder("");
        for (int i = 0; i < MAX_BYTES_PER_ATTRIBUTION_AGGREGATE_KEY_ID + 1; i++) {
            keyId.append("a");
        }
        assertFalse(FetcherUtil.isValidAggregateKeyId(keyId.toString()));
    }

    @Test
    public void testIsValidAggregateKeyPiece_valid() {
        assertTrue(FetcherUtil.isValidAggregateKeyPiece("0x15A"));
    }

    @Test
    public void testIsValidAggregateKeyPiece_validWithUpperCasePrefix() {
        assertTrue(FetcherUtil.isValidAggregateKeyPiece("0X15A"));
    }

    @Test
    public void testIsValidAggregateKeyPiece_null() {
        assertFalse(FetcherUtil.isValidAggregateKeyPiece(null));
    }

    @Test
    public void testIsValidAggregateKeyPiece_missingPrefix() {
        assertFalse(FetcherUtil.isValidAggregateKeyPiece("1234"));
    }

    @Test
    public void testIsValidAggregateKeyPiece_tooShort() {
        assertFalse(FetcherUtil.isValidAggregateKeyPiece("0x"));
    }

    @Test
    public void testIsValidAggregateKeyPiece_tooLong() {
        StringBuilder keyPiece = new StringBuilder("0x");
        for (int i = 0; i < 33; i++) {
            keyPiece.append("1");
        }
        assertFalse(FetcherUtil.isValidAggregateKeyPiece(keyPiece.toString()));
    }

    @Test
    public void testAreValidAttributionFilters_filterSet_valid() throws JSONException {
        String json = "[{"
                + "\"filter-string-1\": [\"filter-value-1\"],"
                + "\"filter-string-2\": [\"filter-value-2\", \"filter-value-3\"]"
                + "}]";
        JSONArray filters = new JSONArray(json);
        assertTrue(FetcherUtil.areValidAttributionFilters(filters));
    }

    @Test
    public void testAreValidAttributionFilters_filterMap_valid() throws JSONException {
        String json = "{"
                + "\"filter-string-1\": [\"filter-value-1\"],"
                + "\"filter-string-2\": [\"filter-value-2\", \"filter-value-3\"]"
                + "}";
        JSONObject filters = new JSONObject(json);
        assertTrue(FetcherUtil.areValidAttributionFilters(filters));
    }

    @Test
    public void testAreValidAttributionFilters_filterMap_null() {
        JSONObject nullFilterMap = null;
        assertFalse(FetcherUtil.areValidAttributionFilters(nullFilterMap));
    }

    @Test
    public void testAreValidAttributionFilters_filterSet_tooManyFilters() throws JSONException {
        StringBuilder json = new StringBuilder("[{");
        json.append(IntStream.range(0, MAX_ATTRIBUTION_FILTERS + 1)
                .mapToObj(i -> "\"filter-string-" + i + "\": [\"filter-value\"]")
                .collect(Collectors.joining(",")));
        json.append("}]");
        JSONArray filters = new JSONArray(json.toString());
        assertFalse(FetcherUtil.areValidAttributionFilters(filters));
    }

    @Test
    public void testAreValidAttributionFilters_filterMap_tooManyFilters() throws JSONException {
        StringBuilder json = new StringBuilder("{");
        json.append(IntStream.range(0, MAX_ATTRIBUTION_FILTERS + 1)
                .mapToObj(i -> "\"filter-string-" + i + "\": [\"filter-value\"]")
                .collect(Collectors.joining(",")));
        json.append("}");
        JSONObject filters = new JSONObject(json.toString());
        assertFalse(FetcherUtil.areValidAttributionFilters(filters));
    }

    @Test
    public void testAreValidAttributionFilters_filterSet_keyTooLong() throws JSONException {
        String json = "[{"
                + "\"" + LONG_FILTER_STRING + "\": [\"filter-value-1\"],"
                + "\"filter-string-2\": [\"filter-value-2\", \"filter-value-3\"]"
                + "}]";
        JSONArray filters = new JSONArray(json);
        assertFalse(FetcherUtil.areValidAttributionFilters(filters));
    }

    @Test
    public void testAreValidAttributionFilters_filterMap_keyTooLong() throws JSONException {
        String json = "{"
                + "\"" + LONG_FILTER_STRING + "\": [\"filter-value-1\"],"
                + "\"filter-string-2\": [\"filter-value-2\", \"filter-value-3\"]"
                + "}";
        JSONObject filters = new JSONObject(json);
        assertFalse(FetcherUtil.areValidAttributionFilters(filters));
    }

    @Test
    public void testAreValidAttributionFilters_filterSet_tooManyFilterMaps() throws JSONException {
        StringBuilder json = new StringBuilder("[");
        json.append(IntStream.range(0, MAX_FILTER_MAPS_PER_FILTER_SET + 1)
                .mapToObj(i -> "{\"filter-string-1\": [\"filter-value-1\"],"
                        + "\"filter-string-2\": [\"filter-value-" + i + "\"]}")
                .collect(Collectors.joining(",")));
        json.append("]");
        JSONArray filters = new JSONArray(json.toString());
        assertFalse(FetcherUtil.areValidAttributionFilters(filters));
    }

    @Test
    public void testAreValidAttributionFilters_filterSet_tooManyValues() throws JSONException {
        StringBuilder json = new StringBuilder("[{"
                + "\"filter-string-1\": [\"filter-value-1\"],"
                + "\"filter-string-2\": [");
        json.append(IntStream.range(0, MAX_VALUES_PER_ATTRIBUTION_FILTER + 1)
                .mapToObj(i -> "\"filter-value-" + i + "\"")
                .collect(Collectors.joining(",")));
        json.append("]}]");
        JSONArray filters = new JSONArray(json.toString());
        assertFalse(FetcherUtil.areValidAttributionFilters(filters));
    }

    @Test
    public void testAreValidAttributionFilters_filterMap_tooManyValues() throws JSONException {
        StringBuilder json = new StringBuilder("{"
                + "\"filter-string-1\": [\"filter-value-1\"],"
                + "\"filter-string-2\": [");
        json.append(IntStream.range(0, MAX_VALUES_PER_ATTRIBUTION_FILTER + 1)
                .mapToObj(i -> "\"filter-value-" + i + "\"")
                .collect(Collectors.joining(",")));
        json.append("]}");
        JSONObject filters = new JSONObject(json.toString());
        assertFalse(FetcherUtil.areValidAttributionFilters(filters));
    }

    @Test
    public void testAreValidAttributionFilters_filterSet_valueTooLong() throws JSONException {
        String json = "[{"
                + "\"filter-string-1\": [\"filter-value-1\"],"
                + "\"filter-string-2\": [\"filter-value-2\", \"" + LONG_FILTER_STRING + "\"]"
                + "}]";
        JSONArray filters = new JSONArray(json);
        assertFalse(FetcherUtil.areValidAttributionFilters(filters));
    }

    @Test
    public void testAreValidAttributionFilters_filterMap_valueTooLong() throws JSONException {
        String json = "{"
                + "\"filter-string-1\": [\"filter-value-1\"],"
                + "\"filter-string-2\": [\"filter-value-2\", \"" + LONG_FILTER_STRING + "\"]"
                + "}";
        JSONObject filters = new JSONObject(json);
        assertFalse(FetcherUtil.areValidAttributionFilters(filters));
    }

    @Test
    public void emitHeaderMetrics_headersSizeLessThanMaxAllowed_doesNotLogAdTechDomain() {
        // Setup
        int registrationType = 1;
        long maxAllowedHeadersSize = 30;
        doReturn(maxAllowedHeadersSize)
                .when(mFlags)
                .getMaxResponseBasedRegistrationPayloadSizeBytes();
        Map<String, List<String>> headersMap = createHeadersMap();
        int headersMapSize = 28;

        // Execution
        FetcherUtil.emitHeaderMetrics(
                mFlags, mLogger, registrationType, headersMap, REGISTRATION_URI);

        // Verify
        verify(mLogger)
                .logMeasurementRegistrationsResponseSize(
                        eq(
                                new MeasurementRegistrationResponseStats.Builder(
                                                AD_SERVICES_MEASUREMENT_REGISTRATIONS,
                                                registrationType,
                                                headersMapSize)
                                        .setAdTechDomain(null)
                                        .build()));
    }

    @Test
    public void emitHeaderMetrics_headersSizeExceedsMaxAllowed_logsAdTechDomain() {
        // Setup
        int registrationType = 1;
        long maxAllowedHeadersSize = 25;
        doReturn(maxAllowedHeadersSize)
                .when(mFlags)
                .getMaxResponseBasedRegistrationPayloadSizeBytes();
        Map<String, List<String>> headersMap = createHeadersMap();
        int headersMapSize = 28;

        // Execution
        FetcherUtil.emitHeaderMetrics(
                mFlags, mLogger, registrationType, headersMap, REGISTRATION_URI);

        // Verify
        verify(mLogger)
                .logMeasurementRegistrationsResponseSize(
                        eq(
                                new MeasurementRegistrationResponseStats.Builder(
                                                AD_SERVICES_MEASUREMENT_REGISTRATIONS,
                                                registrationType,
                                                headersMapSize)
                                        .setAdTechDomain(REGISTRATION_URI.toString())
                                        .build()));
    }

    @Test
    public void emitHeaderMetrics_headersWithNullValues_success() {
        // Setup
        int registrationType = 1;
        long maxAllowedHeadersSize = 25;
        doReturn(maxAllowedHeadersSize)
                .when(mFlags)
                .getMaxResponseBasedRegistrationPayloadSizeBytes();

        Map<String, List<String>> headersMap = new HashMap<>();
        headersMap.put("key1", Arrays.asList("val11", "val12"));
        headersMap.put("key2", null);
        int headersMapSize = 18;

        // Execution
        FetcherUtil.emitHeaderMetrics(
                mFlags, mLogger, registrationType, headersMap, REGISTRATION_URI);

        // Verify
        verify(mLogger)
                .logMeasurementRegistrationsResponseSize(
                        eq(
                                new MeasurementRegistrationResponseStats.Builder(
                                                AD_SERVICES_MEASUREMENT_REGISTRATIONS,
                                                registrationType,
                                                headersMapSize)
                                        .setAdTechDomain(null)
                                        .build()));
    }

    @Test
    public void isValidAggregateDeduplicationKey_negativeValue() {
        assertFalse(FetcherUtil.isValidAggregateDeduplicationKey("-1"));
    }

    @Test
    public void isValidAggregateDeduplicationKey_nonNumericalValue() {
        assertFalse(FetcherUtil.isValidAggregateDeduplicationKey("w"));
    }

    @Test
    public void isValidAggregateDeduplicationKey_success() {
        assertTrue(FetcherUtil.isValidAggregateDeduplicationKey("18446744073709551615"));
        assertTrue(FetcherUtil.isValidAggregateDeduplicationKey("0"));
    }

    private Map<String, List<String>> createHeadersMap() {
        return new ImmutableMap.Builder<String, List<String>>()
                .put("key1", Arrays.asList("val11", "val12"))
                .put("key2", Arrays.asList("val21", "val22"))
                .build();
    }
}<|MERGE_RESOLUTION|>--- conflicted
+++ resolved
@@ -33,24 +33,25 @@
 import androidx.test.filters.SmallTest;
 
 import com.android.adservices.service.Flags;
-<<<<<<< HEAD
-import com.android.adservices.service.measurement.AsyncRegistration;
-=======
 import com.android.adservices.service.FlagsFactory;
->>>>>>> d654911e
 import com.android.adservices.service.measurement.WebUtil;
 import com.android.adservices.service.stats.AdServicesLogger;
 import com.android.adservices.service.stats.MeasurementRegistrationResponseStats;
+import com.android.dx.mockito.inline.extended.ExtendedMockito;
 
 import com.google.common.collect.ImmutableMap;
 
 import org.json.JSONArray;
 import org.json.JSONException;
 import org.json.JSONObject;
+import org.junit.After;
+import org.junit.Before;
 import org.junit.Test;
 import org.junit.runner.RunWith;
 import org.mockito.Mock;
+import org.mockito.MockitoSession;
 import org.mockito.junit.MockitoJUnitRunner;
+import org.mockito.quality.Strictness;
 
 import java.util.Arrays;
 import java.util.HashMap;
@@ -67,6 +68,23 @@
     private static final Uri REGISTRATION_URI = WebUtil.validUri("https://foo.test");
     @Mock Flags mFlags;
     @Mock AdServicesLogger mLogger;
+
+    private MockitoSession mStaticMockSession;
+
+    @Before
+    public void setup() {
+        mStaticMockSession =
+                ExtendedMockito.mockitoSession()
+                        .spyStatic(FlagsFactory.class)
+                        .strictness(Strictness.WARN)
+                        .startMocking();
+        ExtendedMockito.doReturn(FlagsFactory.getFlagsForTest()).when(FlagsFactory::getFlags);
+    }
+
+    @After
+    public void cleanup() throws InterruptedException {
+        mStaticMockSession.finishMocking();
+    }
 
     @Test
     public void testIsSuccess() {
