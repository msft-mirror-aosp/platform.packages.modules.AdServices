/*
 * Copyright (C) 2022 The Android Open Source Project
 *
 * Licensed under the Apache License, Version 2.0 (the "License");
 * you may not use this file except in compliance with the License.
 * You may obtain a copy of the License at
 *
 *      http://www.apache.org/licenses/LICENSE-2.0
 *
 * Unless required by applicable law or agreed to in writing, software
 * distributed under the License is distributed on an "AS IS" BASIS,
 * WITHOUT WARRANTIES OR CONDITIONS OF ANY KIND, either express or implied.
 * See the License for the specific language governing permissions and
 * limitations under the License.
 */

package com.android.adservices.service.adselection;

import static com.android.adservices.service.adselection.AdSelectionScriptEngine.NUM_BITS_STOCHASTIC_ROUNDING;
import static com.android.adservices.service.stats.AdsRelevanceStatusUtils.JS_RUN_STATUS_JS_REFERENCE_ERROR;
import static com.android.adservices.service.stats.AdsRelevanceStatusUtils.JS_RUN_STATUS_OUTPUT_SEMANTIC_ERROR;
import static com.android.adservices.service.stats.AdsRelevanceStatusUtils.JS_RUN_STATUS_SUCCESS;

import static com.google.common.truth.Truth.assertThat;

import static org.junit.Assert.assertEquals;
import static org.junit.Assert.assertFalse;
import static org.junit.Assert.assertThrows;
import static org.junit.Assert.assertTrue;
import static org.mockito.Mockito.doAnswer;
import static org.mockito.Mockito.doNothing;
import static org.mockito.Mockito.verify;

import android.adservices.adselection.AdSelectionConfig;
import android.adservices.adselection.AdWithBid;
import android.adservices.common.AdData;
import android.adservices.common.AdDataFixture;
import android.adservices.common.AdSelectionSignals;
import android.adservices.common.AdTechIdentifier;
import android.adservices.common.CommonFixture;
import android.adservices.customaudience.CustomAudienceFixture;
import android.content.Context;
import android.net.Uri;
import android.util.Log;

import androidx.test.core.app.ApplicationProvider;
import androidx.test.filters.SmallTest;

import com.android.adservices.LoggerFactory;
import com.android.adservices.common.AdServicesUnitTestCase;
import com.android.adservices.data.adselection.CustomAudienceSignals;
import com.android.adservices.data.adselection.datahandlers.AdSelectionResultBidAndUri;
import com.android.adservices.data.customaudience.AdDataConversionStrategy;
import com.android.adservices.data.customaudience.AdDataConversionStrategyFactory;
import com.android.adservices.data.customaudience.DBCustomAudience;
import com.android.adservices.service.adselection.AdSelectionScriptEngine.AuctionScriptResult;
import com.android.adservices.service.common.NoOpRetryStrategyImpl;
import com.android.adservices.service.common.RetryStrategy;
import com.android.adservices.service.exception.JSExecutionException;
import com.android.adservices.service.js.IsolateSettings;
import com.android.adservices.service.js.JSScriptArgument;
import com.android.adservices.service.js.JSScriptEngine;
import com.android.adservices.service.stats.AdSelectionExecutionLogger;
import com.android.adservices.service.stats.RunAdBiddingPerCAExecutionLogger;
import com.android.adservices.service.stats.SelectAdsFromOutcomesExecutionLogger;
import com.android.adservices.shared.testing.annotations.RequiresSdkLevelAtLeastS;

import com.google.common.collect.ImmutableList;
import com.google.common.collect.ImmutableMap;
import com.google.common.collect.ImmutableSet;
import com.google.common.util.concurrent.ListenableFuture;

import org.json.JSONObject;
import org.junit.Assert;
import org.junit.Assume;
import org.junit.Before;
import org.junit.Test;
import org.mockito.Mock;
import org.mockito.MockitoAnnotations;

import java.time.Duration;
import java.time.Instant;
import java.util.Collections;
import java.util.List;
import java.util.Objects;
import java.util.Set;
import java.util.concurrent.CountDownLatch;
import java.util.concurrent.ExecutionException;
import java.util.concurrent.ExecutorService;
import java.util.concurrent.Executors;
import java.util.concurrent.atomic.AtomicReference;
import java.util.stream.Collectors;

@SmallTest
@RequiresSdkLevelAtLeastS
public class AdSelectionScriptEngineTest extends AdServicesUnitTestCase {
    protected static final Context sContext = ApplicationProvider.getApplicationContext();
    private static final String TAG = "AdSelectionScriptEngineTest";

    private static final AdDataArgumentUtil AD_DATA_ARGUMENT_UTIL_WITHOUT_COPIER =
            new AdDataArgumentUtil(new AdCounterKeyCopierNoOpImpl());
    private static final AdDataArgumentUtil AD_DATA_ARGUMENT_UTIL_WITH_COPIER =
            new AdDataArgumentUtil(new AdCounterKeyCopierImpl());

    private static final AdDataConversionStrategy AD_DATA_CONVERSION_STRATEGY =
            AdDataConversionStrategyFactory.getAdDataConversionStrategy(true, true, true);
    private static final String BASE_DOMAIN = "https://www.domain.com/adverts/";
    private static final double BID_1 = 1.1;
    private static final double BID_2 = 2.1;
    private static final AdCost AD_COST_1 = new AdCost(1.2, NUM_BITS_STOCHASTIC_ROUNDING);
    private static final AdCost AD_COST_2 = new AdCost(2.2, NUM_BITS_STOCHASTIC_ROUNDING);
    private static final AdData AD_DATA_WITH_DOUBLE_RESULT_1 =
            getAdDataWithResult("123", Double.toString(BID_1), ImmutableSet.of());
    private static final AdData AD_DATA_WITH_DOUBLE_WITH_AD_COUNTER_KEYS_RESULT_1 =
            getAdDataWithResult("123", Double.toString(BID_1), AdDataFixture.getAdCounterKeys());
    private static final AdData AD_DATA_WITH_DOUBLE_AD_COST_1 =
            getAdDataWithBidAndCost(
                    "123", Double.toString(BID_1), AD_COST_1.toString(), ImmutableSet.of());
    private static final AdData AD_DATA_WITH_DOUBLE_RESULT_2 =
            getAdDataWithResult("456", Double.toString(BID_2), ImmutableSet.of());
    private static final AdData AD_DATA_WITH_DOUBLE_WITH_AD_COUNTER_KEYS_RESULT_2 =
            getAdDataWithResult("456", Double.toString(BID_2), AdDataFixture.getAdCounterKeys());
    private static final AdData AD_DATA_WITH_DOUBLE_AD_COST_2 =
            getAdDataWithBidAndCost(
                    "456", Double.toString(BID_2), AD_COST_2.toString(), ImmutableSet.of());
    private static final AdData AD_DATA_WITH_DOUBLE_AD_COST_EMPTY =
            getAdDataWithBidAndCost("456", Double.toString(BID_2), "\"junk\"", ImmutableSet.of());
    private static final List<AdData> AD_DATA_WITH_DOUBLE_RESULT_LIST =
            ImmutableList.of(AD_DATA_WITH_DOUBLE_RESULT_1, AD_DATA_WITH_DOUBLE_RESULT_2);
    private static final List<AdData> AD_DATA_WITH_DOUBLE_WITH_AD_COUNTER_KEYS_RESULT_LIST =
            ImmutableList.of(
                    AD_DATA_WITH_DOUBLE_WITH_AD_COUNTER_KEYS_RESULT_1,
                    AD_DATA_WITH_DOUBLE_WITH_AD_COUNTER_KEYS_RESULT_2);
    private static final List<AdData> AD_DATA_WITH_DOUBLE_WITH_AD_COST_LIST =
            ImmutableList.of(AD_DATA_WITH_DOUBLE_AD_COST_1, AD_DATA_WITH_DOUBLE_AD_COST_2);
    private static final List<AdData> AD_DATA_WITH_DOUBLE_WITH_EMPTY_AD_COST =
            ImmutableList.of(AD_DATA_WITH_DOUBLE_AD_COST_1, AD_DATA_WITH_DOUBLE_AD_COST_EMPTY);

    private static final AdWithBid AD_WITH_BID_1 =
            new AdWithBid(AD_DATA_WITH_DOUBLE_RESULT_1, BID_1);
    private static final AdWithBid AD_WITH_BID_WITH_AD_COUNTER_KEYS_1 =
            new AdWithBid(AD_DATA_WITH_DOUBLE_WITH_AD_COUNTER_KEYS_RESULT_1, BID_1);
    private static final AdWithBid AD_WITH_BID_2 =
            new AdWithBid(AD_DATA_WITH_DOUBLE_RESULT_2, BID_2);
    private static final AdWithBid AD_WITH_BID_WITH_AD_COUNTER_KEYS_2 =
            new AdWithBid(AD_DATA_WITH_DOUBLE_WITH_AD_COUNTER_KEYS_RESULT_2, BID_2);
    private static final List<AdWithBid> AD_WITH_BID_LIST =
            ImmutableList.of(AD_WITH_BID_1, AD_WITH_BID_2);
    private static final List<AdWithBid> AD_WITH_BID_WITH_AD_COUNTER_KEYS_LIST =
            ImmutableList.of(
                    AD_WITH_BID_WITH_AD_COUNTER_KEYS_1, AD_WITH_BID_WITH_AD_COUNTER_KEYS_2);

    private static final Instant NOW = Instant.now();
    private static final CustomAudienceSignals CUSTOM_AUDIENCE_SIGNALS_1 =
            new CustomAudienceSignals(
                    CustomAudienceFixture.VALID_OWNER,
                    CommonFixture.VALID_BUYER_1,
                    "name",
                    NOW,
                    NOW.plus(Duration.ofDays(1)),
                    AdSelectionSignals.EMPTY);
    private static final CustomAudienceSignals CUSTOM_AUDIENCE_SIGNALS_2 =
            new CustomAudienceSignals(
                    CustomAudienceFixture.VALID_OWNER,
                    CommonFixture.VALID_BUYER_1,
                    "name",
                    NOW,
                    NOW.plus(Duration.ofDays(1)),
                    AdSelectionSignals.EMPTY);
    private static final List<CustomAudienceSignals> CUSTOM_AUDIENCE_SIGNALS_LIST =
            ImmutableList.of(CUSTOM_AUDIENCE_SIGNALS_1, CUSTOM_AUDIENCE_SIGNALS_2);

    private static final long AD_SELECTION_ID_1 = 12345L;
    private static final double AD_BID_1 = 10.0;
    private static final long AD_SELECTION_ID_2 = 123456L;
    private static final double AD_BID_2 = 11.0;
    private static final long AD_SELECTION_ID_3 = 1234567L;
    private static final double AD_BID_3 = 12.0;
    private static final Uri AD_RENDER_URI = Uri.parse("test.com/");
    private static final AdSelectionResultBidAndUri AD_SELECTION_ID_WITH_BID_1 =
            AdSelectionResultBidAndUri.builder()
                    .setAdSelectionId(AD_SELECTION_ID_1)
                    .setWinningAdBid(AD_BID_1)
                    .setWinningAdRenderUri(AD_RENDER_URI)
                    .build();
    private static final AdSelectionResultBidAndUri AD_SELECTION_ID_WITH_BID_2 =
            AdSelectionResultBidAndUri.builder()
                    .setAdSelectionId(AD_SELECTION_ID_2)
                    .setWinningAdBid(AD_BID_2)
                    .setWinningAdRenderUri(AD_RENDER_URI)
                    .build();
    private static final AdSelectionResultBidAndUri AD_SELECTION_ID_WITH_BID_3 =
            AdSelectionResultBidAndUri.builder()
                    .setAdSelectionId(AD_SELECTION_ID_3)
                    .setWinningAdBid(AD_BID_3)
                    .setWinningAdRenderUri(AD_RENDER_URI)
                    .build();
    private static final ExecutorService EXECUTOR_SERVICE = Executors.newFixedThreadPool(1);
    private static final boolean ISOLATE_CONSOLE_MESSAGE_IN_LOGS_ENABLED = true;
    private static final IsolateSettings ISOLATE_SETTINGS_WITH_MAX_HEAP_ENFORCEMENT_DISABLED =
            IsolateSettings.forMaxHeapSizeEnforcementDisabled(
                    ISOLATE_CONSOLE_MESSAGE_IN_LOGS_ENABLED);
    private AdSelectionScriptEngine mAdSelectionScriptEngine;

    @Mock private AdSelectionExecutionLogger mAdSelectionExecutionLoggerMock;
    @Mock private RunAdBiddingPerCAExecutionLogger mRunAdBiddingPerCAExecutionLoggerMock;
    @Mock private SelectAdsFromOutcomesExecutionLogger mSelectAdsFromOutcomesExecutionLoggerMock;

    private RetryStrategy mRetryStrategy;

    @Before
    public void setUp() {
        Assume.assumeTrue(JSScriptEngine.AvailabilityChecker.isJSSandboxAvailable());
        mRetryStrategy = new NoOpRetryStrategyImpl();
        mAdSelectionScriptEngine =
                createAdSelectionScriptEngine(
                        ISOLATE_SETTINGS_WITH_MAX_HEAP_ENFORCEMENT_DISABLED,
                        new AdCounterKeyCopierNoOpImpl(),
                        mRetryStrategy,
                        new DebugReportingScriptDisabledStrategy(),
                        false);
        MockitoAnnotations.initMocks(this);
    }

    @Test
    public void testAuctionScriptIsInvalidIfRequiredFunctionDoesNotExist() throws Exception {
        assertFalse(
                callJsValidation(
                        "function helloAdvert(ad) { return {'status': 0, 'greeting': 'hello ' +"
                                + " ad.render_uri }; }",
                        ImmutableList.of("helloAdvertWrongName")));
    }

    @Test
    public void testAuctionScriptIsInvalidIfAnyRequiredFunctionDoesNotExist() throws Exception {
        assertFalse(
                callJsValidation(
                        "function helloAdvert(ad) { return {'status': 0, 'greeting': 'hello ' +"
                                + " ad.render_uri }; }",
                        ImmutableList.of("helloAdvert", "helloAdvertWrongName")));
    }

    @Test
    public void testAuctionScriptIsValidIfAllRequiredFunctionsExist() throws Exception {
        assertTrue(
                callJsValidation(
                        "function helloAdvert(ad) { return {'status': 0, 'greeting': 'hello ' +"
                                + " ad.render_uri }; }",
                        ImmutableList.of("helloAdvert")));
    }

    @Test
    public void testCanCallScript() throws Exception {
        final AuctionScriptResult result =
                callAuctionEngine(
                        "function helloAdvert(ad) { return {'status': 0, 'greeting': 'hello ' +"
                                + " ad.render_uri }; }",
                        "helloAdvert(ad)",
                        AD_DATA_WITH_DOUBLE_RESULT_1,
                        ImmutableList.of(),
                        AD_DATA_ARGUMENT_UTIL_WITHOUT_COPIER);
        assertThat(result.status).isEqualTo(0);
        assertThat(((JSONObject) result.results.get(0)).getString("greeting"))
                .isEqualTo("hello " + AD_DATA_WITH_DOUBLE_RESULT_1.getRenderUri());
    }

    @Test
    public void testCanCallScriptRunWithCopier() throws Exception {
        final AuctionScriptResult result =
                callAuctionEngine(
                        "function helloAdvert(ad) { return {'status': 0, 'greeting': 'hello ' +"
                                + " ad.render_uri }; }",
                        "helloAdvert(ad)",
                        AD_DATA_WITH_DOUBLE_RESULT_1,
                        ImmutableList.of(),
                        AD_DATA_ARGUMENT_UTIL_WITH_COPIER);
        assertThat(result.status).isEqualTo(0);
        assertThat(((JSONObject) result.results.get(0)).getString("greeting"))
                .isEqualTo("hello " + AD_DATA_WITH_DOUBLE_RESULT_1.getRenderUri());
    }

    @Test
    public void testThrowsJSExecutionExceptionIfTheFunctionIsNotFound() throws Exception {
        Exception exception =
                Assert.assertThrows(
                        ExecutionException.class,
                        () ->
                                callAuctionEngine(
                                        "function helloAdvert(ad) { return {'status': 0,"
                                                + " 'greeting': 'hello ' + ad.render_uri }; }",
                                        "helloAdvertWrongName",
                                        AD_DATA_WITH_DOUBLE_RESULT_1,
                                        ImmutableList.of(),
                                        AD_DATA_ARGUMENT_UTIL_WITHOUT_COPIER));

        expect.that(exception).hasCauseThat().isInstanceOf(JSExecutionException.class);
    }

    @Test
    public void testFailsIfScriptIsNotReturningJson() throws Exception {
        final AuctionScriptResult result =
                callAuctionEngine(
                        "function helloAdvert(ad) { return 'hello ' + ad.render_uri; }",
                        "helloAdvert(ad)",
                        AD_DATA_WITH_DOUBLE_RESULT_1,
                        ImmutableList.of(),
                        AD_DATA_ARGUMENT_UTIL_WITHOUT_COPIER);
        assertThat(result.status).isEqualTo(-1);
    }

    @Test
    public void testCallsFailAtFirstNonzeroStatus() throws Exception {
        AdData processedSuccessfully = getAdDataWithResult("123", "0", ImmutableSet.of());
        AdData failToProcess = getAdDataWithResult("456", "1", ImmutableSet.of());
        AdData willNotBeProcessed = getAdDataWithResult("789", "0", ImmutableSet.of());
        final AuctionScriptResult result =
                callAuctionEngine(
                        "function injectFailure(ad) { return {'status': ad.metadata.result,"
                                + " 'value': ad.render_uri }; }",
                        "injectFailure(ad)",
                        ImmutableList.of(processedSuccessfully, failToProcess, willNotBeProcessed),
                        ImmutableList.of(),
                        AD_DATA_ARGUMENT_UTIL_WITHOUT_COPIER);
        assertThat(result.status).isEqualTo(1);
        // Only processed result is returned
        assertThat(result.results.length()).isEqualTo(1);
        assertThat(((JSONObject) result.results.get(0)).getString("value"))
                .isEqualTo(processedSuccessfully.getRenderUri().toString());
    }

    @Test
    public void testGenerateBidSuccessfulCase() throws Exception {
        doNothing().when(mRunAdBiddingPerCAExecutionLoggerMock).startGenerateBids();
        // Logger calls come after the callback is returned
        CountDownLatch loggerLatch = new CountDownLatch(1);
        doAnswer(
                        unusedInvocation -> {
                            loggerLatch.countDown();
                            return null;
                        })
                .when(mRunAdBiddingPerCAExecutionLoggerMock)
                .endGenerateBids();
        final List<GenerateBidResult> results =
                generateBids(
                        "function generateBid(ad, auction_signals, per_buyer_signals,"
                                + " trusted_bidding_signals, contextual_signals,"
                                + " custom_audience_signals) { \n"
                                + "  return {'status': 0, 'ad': ad, 'bid': ad.metadata.result };\n"
                                + "}",
                        AD_DATA_WITH_DOUBLE_RESULT_LIST,
                        AdSelectionSignals.EMPTY,
                        AdSelectionSignals.EMPTY,
                        AdSelectionSignals.EMPTY,
                        AdSelectionSignals.EMPTY,
                        CUSTOM_AUDIENCE_SIGNALS_1);
        loggerLatch.await();
        verify(mRunAdBiddingPerCAExecutionLoggerMock).startGenerateBids();
        verify(mRunAdBiddingPerCAExecutionLoggerMock).endGenerateBids();
        assertThat(
                        results.stream()
                                .map(GenerateBidResult::getAdWithBid)
                                .collect(Collectors.toList()))
                .containsExactly(
                        new AdWithBid(AD_DATA_WITH_DOUBLE_RESULT_1, BID_1),
                        new AdWithBid(AD_DATA_WITH_DOUBLE_RESULT_2, BID_2));
    }

    @Test
    public void testGenerateBidWithAdCostSuccessfulCaseCpcBillingEnabled() throws Exception {
        // Reinit engine with cpc billing enabled
        mAdSelectionScriptEngine =
                createAdSelectionScriptEngine(
                        ISOLATE_SETTINGS_WITH_MAX_HEAP_ENFORCEMENT_DISABLED,
                        new AdCounterKeyCopierNoOpImpl(),
                        mRetryStrategy,
                        new DebugReportingScriptDisabledStrategy(),
                        true);
        doNothing().when(mRunAdBiddingPerCAExecutionLoggerMock).startGenerateBids();
        // Logger calls come after the callback is returned
        CountDownLatch loggerLatch = new CountDownLatch(1);
        doAnswer(
                        unusedInvocation -> {
                            loggerLatch.countDown();
                            return null;
                        })
                .when(mRunAdBiddingPerCAExecutionLoggerMock)
                .endGenerateBids();
        final List<GenerateBidResult> results =
                generateBids(
                        "function generateBid(ad, auction_signals, per_buyer_signals,"
                                + " trusted_bidding_signals, contextual_signals,"
                                + " custom_audience_signals) { \n"
                                + "  return {'status': 0, 'ad': ad, 'bid': ad.metadata.bid, "
                                + "'adCost':"
                                + " ad.metadata.adCost };\n"
                                + "}",
                        AD_DATA_WITH_DOUBLE_WITH_AD_COST_LIST,
                        AdSelectionSignals.EMPTY,
                        AdSelectionSignals.EMPTY,
                        AdSelectionSignals.EMPTY,
                        AdSelectionSignals.EMPTY,
                        CUSTOM_AUDIENCE_SIGNALS_1);
        loggerLatch.await();
        verify(mRunAdBiddingPerCAExecutionLoggerMock).startGenerateBids();
        verify(mRunAdBiddingPerCAExecutionLoggerMock).endGenerateBids();
        assertThat(
                        results.stream()
                                .map(GenerateBidResult::getAdWithBid)
                                .collect(Collectors.toList()))
                .containsExactly(
                        new AdWithBid(AD_DATA_WITH_DOUBLE_AD_COST_1, BID_1),
                        new AdWithBid(AD_DATA_WITH_DOUBLE_AD_COST_2, BID_2));
        assertThat(results.stream().map(GenerateBidResult::getAdCost).collect(Collectors.toList()))
                .containsExactly(AD_COST_1, AD_COST_2);
    }

    @Test
    public void testGenerateBidWithAdCostDoesNotAddAdCostCpcBillingDisabled() throws Exception {
        // Init engine with false
        mAdSelectionScriptEngine =
                createAdSelectionScriptEngine(
                        ISOLATE_SETTINGS_WITH_MAX_HEAP_ENFORCEMENT_DISABLED,
                        new AdCounterKeyCopierNoOpImpl(),
                        mRetryStrategy,
                        new DebugReportingScriptDisabledStrategy(),
                        false);
        doNothing().when(mRunAdBiddingPerCAExecutionLoggerMock).startGenerateBids();
        // Logger calls come after the callback is returned
        CountDownLatch loggerLatch = new CountDownLatch(1);
        doAnswer(
                        unusedInvocation -> {
                            loggerLatch.countDown();
                            return null;
                        })
                .when(mRunAdBiddingPerCAExecutionLoggerMock)
                .endGenerateBids();
        final List<GenerateBidResult> results =
                generateBids(
                        "function generateBid(ad, auction_signals, per_buyer_signals,"
                                + " trusted_bidding_signals, contextual_signals,"
                                + " custom_audience_signals) { \n"
                                + "  return {'status': 0, 'ad': ad, 'bid': ad.metadata.bid, "
                                + "'adCost':"
                                + " ad.metadata.adCost };\n"
                                + "}",
                        AD_DATA_WITH_DOUBLE_WITH_AD_COST_LIST,
                        AdSelectionSignals.EMPTY,
                        AdSelectionSignals.EMPTY,
                        AdSelectionSignals.EMPTY,
                        AdSelectionSignals.EMPTY,
                        CUSTOM_AUDIENCE_SIGNALS_1);
        loggerLatch.await();
        verify(mRunAdBiddingPerCAExecutionLoggerMock).startGenerateBids();
        verify(mRunAdBiddingPerCAExecutionLoggerMock).endGenerateBids();
        assertThat(
                        results.stream()
                                .map(GenerateBidResult::getAdWithBid)
                                .collect(Collectors.toList()))
                .containsExactly(
                        new AdWithBid(AD_DATA_WITH_DOUBLE_AD_COST_1, BID_1),
                        new AdWithBid(AD_DATA_WITH_DOUBLE_AD_COST_2, BID_2));
        assertThat(results.stream().map(GenerateBidResult::getAdCost).collect(Collectors.toList()))
                .containsExactly(null, null);
    }

    @Test
    public void testGenerateBidWithOnlyOneAdCostSuccessfulCase() throws Exception {
        // Reinit engine with cpc billing enabled
        mAdSelectionScriptEngine =
                createAdSelectionScriptEngine(
                        ISOLATE_SETTINGS_WITH_MAX_HEAP_ENFORCEMENT_DISABLED,
                        new AdCounterKeyCopierNoOpImpl(),
                        mRetryStrategy,
                        new DebugReportingScriptDisabledStrategy(),
                        true);
        doNothing().when(mRunAdBiddingPerCAExecutionLoggerMock).startGenerateBids();
        // Logger calls come after the callback is returned
        CountDownLatch loggerLatch = new CountDownLatch(1);
        doAnswer(
                        unusedInvocation -> {
                            loggerLatch.countDown();
                            return null;
                        })
                .when(mRunAdBiddingPerCAExecutionLoggerMock)
                .endGenerateBids();
        final List<GenerateBidResult> results =
                generateBids(
                        "function generateBid(ad, auction_signals, per_buyer_signals,"
                                + " trusted_bidding_signals, contextual_signals,"
                                + " custom_audience_signals) { \n"
                                + "  return {'status': 0, 'ad': ad, 'bid': ad.metadata.bid, "
                                + "'adCost':"
                                + " ad.metadata.adCost };\n"
                                + "}",
                        AD_DATA_WITH_DOUBLE_WITH_EMPTY_AD_COST,
                        AdSelectionSignals.EMPTY,
                        AdSelectionSignals.EMPTY,
                        AdSelectionSignals.EMPTY,
                        AdSelectionSignals.EMPTY,
                        CUSTOM_AUDIENCE_SIGNALS_1);
        loggerLatch.await();
        verify(mRunAdBiddingPerCAExecutionLoggerMock).startGenerateBids();
        verify(mRunAdBiddingPerCAExecutionLoggerMock).endGenerateBids();
        for (GenerateBidResult result : results) {
            LoggerFactory.getFledgeLogger().i(result.getAdWithBid().getAdData().toString());
        }
        LoggerFactory.getFledgeLogger()
                .i(new AdWithBid(AD_DATA_WITH_DOUBLE_AD_COST_EMPTY, BID_2).getAdData().toString());
        assertThat(
                        results.stream()
                                .map(GenerateBidResult::getAdWithBid)
                                .collect(Collectors.toList()))
                .containsExactly(
                        new AdWithBid(AD_DATA_WITH_DOUBLE_AD_COST_1, BID_1),
                        new AdWithBid(AD_DATA_WITH_DOUBLE_AD_COST_EMPTY, BID_2));
        assertThat(results.stream().map(GenerateBidResult::getAdCost).collect(Collectors.toList()))
                .containsExactly(AD_COST_1, null);
    }

    @Test
    public void testGenerateBidWithCopierSuccessfulCase() throws Exception {
        mAdSelectionScriptEngine =
                createAdSelectionScriptEngine(
                        ISOLATE_SETTINGS_WITH_MAX_HEAP_ENFORCEMENT_DISABLED,
                        new AdCounterKeyCopierImpl(),
                        mRetryStrategy,
                        new DebugReportingScriptDisabledStrategy(),
                        false);
        doNothing().when(mRunAdBiddingPerCAExecutionLoggerMock).startGenerateBids();
        // Logger calls come after the callback is returned
        CountDownLatch loggerLatch = new CountDownLatch(1);
        doAnswer(
                        unusedInvocation -> {
                            loggerLatch.countDown();
                            return null;
                        })
                .when(mRunAdBiddingPerCAExecutionLoggerMock)
                .endGenerateBids();
        final List<GenerateBidResult> results =
                generateBids(
                        "function generateBid(ad, auction_signals, per_buyer_signals,"
                                + " trusted_bidding_signals, contextual_signals,"
                                + " custom_audience_signals) { \n"
                                + "  return {'status': 0, 'ad': ad, 'bid': ad.metadata.result };\n"
                                + "}",
                        AD_DATA_WITH_DOUBLE_RESULT_LIST,
                        AdSelectionSignals.EMPTY,
                        AdSelectionSignals.EMPTY,
                        AdSelectionSignals.EMPTY,
                        AdSelectionSignals.EMPTY,
                        CUSTOM_AUDIENCE_SIGNALS_1);
        loggerLatch.await();
        verify(mRunAdBiddingPerCAExecutionLoggerMock).startGenerateBids();
        verify(mRunAdBiddingPerCAExecutionLoggerMock).endGenerateBids();
        assertThat(
                        results.stream()
                                .map(GenerateBidResult::getAdWithBid)
                                .collect(Collectors.toList()))
                .containsExactly(
                        new AdWithBid(AD_DATA_WITH_DOUBLE_RESULT_1, BID_1),
                        new AdWithBid(AD_DATA_WITH_DOUBLE_RESULT_2, BID_2));
    }

    @Test
    public void testGenerateBidWithCopierWithAdCounterKeysSuccessfulCase() throws Exception {
        mAdSelectionScriptEngine =
                createAdSelectionScriptEngine(
                        ISOLATE_SETTINGS_WITH_MAX_HEAP_ENFORCEMENT_DISABLED,
                        new AdCounterKeyCopierImpl(),
                        mRetryStrategy,
                        new DebugReportingScriptDisabledStrategy(),
                        false);

        doNothing().when(mRunAdBiddingPerCAExecutionLoggerMock).startGenerateBids();
        // Logger calls come after the callback is returned
        CountDownLatch loggerLatch = new CountDownLatch(1);
        doAnswer(
                        unusedInvocation -> {
                            loggerLatch.countDown();
                            return null;
                        })
                .when(mRunAdBiddingPerCAExecutionLoggerMock)
                .endGenerateBids();
        final List<GenerateBidResult> results =
                generateBids(
                        "function generateBid(ad, auction_signals, per_buyer_signals,"
                                + " trusted_bidding_signals, contextual_signals,"
                                + " custom_audience_signals) { \n"
                                + "  return {'status': 0, 'ad': ad, 'bid': ad.metadata.result };\n"
                                + "}",
                        AD_DATA_WITH_DOUBLE_WITH_AD_COUNTER_KEYS_RESULT_LIST,
                        AdSelectionSignals.EMPTY,
                        AdSelectionSignals.EMPTY,
                        AdSelectionSignals.EMPTY,
                        AdSelectionSignals.EMPTY,
                        CUSTOM_AUDIENCE_SIGNALS_1);
        loggerLatch.await();
        verify(mRunAdBiddingPerCAExecutionLoggerMock).startGenerateBids();
        verify(mRunAdBiddingPerCAExecutionLoggerMock).endGenerateBids();
        assertThat(
                        results.stream()
                                .map(GenerateBidResult::getAdWithBid)
                                .collect(Collectors.toList()))
                .containsExactly(
                        new AdWithBid(AD_DATA_WITH_DOUBLE_WITH_AD_COUNTER_KEYS_RESULT_1, BID_1),
                        new AdWithBid(AD_DATA_WITH_DOUBLE_WITH_AD_COUNTER_KEYS_RESULT_2, BID_2));
    }

    @Test
    public void testGenerateBidV3SuccessfulCase() throws Exception {
        doNothing().when(mRunAdBiddingPerCAExecutionLoggerMock).startGenerateBids();
        // Logger calls come after the callback is returned
        CountDownLatch loggerLatch = new CountDownLatch(1);
        doAnswer(
                        unusedInvocation -> {
                            loggerLatch.countDown();
                            return null;
                        })
                .when(mRunAdBiddingPerCAExecutionLoggerMock)
                .endGenerateBids();
        final List<GenerateBidResult> results =
                generateBidsV3(
                        "function generateBid(custom_audience, auction_signals,"
                                + " per_buyer_signals,\n"
                                + "    trusted_bidding_signals, contextual_signals) {\n"
                                + "    const ads = custom_audience.ads;\n"
                                + "    let result = null;\n"
                                + "    for (const ad of ads) {\n"
                                + "        if (!result || "
                                + "            ad.metadata.result > result.metadata.result) {\n"
                                + "            result = ad;\n"
                                + "        }\n"
                                + "    }\n"
                                + "    return { 'status': 0, 'ad': result, 'bid':"
                                + " result.metadata.result, 'render': result.render_uri };\n"
                                + "}",
                        DBCustomAudience.fromServiceObject(
                                CustomAudienceFixture.getValidBuilderForBuyer(
                                                CommonFixture.VALID_BUYER_1)
                                        .setAds(AD_DATA_WITH_DOUBLE_RESULT_LIST)
                                        .build(),
                                CustomAudienceFixture.VALID_OWNER,
                                CustomAudienceFixture.VALID_ACTIVATION_TIME,
                                CustomAudienceFixture.CUSTOM_AUDIENCE_DEFAULT_EXPIRE_IN,
                                AD_DATA_CONVERSION_STRATEGY,
                                false,
                                /* auctionServerRequestFlags = */ false),
                        AdSelectionSignals.EMPTY,
                        AdSelectionSignals.EMPTY,
                        AdSelectionSignals.EMPTY,
                        AdSelectionSignals.EMPTY);
        loggerLatch.await();
        verify(mRunAdBiddingPerCAExecutionLoggerMock).startGenerateBids();
        verify(mRunAdBiddingPerCAExecutionLoggerMock).endGenerateBids();
        assertThat(
                        results.stream()
                                .map(GenerateBidResult::getAdWithBid)
                                .collect(Collectors.toList()))
                .containsExactly(new AdWithBid(AD_DATA_WITH_DOUBLE_RESULT_2, BID_2));
    }

    @Test
    public void testGenerateBidV3WithCopierSuccessfulCase() throws Exception {
        mAdSelectionScriptEngine =
                createAdSelectionScriptEngine(
                        ISOLATE_SETTINGS_WITH_MAX_HEAP_ENFORCEMENT_DISABLED,
                        new AdCounterKeyCopierImpl(),
                        mRetryStrategy,
                        new DebugReportingScriptDisabledStrategy(),
                        false);

        doNothing().when(mRunAdBiddingPerCAExecutionLoggerMock).startGenerateBids();
        // Logger calls come after the callback is returned
        CountDownLatch loggerLatch = new CountDownLatch(1);
        doAnswer(
                        unusedInvocation -> {
                            loggerLatch.countDown();
                            return null;
                        })
                .when(mRunAdBiddingPerCAExecutionLoggerMock)
                .endGenerateBids();
        final List<GenerateBidResult> results =
                generateBidsV3(
                        "function generateBid(custom_audience, auction_signals,"
                                + " per_buyer_signals,\n"
                                + "    trusted_bidding_signals, contextual_signals) {\n"
                                + "    const ads = custom_audience.ads;\n"
                                + "    let result = null;\n"
                                + "    for (const ad of ads) {\n"
                                + "        if (!result || "
                                + "            ad.metadata.result > result.metadata.result) {\n"
                                + "            result = ad;\n"
                                + "        }\n"
                                + "    }\n"
                                + "    return { 'status': 0, 'ad': result, 'bid':"
                                + " result.metadata.result, 'render': result.render_uri };\n"
                                + "}",
                        DBCustomAudience.fromServiceObject(
                                CustomAudienceFixture.getValidBuilderForBuyer(
                                                CommonFixture.VALID_BUYER_1)
                                        .setAds(AD_DATA_WITH_DOUBLE_RESULT_LIST)
                                        .build(),
                                CustomAudienceFixture.VALID_OWNER,
                                CustomAudienceFixture.VALID_ACTIVATION_TIME,
                                CustomAudienceFixture.CUSTOM_AUDIENCE_DEFAULT_EXPIRE_IN,
                                AD_DATA_CONVERSION_STRATEGY,
                                false,
                                /* auctionServerRequestFlags = */ false),
                        AdSelectionSignals.EMPTY,
                        AdSelectionSignals.EMPTY,
                        AdSelectionSignals.EMPTY,
                        AdSelectionSignals.EMPTY);
        loggerLatch.await();
        verify(mRunAdBiddingPerCAExecutionLoggerMock).startGenerateBids();
        verify(mRunAdBiddingPerCAExecutionLoggerMock).endGenerateBids();
        assertThat(
                        results.stream()
                                .map(GenerateBidResult::getAdWithBid)
                                .collect(Collectors.toList()))
                .containsExactly(new AdWithBid(AD_DATA_WITH_DOUBLE_RESULT_2, BID_2));
    }

    @Test
    public void testGenerateBidV3WithCopierWithAdCounterKeysSuccessfulCase() throws Exception {
        mAdSelectionScriptEngine =
                createAdSelectionScriptEngine(
                        ISOLATE_SETTINGS_WITH_MAX_HEAP_ENFORCEMENT_DISABLED,
                        new AdCounterKeyCopierImpl(),
                        mRetryStrategy,
                        new DebugReportingScriptDisabledStrategy(),
                        false);

        doNothing().when(mRunAdBiddingPerCAExecutionLoggerMock).startGenerateBids();
        // Logger calls come after the callback is returned
        CountDownLatch loggerLatch = new CountDownLatch(1);
        doAnswer(
                        unusedInvocation -> {
                            loggerLatch.countDown();
                            return null;
                        })
                .when(mRunAdBiddingPerCAExecutionLoggerMock)
                .endGenerateBids();
        DBCustomAudience inputCustomAudience =
                DBCustomAudience.fromServiceObject(
                        CustomAudienceFixture.getValidBuilderForBuyer(CommonFixture.VALID_BUYER_1)
                                .setAds(AD_DATA_WITH_DOUBLE_WITH_AD_COUNTER_KEYS_RESULT_LIST)
                                .build(),
                        CustomAudienceFixture.VALID_OWNER,
                        CustomAudienceFixture.VALID_ACTIVATION_TIME,
                        CustomAudienceFixture.CUSTOM_AUDIENCE_DEFAULT_EXPIRE_IN,
                        AD_DATA_CONVERSION_STRATEGY,
                        false,
                        false);
        final List<GenerateBidResult> results =
                generateBidsV3(
                        "function generateBid(custom_audience, auction_signals,"
                                + " per_buyer_signals,\n"
                                + "    trusted_bidding_signals, contextual_signals) {\n"
                                + "    const ads = custom_audience.ads;\n"
                                + "    let result = null;\n"
                                + "    for (const ad of ads) {\n"
                                + "        if (!result || "
                                + "            ad.metadata.result > result.metadata.result) {\n"
                                + "            result = ad;\n"
                                + "        }\n"
                                + "    }\n"
                                + "    return { 'status': 0, 'ad': result, 'bid':"
                                + " result.metadata.result, 'render': result.render_uri };\n"
                                + "}",
                        inputCustomAudience,
                        AdSelectionSignals.EMPTY,
                        AdSelectionSignals.EMPTY,
                        AdSelectionSignals.EMPTY,
                        AdSelectionSignals.EMPTY);
        loggerLatch.await();
        verify(mRunAdBiddingPerCAExecutionLoggerMock).startGenerateBids();
        verify(mRunAdBiddingPerCAExecutionLoggerMock).endGenerateBids();
        assertThat(
                        results.stream()
                                .map(GenerateBidResult::getAdWithBid)
                                .collect(Collectors.toList()))
                .containsExactly(
                        new AdWithBid(AD_DATA_WITH_DOUBLE_WITH_AD_COUNTER_KEYS_RESULT_2, BID_2));
    }

    @Test
    public void testGetFunctionArgumentCountSuccess() throws Exception {
        String jsScript =
                "function generateBid(ad, auction_signals, per_buyer_signals,"
                        + " trusted_bidding_signals, contextual_signals, user_signals,"
                        + " custom_audience_signals) { \n"
                        + "  return {'status': 0, 'ad': ad, 'bid': ad.metadata.result };\n"
                        + "}";
        String functionName = "generateBid";
        int argCount = getArgCount(jsScript, functionName);
        assertEquals("Argument count mismatch", 7, argCount);
    }

    @Test
    public void testGetFunctionArgumentCountGracefulFallBack() throws Exception {
        String jsScript =
                "function generateBid(ad, auction_signals, per_buyer_signals,"
                        + " trusted_bidding_signals, contextual_signals, user_signals,"
                        + " custom_audience_signals) { \n"
                        + "  return {'status': 0, 'ad': ad, 'bid': ad.metadata.result };\n"
                        + "}";
        String functionName = "functionThatDoesNotExist";
        int argCount = getArgCount(jsScript, functionName);
        assertEquals("Should have gracefully fallen back to -1", -1, argCount);
    }

    @Test
    public void testGenerateBidBackwardCompatCaseSuccess() throws Exception {
        doNothing().when(mRunAdBiddingPerCAExecutionLoggerMock).startGenerateBids();
        // Logger calls come after the callback is returned
        CountDownLatch loggerLatch = new CountDownLatch(1);
        doAnswer(
                        unusedInvocation -> {
                            loggerLatch.countDown();
                            return null;
                        })
                .when(mRunAdBiddingPerCAExecutionLoggerMock)
                .endGenerateBids();
        final String previousVersionOfJS =
                "function generateBid(ad, auction_signals, per_buyer_signals,"
                        + " trusted_bidding_signals, contextual_signals, user_signals,"
                        + " custom_audience_signals) {\n"
                        + " custom_audience_signals.name;\n"
                        + " return {'status': 0, 'ad': ad, 'bid': ad.metadata.result };\n"
                        + "}";
        final List<GenerateBidResult> results =
                generateBids(
                        previousVersionOfJS,
                        AD_DATA_WITH_DOUBLE_RESULT_LIST,
                        AdSelectionSignals.EMPTY,
                        AdSelectionSignals.EMPTY,
                        AdSelectionSignals.EMPTY,
                        AdSelectionSignals.EMPTY,
                        CUSTOM_AUDIENCE_SIGNALS_1);
        loggerLatch.await();
        verify(mRunAdBiddingPerCAExecutionLoggerMock).startGenerateBids();
        verify(mRunAdBiddingPerCAExecutionLoggerMock).endGenerateBids();
        assertThat(
                        results.stream()
                                .map(GenerateBidResult::getAdWithBid)
                                .collect(Collectors.toList()))
                .containsExactly(
                        new AdWithBid(AD_DATA_WITH_DOUBLE_RESULT_1, BID_1),
                        new AdWithBid(AD_DATA_WITH_DOUBLE_RESULT_2, BID_2));
    }

    @Test
    public void testGenerateBidWithCopierBackwardCompatCaseSuccess() throws Exception {
        mAdSelectionScriptEngine =
                createAdSelectionScriptEngine(
                        ISOLATE_SETTINGS_WITH_MAX_HEAP_ENFORCEMENT_DISABLED,
                        new AdCounterKeyCopierImpl(),
                        mRetryStrategy,
                        new DebugReportingScriptDisabledStrategy(),
                        false);

        doNothing().when(mRunAdBiddingPerCAExecutionLoggerMock).startGenerateBids();
        // Logger calls come after the callback is returned
        CountDownLatch loggerLatch = new CountDownLatch(1);
        doAnswer(
                        unusedInvocation -> {
                            loggerLatch.countDown();
                            return null;
                        })
                .when(mRunAdBiddingPerCAExecutionLoggerMock)
                .endGenerateBids();
        final String previousVersionOfJS =
                "function generateBid(ad, auction_signals, per_buyer_signals,"
                        + " trusted_bidding_signals, contextual_signals, user_signals,"
                        + " custom_audience_signals) {\n"
                        + " custom_audience_signals.name;\n"
                        + " return {'status': 0, 'ad': ad, 'bid': ad.metadata.result };\n"
                        + "}";
        final List<GenerateBidResult> results =
                generateBids(
                        previousVersionOfJS,
                        AD_DATA_WITH_DOUBLE_RESULT_LIST,
                        AdSelectionSignals.EMPTY,
                        AdSelectionSignals.EMPTY,
                        AdSelectionSignals.EMPTY,
                        AdSelectionSignals.EMPTY,
                        CUSTOM_AUDIENCE_SIGNALS_1);
        loggerLatch.await();
        verify(mRunAdBiddingPerCAExecutionLoggerMock).startGenerateBids();
        verify(mRunAdBiddingPerCAExecutionLoggerMock).endGenerateBids();
        assertThat(
                        results.stream()
                                .map(GenerateBidResult::getAdWithBid)
                                .collect(Collectors.toList()))
                .containsExactly(
                        new AdWithBid(AD_DATA_WITH_DOUBLE_RESULT_1, BID_1),
                        new AdWithBid(AD_DATA_WITH_DOUBLE_RESULT_2, BID_2));
    }

    @Test
    public void testGenerateBidWithCopierWithAdCounterKeysBackwardCompatCaseSuccess()
            throws Exception {
        mAdSelectionScriptEngine =
                createAdSelectionScriptEngine(
                        ISOLATE_SETTINGS_WITH_MAX_HEAP_ENFORCEMENT_DISABLED,
                        new AdCounterKeyCopierImpl(),
                        mRetryStrategy,
                        new DebugReportingEnabledScriptStrategy(),
                        false);

        doNothing().when(mRunAdBiddingPerCAExecutionLoggerMock).startGenerateBids();
        // Logger calls come after the callback is returned
        CountDownLatch loggerLatch = new CountDownLatch(1);
        doAnswer(
                        unusedInvocation -> {
                            loggerLatch.countDown();
                            return null;
                        })
                .when(mRunAdBiddingPerCAExecutionLoggerMock)
                .endGenerateBids();
        final String previousVersionOfJS =
                "function generateBid(ad, auction_signals, per_buyer_signals,"
                        + " trusted_bidding_signals, contextual_signals, user_signals,"
                        + " custom_audience_signals) {\n"
                        + " custom_audience_signals.name;\n"
                        + " return {'status': 0, 'ad': ad, 'bid': ad.metadata.result };\n"
                        + "}";
        final List<GenerateBidResult> results =
                generateBids(
                        previousVersionOfJS,
                        AD_DATA_WITH_DOUBLE_WITH_AD_COUNTER_KEYS_RESULT_LIST,
                        AdSelectionSignals.EMPTY,
                        AdSelectionSignals.EMPTY,
                        AdSelectionSignals.EMPTY,
                        AdSelectionSignals.EMPTY,
                        CUSTOM_AUDIENCE_SIGNALS_1);
        loggerLatch.await();
        verify(mRunAdBiddingPerCAExecutionLoggerMock).startGenerateBids();
        verify(mRunAdBiddingPerCAExecutionLoggerMock).endGenerateBids();
        assertThat(
                        results.stream()
                                .map(GenerateBidResult::getAdWithBid)
                                .collect(Collectors.toList()))
                .containsExactly(
                        new AdWithBid(AD_DATA_WITH_DOUBLE_WITH_AD_COUNTER_KEYS_RESULT_1, BID_1),
                        new AdWithBid(AD_DATA_WITH_DOUBLE_WITH_AD_COUNTER_KEYS_RESULT_2, BID_2));
    }

    @Test
    public void testGenerateBidBackwardCompatCaseException() throws Exception {
        final String incompatibleVersionOfJS =
                "function generateBids(ad, auction_signals, per_buyer_signals,"
                        + " trusted_bidding_signals) {\n"
                        + " custom_audience_signals.name;\n"
                        + " return {'status': 0, 'ad': ad, 'bid': ad.metadata.result };\n"
                        + "}";

        Exception exception =
                Assert.assertThrows(
                        ExecutionException.class,
                        () ->
                                generateBids(
                                        incompatibleVersionOfJS,
                                        AD_DATA_WITH_DOUBLE_RESULT_LIST,
                                        AdSelectionSignals.EMPTY,
                                        AdSelectionSignals.EMPTY,
                                        AdSelectionSignals.EMPTY,
                                        AdSelectionSignals.EMPTY,
                                        CUSTOM_AUDIENCE_SIGNALS_1));

        expect.that(exception).hasCauseThat().isInstanceOf(JSExecutionException.class);
    }

    @Test
    public void testGenerateBidReturnEmptyListInCaseNonSuccessStatus() throws Exception {
        doNothing().when(mRunAdBiddingPerCAExecutionLoggerMock).startGenerateBids();
        // Logger calls come after the callback is returned
        CountDownLatch loggerLatch = new CountDownLatch(1);
        doAnswer(
                        unusedInvocation -> {
                            loggerLatch.countDown();
                            return null;
                        })
                .when(mRunAdBiddingPerCAExecutionLoggerMock)
                .endGenerateBids();
        final List<GenerateBidResult> results =
                generateBids(
                        "function generateBid(ad, auction_signals, per_buyer_signals,"
                                + " trusted_bidding_signals, contextual_signals,"
                                + " custom_audience_signals) { \n"
                                + "  return {'status': 1, 'ad': ad, 'bid': ad.metadata.result };\n"
                                + "}",
                        AD_DATA_WITH_DOUBLE_RESULT_LIST,
                        AdSelectionSignals.EMPTY,
                        AdSelectionSignals.EMPTY,
                        AdSelectionSignals.EMPTY,
                        AdSelectionSignals.EMPTY,
                        CUSTOM_AUDIENCE_SIGNALS_1);
        loggerLatch.await();
        assertThat(results).isEmpty();
        verify(mRunAdBiddingPerCAExecutionLoggerMock).startGenerateBids();
        verify(mRunAdBiddingPerCAExecutionLoggerMock).endGenerateBids();
    }

    @Test
    public void testGenerateBidReturnEmptyListInCaseOfMalformedResponseForAnyAd() throws Exception {
        doNothing().when(mRunAdBiddingPerCAExecutionLoggerMock).startGenerateBids();
        // Logger calls come after the callback is returned
        CountDownLatch loggerLatch = new CountDownLatch(1);
        doAnswer(
                        unusedInvocation -> {
                            loggerLatch.countDown();
                            return null;
                        })
                .when(mRunAdBiddingPerCAExecutionLoggerMock)
                .endGenerateBids();
        final List<GenerateBidResult> results =
                generateBids(
                        // The response for the second add doesn't include the bid so we cannot
                        // parse and AdWithBid
                        "function generateBid(ad, auction_signals, per_buyer_signals,"
                                + " trusted_bidding_signals, contextual_signals,"
                                + " custom_audience_signals) { \n"
                                + " if (ad.metadata.result > 2) return {'status': 0, 'ad': ad };\n"
                                + " else return {'status': 0, 'ad': ad, 'bid': 10 };\n"
                                + "}",
                        AD_DATA_WITH_DOUBLE_RESULT_LIST,
                        AdSelectionSignals.EMPTY,
                        AdSelectionSignals.EMPTY,
                        AdSelectionSignals.EMPTY,
                        AdSelectionSignals.EMPTY,
                        CUSTOM_AUDIENCE_SIGNALS_1);
        loggerLatch.await();
        assertThat(results).isEmpty();
        verify(mRunAdBiddingPerCAExecutionLoggerMock).startGenerateBids();
        verify(mRunAdBiddingPerCAExecutionLoggerMock).endGenerateBids();
    }

    @Test
    public void testGenerateBidV3ReturnDebugReportingNoUrl() throws Exception {
        mAdSelectionScriptEngine =
                createAdSelectionScriptEngine(
                        ISOLATE_SETTINGS_WITH_MAX_HEAP_ENFORCEMENT_DISABLED,
                        new AdCounterKeyCopierImpl(),
                        mRetryStrategy,
                        new DebugReportingEnabledScriptStrategy(),
                        false);

        doNothing().when(mRunAdBiddingPerCAExecutionLoggerMock).startGenerateBids();
        // Logger calls come after the callback is returned
        CountDownLatch loggerLatch = new CountDownLatch(1);
        doAnswer(
                        unusedInvocation -> {
                            loggerLatch.countDown();
                            return null;
                        })
                .when(mRunAdBiddingPerCAExecutionLoggerMock)
                .endGenerateBids();
        final List<GenerateBidResult> results =
                generateBidsV3(
                        "function generateBid(custom_audience, auction_signals,"
                                + " per_buyer_signals,\n"
                                + "    trusted_bidding_signals, contextual_signals) {\n"
                                + "    const ads = custom_audience.ads;\n"
                                + "    let result = null;\n"
                                + "; \n"
                                + "    for (const ad of ads) {\n"
                                + "        if (!result || ad.metadata.result > result.metadata"
                                + ".result)"
                                + " {\n"
                                + "            result = ad;\n"
                                + "        }\n"
                                + "    }\n"
                                + "    return { 'status': 0, 'ad': result, 'bid':"
                                + " result.metadata.result, 'render': result.render_uri };\n"
                                + "}",
                        DBCustomAudience.fromServiceObject(
                                CustomAudienceFixture.getValidBuilderForBuyer(
                                                CommonFixture.VALID_BUYER_1)
                                        .setAds(AD_DATA_WITH_DOUBLE_RESULT_LIST)
                                        .build(),
                                CustomAudienceFixture.VALID_OWNER,
                                CustomAudienceFixture.VALID_ACTIVATION_TIME,
                                CustomAudienceFixture.CUSTOM_AUDIENCE_DEFAULT_EXPIRE_IN,
                                AD_DATA_CONVERSION_STRATEGY,
                                false,
                                /* auctionServerRequestFlags = */ false),
                        AdSelectionSignals.EMPTY,
                        AdSelectionSignals.EMPTY,
                        AdSelectionSignals.EMPTY,
                        AdSelectionSignals.EMPTY);
        loggerLatch.await();
        verify(mRunAdBiddingPerCAExecutionLoggerMock).startGenerateBids();
        verify(mRunAdBiddingPerCAExecutionLoggerMock).endGenerateBids();
        assertThat(results.size()).isEqualTo(1);
        assertThat(results.get(0).getWinDebugReportUri()).isEqualTo(Uri.EMPTY);
        assertThat(results.get(0).getLossDebugReportUri()).isEqualTo(Uri.EMPTY);
    }

    @Test
    public void testGenerateBidV3ReturnDebugReportingNoUrl_WhenDisabled() throws Exception {
        mAdSelectionScriptEngine =
                createAdSelectionScriptEngine(
                        ISOLATE_SETTINGS_WITH_MAX_HEAP_ENFORCEMENT_DISABLED,
                        new AdCounterKeyCopierImpl(),
                        mRetryStrategy,
                        new DebugReportingScriptDisabledStrategy(),
                        false);

        doNothing().when(mRunAdBiddingPerCAExecutionLoggerMock).startGenerateBids();
        // Logger calls come after the callback is returned
        CountDownLatch loggerLatch = new CountDownLatch(1);
        doAnswer(
                        unusedInvocation -> {
                            loggerLatch.countDown();
                            return null;
                        })
                .when(mRunAdBiddingPerCAExecutionLoggerMock)
                .endGenerateBids();
        final List<GenerateBidResult> results =
                generateBidsV3(
                        "function generateBid(custom_audience, auction_signals,"
                                + " per_buyer_signals,\n"
                                + "    trusted_bidding_signals, contextual_signals) {\n"
                                + "    const ads = custom_audience.ads;\n"
                                + "    let result = null;\n"
                                + "; \n"
                                + "    for (const ad of ads) {\n"
                                + "        if (!result || ad.metadata.result > result.metadata"
                                + ".result)"
                                + " {\n"
                                + "            result = ad;\n"
                                + "        }\n"
                                + "    }\n"
                                + "    forDebuggingOnly.reportAdAuctionWin("
                                + "\"https://example-win.com\");"
                                + "    forDebuggingOnly.reportAdAuctionLoss("
                                + "\"https://example-loss.com\");"
                                + "    return { 'status': 0, 'ad': result, 'bid':"
                                + " result.metadata.result, 'render': result.render_uri };\n"
                                + "}",
                        DBCustomAudience.fromServiceObject(
                                CustomAudienceFixture.getValidBuilderForBuyer(
                                                CommonFixture.VALID_BUYER_1)
                                        .setAds(AD_DATA_WITH_DOUBLE_RESULT_LIST)
                                        .build(),
                                CustomAudienceFixture.VALID_OWNER,
                                CustomAudienceFixture.VALID_ACTIVATION_TIME,
                                CustomAudienceFixture.CUSTOM_AUDIENCE_DEFAULT_EXPIRE_IN,
                                AD_DATA_CONVERSION_STRATEGY,
                                false,
                                /* auctionServerRequestFlags = */ false),
                        AdSelectionSignals.EMPTY,
                        AdSelectionSignals.EMPTY,
                        AdSelectionSignals.EMPTY,
                        AdSelectionSignals.EMPTY);
        loggerLatch.await();
        verify(mRunAdBiddingPerCAExecutionLoggerMock).startGenerateBids();
        verify(mRunAdBiddingPerCAExecutionLoggerMock).endGenerateBids();
        assertThat(results.size()).isEqualTo(1);
        assertThat(results.get(0).getWinDebugReportUri()).isEqualTo(Uri.EMPTY);
        assertThat(results.get(0).getLossDebugReportUri()).isEqualTo(Uri.EMPTY);
    }

    @Test
    public void testGenerateBidV3ReturnDebugReportingNoBadUrl() throws Exception {
        mAdSelectionScriptEngine =
                createAdSelectionScriptEngine(
                        ISOLATE_SETTINGS_WITH_MAX_HEAP_ENFORCEMENT_DISABLED,
                        new AdCounterKeyCopierImpl(),
                        mRetryStrategy,
                        new DebugReportingEnabledScriptStrategy(),
                        false);

        doNothing().when(mRunAdBiddingPerCAExecutionLoggerMock).startGenerateBids();
        // Logger calls come after the callback is returned
        CountDownLatch loggerLatch = new CountDownLatch(1);
        doAnswer(
                        unusedInvocation -> {
                            loggerLatch.countDown();
                            return null;
                        })
                .when(mRunAdBiddingPerCAExecutionLoggerMock)
                .endGenerateBids();
        final List<GenerateBidResult> results =
                generateBidsV3(
                        "function generateBid(custom_audience, auction_signals,"
                                + " per_buyer_signals,\n"
                                + "    trusted_bidding_signals, contextual_signals) {\n"
                                + "    const ads = custom_audience.ads;\n"
                                + "    forDebuggingOnly.reportAdAuctionWin(123);"
                                + "    forDebuggingOnly.reportAdAuctionLoss(false);"
                                + "    let result = null;\n"
                                + "; \n"
                                + "    for (const ad of ads) {\n"
                                + "        if (!result || ad.metadata.result > result.metadata"
                                + ".result)"
                                + " {\n"
                                + "            result = ad;\n"
                                + "        }\n"
                                + "    }\n"
                                + "    return { 'status': 0, 'ad': result, 'bid':"
                                + " result.metadata.result, 'render': result.render_uri };\n"
                                + "}",
                        DBCustomAudience.fromServiceObject(
                                CustomAudienceFixture.getValidBuilderForBuyer(
                                                CommonFixture.VALID_BUYER_1)
                                        .setAds(AD_DATA_WITH_DOUBLE_RESULT_LIST)
                                        .build(),
                                CustomAudienceFixture.VALID_OWNER,
                                CustomAudienceFixture.VALID_ACTIVATION_TIME,
                                CustomAudienceFixture.CUSTOM_AUDIENCE_DEFAULT_EXPIRE_IN,
                                AD_DATA_CONVERSION_STRATEGY,
                                false,
                                /* auctionServerRequestFlags = */ false),
                        AdSelectionSignals.EMPTY,
                        AdSelectionSignals.EMPTY,
                        AdSelectionSignals.EMPTY,
                        AdSelectionSignals.EMPTY);
        loggerLatch.await();
        verify(mRunAdBiddingPerCAExecutionLoggerMock).startGenerateBids();
        verify(mRunAdBiddingPerCAExecutionLoggerMock).endGenerateBids();
        assertThat(results.size()).isEqualTo(1);
        assertThat(results.get(0).getWinDebugReportUri()).isEqualTo(Uri.EMPTY);
        assertThat(results.get(0).getLossDebugReportUri()).isEqualTo(Uri.EMPTY);
    }

    @Test
    public void testGenerateBidJsReferenceError() throws Exception {
        doNothing().when(mRunAdBiddingPerCAExecutionLoggerMock).startGenerateBids();

        Exception exception =
                Assert.assertThrows(
                        ExecutionException.class,
                        () ->
                                generateBids(
                                        "function generateBid(ad, auction_signals,"
                                            + " per_buyer_signals, trusted_bidding_signals,"
                                            + " contextual_signals, custom_audience_signals) { \n"
                                            + " if (unknown > 2) return {'status': 0, 'ad': ad };\n"
                                            + " else return {'status': 0, 'ad': ad, 'bid': 10 };\n"
                                            + "}",
                                        AD_DATA_WITH_DOUBLE_RESULT_LIST,
                                        AdSelectionSignals.EMPTY,
                                        AdSelectionSignals.EMPTY,
                                        AdSelectionSignals.EMPTY,
                                        AdSelectionSignals.EMPTY,
                                        CUSTOM_AUDIENCE_SIGNALS_1));

        verify(mRunAdBiddingPerCAExecutionLoggerMock).startGenerateBids();
        verify(mRunAdBiddingPerCAExecutionLoggerMock)
                .setGenerateBidJsScriptResultCode(JS_RUN_STATUS_JS_REFERENCE_ERROR);

        expect.that(exception).hasCauseThat().isInstanceOf(JSExecutionException.class);
    }

    @Test
    public void testScoreAdsSuccessfulCase() throws Exception {
        doNothing().when(mAdSelectionExecutionLoggerMock).startScoreAds();
        // Logger calls come after the callback is returned
        CountDownLatch loggerLatch = new CountDownLatch(1);
        doAnswer(
                        unusedInvocation -> {
                            loggerLatch.countDown();
                            return null;
                        })
                .when(mAdSelectionExecutionLoggerMock)
                .endScoreAds();
        final List<ScoreAdResult> results =
                scoreAds(
                        "function scoreAd(ad, bid, auction_config, seller_signals, "
                                + "trusted_scoring_signals, contextual_signal, user_signal, "
                                + "custom_audience_signal) { \n"
                                + "  return {'status': 0, 'score': bid };\n"
                                + "}",
                        AD_WITH_BID_LIST,
                        anAdSelectionConfig(),
                        AdSelectionSignals.EMPTY,
                        AdSelectionSignals.EMPTY,
                        AdSelectionSignals.EMPTY,
                        CUSTOM_AUDIENCE_SIGNALS_LIST);
        loggerLatch.await();
        assertThat(results.stream().map(ScoreAdResult::getAdScore).collect(Collectors.toList()))
                .containsExactly(BID_1, BID_2);
        verify(mAdSelectionExecutionLoggerMock).startScoreAds();
        verify(mAdSelectionExecutionLoggerMock).endScoreAds();
    }

    @Test
    public void testScoreAdsWithCopierSuccessfulCase() throws Exception {
        mAdSelectionScriptEngine =
                createAdSelectionScriptEngine(
                        ISOLATE_SETTINGS_WITH_MAX_HEAP_ENFORCEMENT_DISABLED,
                        new AdCounterKeyCopierImpl(),
                        mRetryStrategy,
                        new DebugReportingScriptDisabledStrategy(),
                        false);

        doNothing().when(mAdSelectionExecutionLoggerMock).startScoreAds();
        // Logger calls come after the callback is returned
        CountDownLatch loggerLatch = new CountDownLatch(1);
        doAnswer(
                        unusedInvocation -> {
                            loggerLatch.countDown();
                            return null;
                        })
                .when(mAdSelectionExecutionLoggerMock)
                .endScoreAds();
        final List<ScoreAdResult> results =
                scoreAds(
                        "function scoreAd(ad, bid, auction_config, seller_signals, "
                                + "trusted_scoring_signals, contextual_signal, user_signal, "
                                + "custom_audience_signal) { \n"
                                + "  return {'status': 0, 'score': bid };\n"
                                + "}",
                        AD_WITH_BID_WITH_AD_COUNTER_KEYS_LIST,
                        anAdSelectionConfig(),
                        AdSelectionSignals.EMPTY,
                        AdSelectionSignals.EMPTY,
                        AdSelectionSignals.EMPTY,
                        CUSTOM_AUDIENCE_SIGNALS_LIST);
        loggerLatch.await();
        assertThat(results.stream().map(ScoreAdResult::getAdScore).collect(Collectors.toList()))
                .containsExactly(BID_1, BID_2);
        verify(mAdSelectionExecutionLoggerMock).startScoreAds();
        verify(mAdSelectionExecutionLoggerMock).endScoreAds();
    }

    @Test
    public void testScoreAdsWithCopierWithAdCounterKeysSuccessfulCase() throws Exception {
        mAdSelectionScriptEngine =
                createAdSelectionScriptEngine(
                        ISOLATE_SETTINGS_WITH_MAX_HEAP_ENFORCEMENT_DISABLED,
                        new AdCounterKeyCopierImpl(),
                        mRetryStrategy,
                        new DebugReportingEnabledScriptStrategy(),
                        false);

        doNothing().when(mAdSelectionExecutionLoggerMock).startScoreAds();
        // Logger calls come after the callback is returned
        CountDownLatch loggerLatch = new CountDownLatch(1);
        doAnswer(
                        unusedInvocation -> {
                            loggerLatch.countDown();
                            return null;
                        })
                .when(mAdSelectionExecutionLoggerMock)
                .endScoreAds();
        final List<ScoreAdResult> results =
                scoreAds(
                        "function scoreAd(ad, bid, auction_config, seller_signals, "
                                + "trusted_scoring_signals, contextual_signal, user_signal, "
                                + "custom_audience_signal) { \n"
                                + "  return {'status': 0, 'score': bid };\n"
                                + "}",
                        AD_WITH_BID_LIST,
                        anAdSelectionConfig(),
                        AdSelectionSignals.EMPTY,
                        AdSelectionSignals.EMPTY,
                        AdSelectionSignals.EMPTY,
                        CUSTOM_AUDIENCE_SIGNALS_LIST);
        loggerLatch.await();

        assertThat(results.stream().map(ScoreAdResult::getAdScore).collect(Collectors.toList()))
                .containsExactly(BID_1, BID_2);
        verify(mAdSelectionExecutionLoggerMock).startScoreAds();
        verify(mAdSelectionExecutionLoggerMock).endScoreAds();
    }

    @Test
    public void testScoreAdsReturnEmptyListInCaseOfNonSuccessStatus() throws Exception {
        doNothing().when(mAdSelectionExecutionLoggerMock).startScoreAds();
        // Logger calls come after the callback is returned
        CountDownLatch loggerLatch = new CountDownLatch(1);
        doAnswer(
                        unusedInvocation -> {
                            loggerLatch.countDown();
                            return null;
                        })
                .when(mAdSelectionExecutionLoggerMock)
                .endScoreAds();
        final List<ScoreAdResult> result =
                scoreAds(
                        "function scoreAd(ad, bid, auction_config, seller_signals, "
                                + "trusted_scoring_signals, contextual_signal, user_signal, "
                                + "custom_audience_signal) { \n"
                                + "  return {'status': 1, 'score': bid };\n"
                                + "}",
                        AD_WITH_BID_LIST,
                        anAdSelectionConfig(),
                        AdSelectionSignals.EMPTY,
                        AdSelectionSignals.EMPTY,
                        AdSelectionSignals.EMPTY,
                        CUSTOM_AUDIENCE_SIGNALS_LIST);
        loggerLatch.await();
        assertThat(result).isEmpty();
        verify(mAdSelectionExecutionLoggerMock).startScoreAds();
        verify(mAdSelectionExecutionLoggerMock).endScoreAds();
    }

    @Test
    public void testScoreAdsReturnsDebugReportingUrl() throws Exception {
        mAdSelectionScriptEngine =
                createAdSelectionScriptEngine(
                        ISOLATE_SETTINGS_WITH_MAX_HEAP_ENFORCEMENT_DISABLED,
                        new AdCounterKeyCopierImpl(),
                        mRetryStrategy,
                        new DebugReportingEnabledScriptStrategy(),
                        false);
        doNothing().when(mAdSelectionExecutionLoggerMock).startScoreAds();
        // Logger calls come after the callback is returned
        CountDownLatch loggerLatch = new CountDownLatch(1);
        doAnswer(
                        unusedInvocation -> {
                            loggerLatch.countDown();
                            return null;
                        })
                .when(mAdSelectionExecutionLoggerMock)
                .endScoreAds();
        final List<ScoreAdResult> results =
                scoreAds(
                        "function scoreAd(ad, bid, auction_config, seller_signals, "
                                + "trusted_scoring_signals, contextual_signal, user_signal, "
                                + "custom_audience_signal) { \n"
                                + "  let url = 'http://example.com/1';"
                                + "  if (bid == 1.1) {\n"
                                + "    url = 'http://example.com/2';\n"
                                + "  }\n"
                                + "  forDebuggingOnly.reportAdAuctionWin(url);\n"
                                + "  return {'status': 0, 'score': bid };\n"
                                + "}",
                        AD_WITH_BID_LIST,
                        anAdSelectionConfig(),
                        AdSelectionSignals.EMPTY,
                        AdSelectionSignals.EMPTY,
                        AdSelectionSignals.EMPTY,
                        CUSTOM_AUDIENCE_SIGNALS_LIST);
        loggerLatch.await();
        assertThat(
                        results.stream()
                                .map(ScoreAdResult::getWinDebugReportUri)
                                .filter(Objects::nonNull)
                                .map(Uri::toString)
                                .collect(Collectors.toList()))
                .containsExactly("http://example.com/1", "http://example.com/2");
        verify(mAdSelectionExecutionLoggerMock).startScoreAds();
        verify(mAdSelectionExecutionLoggerMock).endScoreAds();
    }

    @Test
    public void testScoreAdsReturnsNoDebugReportingUrlWhenDisabled() throws Exception {
        mAdSelectionScriptEngine =
                createAdSelectionScriptEngine(
                        ISOLATE_SETTINGS_WITH_MAX_HEAP_ENFORCEMENT_DISABLED,
                        new AdCounterKeyCopierImpl(),
                        mRetryStrategy,
                        new DebugReportingScriptDisabledStrategy(),
                        false);
        doNothing().when(mAdSelectionExecutionLoggerMock).startScoreAds();
        // Logger calls come after the callback is returned
        CountDownLatch loggerLatch = new CountDownLatch(1);
        doAnswer(
                        unusedInvocation -> {
                            loggerLatch.countDown();
                            return null;
                        })
                .when(mAdSelectionExecutionLoggerMock)
                .endScoreAds();
        final List<ScoreAdResult> results =
                scoreAds(
                        "function scoreAd(ad, bid, auction_config, seller_signals, "
                                + "trusted_scoring_signals, contextual_signal, user_signal, "
                                + "custom_audience_signal) { \n"
                                + "  let url = 'http://example.com/1';"
                                + "  if (bid == 1.1) {\n"
                                + "    url = 'http://example.com/2';\n"
                                + "  }\n"
                                + "  forDebuggingOnly.reportAdAuctionWin(url);\n"
                                + "  return {'status': 0, 'score': bid };\n"
                                + "}",
                        AD_WITH_BID_LIST,
                        anAdSelectionConfig(),
                        AdSelectionSignals.EMPTY,
                        AdSelectionSignals.EMPTY,
                        AdSelectionSignals.EMPTY,
                        CUSTOM_AUDIENCE_SIGNALS_LIST);
        loggerLatch.await();
        assertThat(
                        results.stream()
                                .map(ScoreAdResult::getWinDebugReportUri)
                                .filter(Objects::nonNull)
                                .filter(uri -> uri != Uri.EMPTY)
                                .map(Uri::toString)
                                .collect(Collectors.toList()))
                .isEmpty();
        verify(mAdSelectionExecutionLoggerMock).startScoreAds();
        verify(mAdSelectionExecutionLoggerMock).endScoreAds();
    }

    @Test
    public void testScoreAdsReturnsDebugReportingSellerRejectReason() throws Exception {
        doNothing().when(mAdSelectionExecutionLoggerMock).startScoreAds();
        mAdSelectionScriptEngine =
                createAdSelectionScriptEngine(
                        ISOLATE_SETTINGS_WITH_MAX_HEAP_ENFORCEMENT_DISABLED,
                        new AdCounterKeyCopierImpl(),
                        mRetryStrategy,
                        new DebugReportingEnabledScriptStrategy(),
                        false);
        // Logger calls come after the callback is returned
        CountDownLatch loggerLatch = new CountDownLatch(1);
        doAnswer(
                        unusedInvocation -> {
                            loggerLatch.countDown();
                            return null;
                        })
                .when(mAdSelectionExecutionLoggerMock)
                .endScoreAds();
        final List<ScoreAdResult> results =
                scoreAds(
                        "function scoreAd(ad, bid, auction_config, seller_signals, "
                                + "trusted_scoring_signals, contextual_signal, user_signal, "
                                + "custom_audience_signal) { \n"
                                + "  let url = 'http://example.com/1';"
                                + "  let rejectReason = 'hello';"
                                + "  if (bid == 1.1) {\n"
                                + "    url = 'http://example.com/2';\n"
                                + "    rejectReason = 'world';\n"
                                + "  }\n"
                                + "  return {"
                                + "    'status': 0,"
                                + "    'score': bid,"
                                + "    'rejectReason': rejectReason"
                                + "  };\n"
                                + "}",
                        AD_WITH_BID_LIST,
                        anAdSelectionConfig(),
                        AdSelectionSignals.EMPTY,
                        AdSelectionSignals.EMPTY,
                        AdSelectionSignals.EMPTY,
                        CUSTOM_AUDIENCE_SIGNALS_LIST);
        loggerLatch.await();
        assertThat(
                        results.stream()
                                .map(ScoreAdResult::getSellerRejectReason)
                                .filter(Objects::nonNull)
                                .collect(Collectors.toList()))
                .containsExactly("hello", "world");
        verify(mAdSelectionExecutionLoggerMock).startScoreAds();
        verify(mAdSelectionExecutionLoggerMock).endScoreAds();
    }

    @Test
    public void testScoreAdsReturnsDebugReportingEmptySellerRejectReason() throws Exception {
        doNothing().when(mAdSelectionExecutionLoggerMock).startScoreAds();
        // Logger calls come after the callback is returned
        CountDownLatch loggerLatch = new CountDownLatch(1);
        doAnswer(
                        unusedInvocation -> {
                            loggerLatch.countDown();
                            return null;
                        })
                .when(mAdSelectionExecutionLoggerMock)
                .endScoreAds();
        final List<ScoreAdResult> results =
                scoreAds(
                        "function scoreAd(ad, bid, auction_config, seller_signals, "
                                + "trusted_scoring_signals, contextual_signal, user_signal, "
                                + "custom_audience_signal) { \n"
                                + "  let url = 'http://example.com/1';"
                                + "  if (bid == 1.1) {\n"
                                + "    url = 'http://example.com/2';\n"
                                + "  }\n"
                                + "  return {'status': 0, 'score': bid };\n"
                                + "}",
                        AD_WITH_BID_LIST,
                        anAdSelectionConfig(),
                        AdSelectionSignals.EMPTY,
                        AdSelectionSignals.EMPTY,
                        AdSelectionSignals.EMPTY,
                        CUSTOM_AUDIENCE_SIGNALS_LIST);
        loggerLatch.await();
        assertThat(
                        results.stream()
                                .map(ScoreAdResult::getSellerRejectReason)
                                .filter(Objects::nonNull)
                                .collect(Collectors.toList()))
                .containsExactly("", "");
        verify(mAdSelectionExecutionLoggerMock).startScoreAds();
        verify(mAdSelectionExecutionLoggerMock).endScoreAds();
    }

    @Test
    public void testScoreAdsJsReferenceError() throws Exception {
        doNothing().when(mAdSelectionExecutionLoggerMock).startScoreAds();

        Exception exception =
                Assert.assertThrows(
                        ExecutionException.class,
                        () ->
                                scoreAds(
                                        "function scoreAd(ad, bid, auction_config, seller_signals,"
                                                + " trusted_scoring_signals, contextual_signal,"
                                                + " user_signal, custom_audience_signal) { \n"
                                                + "  return {'status': unknown, 'score': bid };\n"
                                                + "}",
                                        AD_WITH_BID_LIST,
                                        anAdSelectionConfig(),
                                        AdSelectionSignals.EMPTY,
                                        AdSelectionSignals.EMPTY,
                                        AdSelectionSignals.EMPTY,
                                        CUSTOM_AUDIENCE_SIGNALS_LIST));

        verify(mAdSelectionExecutionLoggerMock).startScoreAds();
        verify(mAdSelectionExecutionLoggerMock)
                .setScoreAdJsScriptResultCode(JS_RUN_STATUS_JS_REFERENCE_ERROR);

        expect.that(exception).hasCauseThat().isInstanceOf(JSExecutionException.class);
    }

    @Test
    public void testSelectOutcomeWaterfallMediationLogicReturnAdJsSuccess() throws Exception {
        final Long result =
                selectOutcome(
                        "function selectOutcome(outcomes, selection_signals) {\n"
                                + "    if (outcomes.length != 1 || selection_signals.bid_floor =="
                                + " undefined) return null;\n"
                                + "\n"
                                + "    const outcome_1p = outcomes[0];\n"
                                + "    return {'status': 0, 'result': (outcome_1p.bid >"
                                + " selection_signals.bid_floor) ? outcome_1p : null};\n"
                                + "}",
                        Collections.singletonList(AD_SELECTION_ID_WITH_BID_1),
                        AdSelectionSignals.fromString("{bid_floor: 9}"));
        assertThat(result).isEqualTo(AD_SELECTION_ID_WITH_BID_1.getAdSelectionId());
        verify(mSelectAdsFromOutcomesExecutionLoggerMock).startExecutionScriptTimestamp();
        verify(mSelectAdsFromOutcomesExecutionLoggerMock)
                .endExecutionScriptTimestamp(JS_RUN_STATUS_SUCCESS);
    }

    @Test
    public void testSelectOutcomeWaterfallMediationLogicReturnNullJsSuccess() throws Exception {
        final Long result =
                selectOutcome(
                        "function selectOutcome(outcomes, selection_signals) {\n"
                                + "    if (outcomes.length != 1 || selection_signals.bid_floor =="
                                + " undefined) return null;\n"
                                + "\n"
                                + "    const outcome_1p = outcomes[0];\n"
                                + "    return {'status': 0, 'result': (outcome_1p.bid >"
                                + " selection_signals.bid_floor) ? outcome_1p : null};\n"
                                + "}",
                        Collections.singletonList(AD_SELECTION_ID_WITH_BID_1),
                        AdSelectionSignals.fromString("{bid_floor: 11}"));
        assertThat(result).isNull();
        verify(mSelectAdsFromOutcomesExecutionLoggerMock).startExecutionScriptTimestamp();
        verify(mSelectAdsFromOutcomesExecutionLoggerMock)
                .endExecutionScriptTimestamp(JS_RUN_STATUS_SUCCESS);
    }

    @Test
    public void testSelectOutcomeOpenBiddingMediationLogicJsSuccess() throws Exception {
        final Long result =
                selectOutcome(
                        "function selectOutcome(outcomes, selection_signals) {\n"
                                + "    let max_bid = 0;\n"
                                + "    let winner_outcome = null;\n"
                                + "    for (let outcome of outcomes) {\n"
                                + "        if (outcome.bid > max_bid) {\n"
                                + "            max_bid = outcome.bid;\n"
                                + "            winner_outcome = outcome;\n"
                                + "        }\n"
                                + "    }\n"
                                + "    return {'status': 0, 'result': winner_outcome};\n"
                                + "}",
                        List.of(
                                AD_SELECTION_ID_WITH_BID_1,
                                AD_SELECTION_ID_WITH_BID_2,
                                AD_SELECTION_ID_WITH_BID_3),
                        AdSelectionSignals.EMPTY);
        assertThat(result).isEqualTo(AD_SELECTION_ID_WITH_BID_3.getAdSelectionId());
        verify(mSelectAdsFromOutcomesExecutionLoggerMock).startExecutionScriptTimestamp();
        verify(mSelectAdsFromOutcomesExecutionLoggerMock)
                .endExecutionScriptTimestamp(JS_RUN_STATUS_SUCCESS);
    }

    @Test
    public void testSelectOutcomeReturningMultipleIdsFailure() {
        ExecutionException exception =
                assertThrows(
                        ExecutionException.class,
                        () ->
                                selectOutcome(
                                        "function selectOutcome(outcomes, selection_signals) {\n"
                                                + "    return {'status': 0, 'result': outcomes};\n"
                                                + "}",
                                        List.of(
                                                AD_SELECTION_ID_WITH_BID_1,
                                                AD_SELECTION_ID_WITH_BID_2,
                                                AD_SELECTION_ID_WITH_BID_3),
                                        AdSelectionSignals.EMPTY));
        Assert.assertTrue(exception.getCause() instanceof IllegalStateException);
        verify(mSelectAdsFromOutcomesExecutionLoggerMock).startExecutionScriptTimestamp();
        verify(mSelectAdsFromOutcomesExecutionLoggerMock)
                .endExecutionScriptTimestamp(JS_RUN_STATUS_OUTPUT_SEMANTIC_ERROR);
    }

    @Test
    public void testCanRunScriptWithStringInterpolationTokenInIt() throws Exception {
        final AuctionScriptResult result =
                callAuctionEngine(
                        "function helloAdvert(ad) { return {'status': 0, 'greeting': '%shello ' +"
                                + " ad.render_uri }; }",
                        "helloAdvert(ad)",
                        AD_DATA_WITH_DOUBLE_RESULT_1,
                        ImmutableList.of(),
                        AD_DATA_ARGUMENT_UTIL_WITHOUT_COPIER);
        assertThat(result.status).isEqualTo(0);
        assertThat(((JSONObject) result.results.get(0)).getString("greeting"))
                .isEqualTo("%shello " + AD_DATA_WITH_DOUBLE_RESULT_1.getRenderUri());
    }

    private AdSelectionConfig anAdSelectionConfig() {
        return new AdSelectionConfig.Builder()
                .setSeller(AdTechIdentifier.fromString("www.mydomain.com"))
                .setPerBuyerSignals(ImmutableMap.of())
                .setDecisionLogicUri(Uri.parse("https://www.mydomain.com/updateAds"))
                .setSellerSignals(AdSelectionSignals.EMPTY)
                .setCustomAudienceBuyers(
                        ImmutableList.of(AdTechIdentifier.fromString("www.buyer.com")))
                .setAdSelectionSignals(AdSelectionSignals.EMPTY)
                .setTrustedScoringSignalsUri(Uri.parse("https://kvtrusted.com/scoring_signals"))
                .build();
    }

    private AuctionScriptResult callAuctionEngine(
            String jsScript,
            String auctionFunctionName,
            AdData advert,
            List<JSScriptArgument> otherArgs,
            AdDataArgumentUtil adDataArgumentUtil)
            throws Exception {
        return callAuctionEngine(
                jsScript,
                auctionFunctionName,
                ImmutableList.of(advert),
                otherArgs,
                adDataArgumentUtil);
    }

    private List<GenerateBidResult> generateBids(
            String jsScript,
            List<AdData> ads,
            AdSelectionSignals auctionSignals,
            AdSelectionSignals perBuyerSignals,
            AdSelectionSignals trustedBiddingSignals,
            AdSelectionSignals contextualSignals,
            CustomAudienceSignals customAudienceSignals)
            throws Exception {
        return waitForFuture(
                () -> {
                    Log.i(TAG, "Calling generateBids");
                    return mAdSelectionScriptEngine.generateBids(
                            jsScript,
                            ads,
                            auctionSignals,
                            perBuyerSignals,
                            trustedBiddingSignals,
                            contextualSignals,
                            customAudienceSignals,
                            mRunAdBiddingPerCAExecutionLoggerMock);
                });
    }

    private List<GenerateBidResult> generateBidsV3(
            String jsScript,
            DBCustomAudience customAudience,
            AdSelectionSignals auctionSignals,
            AdSelectionSignals perBuyerSignals,
            AdSelectionSignals trustedBiddingSignals,
            AdSelectionSignals contextualSignals)
            throws Exception {
        return waitForFuture(
                () -> {
                    Log.i(TAG, "Calling generateBids");
                    return mAdSelectionScriptEngine.generateBidsV3(
                            jsScript,
                            customAudience,
                            auctionSignals,
                            perBuyerSignals,
                            trustedBiddingSignals,
                            contextualSignals,
                            mRunAdBiddingPerCAExecutionLoggerMock);
                });
    }

    private List<ScoreAdResult> scoreAds(
            String jsScript,
            List<AdWithBid> adsWithBids,
            AdSelectionConfig adSelectionConfig,
            AdSelectionSignals sellerSignals,
            AdSelectionSignals trustedScoringSignals,
            AdSelectionSignals contextualSignals,
            List<CustomAudienceSignals> customAudienceSignals)
            throws Exception {
        return waitForFuture(
                () -> {
                    Log.i(TAG, "Calling scoreAds");
                    return mAdSelectionScriptEngine.scoreAds(
                            jsScript,
                            adsWithBids,
                            adSelectionConfig,
                            sellerSignals,
                            trustedScoringSignals,
                            contextualSignals,
                            customAudienceSignals,
                            mAdSelectionExecutionLoggerMock);
                });
    }

    private Long selectOutcome(
            String jsScript,
            List<AdSelectionResultBidAndUri> adSelectionIdWithBidAndRenderUris,
            AdSelectionSignals selectionSignals)
            throws Exception {
        return waitForFuture(
                () -> {
                    Log.i(TAG, "Calling selectOutcome");
                    return mAdSelectionScriptEngine.selectOutcome(
                            jsScript,
                            adSelectionIdWithBidAndRenderUris,
                            selectionSignals,
                            mSelectAdsFromOutcomesExecutionLoggerMock);
                });
    }

    private AuctionScriptResult callAuctionEngine(
            String jsScript,
            String auctionFunctionCall,
            List<AdData> adData,
            List<JSScriptArgument> otherArgs,
            AdDataArgumentUtil adDataArgumentUtil)
            throws Exception {
        ImmutableList.Builder<JSScriptArgument> adDataArgs = new ImmutableList.Builder<>();
        for (AdData ad : adData) {
            adDataArgs.add(adDataArgumentUtil.asScriptArgument("ignored", ad));
        }
        return waitForFuture(
                () -> {
                    Log.i(TAG, "Calling Auction Script Engine");
                    return mAdSelectionScriptEngine.runAuctionScriptIterative(
                            jsScript,
                            adDataArgs.build(),
                            otherArgs,
                            ignoredArgs -> auctionFunctionCall);
                });
    }

    private boolean callJsValidation(String jsScript, List<String> functionNames) throws Exception {
        return waitForFuture(
                () -> {
                    Log.i(TAG, "Calling Auction Script Engine");
                    return mAdSelectionScriptEngine.validateAuctionScript(jsScript, functionNames);
                });
    }

    private int getArgCount(String jsScript, String functionName) throws Exception {
        return waitForFuture(
                () -> {
                    return mAdSelectionScriptEngine.getAuctionScriptArgCount(
                            jsScript, functionName);
                });
    }

    private <T> T waitForFuture(ThrowingSupplier<ListenableFuture<T>> function) throws Exception {
        CountDownLatch resultLatch = new CountDownLatch(1);
        AtomicReference<ListenableFuture<T>> futureResult = new AtomicReference<>();
        futureResult.set(function.get());
        futureResult.get().addListener(resultLatch::countDown, EXECUTOR_SERVICE);
        resultLatch.await();
        return futureResult.get().get();
    }

    private static AdData getAdDataWithResult(
            String renderUriSuffix, String resultValue, Set<Integer> adCounterKeys) {
        Objects.requireNonNull(renderUriSuffix, "Suffix must not be null");
        Objects.requireNonNull(resultValue, "Result value must not be null");
        return new AdData.Builder()
                .setRenderUri(Uri.parse(BASE_DOMAIN + renderUriSuffix))
                .setMetadata("{\"result\":" + resultValue + "}")
                .setAdCounterKeys(adCounterKeys)
                .build();
    }

    private static AdData getAdDataWithBidAndCost(
            String renderUriSuffix,
            String bidValue,
            String adCostValue,
            Set<Integer> adCounterKeys) {
        Objects.requireNonNull(renderUriSuffix, "Suffix must not be null");
        Objects.requireNonNull(bidValue, "Bid value must not be null");
        return new AdData.Builder()
                .setRenderUri(Uri.parse(BASE_DOMAIN + renderUriSuffix))
                .setMetadata("{\"bid\":" + bidValue + ",\"adCost\":" + adCostValue + "}")
                .setAdCounterKeys(adCounterKeys)
                .build();
    }

    private AdSelectionScriptEngine createAdSelectionScriptEngine(
            IsolateSettings isolateSettings,
            AdCounterKeyCopier adCounterKeyCopier,
            RetryStrategy retryStrategy,
            DebugReportingScriptStrategy debugReportingScriptStrategy,
            boolean isCpcBillingEnabled) {
        return new AdSelectionScriptEngine(
<<<<<<< HEAD
                sContext,
=======
>>>>>>> 038e8587
                isolateSettings::getEnforceMaxHeapSizeFeature,
                isolateSettings::getMaxHeapSizeBytes,
                adCounterKeyCopier,
                debugReportingScriptStrategy,
                isCpcBillingEnabled,
                retryStrategy,
                isolateSettings::getIsolateConsoleMessageInLogsEnabled);
    }

    interface ThrowingSupplier<T> {
        T get() throws Exception;
    }
}<|MERGE_RESOLUTION|>--- conflicted
+++ resolved
@@ -1913,10 +1913,6 @@
             DebugReportingScriptStrategy debugReportingScriptStrategy,
             boolean isCpcBillingEnabled) {
         return new AdSelectionScriptEngine(
-<<<<<<< HEAD
-                sContext,
-=======
->>>>>>> 038e8587
                 isolateSettings::getEnforceMaxHeapSizeFeature,
                 isolateSettings::getMaxHeapSizeBytes,
                 adCounterKeyCopier,
