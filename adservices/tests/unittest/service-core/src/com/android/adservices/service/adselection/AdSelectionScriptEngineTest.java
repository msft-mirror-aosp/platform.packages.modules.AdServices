--- conflicted
+++ resolved
@@ -1913,10 +1913,6 @@
             DebugReportingScriptStrategy debugReportingScriptStrategy,
             boolean isCpcBillingEnabled) {
         return new AdSelectionScriptEngine(
-<<<<<<< HEAD
-                sContext,
-=======
->>>>>>> 4a816567
                 isolateSettings::getEnforceMaxHeapSizeFeature,
                 isolateSettings::getMaxHeapSizeBytes,
                 adCounterKeyCopier,
