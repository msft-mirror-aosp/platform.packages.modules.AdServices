--- conflicted
+++ resolved
@@ -54,28 +54,14 @@
 
     @Test
     public void getRegistry_registryCanBeLoaded() throws Exception {
-<<<<<<< HEAD
-        CobaltRegistry registry = CobaltRegistryLoader.getRegistry(CONTEXT);
-        assertThat(registry).isNotEqualTo(CobaltRegistry.getDefaultInstance());
-=======
         Project registry = CobaltRegistryLoader.getRegistry(CONTEXT);
         assertThat(registry).isNotNull();
->>>>>>> 018eaadd
     }
 
     @Test
     public void getRegistry_unsupportedFeaturesNotInRegistry() throws Exception {
-<<<<<<< HEAD
-        CobaltRegistry registry = CobaltRegistryLoader.getRegistry(CONTEXT);
-        assertThat(registry.getCustomersCount()).isEqualTo(1);
-        assertThat(registry.getCustomers(0).getProjectsCount()).isEqualTo(1);
-
-        List<MetricDefinition> metrics = registry.getCustomers(0).getProjects(0).getMetricsList();
-        for (MetricDefinition metric : metrics) {
-=======
         Project registry = CobaltRegistryLoader.getRegistry(CONTEXT);
         for (MetricDefinition metric : registry.getMetrics()) {
->>>>>>> 018eaadd
             assertThat(metric.getMetricType()).isEqualTo(MetricType.OCCURRENCE);
         }
 
