--- conflicted
+++ resolved
@@ -21,7 +21,6 @@
 import static com.android.adservices.service.measurement.SystemHealthParams.MAX_ATTRIBUTION_EVENT_TRIGGER_DATA;
 import static com.android.adservices.service.measurement.SystemHealthParams.MAX_ATTRIBUTION_FILTERS;
 import static com.android.adservices.service.measurement.SystemHealthParams.MAX_FILTER_MAPS_PER_FILTER_SET;
-import static com.android.adservices.service.measurement.SystemHealthParams.MAX_REDIRECTS_PER_REGISTRATION;
 import static com.android.adservices.service.measurement.SystemHealthParams.MAX_VALUES_PER_ATTRIBUTION_FILTER;
 import static com.android.adservices.service.stats.AdServicesStatsLog.AD_SERVICES_MEASUREMENT_REGISTRATIONS;
 import static com.android.adservices.service.stats.AdServicesStatsLog.AD_SERVICES_MEASUREMENT_REGISTRATIONS__TYPE__TRIGGER;
@@ -361,75 +360,6 @@
         Trigger result = fetch.get();
         assertSourceRegistration(asyncRegistration, result);
 
-<<<<<<< HEAD
-        // Assert 'location' type redirects were chosen
-        assertEquals(AsyncRegistration.RedirectType.DAISY_CHAIN, asyncRedirect.getRedirectType());
-        assertEquals(1, asyncRedirect.getRedirects().size());
-        assertEquals(LOCATION_TYPE_REDIRECT_URI, asyncRedirect.getRedirects().get(0).toString());
-
-        verify(mUrlConnection, times(1)).setRequestMethod("POST");
-    }
-
-    @Test
-    public void testRedirectType_locationRedirectType_maxCount_noRedirectReturned()
-            throws Exception {
-        RegistrationRequest request = buildRequest(TRIGGER_URI);
-        doReturn(mUrlConnection).when(mFetcher).openUrl(new URL(TRIGGER_URI));
-        when(mUrlConnection.getResponseCode()).thenReturn(302);
-        Map<String, List<String>> headers = getDefaultHeaders();
-
-        // Populate only 'location' type header
-        headers.put("Location", List.of(LOCATION_TYPE_REDIRECT_URI));
-
-        when(mUrlConnection.getHeaderFields()).thenReturn(headers);
-        AsyncRedirect asyncRedirect = new AsyncRedirect();
-        AsyncFetchStatus asyncFetchStatus = new AsyncFetchStatus();
-        AsyncRegistration asyncRegistration = appTriggerRegistrationRequest(request,
-                AsyncRegistration.RedirectType.DAISY_CHAIN, MAX_REDIRECTS_PER_REGISTRATION);
-        // Execution
-        Optional<Trigger> fetch =
-                mFetcher.fetchTrigger(asyncRegistration, asyncFetchStatus, asyncRedirect);
-        // Assertion
-        assertEquals(AsyncFetchStatus.ResponseStatus.SUCCESS, asyncFetchStatus.getStatus());
-        assertTrue(fetch.isPresent());
-        Trigger result = fetch.get();
-        assertSourceRegistration(asyncRegistration, result);
-
-        // Assert 'location' type redirect but no uri
-        assertEquals(AsyncRegistration.RedirectType.DAISY_CHAIN, asyncRedirect.getRedirectType());
-        assertEquals(0, asyncRedirect.getRedirects().size());
-
-        verify(mUrlConnection, times(1)).setRequestMethod("POST");
-    }
-
-    @Test
-    public void testRedirectType_locationRedirectType_count1_redirectReturned() throws Exception {
-        RegistrationRequest request = buildRequest(TRIGGER_URI);
-        doReturn(mUrlConnection).when(mFetcher).openUrl(new URL(TRIGGER_URI));
-        when(mUrlConnection.getResponseCode()).thenReturn(302);
-        Map<String, List<String>> headers = getDefaultHeaders();
-
-        // Populate only 'location' type header
-        headers.put("Location", List.of(LOCATION_TYPE_REDIRECT_URI));
-
-        when(mUrlConnection.getHeaderFields()).thenReturn(headers);
-        AsyncRedirect asyncRedirect = new AsyncRedirect();
-        AsyncFetchStatus asyncFetchStatus = new AsyncFetchStatus();
-        AsyncRegistration asyncRegistration = appTriggerRegistrationRequest(
-                request, AsyncRegistration.RedirectType.DAISY_CHAIN, 1);
-        // Execution
-        Optional<Trigger> fetch =
-                mFetcher.fetchTrigger(asyncRegistration, asyncFetchStatus, asyncRedirect);
-        // Assertion
-        assertEquals(AsyncFetchStatus.ResponseStatus.SUCCESS, asyncFetchStatus.getStatus());
-        assertTrue(fetch.isPresent());
-        Trigger result = fetch.get();
-        assertSourceRegistration(asyncRegistration, result);
-
-        // Assert 'location' type redirect and uri
-        assertEquals(AsyncRegistration.RedirectType.DAISY_CHAIN, asyncRedirect.getRedirectType());
-=======
->>>>>>> d654911e
         assertEquals(1, asyncRedirect.getRedirects().size());
         assertEquals(LOCATION_TYPE_REDIRECT_URI, asyncRedirect.getRedirects().get(0).toString());
 
