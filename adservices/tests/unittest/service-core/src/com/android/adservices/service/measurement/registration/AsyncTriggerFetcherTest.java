--- conflicted
+++ resolved
@@ -3917,11 +3917,7 @@
                 "{" + "\"Google-Ads\":\"0x1\"," + "\"Facebook-Ads\":\"0x2\"" + "}";
         String validAttributionConfig =
                 "[{\n"
-<<<<<<< HEAD
-                        + "\"source_adtech\": \"AdTech1-Ads\",\n"
-=======
                         + "\"source_network\": \"AdTech1-Ads\",\n"
->>>>>>> f6bf4de2
                         + "\"source_priority_range\": {\n"
                         + "\"start\": 100,\n"
                         + "\"end\": 1000\n"
@@ -3941,11 +3937,7 @@
                         + "}\n"
                         + "},"
                         + "{\n"
-<<<<<<< HEAD
-                        + "\"source_adtech\": \"AdTech2-Ads\"}"
-=======
                         + "\"source_network\": \"AdTech2-Ads\"}"
->>>>>>> f6bf4de2
                         + "]";
         RegistrationRequest request = buildRequest(TRIGGER_URI);
         doReturn(mUrlConnection).when(mFetcher).openUrl(new URL(TRIGGER_URI));
