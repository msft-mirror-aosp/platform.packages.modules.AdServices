/*
 * Copyright (C) 2022 The Android Open Source Project
 *
 * Licensed under the Apache License, Version 2.0 (the "License");
 * you may not use this file except in compliance with the License.
 * You may obtain a copy of the License at
 *
 *      http://www.apache.org/licenses/LICENSE-2.0
 *
 * Unless required by applicable law or agreed to in writing, software
 * distributed under the License is distributed on an "AS IS" BASIS,
 * WITHOUT WARRANTIES OR CONDITIONS OF ANY KIND, either express or implied.
 * See the License for the specific language governing permissions and
 * limitations under the License.
 */
package com.android.adservices.service.measurement.registration;

import static com.android.adservices.service.measurement.SystemHealthParams.MAX_AGGREGATABLE_TRIGGER_DATA;
import static com.android.adservices.service.measurement.SystemHealthParams.MAX_AGGREGATE_KEYS_PER_REGISTRATION;
import static com.android.adservices.service.measurement.SystemHealthParams.MAX_ATTRIBUTION_EVENT_TRIGGER_DATA;
import static com.android.adservices.service.measurement.SystemHealthParams.MAX_ATTRIBUTION_FILTERS;
import static com.android.adservices.service.measurement.SystemHealthParams.MAX_REDIRECTS_PER_REGISTRATION;
import static com.android.adservices.service.measurement.SystemHealthParams.MAX_VALUES_PER_ATTRIBUTION_FILTER;
import static com.android.adservices.service.stats.AdServicesStatsLog.AD_SERVICES_MEASUREMENT_REGISTRATIONS;
import static com.android.adservices.service.stats.AdServicesStatsLog.AD_SERVICES_MEASUREMENT_REGISTRATIONS__TYPE__TRIGGER;

import static org.junit.Assert.assertEquals;
import static org.junit.Assert.assertFalse;
import static org.junit.Assert.assertNull;
import static org.junit.Assert.assertTrue;
import static org.mockito.ArgumentMatchers.any;
import static org.mockito.ArgumentMatchers.eq;
import static org.mockito.Mockito.doReturn;
import static org.mockito.Mockito.doThrow;
import static org.mockito.Mockito.never;
import static org.mockito.Mockito.spy;
import static org.mockito.Mockito.times;
import static org.mockito.Mockito.verify;
import static org.mockito.Mockito.when;

import android.adservices.measurement.RegistrationRequest;
import android.adservices.measurement.WebTriggerParams;
import android.adservices.measurement.WebTriggerRegistrationRequest;
import android.content.Context;
import android.net.Uri;

import androidx.test.filters.SmallTest;
import androidx.test.platform.app.InstrumentationRegistry;

import com.android.adservices.data.enrollment.EnrollmentDao;
import com.android.adservices.service.Flags;
import com.android.adservices.service.FlagsFactory;
import com.android.adservices.service.enrollment.EnrollmentData;
import com.android.adservices.service.measurement.AsyncRegistration;
import com.android.adservices.service.measurement.Source;
import com.android.adservices.service.measurement.Trigger;
import com.android.adservices.service.measurement.WebUtil;
import com.android.adservices.service.measurement.util.AsyncFetchStatus;
import com.android.adservices.service.measurement.util.AsyncRedirect;
import com.android.adservices.service.measurement.util.UnsignedLong;
import com.android.adservices.service.stats.AdServicesLogger;
import com.android.adservices.service.stats.MeasurementRegistrationResponseStats;
import com.android.dx.mockito.inline.extended.ExtendedMockito;

import org.json.JSONArray;
import org.json.JSONException;
import org.json.JSONObject;
import org.junit.After;
import org.junit.Before;
import org.junit.Test;
import org.junit.runner.RunWith;
import org.mockito.Mock;
import org.mockito.MockitoSession;
import org.mockito.junit.MockitoJUnitRunner;
import org.mockito.quality.Strictness;

import java.io.IOException;
import java.net.URL;
import java.util.Arrays;
import java.util.Collections;
import java.util.HashMap;
import java.util.List;
import java.util.Map;
import java.util.Optional;
import java.util.UUID;
import java.util.stream.Collectors;
import java.util.stream.IntStream;

import javax.net.ssl.HttpsURLConnection;
/** Unit tests for {@link AsyncTriggerFetcher} */
@RunWith(MockitoJUnitRunner.class)
@SmallTest
public final class AsyncTriggerFetcherTest {
    private static final String ANDROID_APP_SCHEME = "android-app";
    private static final String ANDROID_APP_SCHEME_URI_PREFIX = ANDROID_APP_SCHEME + "://";
<<<<<<< HEAD
    private static final String TRIGGER_URI = "https://foo.com";
=======
    private static final String SDK_PACKAGE_NAME = "sdk.package.name";
    private static final String TRIGGER_URI = WebUtil.validUrl("https://foo.test");
>>>>>>> 3f1573e1
    private static final String ENROLLMENT_ID = "enrollment-id";
    private static final EnrollmentData ENROLLMENT =
            new EnrollmentData.Builder().setEnrollmentId("enrollment-id").build();
    private static final String TOP_ORIGIN = WebUtil.validUrl("https://baz.test");
    private static final long TRIGGER_DATA = 7;
    private static final long PRIORITY = 1;
    private static final String LONG_FILTER_STRING = "12345678901234567890123456";
    private static final String LONG_AGGREGATE_KEY_ID = "12345678901234567890123456";
    private static final String LONG_AGGREGATE_KEY_PIECE = "0x123456789012345678901234567890123";
    private static final long DEDUP_KEY = 100;
    private static final UnsignedLong DEBUG_KEY = new UnsignedLong(34787843L);
    private static final String DEFAULT_REDIRECT = WebUtil.validUrl("https://bar.test");
    private static final String EVENT_TRIGGERS_1 =
            "[\n"
                    + "{\n"
                    + "  \"trigger_data\": \""
                    + TRIGGER_DATA
                    + "\",\n"
                    + "  \"priority\": \""
                    + PRIORITY
                    + "\",\n"
                    + "  \"deduplication_key\": \""
                    + DEDUP_KEY
                    + "\",\n"
                    + "  \"filters\": {\n"
                    + "    \"source_type\": [\"navigation\"],\n"
                    + "    \"key_1\": [\"value_1\"] \n"
                    + "   }\n"
                    + "}"
                    + "]\n";
    private static final String LIST_TYPE_REDIRECT_URI = WebUtil.validUrl("https://bar.test");
    private static final String LOCATION_TYPE_REDIRECT_URI =
            WebUtil.validUrl("https://example.test");
    private static final Uri REGISTRATION_URI_1 = WebUtil.validUri("https://foo.test");
    private static final Uri REGISTRATION_URI_2 = WebUtil.validUri("https://foo2.test");
    private static final WebTriggerParams TRIGGER_REGISTRATION_1 =
            new WebTriggerParams.Builder(REGISTRATION_URI_1).setDebugKeyAllowed(true).build();
    private static final WebTriggerParams TRIGGER_REGISTRATION_2 =
            new WebTriggerParams.Builder(REGISTRATION_URI_2).setDebugKeyAllowed(false).build();
    private static final Context CONTEXT =
            InstrumentationRegistry.getInstrumentation().getContext();

    AsyncTriggerFetcher mFetcher;

    @Mock HttpsURLConnection mUrlConnection;
    @Mock HttpsURLConnection mUrlConnection1;
    @Mock EnrollmentDao mEnrollmentDao;
    @Mock Flags mFlags;
    @Mock AdServicesLogger mLogger;

    private MockitoSession mStaticMockSession;

    @Before
    public void setup() {
        mStaticMockSession =
                ExtendedMockito.mockitoSession()
                        .spyStatic(FlagsFactory.class)
                        .strictness(Strictness.WARN)
                        .startMocking();
        ExtendedMockito.doReturn(FlagsFactory.getFlagsForTest()).when(FlagsFactory::getFlags);
        mFetcher = spy(new AsyncTriggerFetcher(mEnrollmentDao, mFlags, mLogger));
        // For convenience, return the same enrollment-ID since we're using many arbitrary
        // registration URIs and not yet enforcing uniqueness of enrollment.
        when(mEnrollmentDao.getEnrollmentDataFromMeasurementUrl(any())).thenReturn(ENROLLMENT);
    }

    @After
    public void cleanup() throws InterruptedException {
        mStaticMockSession.finishMocking();
    }

    @Test
    public void testBasicTriggerRequest() throws Exception {
        RegistrationRequest request = buildRequest(TRIGGER_URI);
        MeasurementRegistrationResponseStats expectedStats =
                new MeasurementRegistrationResponseStats.Builder(
                                AD_SERVICES_MEASUREMENT_REGISTRATIONS,
                                AD_SERVICES_MEASUREMENT_REGISTRATIONS__TYPE__TRIGGER,
                                221)
                        .setAdTechDomain(null)
                        .build();
        doReturn(mUrlConnection).when(mFetcher).openUrl(new URL(TRIGGER_URI));
        when(mUrlConnection.getResponseCode()).thenReturn(200);
        when(mUrlConnection.getHeaderFields())
                .thenReturn(
                        Map.of(
                                "Attribution-Reporting-Register-Trigger",
                                List.of("{" + "\"event_trigger_data\":" + EVENT_TRIGGERS_1 + "}")));
        doReturn(5000L).when(mFlags).getMaxResponseBasedRegistrationPayloadSizeBytes();

        AsyncRedirect asyncRedirect = new AsyncRedirect();
        AsyncFetchStatus asyncFetchStatus = new AsyncFetchStatus();
        AsyncRegistration asyncRegistration = appTriggerRegistrationRequest(request);
        // Execution
        Optional<Trigger> fetch =
                mFetcher.fetchTrigger(asyncRegistration, asyncFetchStatus, asyncRedirect);
        // Assertion
        assertEquals(AsyncFetchStatus.ResponseStatus.SUCCESS, asyncFetchStatus.getStatus());
        assertTrue(fetch.isPresent());
        Trigger result = fetch.get();
        assertEquals(
                asyncRegistration.getTopOrigin().toString(),
                result.getAttributionDestination().toString());
        assertEquals(ENROLLMENT_ID, result.getEnrollmentId());
        assertEquals(new JSONArray(EVENT_TRIGGERS_1).toString(), result.getEventTriggers());
        verify(mUrlConnection).setRequestMethod("POST");
        verify(mLogger).logMeasurementRegistrationsResponseSize(eq(expectedStats));
    }

    // Tests for redirect types

    @Test
    public void testRedirectType_bothRedirectHeaderTypes_choosesListType() throws Exception {
        RegistrationRequest request = buildRequest(TRIGGER_URI);
        doReturn(mUrlConnection).when(mFetcher).openUrl(new URL(TRIGGER_URI));
        when(mUrlConnection.getResponseCode()).thenReturn(200);
        Map<String, List<String>> headers = getDefaultHeaders();

        // Populate both 'list' and 'location' type headers
        headers.put("Attribution-Reporting-Redirect", List.of(LIST_TYPE_REDIRECT_URI));
        headers.put("Location", List.of(LOCATION_TYPE_REDIRECT_URI));

        when(mUrlConnection.getHeaderFields()).thenReturn(headers);
        AsyncRedirect asyncRedirect = new AsyncRedirect();
        AsyncFetchStatus asyncFetchStatus = new AsyncFetchStatus();
        AsyncRegistration asyncRegistration = appTriggerRegistrationRequest(request);
        // Execution
        Optional<Trigger> fetch =
                mFetcher.fetchTrigger(asyncRegistration, asyncFetchStatus, asyncRedirect);
        // Assertion
        assertEquals(AsyncFetchStatus.ResponseStatus.SUCCESS, asyncFetchStatus.getStatus());
        assertTrue(fetch.isPresent());
        Trigger result = fetch.get();
        assertSourceRegistration(asyncRegistration, result);

        // Assert 'none' type redirects were chosen
        assertEquals(AsyncRegistration.RedirectType.NONE, asyncRedirect.getRedirectType());
        assertEquals(1, asyncRedirect.getRedirects().size());
        assertEquals(LIST_TYPE_REDIRECT_URI, asyncRedirect.getRedirects().get(0).toString());

        verify(mUrlConnection, times(1)).setRequestMethod("POST");
    }

    @Test
    public void testRedirectType_locationRedirectHeaderType_choosesLocationType() throws Exception {
        RegistrationRequest request = buildRequest(TRIGGER_URI);
        doReturn(mUrlConnection).when(mFetcher).openUrl(new URL(TRIGGER_URI));
        when(mUrlConnection.getResponseCode()).thenReturn(302);
        Map<String, List<String>> headers = getDefaultHeaders();

        // Populate only 'location' type header
        headers.put("Location", List.of(LOCATION_TYPE_REDIRECT_URI));

        when(mUrlConnection.getHeaderFields()).thenReturn(headers);
        AsyncRedirect asyncRedirect = new AsyncRedirect();
        AsyncFetchStatus asyncFetchStatus = new AsyncFetchStatus();
        AsyncRegistration asyncRegistration = appTriggerRegistrationRequest(request);
        // Execution
        Optional<Trigger> fetch =
                mFetcher.fetchTrigger(asyncRegistration, asyncFetchStatus, asyncRedirect);
        // Assertion
        assertEquals(AsyncFetchStatus.ResponseStatus.SUCCESS, asyncFetchStatus.getStatus());
        assertTrue(fetch.isPresent());
        Trigger result = fetch.get();
        assertSourceRegistration(asyncRegistration, result);

        // Assert 'location' type redirects were chosen
        assertEquals(AsyncRegistration.RedirectType.DAISY_CHAIN, asyncRedirect.getRedirectType());
        assertEquals(1, asyncRedirect.getRedirects().size());
        assertEquals(LOCATION_TYPE_REDIRECT_URI, asyncRedirect.getRedirects().get(0).toString());

        verify(mUrlConnection, times(1)).setRequestMethod("POST");
    }

    @Test
    public void testRedirectType_locationRedirectType_maxCount_noRedirectReturned()
            throws Exception {
        RegistrationRequest request = buildRequest(TRIGGER_URI);
        doReturn(mUrlConnection).when(mFetcher).openUrl(new URL(TRIGGER_URI));
        when(mUrlConnection.getResponseCode()).thenReturn(302);
        Map<String, List<String>> headers = getDefaultHeaders();

        // Populate only 'location' type header
        headers.put("Location", List.of(LOCATION_TYPE_REDIRECT_URI));

        when(mUrlConnection.getHeaderFields()).thenReturn(headers);
        AsyncRedirect asyncRedirect = new AsyncRedirect();
        AsyncFetchStatus asyncFetchStatus = new AsyncFetchStatus();
        AsyncRegistration asyncRegistration = appTriggerRegistrationRequest(request,
                AsyncRegistration.RedirectType.DAISY_CHAIN, MAX_REDIRECTS_PER_REGISTRATION);
        // Execution
        Optional<Trigger> fetch =
                mFetcher.fetchTrigger(asyncRegistration, asyncFetchStatus, asyncRedirect);
        // Assertion
        assertEquals(AsyncFetchStatus.ResponseStatus.SUCCESS, asyncFetchStatus.getStatus());
        assertTrue(fetch.isPresent());
        Trigger result = fetch.get();
        assertSourceRegistration(asyncRegistration, result);

        // Assert 'location' type redirect but no uri
        assertEquals(AsyncRegistration.RedirectType.DAISY_CHAIN, asyncRedirect.getRedirectType());
        assertEquals(0, asyncRedirect.getRedirects().size());

        verify(mUrlConnection, times(1)).setRequestMethod("POST");
    }

    @Test
    public void testRedirectType_locationRedirectType_count1_redirectReturned() throws Exception {
        RegistrationRequest request = buildRequest(TRIGGER_URI);
        doReturn(mUrlConnection).when(mFetcher).openUrl(new URL(TRIGGER_URI));
        when(mUrlConnection.getResponseCode()).thenReturn(302);
        Map<String, List<String>> headers = getDefaultHeaders();

        // Populate only 'location' type header
        headers.put("Location", List.of(LOCATION_TYPE_REDIRECT_URI));

        when(mUrlConnection.getHeaderFields()).thenReturn(headers);
        AsyncRedirect asyncRedirect = new AsyncRedirect();
        AsyncFetchStatus asyncFetchStatus = new AsyncFetchStatus();
        AsyncRegistration asyncRegistration = appTriggerRegistrationRequest(
                request, AsyncRegistration.RedirectType.DAISY_CHAIN, 1);
        // Execution
        Optional<Trigger> fetch =
                mFetcher.fetchTrigger(asyncRegistration, asyncFetchStatus, asyncRedirect);
        // Assertion
        assertEquals(AsyncFetchStatus.ResponseStatus.SUCCESS, asyncFetchStatus.getStatus());
        assertTrue(fetch.isPresent());
        Trigger result = fetch.get();
        assertSourceRegistration(asyncRegistration, result);

        // Assert 'location' type redirect and uri
        assertEquals(AsyncRegistration.RedirectType.DAISY_CHAIN, asyncRedirect.getRedirectType());
        assertEquals(1, asyncRedirect.getRedirects().size());
        assertEquals(LOCATION_TYPE_REDIRECT_URI, asyncRedirect.getRedirects().get(0).toString());

        verify(mUrlConnection, times(1)).setRequestMethod("POST");
    }

    @Test
    public void testRedirectType_locationRedirectType_ignoresListType() throws Exception {
        RegistrationRequest request = buildRequest(TRIGGER_URI);
        doReturn(mUrlConnection).when(mFetcher).openUrl(new URL(TRIGGER_URI));
        when(mUrlConnection.getResponseCode()).thenReturn(302);
        Map<String, List<String>> headers = getDefaultHeaders();

        // Populate both 'list' and 'location' type headers
        headers.put("Attribution-Reporting-Redirect", List.of(LIST_TYPE_REDIRECT_URI));
        headers.put("Location", List.of(LOCATION_TYPE_REDIRECT_URI));

        when(mUrlConnection.getHeaderFields()).thenReturn(headers);
        AsyncRedirect asyncRedirect = new AsyncRedirect();
        AsyncFetchStatus asyncFetchStatus = new AsyncFetchStatus();
        AsyncRegistration asyncRegistration = appTriggerRegistrationRequest(
                request, AsyncRegistration.RedirectType.DAISY_CHAIN, 1);
        // Execution
        Optional<Trigger> fetch =
                mFetcher.fetchTrigger(asyncRegistration, asyncFetchStatus, asyncRedirect);
        // Assertion
        assertEquals(AsyncFetchStatus.ResponseStatus.SUCCESS, asyncFetchStatus.getStatus());
        assertTrue(fetch.isPresent());
        Trigger result = fetch.get();
        assertSourceRegistration(asyncRegistration, result);

        // Assert 'location' type redirect and uri
        assertEquals(AsyncRegistration.RedirectType.DAISY_CHAIN, asyncRedirect.getRedirectType());
        assertEquals(1, asyncRedirect.getRedirects().size());
        assertEquals(LOCATION_TYPE_REDIRECT_URI, asyncRedirect.getRedirects().get(0).toString());

        verify(mUrlConnection, times(1)).setRequestMethod("POST");
    }

    // End tests for redirect types

    @Test
    public void testTriggerRequest_eventTriggerData_tooManyEntries() throws Exception {
        RegistrationRequest request = buildRequest(TRIGGER_URI);
        StringBuilder tooManyEntries = new StringBuilder("[");
        for (int i = 0; i < MAX_ATTRIBUTION_EVENT_TRIGGER_DATA + 1; i++) {
            tooManyEntries.append("{\"trigger_data\": \"2\",\"priority\": \"101\"}");
        }
        tooManyEntries.append("]");
        doReturn(mUrlConnection).when(mFetcher).openUrl(new URL(TRIGGER_URI));
        when(mUrlConnection.getResponseCode()).thenReturn(200);
        when(mUrlConnection.getHeaderFields())
                .thenReturn(
                        Map.of(
                                "Attribution-Reporting-Register-Trigger",
                                List.of("{" + "\"event_trigger_data\":" + tooManyEntries + "}")));
        AsyncRedirect asyncRedirect = new AsyncRedirect();
        AsyncFetchStatus asyncFetchStatus = new AsyncFetchStatus();
        // Execution
        Optional<Trigger> fetch =
                mFetcher.fetchTrigger(
                        appTriggerRegistrationRequest(request), asyncFetchStatus, asyncRedirect);
        // Assertion
        assertFalse(fetch.isPresent());
        verify(mUrlConnection, times(1)).setRequestMethod("POST");
        verify(mFetcher, times(1)).openUrl(any());
    }

    @Test
    public void testTriggerRequest_eventTriggerData_triggerData_negative() throws Exception {
        RegistrationRequest request = buildRequest(TRIGGER_URI);
        String eventTriggerData = "[{\"trigger_data\":\"-2\",\"priority\":\"101\"}]";
        String expectedResult = "[{\"priority\":\"101\"}]";
        doReturn(mUrlConnection).when(mFetcher).openUrl(new URL(TRIGGER_URI));
        when(mUrlConnection.getResponseCode()).thenReturn(200);
        when(mUrlConnection.getHeaderFields())
                .thenReturn(
                        Map.of(
                                "Attribution-Reporting-Register-Trigger",
                                List.of("{\"event_trigger_data\":" + eventTriggerData + "}")));

        AsyncRedirect asyncRedirect = new AsyncRedirect();
        AsyncFetchStatus asyncFetchStatus = new AsyncFetchStatus();
        // Execution
        Optional<Trigger> fetch =
                mFetcher.fetchTrigger(
                        appTriggerRegistrationRequest(request), asyncFetchStatus, asyncRedirect);
        // Assertion
        assertTrue(fetch.isPresent());
        Trigger result = fetch.get();
        assertEquals(ENROLLMENT_ID, result.getEnrollmentId());
        assertEquals(expectedResult, result.getEventTriggers());
        verify(mUrlConnection, times(1)).setRequestMethod("POST");
        verify(mFetcher, times(1)).openUrl(any());
    }

    @Test
    public void testTriggerRequest_eventTriggerData_triggerData_tooLarge() throws Exception {
        RegistrationRequest request = buildRequest(TRIGGER_URI);
        String eventTriggerData =
                "[{\"trigger_data\":\"18446744073709551616\"," + "\"priority\":\"101\"}]";
        String expectedResult = "[{\"priority\":\"101\"}]";
        doReturn(mUrlConnection).when(mFetcher).openUrl(new URL(TRIGGER_URI));
        when(mUrlConnection.getResponseCode()).thenReturn(200);
        when(mUrlConnection.getHeaderFields())
                .thenReturn(
                        Map.of(
                                "Attribution-Reporting-Register-Trigger",
                                List.of("{\"event_trigger_data\":" + eventTriggerData + "}")));

        AsyncRedirect asyncRedirect = new AsyncRedirect();
        AsyncFetchStatus asyncFetchStatus = new AsyncFetchStatus();
        // Execution
        Optional<Trigger> fetch =
                mFetcher.fetchTrigger(
                        appTriggerRegistrationRequest(request), asyncFetchStatus, asyncRedirect);
        // Assertion
        assertTrue(fetch.isPresent());
        Trigger result = fetch.get();
        assertEquals(ENROLLMENT_ID, result.getEnrollmentId());
        assertEquals(expectedResult, result.getEventTriggers());
        verify(mUrlConnection, times(1)).setRequestMethod("POST");
        verify(mFetcher, times(1)).openUrl(any());
    }

    @Test
    public void testTriggerRequest_eventTriggerData_triggerData_notAnInt() throws Exception {
        RegistrationRequest request = buildRequest(TRIGGER_URI);
        String eventTriggerData = "[{\"trigger_data\":\"101z\",\"priority\":\"101\"}]";
        String expectedResult = "[{\"priority\":\"101\"}]";
        doReturn(mUrlConnection).when(mFetcher).openUrl(new URL(TRIGGER_URI));
        when(mUrlConnection.getResponseCode()).thenReturn(200);
        when(mUrlConnection.getHeaderFields())
                .thenReturn(
                        Map.of(
                                "Attribution-Reporting-Register-Trigger",
                                List.of("{\"event_trigger_data\":" + eventTriggerData + "}")));

        AsyncRedirect asyncRedirect = new AsyncRedirect();
        AsyncFetchStatus asyncFetchStatus = new AsyncFetchStatus();
        // Execution
        Optional<Trigger> fetch =
                mFetcher.fetchTrigger(
                        appTriggerRegistrationRequest(request), asyncFetchStatus, asyncRedirect);
        // Assertion
        assertTrue(fetch.isPresent());
        Trigger result = fetch.get();
        assertEquals(ENROLLMENT_ID, result.getEnrollmentId());
        assertEquals(expectedResult, result.getEventTriggers());
        verify(mUrlConnection, times(1)).setRequestMethod("POST");
        verify(mFetcher, times(1)).openUrl(any());
    }

    @Test
    public void testTriggerRequest_eventTriggerData_triggerData_uses64thBit() throws Exception {
        RegistrationRequest request = buildRequest(TRIGGER_URI);
        String eventTriggerData =
                "[{\"trigger_data\":\"18446744073709551615\"," + "\"priority\":\"101\"}]";
        doReturn(mUrlConnection).when(mFetcher).openUrl(new URL(TRIGGER_URI));
        when(mUrlConnection.getResponseCode()).thenReturn(200);
        when(mUrlConnection.getHeaderFields())
                .thenReturn(
                        Map.of(
                                "Attribution-Reporting-Register-Trigger",
                                List.of("{\"event_trigger_data\":" + eventTriggerData + "}")));

        AsyncRedirect asyncRedirect = new AsyncRedirect();
        AsyncFetchStatus asyncFetchStatus = new AsyncFetchStatus();
        // Execution
        Optional<Trigger> fetch =
                mFetcher.fetchTrigger(
                        appTriggerRegistrationRequest(request), asyncFetchStatus, asyncRedirect);
        // Assertion
        assertTrue(fetch.isPresent());
        Trigger result = fetch.get();
        assertEquals(ENROLLMENT_ID, result.getEnrollmentId());
        assertEquals(eventTriggerData, result.getEventTriggers());
        verify(mUrlConnection, times(1)).setRequestMethod("POST");
        verify(mFetcher, times(1)).openUrl(any());
    }

    @Test
    public void testTriggerRequest_eventTriggerData_priority_negative() throws Exception {
        RegistrationRequest request = buildRequest(TRIGGER_URI);
        String eventTriggerData = "[{\"trigger_data\":\"2\",\"priority\":\"-101\"}]";
        doReturn(mUrlConnection).when(mFetcher).openUrl(new URL(TRIGGER_URI));
        when(mUrlConnection.getResponseCode()).thenReturn(200);
        when(mUrlConnection.getHeaderFields())
                .thenReturn(
                        Map.of(
                                "Attribution-Reporting-Register-Trigger",
                                List.of("{\"event_trigger_data\":" + eventTriggerData + "}")));

        AsyncRedirect asyncRedirect = new AsyncRedirect();
        AsyncFetchStatus asyncFetchStatus = new AsyncFetchStatus();
        // Execution
        Optional<Trigger> fetch =
                mFetcher.fetchTrigger(
                        appTriggerRegistrationRequest(request), asyncFetchStatus, asyncRedirect);
        // Assertion
        assertTrue(fetch.isPresent());
        Trigger result = fetch.get();
        assertEquals(ENROLLMENT_ID, result.getEnrollmentId());
        assertEquals(eventTriggerData, result.getEventTriggers());
        verify(mUrlConnection, times(1)).setRequestMethod("POST");
        verify(mFetcher, times(1)).openUrl(any());
    }

    @Test
    public void testTriggerRequest_eventTriggerData_priority_tooLarge() throws Exception {
        RegistrationRequest request = buildRequest(TRIGGER_URI);
        String eventTriggerData =
                "[{\"trigger_data\":\"2\",\"priority\":" + "\"18446744073709551615\"}]";
        String expectedResult = "[{\"trigger_data\":\"2\"}]";
        doReturn(mUrlConnection).when(mFetcher).openUrl(new URL(TRIGGER_URI));
        when(mUrlConnection.getResponseCode()).thenReturn(200);
        when(mUrlConnection.getHeaderFields())
                .thenReturn(
                        Map.of(
                                "Attribution-Reporting-Register-Trigger",
                                List.of("{\"event_trigger_data\":" + eventTriggerData + "}")));

        AsyncRedirect asyncRedirect = new AsyncRedirect();
        AsyncFetchStatus asyncFetchStatus = new AsyncFetchStatus();
        // Execution
        Optional<Trigger> fetch =
                mFetcher.fetchTrigger(
                        appTriggerRegistrationRequest(request), asyncFetchStatus, asyncRedirect);
        // Assertion
        assertTrue(fetch.isPresent());
        Trigger result = fetch.get();
        assertEquals(ENROLLMENT_ID, result.getEnrollmentId());
        assertEquals(expectedResult, result.getEventTriggers());
        verify(mUrlConnection, times(1)).setRequestMethod("POST");
        verify(mFetcher, times(1)).openUrl(any());
    }

    @Test
    public void testTriggerRequest_eventTriggerData_priority_notAnInt() throws Exception {
        RegistrationRequest request = buildRequest(TRIGGER_URI);
        String eventTriggerData = "[{\"trigger_data\":\"2\",\"priority\":\"a101\"}]";
        String expectedResult = "[{\"trigger_data\":\"2\"}]";
        doReturn(mUrlConnection).when(mFetcher).openUrl(new URL(TRIGGER_URI));
        when(mUrlConnection.getResponseCode()).thenReturn(200);
        when(mUrlConnection.getHeaderFields())
                .thenReturn(
                        Map.of(
                                "Attribution-Reporting-Register-Trigger",
                                List.of("{\"event_trigger_data\":" + eventTriggerData + "}")));

        AsyncRedirect asyncRedirect = new AsyncRedirect();
        AsyncFetchStatus asyncFetchStatus = new AsyncFetchStatus();
        // Execution
        Optional<Trigger> fetch =
                mFetcher.fetchTrigger(
                        appTriggerRegistrationRequest(request), asyncFetchStatus, asyncRedirect);
        // Assertion
        assertTrue(fetch.isPresent());
        Trigger result = fetch.get();
        assertEquals(ENROLLMENT_ID, result.getEnrollmentId());
        assertEquals(expectedResult, result.getEventTriggers());
        verify(mUrlConnection, times(1)).setRequestMethod("POST");
        verify(mFetcher, times(1)).openUrl(any());
    }

    @Test
    public void testTriggerRequest_eventTriggerData_deduplicationKey_negative() throws Exception {
        RegistrationRequest request = buildRequest(TRIGGER_URI);
        String eventTriggerData =
                "[{\"trigger_data\":\"2\",\"priority\":\"101\","
                        + "\"deduplication_key\":\"-34\"}]";
        String expectedResult = "[{\"trigger_data\":\"2\",\"priority\":\"101\"}]";
        doReturn(mUrlConnection).when(mFetcher).openUrl(new URL(TRIGGER_URI));
        when(mUrlConnection.getResponseCode()).thenReturn(200);
        when(mUrlConnection.getHeaderFields())
                .thenReturn(
                        Map.of(
                                "Attribution-Reporting-Register-Trigger",
                                List.of("{\"event_trigger_data\":" + eventTriggerData + "}")));

        AsyncRedirect asyncRedirect = new AsyncRedirect();
        AsyncFetchStatus asyncFetchStatus = new AsyncFetchStatus();
        // Execution
        Optional<Trigger> fetch =
                mFetcher.fetchTrigger(
                        appTriggerRegistrationRequest(request), asyncFetchStatus, asyncRedirect);
        // Assertion
        assertTrue(fetch.isPresent());
        Trigger result = fetch.get();
        assertEquals(ENROLLMENT_ID, result.getEnrollmentId());
        assertEquals(expectedResult, result.getEventTriggers());
        verify(mUrlConnection, times(1)).setRequestMethod("POST");
        verify(mFetcher, times(1)).openUrl(any());
    }

    @Test
    public void testTriggerRequest_eventTriggerData_deduplicationKey_tooLarge() throws Exception {
        RegistrationRequest request = buildRequest(TRIGGER_URI);
        String eventTriggerData =
                "[{\"trigger_data\":\"2\",\"priority\":\"101\","
                        + "\"deduplication_key\":\"18446744073709551616\"}]";
        String expectedResult = "[{\"trigger_data\":\"2\",\"priority\":\"101\"}]";
        doReturn(mUrlConnection).when(mFetcher).openUrl(new URL(TRIGGER_URI));
        when(mUrlConnection.getResponseCode()).thenReturn(200);
        when(mUrlConnection.getHeaderFields())
                .thenReturn(
                        Map.of(
                                "Attribution-Reporting-Register-Trigger",
                                List.of("{\"event_trigger_data\":" + eventTriggerData + "}")));

        AsyncRedirect asyncRedirect = new AsyncRedirect();
        AsyncFetchStatus asyncFetchStatus = new AsyncFetchStatus();
        // Execution
        Optional<Trigger> fetch =
                mFetcher.fetchTrigger(
                        appTriggerRegistrationRequest(request), asyncFetchStatus, asyncRedirect);
        // Assertion
        assertTrue(fetch.isPresent());
        Trigger result = fetch.get();
        assertEquals(ENROLLMENT_ID, result.getEnrollmentId());
        assertEquals(expectedResult, result.getEventTriggers());
        verify(mUrlConnection, times(1)).setRequestMethod("POST");
        verify(mFetcher, times(1)).openUrl(any());
    }

    @Test
    public void testTriggerRequest_eventTriggerData_deduplicationKey_notAnInt() throws Exception {
        RegistrationRequest request = buildRequest(TRIGGER_URI);
        String eventTriggerData =
                "[{\"trigger_data\":\"2\",\"priority\":\"101\","
                        + "\"deduplication_key\":\"145l\"}]";
        String expectedResult = "[{\"trigger_data\":\"2\",\"priority\":\"101\"}]";
        doReturn(mUrlConnection).when(mFetcher).openUrl(new URL(TRIGGER_URI));
        when(mUrlConnection.getResponseCode()).thenReturn(200);
        when(mUrlConnection.getHeaderFields())
                .thenReturn(
                        Map.of(
                                "Attribution-Reporting-Register-Trigger",
                                List.of("{\"event_trigger_data\":" + eventTriggerData + "}")));

        AsyncRedirect asyncRedirect = new AsyncRedirect();
        AsyncFetchStatus asyncFetchStatus = new AsyncFetchStatus();
        // Execution
        Optional<Trigger> fetch =
                mFetcher.fetchTrigger(
                        appTriggerRegistrationRequest(request), asyncFetchStatus, asyncRedirect);
        // Assertion
        assertTrue(fetch.isPresent());
        Trigger result = fetch.get();
        assertEquals(ENROLLMENT_ID, result.getEnrollmentId());
        assertEquals(expectedResult, result.getEventTriggers());
        verify(mUrlConnection, times(1)).setRequestMethod("POST");
        verify(mFetcher, times(1)).openUrl(any());
    }

    @Test
    public void testTriggerRequest_eventTriggerData_deduplicationKey_uses64thBit()
            throws Exception {
        RegistrationRequest request = buildRequest(TRIGGER_URI);
        String eventTriggerData =
                "[{\"trigger_data\":\"2\",\"priority\":\"101\","
                        + "\"deduplication_key\":\"18446744073709551615\"}]";
        doReturn(mUrlConnection).when(mFetcher).openUrl(new URL(TRIGGER_URI));
        when(mUrlConnection.getResponseCode()).thenReturn(200);
        when(mUrlConnection.getHeaderFields())
                .thenReturn(
                        Map.of(
                                "Attribution-Reporting-Register-Trigger",
                                List.of("{\"event_trigger_data\":" + eventTriggerData + "}")));
        AsyncRedirect asyncRedirect = new AsyncRedirect();
        AsyncFetchStatus asyncFetchStatus = new AsyncFetchStatus();
        // Execution
        Optional<Trigger> fetch =
                mFetcher.fetchTrigger(
                        appTriggerRegistrationRequest(request), asyncFetchStatus, asyncRedirect);
        // Assertion
        assertTrue(fetch.isPresent());
        Trigger result = fetch.get();
        assertEquals(ENROLLMENT_ID, result.getEnrollmentId());
        assertEquals(eventTriggerData, result.getEventTriggers());
        verify(mUrlConnection, times(1)).setRequestMethod("POST");
        verify(mFetcher, times(1)).openUrl(any());
    }

    @Test
    public void testTriggerRequest_eventTriggerData_filters_invalidJson() throws Exception {
        RegistrationRequest request = buildRequest(TRIGGER_URI);
        String filters =
                "{\"product\":[\"1234\",\"2345\"], \"\"\":[\"id\"]}";
        String eventTriggerData =
                "[{\"trigger_data\":\"2\",\"priority\":\"101\"," + "\"filters\":" + filters + "}]";
        doReturn(mUrlConnection).when(mFetcher).openUrl(new URL(TRIGGER_URI));
        when(mUrlConnection.getResponseCode()).thenReturn(200);
        when(mUrlConnection.getHeaderFields())
                .thenReturn(
                        Map.of(
                                "Attribution-Reporting-Register-Trigger",
                                List.of("{" + "\"event_trigger_data\":" + eventTriggerData + "}")));
        AsyncRedirect asyncRedirect = new AsyncRedirect();
        AsyncFetchStatus asyncFetchStatus = new AsyncFetchStatus();
        // Execution
        Optional<Trigger> fetch =
                mFetcher.fetchTrigger(
                        appTriggerRegistrationRequest(request), asyncFetchStatus, asyncRedirect);
        // Assertion
        assertFalse(fetch.isPresent());
        verify(mUrlConnection, times(1)).setRequestMethod("POST");
        verify(mFetcher, times(1)).openUrl(any());
    }

    @Test
    public void testTriggerRequest_eventTriggerData_filters_tooManyFilters() throws Exception {
        RegistrationRequest request = buildRequest(TRIGGER_URI);
        StringBuilder filters = new StringBuilder("{");
        filters.append(
                IntStream.range(0, MAX_ATTRIBUTION_FILTERS + 1)
                        .mapToObj(i -> "\"filter-string-" + i + "\": [\"filter-value\"]")
                        .collect(Collectors.joining(",")));
        filters.append("}");
        String eventTriggerData =
                "[{\"trigger_data\":\"2\",\"priority\":\"101\"," + "\"filters\":" + filters + "}]";
        doReturn(mUrlConnection).when(mFetcher).openUrl(new URL(TRIGGER_URI));
        when(mUrlConnection.getResponseCode()).thenReturn(200);
        when(mUrlConnection.getHeaderFields())
                .thenReturn(
                        Map.of(
                                "Attribution-Reporting-Register-Trigger",
                                List.of("{" + "\"event_trigger_data\":" + eventTriggerData + "}")));
        AsyncRedirect asyncRedirect = new AsyncRedirect();
        AsyncFetchStatus asyncFetchStatus = new AsyncFetchStatus();
        // Execution
        Optional<Trigger> fetch =
                mFetcher.fetchTrigger(
                        appTriggerRegistrationRequest(request), asyncFetchStatus, asyncRedirect);
        // Assertion
        assertFalse(fetch.isPresent());
        verify(mUrlConnection, times(1)).setRequestMethod("POST");
        verify(mFetcher, times(1)).openUrl(any());
    }

    @Test
    public void testTriggerRequest_eventTriggerData_filters_keyTooLong() throws Exception {
        RegistrationRequest request = buildRequest(TRIGGER_URI);
        String filters =
                "{\"product\":[\"1234\",\"2345\"], \"" + LONG_FILTER_STRING + "\":[\"id\"]}";
        String eventTriggerData =
                "[{\"trigger_data\":\"2\",\"priority\":\"101\"," + "\"filters\":" + filters + "}]";
        doReturn(mUrlConnection).when(mFetcher).openUrl(new URL(TRIGGER_URI));
        when(mUrlConnection.getResponseCode()).thenReturn(200);
        when(mUrlConnection.getHeaderFields())
                .thenReturn(
                        Map.of(
                                "Attribution-Reporting-Register-Trigger",
                                List.of("{" + "\"event_trigger_data\":" + eventTriggerData + "}")));
        AsyncRedirect asyncRedirect = new AsyncRedirect();
        AsyncFetchStatus asyncFetchStatus = new AsyncFetchStatus();
        // Execution
        Optional<Trigger> fetch =
                mFetcher.fetchTrigger(
                        appTriggerRegistrationRequest(request), asyncFetchStatus, asyncRedirect);
        // Assertion
        assertFalse(fetch.isPresent());
        verify(mUrlConnection, times(1)).setRequestMethod("POST");
        verify(mFetcher, times(1)).openUrl(any());
    }

    @Test
    public void testTriggerRequest_eventTriggerData_filters_tooManyValues() throws Exception {
        RegistrationRequest request = buildRequest(TRIGGER_URI);
        StringBuilder filters =
                new StringBuilder(
                        "{"
                                + "\"filter-string-1\": [\"filter-value-1\"],"
                                + "\"filter-string-2\": [");
        filters.append(
                IntStream.range(0, MAX_VALUES_PER_ATTRIBUTION_FILTER + 1)
                        .mapToObj(i -> "\"filter-value-" + i + "\"")
                        .collect(Collectors.joining(",")));
        filters.append("]}");
        String eventTriggerData =
                "[{\"trigger_data\":\"2\",\"priority\":\"101\"," + "\"filters\":" + filters + "}]";
        doReturn(mUrlConnection).when(mFetcher).openUrl(new URL(TRIGGER_URI));
        when(mUrlConnection.getResponseCode()).thenReturn(200);
        when(mUrlConnection.getHeaderFields())
                .thenReturn(
                        Map.of(
                                "Attribution-Reporting-Register-Trigger",
                                List.of("{" + "\"event_trigger_data\":" + eventTriggerData + "}")));
        AsyncRedirect asyncRedirect = new AsyncRedirect();
        AsyncFetchStatus asyncFetchStatus = new AsyncFetchStatus();
        // Execution
        Optional<Trigger> fetch =
                mFetcher.fetchTrigger(
                        appTriggerRegistrationRequest(request), asyncFetchStatus, asyncRedirect);
        // Assertion
        assertFalse(fetch.isPresent());
        verify(mUrlConnection, times(1)).setRequestMethod("POST");
        verify(mFetcher, times(1)).openUrl(any());
    }

    @Test
    public void testTriggerRequest_eventTriggerData_filters_valueTooLong() throws Exception {
        RegistrationRequest request = buildRequest(TRIGGER_URI);
        String filters =
                "{\"product\":[\"1234\",\"" + LONG_FILTER_STRING + "\"], \"ctid\":[\"id\"]}";
        String eventTriggerData =
                "[{\"trigger_data\":\"2\",\"priority\":\"101\"," + "\"filters\":" + filters + "}]";
        doReturn(mUrlConnection).when(mFetcher).openUrl(new URL(TRIGGER_URI));
        when(mUrlConnection.getResponseCode()).thenReturn(200);
        when(mUrlConnection.getHeaderFields())
                .thenReturn(
                        Map.of(
                                "Attribution-Reporting-Register-Trigger",
                                List.of("{" + "\"event_trigger_data\":" + eventTriggerData + "}")));
        AsyncRedirect asyncRedirect = new AsyncRedirect();
        AsyncFetchStatus asyncFetchStatus = new AsyncFetchStatus();
        // Execution
        Optional<Trigger> fetch =
                mFetcher.fetchTrigger(
                        appTriggerRegistrationRequest(request), asyncFetchStatus, asyncRedirect);
        // Assertion
        assertFalse(fetch.isPresent());
        verify(mUrlConnection, times(1)).setRequestMethod("POST");
        verify(mFetcher, times(1)).openUrl(any());
    }

    @Test
    public void testTriggerRequest_eventTriggerData_notFilters_invalidJson() throws Exception {
        RegistrationRequest request = buildRequest(TRIGGER_URI);
        String notFilters =
                "{\"product\":[\"1234\",\"2345\"], \"\"\":[\"id\"]}";
        String eventTriggerData =
                "[{\"trigger_data\":\"2\",\"priority\":\"101\","
                        + "\"not_filters\":"
                        + notFilters
                        + "}]";
        doReturn(mUrlConnection).when(mFetcher).openUrl(new URL(TRIGGER_URI));
        when(mUrlConnection.getResponseCode()).thenReturn(200);
        when(mUrlConnection.getHeaderFields())
                .thenReturn(
                        Map.of(
                                "Attribution-Reporting-Register-Trigger",
                                List.of("{" + "\"event_trigger_data\":" + eventTriggerData + "}")));
        AsyncRedirect asyncRedirect = new AsyncRedirect();
        AsyncFetchStatus asyncFetchStatus = new AsyncFetchStatus();
        // Execution
        Optional<Trigger> fetch =
                mFetcher.fetchTrigger(
                        appTriggerRegistrationRequest(request), asyncFetchStatus, asyncRedirect);
        // Assertion
        assertFalse(fetch.isPresent());
        verify(mUrlConnection, times(1)).setRequestMethod("POST");
        verify(mFetcher, times(1)).openUrl(any());
    }

    @Test
    public void testTriggerRequest_eventTriggerData_notFilters_tooManyFilters() throws Exception {
        RegistrationRequest request = buildRequest(TRIGGER_URI);
        StringBuilder notFilters = new StringBuilder("{");
        notFilters.append(
                IntStream.range(0, MAX_ATTRIBUTION_FILTERS + 1)
                        .mapToObj(i -> "\"filter-string-" + i + "\": [\"filter-value\"]")
                        .collect(Collectors.joining(",")));
        notFilters.append("}");
        String eventTriggerData =
                "[{\"trigger_data\":\"2\",\"priority\":\"101\","
                        + "\"not_filters\":"
                        + notFilters
                        + "}]";
        doReturn(mUrlConnection).when(mFetcher).openUrl(new URL(TRIGGER_URI));
        when(mUrlConnection.getResponseCode()).thenReturn(200);
        when(mUrlConnection.getHeaderFields())
                .thenReturn(
                        Map.of(
                                "Attribution-Reporting-Register-Trigger",
                                List.of("{" + "\"event_trigger_data\":" + eventTriggerData + "}")));
        AsyncRedirect asyncRedirect = new AsyncRedirect();
        AsyncFetchStatus asyncFetchStatus = new AsyncFetchStatus();
        // Execution
        Optional<Trigger> fetch =
                mFetcher.fetchTrigger(
                        appTriggerRegistrationRequest(request), asyncFetchStatus, asyncRedirect);
        // Assertion
        assertFalse(fetch.isPresent());
        verify(mUrlConnection, times(1)).setRequestMethod("POST");
        verify(mFetcher, times(1)).openUrl(any());
    }

    @Test
    public void testTriggerRequest_eventTriggerData_notFilters_keyTooLong() throws Exception {
        RegistrationRequest request = buildRequest(TRIGGER_URI);
        String notFilters =
                "{\"product\":[\"1234\",\"2345\"], \"" + LONG_FILTER_STRING + "\":[\"id\"]}";
        String eventTriggerData =
                "[{\"trigger_data\":\"2\",\"priority\":\"101\","
                        + "\"not_filters\":"
                        + notFilters
                        + "}]";
        doReturn(mUrlConnection).when(mFetcher).openUrl(new URL(TRIGGER_URI));
        when(mUrlConnection.getResponseCode()).thenReturn(200);
        when(mUrlConnection.getHeaderFields())
                .thenReturn(
                        Map.of(
                                "Attribution-Reporting-Register-Trigger",
                                List.of("{" + "\"event_trigger_data\":" + eventTriggerData + "}")));
        AsyncRedirect asyncRedirect = new AsyncRedirect();
        AsyncFetchStatus asyncFetchStatus = new AsyncFetchStatus();
        // Execution
        Optional<Trigger> fetch =
                mFetcher.fetchTrigger(
                        appTriggerRegistrationRequest(request), asyncFetchStatus, asyncRedirect);
        // Assertion
        assertFalse(fetch.isPresent());
        verify(mUrlConnection, times(1)).setRequestMethod("POST");
        verify(mFetcher, times(1)).openUrl(any());
    }

    @Test
    public void testTriggerRequest_eventTriggerData_notFilters_tooManyValues() throws Exception {
        RegistrationRequest request = buildRequest(TRIGGER_URI);
        StringBuilder notFilters =
                new StringBuilder(
                        "{"
                                + "\"filter-string-1\": [\"filter-value-1\"],"
                                + "\"filter-string-2\": [");
        notFilters.append(
                IntStream.range(0, MAX_VALUES_PER_ATTRIBUTION_FILTER + 1)
                        .mapToObj(i -> "\"filter-value-" + i + "\"")
                        .collect(Collectors.joining(",")));
        notFilters.append("]}");
        String eventTriggerData =
                "[{\"trigger_data\":\"2\",\"priority\":\"101\","
                        + "\"not_filters\":"
                        + notFilters
                        + "}]";
        doReturn(mUrlConnection).when(mFetcher).openUrl(new URL(TRIGGER_URI));
        when(mUrlConnection.getResponseCode()).thenReturn(200);
        when(mUrlConnection.getHeaderFields())
                .thenReturn(
                        Map.of(
                                "Attribution-Reporting-Register-Trigger",
                                List.of("{" + "\"event_trigger_data\":" + eventTriggerData + "}")));
        AsyncRedirect asyncRedirect = new AsyncRedirect();
        AsyncFetchStatus asyncFetchStatus = new AsyncFetchStatus();
        // Execution
        Optional<Trigger> fetch =
                mFetcher.fetchTrigger(
                        appTriggerRegistrationRequest(request), asyncFetchStatus, asyncRedirect);
        // Assertion
        assertFalse(fetch.isPresent());
        verify(mUrlConnection, times(1)).setRequestMethod("POST");
        verify(mFetcher, times(1)).openUrl(any());
    }

    @Test
    public void testTriggerRequest_eventTriggerData_notFilters_valueTooLong() throws Exception {
        RegistrationRequest request = buildRequest(TRIGGER_URI);
        String notFilters =
                "{\"product\":[\"1234\",\"" + LONG_FILTER_STRING + "\"], \"ctid\":[\"id\"]}";
        String eventTriggerData =
                "[{\"trigger_data\":\"2\",\"priority\":\"101\","
                        + "\"not_filters\":"
                        + notFilters
                        + "}]";
        doReturn(mUrlConnection).when(mFetcher).openUrl(new URL(TRIGGER_URI));
        when(mUrlConnection.getResponseCode()).thenReturn(200);
        when(mUrlConnection.getHeaderFields())
                .thenReturn(
                        Map.of(
                                "Attribution-Reporting-Register-Trigger",
                                List.of("{" + "\"event_trigger_data\":" + eventTriggerData + "}")));
        AsyncRedirect asyncRedirect = new AsyncRedirect();
        AsyncFetchStatus asyncFetchStatus = new AsyncFetchStatus();
        // Execution
        Optional<Trigger> fetch =
                mFetcher.fetchTrigger(
                        appTriggerRegistrationRequest(request), asyncFetchStatus, asyncRedirect);
        // Assertion
        assertFalse(fetch.isPresent());
        verify(mUrlConnection, times(1)).setRequestMethod("POST");
        verify(mFetcher, times(1)).openUrl(any());
    }

    @Test
    public void testTriggerRequest_filters_invalidJson() throws Exception {
        RegistrationRequest request = buildRequest(TRIGGER_URI);
        String filters =
                "{\"product\":[\"1234\",\"2345\"], \"\"\":[\"id\"]}";
        doReturn(mUrlConnection).when(mFetcher).openUrl(new URL(TRIGGER_URI));
        when(mUrlConnection.getResponseCode()).thenReturn(200);
        when(mUrlConnection.getHeaderFields())
                .thenReturn(
                        Map.of(
                                "Attribution-Reporting-Register-Trigger",
                                List.of("{" + "\"filters\":" + filters + "}")));
        AsyncRedirect asyncRedirect = new AsyncRedirect();
        AsyncFetchStatus asyncFetchStatus = new AsyncFetchStatus();
        // Execution
        Optional<Trigger> fetch =
                mFetcher.fetchTrigger(
                        appTriggerRegistrationRequest(request), asyncFetchStatus, asyncRedirect);
        // Assertion
        assertFalse(fetch.isPresent());
        verify(mUrlConnection, times(1)).setRequestMethod("POST");
        verify(mFetcher, times(1)).openUrl(any());
    }

    @Test
    public void testTriggerRequest_filters_tooManyFilters() throws Exception {
        RegistrationRequest request = buildRequest(TRIGGER_URI);
        StringBuilder filters = new StringBuilder("{");
        filters.append(
                IntStream.range(0, MAX_ATTRIBUTION_FILTERS + 1)
                        .mapToObj(i -> "\"filter-string-" + i + "\": [\"filter-value\"]")
                        .collect(Collectors.joining(",")));
        filters.append("}");
        doReturn(mUrlConnection).when(mFetcher).openUrl(new URL(TRIGGER_URI));
        when(mUrlConnection.getResponseCode()).thenReturn(200);
        when(mUrlConnection.getHeaderFields())
                .thenReturn(
                        Map.of(
                                "Attribution-Reporting-Register-Trigger",
                                List.of("{" + "\"filters\":" + filters + "}")));
        AsyncRedirect asyncRedirect = new AsyncRedirect();
        AsyncFetchStatus asyncFetchStatus = new AsyncFetchStatus();
        // Execution
        Optional<Trigger> fetch =
                mFetcher.fetchTrigger(
                        appTriggerRegistrationRequest(request), asyncFetchStatus, asyncRedirect);
        // Assertion
        assertFalse(fetch.isPresent());
        verify(mUrlConnection, times(1)).setRequestMethod("POST");
        verify(mFetcher, times(1)).openUrl(any());
    }

    @Test
    public void testTriggerRequest_filters_keyTooLong() throws Exception {
        RegistrationRequest request = buildRequest(TRIGGER_URI);
        String filters =
                "{\"product\":[\"1234\",\"2345\"], \"" + LONG_FILTER_STRING + "\":[\"id\"]}";
        doReturn(mUrlConnection).when(mFetcher).openUrl(new URL(TRIGGER_URI));
        when(mUrlConnection.getResponseCode()).thenReturn(200);
        when(mUrlConnection.getHeaderFields())
                .thenReturn(
                        Map.of(
                                "Attribution-Reporting-Register-Trigger",
                                List.of("{" + "\"filters\":" + filters + "}")));
        AsyncRedirect asyncRedirect = new AsyncRedirect();
        AsyncFetchStatus asyncFetchStatus = new AsyncFetchStatus();
        // Execution
        Optional<Trigger> fetch =
                mFetcher.fetchTrigger(
                        appTriggerRegistrationRequest(request), asyncFetchStatus, asyncRedirect);
        // Assertion
        assertFalse(fetch.isPresent());
        verify(mUrlConnection, times(1)).setRequestMethod("POST");
        verify(mFetcher, times(1)).openUrl(any());
    }

    @Test
    public void testTriggerRequest_filters_tooManyValues() throws Exception {
        RegistrationRequest request = buildRequest(TRIGGER_URI);
        StringBuilder filters =
                new StringBuilder(
                        "{"
                                + "\"filter-string-1\": [\"filter-value-1\"],"
                                + "\"filter-string-2\": [");
        filters.append(
                IntStream.range(0, MAX_VALUES_PER_ATTRIBUTION_FILTER + 1)
                        .mapToObj(i -> "\"filter-value-" + i + "\"")
                        .collect(Collectors.joining(",")));
        filters.append("]}");
        doReturn(mUrlConnection).when(mFetcher).openUrl(new URL(TRIGGER_URI));
        when(mUrlConnection.getResponseCode()).thenReturn(200);
        when(mUrlConnection.getHeaderFields())
                .thenReturn(
                        Map.of(
                                "Attribution-Reporting-Register-Trigger",
                                List.of("{" + "\"filters\":" + filters + "}")));
        AsyncRedirect asyncRedirect = new AsyncRedirect();
        AsyncFetchStatus asyncFetchStatus = new AsyncFetchStatus();
        // Execution
        Optional<Trigger> fetch =
                mFetcher.fetchTrigger(
                        appTriggerRegistrationRequest(request), asyncFetchStatus, asyncRedirect);
        // Assertion
        assertFalse(fetch.isPresent());
        verify(mUrlConnection, times(1)).setRequestMethod("POST");
        verify(mFetcher, times(1)).openUrl(any());
    }

    @Test
    public void testTriggerRequest_filters_valueTooLong() throws Exception {
        RegistrationRequest request = buildRequest(TRIGGER_URI);
        String filters =
                "{\"product\":[\"1234\",\"" + LONG_FILTER_STRING + "\"], \"ctid\":[\"id\"]}";
        doReturn(mUrlConnection).when(mFetcher).openUrl(new URL(TRIGGER_URI));
        when(mUrlConnection.getResponseCode()).thenReturn(200);
        when(mUrlConnection.getHeaderFields())
                .thenReturn(
                        Map.of(
                                "Attribution-Reporting-Register-Trigger",
                                List.of("{" + "\"filters\":" + filters + "}")));
        AsyncRedirect asyncRedirect = new AsyncRedirect();
        AsyncFetchStatus asyncFetchStatus = new AsyncFetchStatus();
        // Execution
        Optional<Trigger> fetch =
                mFetcher.fetchTrigger(
                        appTriggerRegistrationRequest(request), asyncFetchStatus, asyncRedirect);
        // Assertion
        assertFalse(fetch.isPresent());
        verify(mUrlConnection, times(1)).setRequestMethod("POST");
        verify(mFetcher, times(1)).openUrl(any());
    }

    @Test
    public void testTriggerRequest_notFilters_invalidJson() throws Exception {
        RegistrationRequest request = buildRequest(TRIGGER_URI);
        String notFilters =
                "{\"product\":[\"1234\",\"2345\"], \"\"\":[\"id\"]}";
        doReturn(mUrlConnection).when(mFetcher).openUrl(new URL(TRIGGER_URI));
        when(mUrlConnection.getResponseCode()).thenReturn(200);
        when(mUrlConnection.getHeaderFields())
                .thenReturn(
                        Map.of(
                                "Attribution-Reporting-Register-Trigger",
                                List.of("{" + "\"not_filters\":" + notFilters + "}")));
        AsyncRedirect asyncRedirect = new AsyncRedirect();
        AsyncFetchStatus asyncFetchStatus = new AsyncFetchStatus();
        // Execution
        Optional<Trigger> fetch =
                mFetcher.fetchTrigger(
                        appTriggerRegistrationRequest(request), asyncFetchStatus, asyncRedirect);
        // Assertion
        assertFalse(fetch.isPresent());
        verify(mUrlConnection, times(1)).setRequestMethod("POST");
        verify(mFetcher, times(1)).openUrl(any());
    }

    @Test
    public void testTriggerRequest_notFilters_tooManyFilters() throws Exception {
        RegistrationRequest request = buildRequest(TRIGGER_URI);
        StringBuilder notFilters = new StringBuilder("{");
        notFilters.append(
                IntStream.range(0, MAX_ATTRIBUTION_FILTERS + 1)
                        .mapToObj(i -> "\"filter-string-" + i + "\": [\"filter-value\"]")
                        .collect(Collectors.joining(",")));
        notFilters.append("}");
        doReturn(mUrlConnection).when(mFetcher).openUrl(new URL(TRIGGER_URI));
        when(mUrlConnection.getResponseCode()).thenReturn(200);
        when(mUrlConnection.getHeaderFields())
                .thenReturn(
                        Map.of(
                                "Attribution-Reporting-Register-Trigger",
                                List.of("{" + "\"not_filters\":" + notFilters + "}")));
        AsyncRedirect asyncRedirect = new AsyncRedirect();
        AsyncFetchStatus asyncFetchStatus = new AsyncFetchStatus();
        // Execution
        Optional<Trigger> fetch =
                mFetcher.fetchTrigger(
                        appTriggerRegistrationRequest(request), asyncFetchStatus, asyncRedirect);
        // Assertion
        assertFalse(fetch.isPresent());
        verify(mUrlConnection, times(1)).setRequestMethod("POST");
        verify(mFetcher, times(1)).openUrl(any());
    }

    @Test
    public void testTriggerRequest_notFilters_keyTooLong() throws Exception {
        RegistrationRequest request = buildRequest(TRIGGER_URI);
        String notFilters =
                "{\"product\":[\"1234\",\"2345\"], \"" + LONG_FILTER_STRING + "\":[\"id\"]}";
        doReturn(mUrlConnection).when(mFetcher).openUrl(new URL(TRIGGER_URI));
        when(mUrlConnection.getResponseCode()).thenReturn(200);
        when(mUrlConnection.getHeaderFields())
                .thenReturn(
                        Map.of(
                                "Attribution-Reporting-Register-Trigger",
                                List.of("{" + "\"not_filters\":" + notFilters + "}")));
        AsyncRedirect asyncRedirect = new AsyncRedirect();
        AsyncFetchStatus asyncFetchStatus = new AsyncFetchStatus();
        // Execution
        Optional<Trigger> fetch =
                mFetcher.fetchTrigger(
                        appTriggerRegistrationRequest(request), asyncFetchStatus, asyncRedirect);
        // Assertion
        assertFalse(fetch.isPresent());
        verify(mUrlConnection, times(1)).setRequestMethod("POST");
        verify(mFetcher, times(1)).openUrl(any());
    }

    @Test
    public void testTriggerRequest_notFilters_tooManyValues() throws Exception {
        RegistrationRequest request = buildRequest(TRIGGER_URI);
        StringBuilder notFilters =
                new StringBuilder(
                        "{"
                                + "\"filter-string-1\": [\"filter-value-1\"],"
                                + "\"filter-string-2\": [");
        notFilters.append(
                IntStream.range(0, MAX_VALUES_PER_ATTRIBUTION_FILTER + 1)
                        .mapToObj(i -> "\"filter-value-" + i + "\"")
                        .collect(Collectors.joining(",")));
        notFilters.append("]}");
        doReturn(mUrlConnection).when(mFetcher).openUrl(new URL(TRIGGER_URI));
        when(mUrlConnection.getResponseCode()).thenReturn(200);
        when(mUrlConnection.getHeaderFields())
                .thenReturn(
                        Map.of(
                                "Attribution-Reporting-Register-Trigger",
                                List.of("{" + "\"not_filters\":" + notFilters + "}")));
        AsyncRedirect asyncRedirect = new AsyncRedirect();
        AsyncFetchStatus asyncFetchStatus = new AsyncFetchStatus();
        // Execution
        Optional<Trigger> fetch =
                mFetcher.fetchTrigger(
                        appTriggerRegistrationRequest(request), asyncFetchStatus, asyncRedirect);
        // Assertion
        assertFalse(fetch.isPresent());
        verify(mUrlConnection, times(1)).setRequestMethod("POST");
        verify(mFetcher, times(1)).openUrl(any());
    }

    @Test
    public void testTriggerRequest_notFilters_valueTooLong() throws Exception {
        RegistrationRequest request = buildRequest(TRIGGER_URI);
        String notFilters =
                "{\"product\":[\"1234\",\"" + LONG_FILTER_STRING + "\"], \"ctid\":[\"id\"]}";
        doReturn(mUrlConnection).when(mFetcher).openUrl(new URL(TRIGGER_URI));
        when(mUrlConnection.getResponseCode()).thenReturn(200);
        when(mUrlConnection.getHeaderFields())
                .thenReturn(
                        Map.of(
                                "Attribution-Reporting-Register-Trigger",
                                List.of("{" + "\"not_filters\":" + notFilters + "}")));
        AsyncRedirect asyncRedirect = new AsyncRedirect();
        AsyncFetchStatus asyncFetchStatus = new AsyncFetchStatus();
        // Execution
        Optional<Trigger> fetch =
                mFetcher.fetchTrigger(
                        appTriggerRegistrationRequest(request), asyncFetchStatus, asyncRedirect);
        // Assertion
        assertFalse(fetch.isPresent());
        verify(mUrlConnection, times(1)).setRequestMethod("POST");
        verify(mFetcher, times(1)).openUrl(any());
    }

    @Test
    public void testBasicTriggerRequest_failsWhenNotEnrolled() throws Exception {
        RegistrationRequest request = buildRequest(TRIGGER_URI);
        when(mEnrollmentDao.getEnrollmentDataFromMeasurementUrl(any())).thenReturn(null);
        doReturn(mUrlConnection).when(mFetcher).openUrl(new URL(TRIGGER_URI));
        when(mUrlConnection.getResponseCode()).thenReturn(200);
        when(mUrlConnection.getHeaderFields())
                .thenReturn(
                        Map.of(
                                "Attribution-Reporting-Register-Trigger",
                                List.of("{" + "\"event_trigger_data\":" + EVENT_TRIGGERS_1 + "}")));
        AsyncRedirect asyncRedirect = new AsyncRedirect();
        AsyncFetchStatus asyncFetchStatus = new AsyncFetchStatus();
        // Execution
        Optional<Trigger> fetch =
                mFetcher.fetchTrigger(
                        appTriggerRegistrationRequest(request), asyncFetchStatus, asyncRedirect);
        // Assertion
        assertEquals(
                AsyncFetchStatus.ResponseStatus.INVALID_ENROLLMENT, asyncFetchStatus.getStatus());
        assertFalse(fetch.isPresent());
        verify(mFetcher, never()).openUrl(any());
    }

    @Test
    public void testBasicTriggerRequestWithDebugKey() throws Exception {
        RegistrationRequest request = buildRequest(TRIGGER_URI);
        doReturn(mUrlConnection).when(mFetcher).openUrl(new URL(TRIGGER_URI));
        when(mUrlConnection.getResponseCode()).thenReturn(200);
        Map<String, List<String>> headersRequest = new HashMap<>();
        headersRequest.put(
                "Attribution-Reporting-Register-Trigger",
                List.of(
                        "{"
                                + "\"event_trigger_data\": "
                                + EVENT_TRIGGERS_1
                                + ", \"debug_key\": \""
                                + DEBUG_KEY
                                + "\""
                                + "}"));
        when(mUrlConnection.getHeaderFields()).thenReturn(headersRequest);
        AsyncRedirect asyncRedirect = new AsyncRedirect();
        AsyncFetchStatus asyncFetchStatus = new AsyncFetchStatus();
        AsyncRegistration asyncRegistration = appTriggerRegistrationRequest(request);
        // Execution
        Optional<Trigger> fetch =
                mFetcher.fetchTrigger(asyncRegistration, asyncFetchStatus, asyncRedirect);
        // Assertion
        assertEquals(AsyncFetchStatus.ResponseStatus.SUCCESS, asyncFetchStatus.getStatus());
        assertTrue(fetch.isPresent());
        Trigger result = fetch.get();
        assertEquals(
                asyncRegistration.getTopOrigin().toString(),
                result.getAttributionDestination().toString());
        assertEquals(ENROLLMENT_ID, result.getEnrollmentId());
        assertEquals(new JSONArray(EVENT_TRIGGERS_1).toString(), result.getEventTriggers());
        assertEquals(DEBUG_KEY, result.getDebugKey());
        verify(mUrlConnection).setRequestMethod("POST");
    }

    @Test
    public void testBasicTriggerRequest_debugKey_negative() throws Exception {
        RegistrationRequest request = buildRequest(TRIGGER_URI);
        doReturn(mUrlConnection).when(mFetcher).openUrl(new URL(TRIGGER_URI));
        when(mUrlConnection.getResponseCode()).thenReturn(200);

        Map<String, List<String>> headersRequest = new HashMap<>();
        headersRequest.put(
                "Attribution-Reporting-Register-Trigger",
                List.of(
                        "{\"event_trigger_data\":"
                                + EVENT_TRIGGERS_1
                                + ",\"debug_key\":\"-376\"}"));

        when(mUrlConnection.getHeaderFields()).thenReturn(headersRequest);

        AsyncRedirect asyncRedirect = new AsyncRedirect();
        AsyncFetchStatus asyncFetchStatus = new AsyncFetchStatus();
        AsyncRegistration asyncRegistration = appTriggerRegistrationRequest(request);
        // Execution
        Optional<Trigger> fetch =
                mFetcher.fetchTrigger(asyncRegistration, asyncFetchStatus, asyncRedirect);
        // Assertion
        assertTrue(fetch.isPresent());
        Trigger result = fetch.get();
        assertEquals(ENROLLMENT_ID, result.getEnrollmentId());
        assertEquals(new JSONArray(EVENT_TRIGGERS_1).toString(), result.getEventTriggers());
        assertNull(result.getDebugKey());
        verify(mUrlConnection).setRequestMethod("POST");
    }

    @Test
    public void testBasicTriggerRequest_debugKey_tooLarge() throws Exception {
        RegistrationRequest request = buildRequest(TRIGGER_URI);
        doReturn(mUrlConnection).when(mFetcher).openUrl(new URL(TRIGGER_URI));
        when(mUrlConnection.getResponseCode()).thenReturn(200);

        Map<String, List<String>> headersRequest = new HashMap<>();
        headersRequest.put(
                "Attribution-Reporting-Register-Trigger",
                List.of(
                        "{\"event_trigger_data\":"
                                + EVENT_TRIGGERS_1
                                + ",\"debug_key\":\"18446744073709551616\"}"));

        when(mUrlConnection.getHeaderFields()).thenReturn(headersRequest);

        AsyncRedirect asyncRedirect = new AsyncRedirect();
        AsyncFetchStatus asyncFetchStatus = new AsyncFetchStatus();
        AsyncRegistration asyncRegistration = appTriggerRegistrationRequest(request);
        // Execution
        Optional<Trigger> fetch =
                mFetcher.fetchTrigger(asyncRegistration, asyncFetchStatus, asyncRedirect);
        // Assertion
        assertTrue(fetch.isPresent());
        Trigger result = fetch.get();
        assertEquals(ENROLLMENT_ID, result.getEnrollmentId());
        assertEquals(new JSONArray(EVENT_TRIGGERS_1).toString(), result.getEventTriggers());
        assertNull(result.getDebugKey());
        verify(mUrlConnection).setRequestMethod("POST");
    }

    @Test
    public void testBasicTriggerRequest_debugKey_notAnInt() throws Exception {
        RegistrationRequest request = buildRequest(TRIGGER_URI);
        doReturn(mUrlConnection).when(mFetcher).openUrl(new URL(TRIGGER_URI));
        when(mUrlConnection.getResponseCode()).thenReturn(200);

        Map<String, List<String>> headersRequest = new HashMap<>();
        headersRequest.put(
                "Attribution-Reporting-Register-Trigger",
                List.of(
                        "{\"event_trigger_data\":"
                                + EVENT_TRIGGERS_1
                                + ",\"debug_key\":\"65g43\"}"));

        when(mUrlConnection.getHeaderFields()).thenReturn(headersRequest);

        AsyncRedirect asyncRedirect = new AsyncRedirect();
        AsyncFetchStatus asyncFetchStatus = new AsyncFetchStatus();
        AsyncRegistration asyncRegistration = appTriggerRegistrationRequest(request);
        // Execution
        Optional<Trigger> fetch =
                mFetcher.fetchTrigger(asyncRegistration, asyncFetchStatus, asyncRedirect);
        // Assertion
        assertTrue(fetch.isPresent());
        Trigger result = fetch.get();
        assertEquals(ENROLLMENT_ID, result.getEnrollmentId());
        assertEquals(new JSONArray(EVENT_TRIGGERS_1).toString(), result.getEventTriggers());
        assertNull(result.getDebugKey());
        verify(mUrlConnection).setRequestMethod("POST");
    }

    @Test
    public void testBasicTriggerRequest_debugKey_uses64thBit() throws Exception {
        RegistrationRequest request = buildRequest(TRIGGER_URI);
        doReturn(mUrlConnection).when(mFetcher).openUrl(new URL(TRIGGER_URI));
        when(mUrlConnection.getResponseCode()).thenReturn(200);

        Map<String, List<String>> headersRequest = new HashMap<>();
        headersRequest.put(
                "Attribution-Reporting-Register-Trigger",
                List.of(
                        "{\"event_trigger_data\":"
                                + EVENT_TRIGGERS_1
                                + ",\"debug_key\":\"18446744073709551615\"}"));

        when(mUrlConnection.getHeaderFields()).thenReturn(headersRequest);

        AsyncRedirect asyncRedirect = new AsyncRedirect();
        AsyncFetchStatus asyncFetchStatus = new AsyncFetchStatus();
        AsyncRegistration asyncRegistration = appTriggerRegistrationRequest(request);
        // Execution
        Optional<Trigger> fetch =
                mFetcher.fetchTrigger(asyncRegistration, asyncFetchStatus, asyncRedirect);
        // Assertion
        assertTrue(fetch.isPresent());
        Trigger result = fetch.get();
        assertEquals(ENROLLMENT_ID, result.getEnrollmentId());
        assertEquals(new JSONArray(EVENT_TRIGGERS_1).toString(), result.getEventTriggers());
        assertEquals(new UnsignedLong(-1L), result.getDebugKey());
    }

    @Test
    public void testBasicTriggerRequestWithoutAdIdPermission() throws Exception {
        RegistrationRequest request = buildRequestWithoutAdIdPermission(TRIGGER_URI);
        doReturn(mUrlConnection).when(mFetcher).openUrl(new URL(TRIGGER_URI));
        when(mUrlConnection.getResponseCode()).thenReturn(200);
        Map<String, List<String>> headersRequest = new HashMap<>();
        headersRequest.put(
                "Attribution-Reporting-Register-Trigger",
                List.of(
                        "{"
                                + "\"event_trigger_data\": "
                                + EVENT_TRIGGERS_1
                                + ", \"debug_key\": \""
                                + DEBUG_KEY
                                + "\""
                                + "}"));
        when(mUrlConnection.getHeaderFields()).thenReturn(headersRequest);
        AsyncRedirect asyncRedirect = new AsyncRedirect();
        AsyncFetchStatus asyncFetchStatus = new AsyncFetchStatus();
        AsyncRegistration asyncRegistration = appTriggerRegistrationRequest(request);
        // Execution
        Optional<Trigger> fetch =
                mFetcher.fetchTrigger(asyncRegistration, asyncFetchStatus, asyncRedirect);
        // Assertion
        assertEquals(AsyncFetchStatus.ResponseStatus.SUCCESS, asyncFetchStatus.getStatus());
        assertTrue(fetch.isPresent());
        Trigger result = fetch.get();
        assertEquals(
                asyncRegistration.getTopOrigin().toString(),
                result.getAttributionDestination().toString());
        assertEquals(ENROLLMENT_ID, result.getEnrollmentId());
        assertEquals(new JSONArray(EVENT_TRIGGERS_1).toString(), result.getEventTriggers());
        assertNull(result.getDebugKey());
        verify(mUrlConnection).setRequestMethod("POST");
    }

    @Test
    public void testBadTriggerUrl() throws Exception {
        RegistrationRequest request = buildRequest(WebUtil.validUrl("bad-schema://foo.test"));
        AsyncRedirect asyncRedirect = new AsyncRedirect();
        AsyncFetchStatus asyncFetchStatus = new AsyncFetchStatus();
        // Execution
        Optional<Trigger> fetch =
                mFetcher.fetchTrigger(
                        appTriggerRegistrationRequest(request), asyncFetchStatus, asyncRedirect);
        // Assertion
        assertEquals(AsyncFetchStatus.ResponseStatus.PARSING_ERROR, asyncFetchStatus.getStatus());
        assertFalse(fetch.isPresent());
    }

    @Test
    public void testBadTriggerConnection() throws Exception {
        RegistrationRequest request = buildRequest(TRIGGER_URI);
        doThrow(new IOException("Bad internet things"))
                .when(mFetcher)
                .openUrl(new URL(TRIGGER_URI));
        AsyncRedirect asyncRedirect = new AsyncRedirect();
        AsyncFetchStatus asyncFetchStatus = new AsyncFetchStatus();
        // Execution
        Optional<Trigger> fetch =
                mFetcher.fetchTrigger(
                        appTriggerRegistrationRequest(request), asyncFetchStatus, asyncRedirect);
        // Assertion
        assertEquals(AsyncFetchStatus.ResponseStatus.NETWORK_ERROR, asyncFetchStatus.getStatus());
        assertFalse(fetch.isPresent());
        verify(mUrlConnection, never()).setRequestMethod("POST");
    }

    @Test
    public void testBadRequestReturnFailure() throws Exception {
        RegistrationRequest request = buildRequest(TRIGGER_URI);
        doReturn(mUrlConnection).when(mFetcher).openUrl(new URL(TRIGGER_URI));
        when(mUrlConnection.getResponseCode()).thenReturn(400);
        when(mUrlConnection.getHeaderFields())
                .thenReturn(
                        Map.of(
                                "Attribution-Reporting-Register-Trigger",
                                List.of("{" + "\"event_trigger_data\":" + EVENT_TRIGGERS_1 + "}")));
        AsyncRedirect asyncRedirect = new AsyncRedirect();
        AsyncFetchStatus asyncFetchStatus = new AsyncFetchStatus();
        // Execution
        Optional<Trigger> fetch =
                mFetcher.fetchTrigger(
                        appTriggerRegistrationRequest(request), asyncFetchStatus, asyncRedirect);
        // Assertion
        assertEquals(
                AsyncFetchStatus.ResponseStatus.SERVER_UNAVAILABLE, asyncFetchStatus.getStatus());
        assertFalse(fetch.isPresent());
        verify(mUrlConnection).setRequestMethod("POST");
    }

    @Test
    public void testBasicTriggerRequestMinimumFields() throws Exception {
        RegistrationRequest request = buildRequest(TRIGGER_URI);
        doReturn(mUrlConnection).when(mFetcher).openUrl(new URL(TRIGGER_URI));
        when(mUrlConnection.getResponseCode()).thenReturn(200);
        when(mUrlConnection.getHeaderFields())
                .thenReturn(
                        Map.of(
                                "Attribution-Reporting-Register-Trigger",
                                List.of("{" + "\"event_trigger_data\": " + "[{}]" + "}")));
        AsyncRedirect asyncRedirect = new AsyncRedirect();
        AsyncFetchStatus asyncFetchStatus = new AsyncFetchStatus();
        AsyncRegistration asyncRegistration = appTriggerRegistrationRequest(request);
        // Execution
        Optional<Trigger> fetch =
                mFetcher.fetchTrigger(asyncRegistration, asyncFetchStatus, asyncRedirect);
        // Assertion
        assertEquals(AsyncFetchStatus.ResponseStatus.SUCCESS, asyncFetchStatus.getStatus());
        assertTrue(fetch.isPresent());
        Trigger result = fetch.get();
        assertEquals(
                asyncRegistration.getTopOrigin().toString(),
                result.getAttributionDestination().toString());
        assertEquals(ENROLLMENT_ID, result.getEnrollmentId());
        assertEquals("[{}]", result.getEventTriggers());
        verify(mUrlConnection).setRequestMethod("POST");
    }

    @Test
    public void testNotOverHttps() throws Exception {
        RegistrationRequest request = buildRequest(WebUtil.validUrl("http://foo.test"));
        // Non-https should fail.
        AsyncRedirect asyncRedirect = new AsyncRedirect();
        AsyncFetchStatus asyncFetchStatus = new AsyncFetchStatus();
        // Execution
        Optional<Trigger> fetch =
                mFetcher.fetchTrigger(
                        appTriggerRegistrationRequest(request), asyncFetchStatus, asyncRedirect);
        // Assertion
        assertEquals(AsyncFetchStatus.ResponseStatus.PARSING_ERROR, asyncFetchStatus.getStatus());
        assertFalse(fetch.isPresent());
    }

    @Test
    public void testFirst200Next500_ignoreFailureReturnSuccess() throws Exception {
        RegistrationRequest request = buildRequest(TRIGGER_URI);
        doReturn(mUrlConnection).when(mFetcher).openUrl(any(URL.class));
        when(mUrlConnection.getResponseCode()).thenReturn(200).thenReturn(500);
        Map<String, List<String>> headersFirstRequest = new HashMap<>();
        headersFirstRequest.put(
                "Attribution-Reporting-Register-Trigger",
                List.of("{" + "\"event_trigger_data\":" + EVENT_TRIGGERS_1 + "}"));
        headersFirstRequest.put("Attribution-Reporting-Redirect", List.of(DEFAULT_REDIRECT));
        when(mUrlConnection.getHeaderFields()).thenReturn(headersFirstRequest);
        AsyncRedirect asyncRedirect = new AsyncRedirect();
        AsyncFetchStatus asyncFetchStatus = new AsyncFetchStatus();
        AsyncRegistration asyncRegistration = appTriggerRegistrationRequest(request);
        // Execution
        Optional<Trigger> fetch =
                mFetcher.fetchTrigger(asyncRegistration, asyncFetchStatus, asyncRedirect);
        // Assertion
        assertEquals(AsyncFetchStatus.ResponseStatus.SUCCESS, asyncFetchStatus.getStatus());
        assertTrue(fetch.isPresent());
        Trigger result = fetch.get();
        assertEquals(
                asyncRegistration.getTopOrigin().toString(),
                result.getAttributionDestination().toString());
        assertEquals(ENROLLMENT_ID, result.getEnrollmentId());
        assertEquals(new JSONArray(EVENT_TRIGGERS_1).toString(), result.getEventTriggers());
        verify(mUrlConnection, times(1)).setRequestMethod("POST");
    }

    @Test
    public void testMissingHeaderButWithRedirect() throws Exception {
        RegistrationRequest request = buildRequest(TRIGGER_URI);
        doReturn(mUrlConnection).when(mFetcher).openUrl(any(URL.class));
        when(mUrlConnection.getResponseCode()).thenReturn(200);
        when(mUrlConnection.getHeaderFields())
                .thenReturn(Map.of("Attribution-Reporting-Redirect", List.of(DEFAULT_REDIRECT)))
                .thenReturn(
                        Map.of(
                                "Attribution-Reporting-Register-Trigger",
                                List.of("{" + "\"event_trigger_data\":" + EVENT_TRIGGERS_1 + "}")));
        AsyncRedirect asyncRedirect = new AsyncRedirect();
        AsyncFetchStatus asyncFetchStatus = new AsyncFetchStatus();
        // Execution
        Optional<Trigger> fetch =
                mFetcher.fetchTrigger(
                        appTriggerRegistrationRequest(request), asyncFetchStatus, asyncRedirect);
        // Assertion
        assertEquals(AsyncFetchStatus.ResponseStatus.PARSING_ERROR, asyncFetchStatus.getStatus());
        assertFalse(fetch.isPresent());
        verify(mUrlConnection, times(1)).setRequestMethod("POST");
    }

    @Test
    public void testBasicTriggerRequestWithAggregateTriggerData() throws Exception {
        RegistrationRequest request = buildRequest(TRIGGER_URI);
        String aggregatable_trigger_data =
                "[{\"key_piece\":\"0x400\",\"source_keys\":[\"campaignCounts\"],"
                        + "\"filters\":"
                        + "{\"conversion_subdomain\":[\"electronics.megastore\"]},"
                        + "\"not_filters\":{\"product\":[\"1\"]}},"
                        + "{\"key_piece\":\"0xA80\",\"source_keys\":[\"geoValue\"]}]";
        doReturn(mUrlConnection).when(mFetcher).openUrl(new URL(TRIGGER_URI));
        when(mUrlConnection.getResponseCode()).thenReturn(200);
        when(mUrlConnection.getHeaderFields())
                .thenReturn(
                        Map.of(
                                "Attribution-Reporting-Register-Trigger",
                                List.of(
                                        "{"
                                                + "\"aggregatable_trigger_data\": "
                                                + aggregatable_trigger_data
                                                + "}")));
        AsyncRedirect asyncRedirect = new AsyncRedirect();
        AsyncFetchStatus asyncFetchStatus = new AsyncFetchStatus();
        AsyncRegistration asyncRegistration = appTriggerRegistrationRequest(request);
        // Execution
        Optional<Trigger> fetch =
                mFetcher.fetchTrigger(asyncRegistration, asyncFetchStatus, asyncRedirect);
        // Assertion
        assertEquals(AsyncFetchStatus.ResponseStatus.SUCCESS, asyncFetchStatus.getStatus());
        assertTrue(fetch.isPresent());
        Trigger result = fetch.get();
        assertEquals(
                asyncRegistration.getTopOrigin().toString(),
                result.getAttributionDestination().toString());
        assertEquals(ENROLLMENT_ID, result.getEnrollmentId());
        assertEquals(
                new JSONArray(aggregatable_trigger_data).toString(),
                result.getAggregateTriggerData());
        verify(mUrlConnection).setRequestMethod("POST");
    }

    @Test
    public void testBasicTriggerRequestWithAggregateTriggerData_rejectsTooManyDataKeys()
            throws Exception {
        StringBuilder tooManyKeys = new StringBuilder("[");
        for (int i = 0; i < 51; i++) {
            tooManyKeys.append(
                    String.format(
                            "{\"key_piece\": \"0x15%1$s\",\"source_keys\":[\"campaign-%1$s\"]}",
                            i));
        }
        tooManyKeys.append("]");
        RegistrationRequest request = buildRequest(TRIGGER_URI);
        doReturn(mUrlConnection).when(mFetcher).openUrl(new URL(TRIGGER_URI));
        when(mUrlConnection.getResponseCode()).thenReturn(200);
        when(mUrlConnection.getHeaderFields())
                .thenReturn(
                        Map.of(
                                "Attribution-Reporting-Register-Trigger",
                                List.of(
                                        "{"
                                                + "\"aggregatable_trigger_data\": "
                                                + tooManyKeys
                                                + "}")));
        AsyncRedirect asyncRedirect = new AsyncRedirect();
        AsyncFetchStatus asyncFetchStatus = new AsyncFetchStatus();
        // Execution
        Optional<Trigger> fetch =
                mFetcher.fetchTrigger(
                        appTriggerRegistrationRequest(request), asyncFetchStatus, asyncRedirect);
        // Assertion
        assertEquals(AsyncFetchStatus.ResponseStatus.PARSING_ERROR, asyncFetchStatus.getStatus());
        assertFalse(fetch.isPresent());
        verify(mUrlConnection).setRequestMethod("POST");
    }

    @Test
    public void testBasicTriggerRequestWithAggregateValues() throws Exception {
        RegistrationRequest request = buildRequest(TRIGGER_URI);
        String aggregatable_values = "{\"campaignCounts\":32768,\"geoValue\":1644}";
        doReturn(mUrlConnection).when(mFetcher).openUrl(new URL(TRIGGER_URI));
        when(mUrlConnection.getResponseCode()).thenReturn(200);
        when(mUrlConnection.getHeaderFields())
                .thenReturn(
                        Map.of(
                                "Attribution-Reporting-Register-Trigger",
                                List.of(
                                        "{"
                                                + "\"aggregatable_values\": "
                                                + aggregatable_values
                                                + "}")));
        AsyncRedirect asyncRedirect = new AsyncRedirect();
        AsyncFetchStatus asyncFetchStatus = new AsyncFetchStatus();
        // Execution
        Optional<Trigger> fetch =
                mFetcher.fetchTrigger(
                        appTriggerRegistrationRequest(request), asyncFetchStatus, asyncRedirect);
        // Assertion
        assertEquals(AsyncFetchStatus.ResponseStatus.SUCCESS, asyncFetchStatus.getStatus());
        assertTrue(fetch.isPresent());
        Trigger result = fetch.get();
        assertEquals(new JSONObject(aggregatable_values).toString(), result.getAggregateValues());
        verify(mUrlConnection).setRequestMethod("POST");
    }

    @Test
    public void testBasicTriggerRequestWithAggregateTriggerData_rejectsTooManyValueKeys()
            throws Exception {
        StringBuilder tooManyKeys = new StringBuilder("{");
        int i = 0;
        for (; i < 50; i++) {
            tooManyKeys.append(String.format("\"key-%s\": 12345,", i));
        }
        tooManyKeys.append(String.format("\"key-%s\": 12345}", i));
        RegistrationRequest request = buildRequest(TRIGGER_URI);
        doReturn(mUrlConnection).when(mFetcher).openUrl(new URL(TRIGGER_URI));
        when(mUrlConnection.getResponseCode()).thenReturn(200);
        when(mUrlConnection.getHeaderFields())
                .thenReturn(
                        Map.of(
                                "Attribution-Reporting-Register-Trigger",
                                List.of("{" + "\"aggregatable_values\": " + tooManyKeys + "}")));
        AsyncRedirect asyncRedirect = new AsyncRedirect();
        AsyncFetchStatus asyncFetchStatus = new AsyncFetchStatus();
        // Execution
        Optional<Trigger> fetch =
                mFetcher.fetchTrigger(
                        appTriggerRegistrationRequest(request), asyncFetchStatus, asyncRedirect);
        // Assertion
        assertEquals(AsyncFetchStatus.ResponseStatus.PARSING_ERROR, asyncFetchStatus.getStatus());
        assertFalse(fetch.isPresent());
        verify(mUrlConnection).setRequestMethod("POST");
    }

    @Test
    public void fetchTrigger_withReportingFilters_success() throws IOException, JSONException {
        // Setup
        String filters =
                "{\n"
                        + "  \"key_1\": [\"value_1\", \"value_2\"],\n"
                        + "  \"key_2\": [\"value_1\", \"value_2\"]\n"
                        + "}";
        RegistrationRequest request = buildRequest(TRIGGER_URI);
        doReturn(mUrlConnection).when(mFetcher).openUrl(new URL(TRIGGER_URI));
        when(mUrlConnection.getResponseCode()).thenReturn(200);
        when(mUrlConnection.getHeaderFields())
                .thenReturn(
                        Map.of(
                                "Attribution-Reporting-Register-Trigger",
                                List.of("{" + "\"filters\": " + filters + "}")));
        AsyncRedirect asyncRedirect = new AsyncRedirect();
        AsyncFetchStatus asyncFetchStatus = new AsyncFetchStatus();
        // Execution
        Optional<Trigger> fetch =
                mFetcher.fetchTrigger(
                        appTriggerRegistrationRequest(request), asyncFetchStatus, asyncRedirect);
        // Assertion
        assertEquals(AsyncFetchStatus.ResponseStatus.SUCCESS, asyncFetchStatus.getStatus());
        assertTrue(fetch.isPresent());
        Trigger result = fetch.get();
        assertEquals(new JSONObject(filters).toString(), result.getFilters());
        verify(mUrlConnection).setRequestMethod("POST");
    }

    @Test
    public void fetchWebTriggers_basic_success() throws IOException, JSONException {
        // Setup
        WebTriggerRegistrationRequest request =
                buildWebTriggerRegistrationRequest(
                        Arrays.asList(TRIGGER_REGISTRATION_1), TOP_ORIGIN);
        doReturn(mUrlConnection1).when(mFetcher).openUrl(new URL(REGISTRATION_URI_1.toString()));
        when(mUrlConnection1.getResponseCode()).thenReturn(200);
        Map<String, List<String>> headersRequest = new HashMap<>();
        headersRequest.put(
                "Attribution-Reporting-Register-Trigger",
                List.of(
                        "{"
                                + "\"event_trigger_data\": "
                                + EVENT_TRIGGERS_1
                                + ", \"debug_key\": \""
                                + DEBUG_KEY
                                + "\""
                                + "}"));
        when(mUrlConnection1.getHeaderFields()).thenReturn(headersRequest);
        AsyncRedirect asyncRedirect = new AsyncRedirect();
        AsyncFetchStatus asyncFetchStatus = new AsyncFetchStatus();
        // Execution
        Optional<Trigger> fetch = mFetcher.fetchTrigger(
                webTriggerRegistrationRequest(request, true), asyncFetchStatus, asyncRedirect);
        // Assertion
        assertEquals(AsyncFetchStatus.ResponseStatus.SUCCESS, asyncFetchStatus.getStatus());
        assertTrue(fetch.isPresent());
        Trigger result = fetch.get();
        assertEquals(new JSONArray(EVENT_TRIGGERS_1).toString(), result.getEventTriggers());
        verify(mUrlConnection1).setRequestMethod("POST");
    }

    @Test
    public void fetchWebTriggers_withExtendedHeaders_success() throws IOException, JSONException {
        // Setup
        WebTriggerRegistrationRequest request =
                buildWebTriggerRegistrationRequest(
                        Collections.singletonList(TRIGGER_REGISTRATION_1), TOP_ORIGIN);
        doReturn(mUrlConnection).when(mFetcher).openUrl(new URL(REGISTRATION_URI_1.toString()));
        when(mUrlConnection.getResponseCode()).thenReturn(200);
        String aggregatableValues = "{\"campaignCounts\":32768,\"geoValue\":1644}";
        String filters =
                "{\n"
                        + "  \"key_1\": [\"value_1\", \"value_2\"],\n"
                        + "  \"key_2\": [\"value_1\", \"value_2\"]\n"
                        + "}";
        String aggregatableTriggerData =
                "[{\"key_piece\":\"0x400\",\"source_keys\":[\"campaignCounts\"],"
                        + "\"filters\":"
                        + "{\"conversion_subdomain\":[\"electronics.megastore\"]},"
                        + "\"not_filters\":{\"product\":[\"1\"]}},"
                        + "{\"key_piece\":\"0xA80\",\"source_keys\":[\"geoValue\"]}]";
        when(mUrlConnection.getHeaderFields())
                .thenReturn(
                        Map.of(
                                "Attribution-Reporting-Register-Trigger",
                                List.of(
                                        "{"
                                                + "\"event_trigger_data\": "
                                                + EVENT_TRIGGERS_1
                                                + ", \"filters\": "
                                                + filters
                                                + ", \"aggregatable_values\": "
                                                + aggregatableValues
                                                + ", \"aggregatable_trigger_data\": "
                                                + aggregatableTriggerData
                                                + "}")));

        AsyncRedirect asyncRedirect = new AsyncRedirect();
        AsyncFetchStatus asyncFetchStatus = new AsyncFetchStatus();
        // Execution
        Optional<Trigger> fetch = mFetcher.fetchTrigger(
                webTriggerRegistrationRequest(request, true), asyncFetchStatus, asyncRedirect);
        // Assertion
        assertEquals(AsyncFetchStatus.ResponseStatus.SUCCESS, asyncFetchStatus.getStatus());
        assertTrue(fetch.isPresent());
        Trigger result = fetch.get();
        assertEquals(new JSONArray(EVENT_TRIGGERS_1).toString(), result.getEventTriggers());
        assertEquals(new JSONArray(aggregatableTriggerData).toString(),
                result.getAggregateTriggerData());
        assertEquals(new JSONObject(aggregatableValues).toString(), result.getAggregateValues());
        assertEquals(new JSONObject(filters).toString(), result.getFilters());
        verify(mUrlConnection).setRequestMethod("POST");
    }

    @Test
    public void fetchWebTriggers_withRedirects_ignoresRedirects()
            throws IOException, JSONException {
        // Setup
        WebTriggerRegistrationRequest request =
                buildWebTriggerRegistrationRequest(
                        Collections.singletonList(TRIGGER_REGISTRATION_1), TOP_ORIGIN);
        doReturn(mUrlConnection).when(mFetcher).openUrl(new URL(REGISTRATION_URI_1.toString()));
        when(mUrlConnection.getResponseCode()).thenReturn(200);
        when(mUrlConnection.getHeaderFields())
                .thenReturn(
                        Map.of(
                                "Attribution-Reporting-Register-Trigger",
                                List.of("{" + "\"event_trigger_data\": " + EVENT_TRIGGERS_1 + "}"),
                                "Attribution-Reporting-Redirect",
                                List.of(LIST_TYPE_REDIRECT_URI),
                                "Location",
                                List.of(LOCATION_TYPE_REDIRECT_URI)));

        AsyncRedirect asyncRedirect = new AsyncRedirect();
        AsyncFetchStatus asyncFetchStatus = new AsyncFetchStatus();
        // Execution
        Optional<Trigger> fetch = mFetcher.fetchTrigger(
                webTriggerRegistrationRequest(request, true), asyncFetchStatus, asyncRedirect);
        // Assertion
        assertEquals(AsyncFetchStatus.ResponseStatus.SUCCESS, asyncFetchStatus.getStatus());
        assertTrue(fetch.isPresent());
        Trigger result = fetch.get();
        assertEquals(AsyncRegistration.RedirectType.NONE, asyncRedirect.getRedirectType());
        assertEquals(0, asyncRedirect.getRedirects().size());
        assertEquals(new JSONArray(EVENT_TRIGGERS_1).toString(), result.getEventTriggers());
        verify(mUrlConnection).setRequestMethod("POST");
        verify(mFetcher, times(1)).openUrl(any());
    }

    @Test
    public void testTriggerRequestWithAggregateTriggerData_invalidJson() throws Exception {
        RegistrationRequest request = buildRequest(TRIGGER_URI);
        String aggregatable_trigger_data =
                "[{\"key_piece\":\"0x400\",\"source_keys\":\"campaignCounts\"],"
                        + "\"filters\":"
                        + "{\"conversion_subdomain\":[\"electronics.megastore\"]},"
                        + "\"not_filters\":{\"product\":[\"1\"]}},"
                        + "{\"key_piece\":\"0xA80\",\"source_keys\":[\"geoValue\"]}]";
        doReturn(mUrlConnection).when(mFetcher).openUrl(new URL(TRIGGER_URI));
        when(mUrlConnection.getResponseCode()).thenReturn(200);
        when(mUrlConnection.getHeaderFields())
                .thenReturn(
                        Map.of(
                                "Attribution-Reporting-Register-Trigger",
                                List.of(
                                        "{"
                                                + "\"aggregatable_trigger_data\": "
                                                + aggregatable_trigger_data
                                                + "}")));
        AsyncRedirect asyncRedirect = new AsyncRedirect();
        AsyncFetchStatus asyncFetchStatus = new AsyncFetchStatus();
        // Execution
        Optional<Trigger> fetch = mFetcher.fetchTrigger(
                appTriggerRegistrationRequest(request), asyncFetchStatus, asyncRedirect);
        assertFalse(fetch.isPresent());
        verify(mUrlConnection, times(1)).setRequestMethod("POST");
        verify(mFetcher, times(1)).openUrl(any());
    }

    @Test
    public void testTriggerRequestWithAggregateTriggerData_tooManyEntries() throws Exception {
        StringBuilder tooManyEntries = new StringBuilder("[");
        for (int i = 0; i < MAX_AGGREGATABLE_TRIGGER_DATA + 1; i++) {
            tooManyEntries.append(
                    String.format(
                            "{\"key_piece\": \"0x15%1$s\",\"source_keys\":[\"campaign-%1$s\"]}",
                            i));
        }
        tooManyEntries.append("]");
        RegistrationRequest request = buildRequest(TRIGGER_URI);
        doReturn(mUrlConnection).when(mFetcher).openUrl(new URL(TRIGGER_URI));
        when(mUrlConnection.getResponseCode()).thenReturn(200);
        when(mUrlConnection.getHeaderFields())
                .thenReturn(
                        Map.of(
                                "Attribution-Reporting-Register-Trigger",
                                List.of(
                                        "{"
                                                + "\"aggregatable_trigger_data\": "
                                                + tooManyEntries
                                                + "}")));
        AsyncRedirect asyncRedirect = new AsyncRedirect();
        AsyncFetchStatus asyncFetchStatus = new AsyncFetchStatus();
        // Execution
        Optional<Trigger> fetch =
                mFetcher.fetchTrigger(
                        appTriggerRegistrationRequest(request), asyncFetchStatus, asyncRedirect);
        assertFalse(fetch.isPresent());
        verify(mUrlConnection, times(1)).setRequestMethod("POST");
        verify(mFetcher, times(1)).openUrl(any());
    }

    @Test
    public void testTriggerRequestWithAggregateTriggerData_invalidKeyPiece_missingPrefix()
            throws Exception {
        RegistrationRequest request = buildRequest(TRIGGER_URI);
        String aggregatable_trigger_data =
                "[{\"key_piece\":\"0400\",\"source_keys\":[\"campaignCounts\"],"
                        + "\"filters\":"
                        + "{\"conversion_subdomain\":[\"electronics.megastore\"]},"
                        + "\"not_filters\":{\"product\":[\"1\"]}},"
                        + "{\"key_piece\":\"0xA80\",\"source_keys\":[\"geoValue\"]}]";
        doReturn(mUrlConnection).when(mFetcher).openUrl(new URL(TRIGGER_URI));
        when(mUrlConnection.getResponseCode()).thenReturn(200);
        when(mUrlConnection.getHeaderFields())
                .thenReturn(
                        Map.of(
                                "Attribution-Reporting-Register-Trigger",
                                List.of(
                                        "{"
                                                + "\"aggregatable_trigger_data\": "
                                                + aggregatable_trigger_data
                                                + "}")));
        AsyncRedirect asyncRedirect = new AsyncRedirect();
        AsyncFetchStatus asyncFetchStatus = new AsyncFetchStatus();
        // Execution
        Optional<Trigger> fetch =
                mFetcher.fetchTrigger(
                        appTriggerRegistrationRequest(request), asyncFetchStatus, asyncRedirect);
        assertFalse(fetch.isPresent());
        verify(mUrlConnection, times(1)).setRequestMethod("POST");
        verify(mFetcher, times(1)).openUrl(any());
    }

    @Test
    public void testTriggerRequestWithAggregateTriggerData_invalidKeyPiece_tooLong()
            throws Exception {
        RegistrationRequest request = buildRequest(TRIGGER_URI);
        String aggregatable_trigger_data =
                "[{\"key_piece\":\"0x400\",\"source_keys\":[\"campaignCounts\"],"
                        + "\"filters\":"
                        + "{\"conversion_subdomain\":[\"electronics.megastore\"]},"
                        + "\"not_filters\":{\"product\":[\"1\"]}},"
                        + "{\"key_piece\":\""
                        + LONG_AGGREGATE_KEY_PIECE
                        + "\",\"source_keys\":[\"geoValue\"]}]";
        doReturn(mUrlConnection).when(mFetcher).openUrl(new URL(TRIGGER_URI));
        when(mUrlConnection.getResponseCode()).thenReturn(200);
        when(mUrlConnection.getHeaderFields())
                .thenReturn(
                        Map.of(
                                "Attribution-Reporting-Register-Trigger",
                                List.of(
                                        "{"
                                                + "\"aggregatable_trigger_data\": "
                                                + aggregatable_trigger_data
                                                + "}")));
        AsyncRedirect asyncRedirect = new AsyncRedirect();
        AsyncFetchStatus asyncFetchStatus = new AsyncFetchStatus();
        // Execution
        Optional<Trigger> fetch =
                mFetcher.fetchTrigger(
                        appTriggerRegistrationRequest(request), asyncFetchStatus, asyncRedirect);
        assertFalse(fetch.isPresent());
        verify(mUrlConnection, times(1)).setRequestMethod("POST");
        verify(mFetcher, times(1)).openUrl(any());
    }

    @Test
    public void testTriggerRequestWithAggregateTriggerData_sourceKeys_notAnArray()
            throws Exception {
        RegistrationRequest request = buildRequest(TRIGGER_URI);
        String aggregatable_trigger_data =
                "[{\"key_piece\":\"0x400\",\"source_keys\":{\"campaignCounts\": true},"
                        + "\"filters\":"
                        + "{\"conversion_subdomain\":[\"electronics.megastore\"]},"
                        + "\"not_filters\":{\"product\":[\"1\"]}},"
                        + "{\"key_piece\":\"0xA80\",\"source_keys\":[\"geoValue\"]}]";
        doReturn(mUrlConnection).when(mFetcher).openUrl(new URL(TRIGGER_URI));
        when(mUrlConnection.getResponseCode()).thenReturn(200);
        when(mUrlConnection.getHeaderFields())
                .thenReturn(
                        Map.of(
                                "Attribution-Reporting-Register-Trigger",
                                List.of(
                                        "{"
                                                + "\"aggregatable_trigger_data\": "
                                                + aggregatable_trigger_data
                                                + "}")));
        AsyncRedirect asyncRedirect = new AsyncRedirect();
        AsyncFetchStatus asyncFetchStatus = new AsyncFetchStatus();
        // Execution
        Optional<Trigger> fetch =
                mFetcher.fetchTrigger(
                        appTriggerRegistrationRequest(request), asyncFetchStatus, asyncRedirect);
        assertFalse(fetch.isPresent());
        verify(mUrlConnection, times(1)).setRequestMethod("POST");
        verify(mFetcher, times(1)).openUrl(any());
    }

    @Test
    public void testTriggerRequestWithAggregateTriggerData_sourceKeys_tooManyKeys()
            throws Exception {
        RegistrationRequest request = buildRequest(TRIGGER_URI);
        StringBuilder tooManyKeys = new StringBuilder("[");
        tooManyKeys.append(
                IntStream.range(0, MAX_AGGREGATE_KEYS_PER_REGISTRATION + 1)
                        .mapToObj(i -> "aggregate-key-" + i)
                        .collect(Collectors.joining(",")));
        tooManyKeys.append("]");
        String aggregatable_trigger_data =
                "[{\"key_piece\":\"0x400\",\"source_keys\": "
                        + tooManyKeys
                        + ","
                        + "\"filters\":"
                        + "{\"conversion_subdomain\":[\"electronics.megastore\"]},"
                        + "\"not_filters\":{\"product\":[\"1\"]}},"
                        + "{\"key_piece\":\"0xA80\",\"source_keys\":[\"geoValue\"]}]";
        doReturn(mUrlConnection).when(mFetcher).openUrl(new URL(TRIGGER_URI));
        when(mUrlConnection.getResponseCode()).thenReturn(200);
        when(mUrlConnection.getHeaderFields())
                .thenReturn(
                        Map.of(
                                "Attribution-Reporting-Register-Trigger",
                                List.of(
                                        "{"
                                                + "\"aggregatable_trigger_data\": "
                                                + aggregatable_trigger_data
                                                + "}")));
        AsyncRedirect asyncRedirect = new AsyncRedirect();
        AsyncFetchStatus asyncFetchStatus = new AsyncFetchStatus();
        // Execution
        Optional<Trigger> fetch =
                mFetcher.fetchTrigger(
                        appTriggerRegistrationRequest(request), asyncFetchStatus, asyncRedirect);
        assertFalse(fetch.isPresent());
        verify(mUrlConnection, times(1)).setRequestMethod("POST");
        verify(mFetcher, times(1)).openUrl(any());
    }

    @Test
    public void testTriggerRequestWithAggregateTriggerData_sourceKeys_invalidKeyId()
            throws Exception {
        RegistrationRequest request = buildRequest(TRIGGER_URI);
        String aggregatable_trigger_data =
                "[{\"key_piece\":\"0x400\",\"source_keys\":[\"campaignCounts\", \""
                        + LONG_AGGREGATE_KEY_ID
                        + "\"],"
                        + "\"filters\":"
                        + "{\"conversion_subdomain\":[\"electronics.megastore\"]},"
                        + "\"not_filters\":{\"product\":[\"1\"]}},"
                        + "{\"key_piece\":\"0xA80\",\"source_keys\":[\"geoValue\"]}]";
        doReturn(mUrlConnection).when(mFetcher).openUrl(new URL(TRIGGER_URI));
        when(mUrlConnection.getResponseCode()).thenReturn(200);
        when(mUrlConnection.getHeaderFields())
                .thenReturn(
                        Map.of(
                                "Attribution-Reporting-Register-Trigger",
                                List.of(
                                        "{"
                                                + "\"aggregatable_trigger_data\": "
                                                + aggregatable_trigger_data
                                                + "}")));
        AsyncRedirect asyncRedirect = new AsyncRedirect();
        AsyncFetchStatus asyncFetchStatus = new AsyncFetchStatus();
        // Execution
        Optional<Trigger> fetch =
                mFetcher.fetchTrigger(
                        appTriggerRegistrationRequest(request), asyncFetchStatus, asyncRedirect);
        assertFalse(fetch.isPresent());
        verify(mUrlConnection, times(1)).setRequestMethod("POST");
        verify(mFetcher, times(1)).openUrl(any());
    }

    @Test
    public void testTriggerRequestWithAggregateTriggerData_filters_tooManyFilters()
            throws Exception {
        RegistrationRequest request = buildRequest(TRIGGER_URI);
        StringBuilder filters = new StringBuilder("{");
        filters.append(
                IntStream.range(0, MAX_ATTRIBUTION_FILTERS + 1)
                        .mapToObj(i -> "\"filter-string-" + i + "\": [\"filter-value\"]")
                        .collect(Collectors.joining(",")));
        filters.append("}");
        String aggregatable_trigger_data =
                "[{\"key_piece\":\"0x400\",\"source_keys\":[\"campaignCounts\"],"
                        + "\"filters\": "
                        + filters
                        + ","
                        + "\"not_filters\":{\"product\":[\"1\"]}},"
                        + "{\"key_piece\":\"0xA80\",\"source_keys\":[\"geoValue\"]}]";
        doReturn(mUrlConnection).when(mFetcher).openUrl(new URL(TRIGGER_URI));
        when(mUrlConnection.getResponseCode()).thenReturn(200);
        when(mUrlConnection.getHeaderFields())
                .thenReturn(
                        Map.of(
                                "Attribution-Reporting-Register-Trigger",
                                List.of(
                                        "{"
                                                + "\"aggregatable_trigger_data\": "
                                                + aggregatable_trigger_data
                                                + "}")));
        AsyncRedirect asyncRedirect = new AsyncRedirect();
        AsyncFetchStatus asyncFetchStatus = new AsyncFetchStatus();
        // Execution
        Optional<Trigger> fetch =
                mFetcher.fetchTrigger(
                        appTriggerRegistrationRequest(request), asyncFetchStatus, asyncRedirect);
        assertFalse(fetch.isPresent());
        verify(mUrlConnection, times(1)).setRequestMethod("POST");
        verify(mFetcher, times(1)).openUrl(any());
    }

    @Test
    public void testTriggerRequestWithAggregateTriggerData_filters_keyTooLong() throws Exception {
        RegistrationRequest request = buildRequest(TRIGGER_URI);
        String filters =
                "{\"product\":[\"1234\",\"2345\"], \"" + LONG_FILTER_STRING + "\":[\"id\"]}";
        String aggregatable_trigger_data =
                "[{\"key_piece\":\"0x400\",\"source_keys\":[\"campaignCounts\"],"
                        + "\"filters\": "
                        + filters
                        + ","
                        + "\"not_filters\":{\"product\":[\"1\"]}},"
                        + "{\"key_piece\":\"0xA80\",\"source_keys\":[\"geoValue\"]}]";
        doReturn(mUrlConnection).when(mFetcher).openUrl(new URL(TRIGGER_URI));
        when(mUrlConnection.getResponseCode()).thenReturn(200);
        when(mUrlConnection.getHeaderFields())
                .thenReturn(
                        Map.of(
                                "Attribution-Reporting-Register-Trigger",
                                List.of(
                                        "{"
                                                + "\"aggregatable_trigger_data\": "
                                                + aggregatable_trigger_data
                                                + "}")));
        AsyncRedirect asyncRedirect = new AsyncRedirect();
        AsyncFetchStatus asyncFetchStatus = new AsyncFetchStatus();
        // Execution
        Optional<Trigger> fetch =
                mFetcher.fetchTrigger(
                        appTriggerRegistrationRequest(request), asyncFetchStatus, asyncRedirect);
        assertFalse(fetch.isPresent());
        verify(mUrlConnection, times(1)).setRequestMethod("POST");
        verify(mFetcher, times(1)).openUrl(any());
    }

    @Test
    public void testTriggerRequestWithAggregateTriggerData_filters_tooManyValues()
            throws Exception {
        RegistrationRequest request = buildRequest(TRIGGER_URI);
        StringBuilder filters =
                new StringBuilder(
                        "{"
                                + "\"filter-string-1\": [\"filter-value-1\"],"
                                + "\"filter-string-2\": [");
        filters.append(
                IntStream.range(0, MAX_VALUES_PER_ATTRIBUTION_FILTER + 1)
                        .mapToObj(i -> "\"filter-value-" + i + "\"")
                        .collect(Collectors.joining(",")));
        filters.append("]}");
        String aggregatable_trigger_data =
                "[{\"key_piece\":\"0x400\",\"source_keys\":[\"campaignCounts\"],"
                        + "\"filters\": "
                        + filters
                        + ","
                        + "\"not_filters\":{\"product\":[\"1\"]}},"
                        + "{\"key_piece\":\"0xA80\",\"source_keys\":[\"geoValue\"]}]";
        doReturn(mUrlConnection).when(mFetcher).openUrl(new URL(TRIGGER_URI));
        when(mUrlConnection.getResponseCode()).thenReturn(200);
        when(mUrlConnection.getHeaderFields())
                .thenReturn(
                        Map.of(
                                "Attribution-Reporting-Register-Trigger",
                                List.of(
                                        "{"
                                                + "\"aggregatable_trigger_data\": "
                                                + aggregatable_trigger_data
                                                + "}")));
        AsyncRedirect asyncRedirect = new AsyncRedirect();
        AsyncFetchStatus asyncFetchStatus = new AsyncFetchStatus();
        // Execution
        Optional<Trigger> fetch =
                mFetcher.fetchTrigger(
                        appTriggerRegistrationRequest(request), asyncFetchStatus, asyncRedirect);
        assertFalse(fetch.isPresent());
        verify(mUrlConnection, times(1)).setRequestMethod("POST");
        verify(mFetcher, times(1)).openUrl(any());
    }

    @Test
    public void testTriggerRequestWithAggregateTriggerData_filters_valueTooLong() throws Exception {
        RegistrationRequest request = buildRequest(TRIGGER_URI);
        String filters =
                "{\"product\":[\"1234\",\"" + LONG_FILTER_STRING + "\"], \"ctid\":[\"id\"]}";
        String aggregatable_trigger_data =
                "[{\"key_piece\":\"0x400\",\"source_keys\":[\"campaignCounts\"],"
                        + "\"filters\": "
                        + filters
                        + ","
                        + "\"not_filters\":{\"product\":[\"1\"]}},"
                        + "{\"key_piece\":\"0xA80\",\"source_keys\":[\"geoValue\"]}]";
        doReturn(mUrlConnection).when(mFetcher).openUrl(new URL(TRIGGER_URI));
        when(mUrlConnection.getResponseCode()).thenReturn(200);
        when(mUrlConnection.getHeaderFields())
                .thenReturn(
                        Map.of(
                                "Attribution-Reporting-Register-Trigger",
                                List.of(
                                        "{"
                                                + "\"aggregatable_trigger_data\": "
                                                + aggregatable_trigger_data
                                                + "}")));
        AsyncRedirect asyncRedirect = new AsyncRedirect();
        AsyncFetchStatus asyncFetchStatus = new AsyncFetchStatus();
        // Execution
        Optional<Trigger> fetch =
                mFetcher.fetchTrigger(
                        appTriggerRegistrationRequest(request), asyncFetchStatus, asyncRedirect);
        assertFalse(fetch.isPresent());
        verify(mUrlConnection, times(1)).setRequestMethod("POST");
        verify(mFetcher, times(1)).openUrl(any());
    }

    @Test
    public void testTriggerRequestWithAggregateTriggerData_notFilters_tooManyFilters()
            throws Exception {
        RegistrationRequest request = buildRequest(TRIGGER_URI);
        StringBuilder filters = new StringBuilder("{");
        filters.append(
                IntStream.range(0, MAX_ATTRIBUTION_FILTERS + 1)
                        .mapToObj(i -> "\"filter-string-" + i + "\": [\"filter-value\"]")
                        .collect(Collectors.joining(",")));
        filters.append("}");
        String aggregatable_trigger_data =
                "[{\"key_piece\":\"0x400\",\"source_keys\":[\"campaignCounts\"],"
                        + "\"not_filters\": "
                        + filters
                        + ","
                        + "\"filters\":{\"product\":[\"1\"]}},"
                        + "{\"key_piece\":\"0xA80\",\"source_keys\":[\"geoValue\"]}]";
        doReturn(mUrlConnection).when(mFetcher).openUrl(new URL(TRIGGER_URI));
        when(mUrlConnection.getResponseCode()).thenReturn(200);
        when(mUrlConnection.getHeaderFields())
                .thenReturn(
                        Map.of(
                                "Attribution-Reporting-Register-Trigger",
                                List.of(
                                        "{"
                                                + "\"aggregatable_trigger_data\": "
                                                + aggregatable_trigger_data
                                                + "}")));
        AsyncRedirect asyncRedirect = new AsyncRedirect();
        AsyncFetchStatus asyncFetchStatus = new AsyncFetchStatus();
        // Execution
        Optional<Trigger> fetch =
                mFetcher.fetchTrigger(
                        appTriggerRegistrationRequest(request), asyncFetchStatus, asyncRedirect);
        assertFalse(fetch.isPresent());
        verify(mUrlConnection, times(1)).setRequestMethod("POST");
        verify(mFetcher, times(1)).openUrl(any());
    }

    @Test
    public void testTriggerRequestWithAggregateTriggerData_notFilters_keyTooLong()
            throws Exception {
        RegistrationRequest request = buildRequest(TRIGGER_URI);
        String filters =
                "{\"product\":[\"1234\",\"2345\"], \"" + LONG_FILTER_STRING + "\":[\"id\"]}";
        String aggregatable_trigger_data =
                "[{\"key_piece\":\"0x400\",\"source_keys\":[\"campaignCounts\"],"
                        + "\"not_filters\": "
                        + filters
                        + ","
                        + "\"filters\":{\"product\":[\"1\"]}},"
                        + "{\"key_piece\":\"0xA80\",\"source_keys\":[\"geoValue\"]}]";
        doReturn(mUrlConnection).when(mFetcher).openUrl(new URL(TRIGGER_URI));
        when(mUrlConnection.getResponseCode()).thenReturn(200);
        when(mUrlConnection.getHeaderFields())
                .thenReturn(
                        Map.of(
                                "Attribution-Reporting-Register-Trigger",
                                List.of(
                                        "{"
                                                + "\"aggregatable_trigger_data\": "
                                                + aggregatable_trigger_data
                                                + "}")));
        AsyncRedirect asyncRedirect = new AsyncRedirect();
        AsyncFetchStatus asyncFetchStatus = new AsyncFetchStatus();
        // Execution
        Optional<Trigger> fetch =
                mFetcher.fetchTrigger(
                        appTriggerRegistrationRequest(request), asyncFetchStatus, asyncRedirect);
        assertFalse(fetch.isPresent());
        verify(mUrlConnection, times(1)).setRequestMethod("POST");
        verify(mFetcher, times(1)).openUrl(any());
    }

    @Test
    public void testTriggerRequestWithAggregateTriggerData_notFilters_tooManyValues()
            throws Exception {
        RegistrationRequest request = buildRequest(TRIGGER_URI);
        StringBuilder filters =
                new StringBuilder(
                        "{"
                                + "\"filter-string-1\": [\"filter-value-1\"],"
                                + "\"filter-string-2\": [");
        filters.append(
                IntStream.range(0, MAX_VALUES_PER_ATTRIBUTION_FILTER + 1)
                        .mapToObj(i -> "\"filter-value-" + i + "\"")
                        .collect(Collectors.joining(",")));
        filters.append("]}");
        String aggregatable_trigger_data =
                "[{\"key_piece\":\"0x400\",\"source_keys\":[\"campaignCounts\"],"
                        + "\"not_filters\": "
                        + filters
                        + ","
                        + "\"filters\":{\"product\":[\"1\"]}},"
                        + "{\"key_piece\":\"0xA80\",\"source_keys\":[\"geoValue\"]}]";
        doReturn(mUrlConnection).when(mFetcher).openUrl(new URL(TRIGGER_URI));
        when(mUrlConnection.getResponseCode()).thenReturn(200);
        when(mUrlConnection.getHeaderFields())
                .thenReturn(
                        Map.of(
                                "Attribution-Reporting-Register-Trigger",
                                List.of(
                                        "{"
                                                + "\"aggregatable_trigger_data\": "
                                                + aggregatable_trigger_data
                                                + "}")));
        AsyncRedirect asyncRedirect = new AsyncRedirect();
        AsyncFetchStatus asyncFetchStatus = new AsyncFetchStatus();
        // Execution
        Optional<Trigger> fetch =
                mFetcher.fetchTrigger(
                        appTriggerRegistrationRequest(request), asyncFetchStatus, asyncRedirect);
        assertFalse(fetch.isPresent());
        verify(mUrlConnection, times(1)).setRequestMethod("POST");
        verify(mFetcher, times(1)).openUrl(any());
    }

    @Test
    public void testTriggerRequestWithAggregateTriggerData_notFilters_valueTooLong()
            throws Exception {
        RegistrationRequest request = buildRequest(TRIGGER_URI);
        String filters =
                "{\"product\":[\"1234\",\"" + LONG_FILTER_STRING + "\"], \"ctid\":[\"id\"]}";
        String aggregatable_trigger_data =
                "[{\"key_piece\":\"0x400\",\"source_keys\":[\"campaignCounts\"],"
                        + "\"not_filters\": "
                        + filters
                        + ","
                        + "\"filters\":{\"product\":[\"1\"]}},"
                        + "{\"key_piece\":\"0xA80\",\"source_keys\":[\"geoValue\"]}]";
        doReturn(mUrlConnection).when(mFetcher).openUrl(new URL(TRIGGER_URI));
        when(mUrlConnection.getResponseCode()).thenReturn(200);
        when(mUrlConnection.getHeaderFields())
                .thenReturn(
                        Map.of(
                                "Attribution-Reporting-Register-Trigger",
                                List.of(
                                        "{"
                                                + "\"aggregatable_trigger_data\": "
                                                + aggregatable_trigger_data
                                                + "}")));
        AsyncRedirect asyncRedirect = new AsyncRedirect();
        AsyncFetchStatus asyncFetchStatus = new AsyncFetchStatus();
        // Execution
        Optional<Trigger> fetch =
                mFetcher.fetchTrigger(
                        appTriggerRegistrationRequest(request), asyncFetchStatus, asyncRedirect);
        assertFalse(fetch.isPresent());
        verify(mUrlConnection, times(1)).setRequestMethod("POST");
        verify(mFetcher, times(1)).openUrl(any());
    }

    @Test
    public void testBasicTriggerRequestWithAggregatableValues() throws Exception {
        RegistrationRequest request = buildRequest(TRIGGER_URI);
        String aggregatable_values = "{\"campaignCounts\":32768,\"geoValue\":1644}";
        doReturn(mUrlConnection).when(mFetcher).openUrl(new URL(TRIGGER_URI));
        when(mUrlConnection.getResponseCode()).thenReturn(200);
        when(mUrlConnection.getHeaderFields())
                .thenReturn(
                        Map.of(
                                "Attribution-Reporting-Register-Trigger",
                                List.of(
                                        "{"
                                                + "\"aggregatable_values\": "
                                                + aggregatable_values
                                                + "}")));
        AsyncRedirect asyncRedirect = new AsyncRedirect();
        AsyncFetchStatus asyncFetchStatus = new AsyncFetchStatus();
        // Execution
        Optional<Trigger> fetch =
                mFetcher.fetchTrigger(
                        appTriggerRegistrationRequest(request), asyncFetchStatus, asyncRedirect);
        assertTrue(fetch.isPresent());
        Trigger result = fetch.get();
        assertEquals(ENROLLMENT_ID, result.getEnrollmentId());
        assertEquals(new JSONObject(aggregatable_values).toString(), result.getAggregateValues());
        verify(mUrlConnection).setRequestMethod("POST");
    }

    @Test
    public void testTriggerRequestWithAggregatableValues_invalidJson() throws Exception {
        RegistrationRequest request = buildRequest(TRIGGER_URI);
        String aggregatable_values = "{\"campaignCounts\":32768\"geoValue\":1644}";
        doReturn(mUrlConnection).when(mFetcher).openUrl(new URL(TRIGGER_URI));
        when(mUrlConnection.getResponseCode()).thenReturn(200);
        when(mUrlConnection.getHeaderFields())
                .thenReturn(
                        Map.of(
                                "Attribution-Reporting-Register-Trigger",
                                List.of(
                                        "{"
                                                + "\"aggregatable_values\": "
                                                + aggregatable_values
                                                + "}")));
        AsyncRedirect asyncRedirect = new AsyncRedirect();
        AsyncFetchStatus asyncFetchStatus = new AsyncFetchStatus();
        // Execution
        Optional<Trigger> fetch =
                mFetcher.fetchTrigger(
                        appTriggerRegistrationRequest(request), asyncFetchStatus, asyncRedirect);
        assertFalse(fetch.isPresent());
        verify(mUrlConnection, times(1)).setRequestMethod("POST");
        verify(mFetcher, times(1)).openUrl(any());
    }

    @Test
    public void testTriggerRequestWithAggregatableValues_tooManyKeys() throws Exception {
        StringBuilder tooManyKeys = new StringBuilder("{");
        tooManyKeys.append(
                IntStream.range(0, MAX_AGGREGATE_KEYS_PER_REGISTRATION + 1)
                        .mapToObj(i -> String.format("\"key-%s\": 12345,", i))
                        .collect(Collectors.joining(",")));
        tooManyKeys.append("}");
        RegistrationRequest request = buildRequest(TRIGGER_URI);
        doReturn(mUrlConnection).when(mFetcher).openUrl(new URL(TRIGGER_URI));
        when(mUrlConnection.getResponseCode()).thenReturn(200);
        when(mUrlConnection.getHeaderFields())
                .thenReturn(
                        Map.of(
                                "Attribution-Reporting-Register-Trigger",
                                List.of("{" + "\"aggregatable_values\": " + tooManyKeys + "}")));
        AsyncRedirect asyncRedirect = new AsyncRedirect();
        AsyncFetchStatus asyncFetchStatus = new AsyncFetchStatus();
        // Execution
        Optional<Trigger> fetch =
                mFetcher.fetchTrigger(
                        appTriggerRegistrationRequest(request), asyncFetchStatus, asyncRedirect);
        assertFalse(fetch.isPresent());
        verify(mUrlConnection, times(1)).setRequestMethod("POST");
        verify(mFetcher, times(1)).openUrl(any());
    }

    @Test
    public void testTriggerRequestWithAggregatableValues_invalidKeyId() throws Exception {
        RegistrationRequest request = buildRequest(TRIGGER_URI);
        String aggregatable_values =
                "{\"campaignCounts\":32768, \"" + LONG_AGGREGATE_KEY_ID + "\":1644}";
        doReturn(mUrlConnection).when(mFetcher).openUrl(new URL(TRIGGER_URI));
        when(mUrlConnection.getResponseCode()).thenReturn(200);
        when(mUrlConnection.getHeaderFields())
                .thenReturn(
                        Map.of(
                                "Attribution-Reporting-Register-Trigger",
                                List.of(
                                        "{"
                                                + "\"aggregatable_values\": "
                                                + aggregatable_values
                                                + "}")));
        AsyncRedirect asyncRedirect = new AsyncRedirect();
        AsyncFetchStatus asyncFetchStatus = new AsyncFetchStatus();
        // Execution
        Optional<Trigger> fetch =
                mFetcher.fetchTrigger(
                        appTriggerRegistrationRequest(request), asyncFetchStatus, asyncRedirect);
        assertFalse(fetch.isPresent());
        verify(mUrlConnection, times(1)).setRequestMethod("POST");
        verify(mFetcher, times(1)).openUrl(any());
    }

    @Test
    public void fetchWebTriggerSuccessWithoutAdIdPermission() throws IOException, JSONException {
        // Setup
        WebTriggerRegistrationRequest request =
                buildWebTriggerRegistrationRequest(
                        Arrays.asList(TRIGGER_REGISTRATION_1, TRIGGER_REGISTRATION_2), TOP_ORIGIN);
        doReturn(mUrlConnection1).when(mFetcher).openUrl(new URL(REGISTRATION_URI_1.toString()));
        when(mUrlConnection1.getResponseCode()).thenReturn(200);
        Map<String, List<String>> headersRequest = new HashMap<>();
        headersRequest.put(
                "Attribution-Reporting-Register-Trigger",
                List.of(
                        "{"
                                + "\"event_trigger_data\": "
                                + EVENT_TRIGGERS_1
                                + ", \"debug_key\": \""
                                + DEBUG_KEY
                                + "\""
                                + "}"));
        when(mUrlConnection1.getHeaderFields()).thenReturn(headersRequest);
        AsyncRedirect asyncRedirect = new AsyncRedirect();
        AsyncFetchStatus asyncFetchStatus = new AsyncFetchStatus();
        // Execution
        Optional<Trigger> fetch = mFetcher.fetchTrigger(
                webTriggerRegistrationRequest(request, false), asyncFetchStatus, asyncRedirect);
        // Assertion
        assertTrue(fetch.isPresent());
        Trigger result = fetch.get();
        assertEquals(TOP_ORIGIN, result.getAttributionDestination().toString());
        assertEquals(ENROLLMENT_ID, result.getEnrollmentId());
        assertEquals(new JSONArray(EVENT_TRIGGERS_1).toString(), result.getEventTriggers());
        verify(mUrlConnection1).setRequestMethod("POST");
    }

    @Test
    public void basicTriggerRequest_headersMoreThanMaxResponseSize_emitsMetricsWithAdTechDomain()
            throws Exception {
        RegistrationRequest request = buildRequest(TRIGGER_URI);
        MeasurementRegistrationResponseStats expectedStats =
                new MeasurementRegistrationResponseStats.Builder(
                                AD_SERVICES_MEASUREMENT_REGISTRATIONS,
                                AD_SERVICES_MEASUREMENT_REGISTRATIONS__TYPE__TRIGGER,
                                221)
                        .setAdTechDomain(TRIGGER_URI)
                        .build();
        doReturn(mUrlConnection).when(mFetcher).openUrl(new URL(TRIGGER_URI));
        when(mUrlConnection.getResponseCode()).thenReturn(200);
        when(mUrlConnection.getHeaderFields())
                .thenReturn(
                        Map.of(
                                "Attribution-Reporting-Register-Trigger",
                                List.of("{" + "\"event_trigger_data\":" + EVENT_TRIGGERS_1 + "}")));
        doReturn(5L).when(mFlags).getMaxResponseBasedRegistrationPayloadSizeBytes();
        AsyncRedirect asyncRedirect = new AsyncRedirect();
        AsyncFetchStatus asyncFetchStatus = new AsyncFetchStatus();
        // Execution
        Optional<Trigger> fetch =
                mFetcher.fetchTrigger(
                        appTriggerRegistrationRequest(request), asyncFetchStatus, asyncRedirect);
        assertTrue(fetch.isPresent());
        Trigger result = fetch.get();
        assertEquals(ENROLLMENT_ID, result.getEnrollmentId());
        assertEquals(new JSONArray(EVENT_TRIGGERS_1).toString(), result.getEventTriggers());
        verify(mUrlConnection).setRequestMethod("POST");
        verify(mLogger).logMeasurementRegistrationsResponseSize(eq(expectedStats));
    }

    private RegistrationRequest buildRequest(String triggerUri) {
        return new RegistrationRequest.Builder()
                .setRegistrationType(RegistrationRequest.REGISTER_TRIGGER)
                .setRegistrationUri(Uri.parse(triggerUri))
                .setPackageName(CONTEXT.getAttributionSource().getPackageName())
                .setAdIdPermissionGranted(true)
                .build();
    }

    private RegistrationRequest buildRequestWithoutAdIdPermission(String triggerUri) {
        return new RegistrationRequest.Builder()
                .setRegistrationType(RegistrationRequest.REGISTER_TRIGGER)
                .setRegistrationUri(Uri.parse(triggerUri))
                .setPackageName(CONTEXT.getAttributionSource().getPackageName())
                .setAdIdPermissionGranted(false)
                .build();
    }

    private WebTriggerRegistrationRequest buildWebTriggerRegistrationRequest(
            List<WebTriggerParams> triggerParams, String topOrigin) {
        return new WebTriggerRegistrationRequest.Builder(triggerParams, Uri.parse(topOrigin))
                .build();
    }

    public static AsyncRegistration appTriggerRegistrationRequest(
            RegistrationRequest registrationRequest) {
        return appTriggerRegistrationRequest(registrationRequest,
                AsyncRegistration.RedirectType.ANY, 0);
    }

    public static AsyncRegistration appTriggerRegistrationRequest(
            RegistrationRequest registrationRequest,
            @AsyncRegistration.RedirectType int redirectType,
            int redirectCount) {
        // Necessary for testing
        String enrollmentId = "";
        if (EnrollmentDao.getInstance(CONTEXT)
                        .getEnrollmentDataFromMeasurementUrl(
                                registrationRequest
                                        .getRegistrationUri()
                                        .buildUpon()
                                        .clearQuery()
                                        .build())
                != null) {
            enrollmentId =
                    EnrollmentDao.getInstance(CONTEXT)
                            .getEnrollmentDataFromMeasurementUrl(
                                    registrationRequest
                                            .getRegistrationUri()
                                            .buildUpon()
                                            .clearQuery()
                                            .build())
                            .getEnrollmentId();
        }
        return createAsyncRegistration(
                UUID.randomUUID().toString(),
                enrollmentId,
                registrationRequest.getRegistrationUri(),
                null,
                null,
                Uri.parse(ANDROID_APP_SCHEME_URI_PREFIX + CONTEXT.getPackageName()),
                null,
                Uri.parse(ANDROID_APP_SCHEME_URI_PREFIX + CONTEXT.getPackageName()),
                registrationRequest.getRegistrationType() == RegistrationRequest.REGISTER_SOURCE
                        ? AsyncRegistration.RegistrationType.APP_SOURCE
                        : AsyncRegistration.RegistrationType.APP_TRIGGER,
                null,
                System.currentTimeMillis(),
                0,
                System.currentTimeMillis(),
                redirectType,
                redirectCount,
                registrationRequest.isAdIdPermissionGranted());
    }

    private static AsyncRegistration webTriggerRegistrationRequest(
            WebTriggerRegistrationRequest webTriggerRegistrationRequest,
            boolean adIdPermissionGranted) {
        if (webTriggerRegistrationRequest.getTriggerParams().size() > 0) {
            WebTriggerParams webTriggerParams =
                    webTriggerRegistrationRequest.getTriggerParams().get(0);
            // Necessary for testing
            String enrollmentId = "";
            if (EnrollmentDao.getInstance(CONTEXT)
                            .getEnrollmentDataFromMeasurementUrl(
                                    webTriggerRegistrationRequest
                                            .getTriggerParams()
                                            .get(0)
                                            .getRegistrationUri()
                                            .buildUpon()
                                            .clearQuery()
                                            .build())
                    != null) {
                enrollmentId =
                        EnrollmentDao.getInstance(CONTEXT)
                                .getEnrollmentDataFromMeasurementUrl(
                                        webTriggerParams
                                                .getRegistrationUri()
                                                .buildUpon()
                                                .clearQuery()
                                                .build())
                                .getEnrollmentId();
            }
            return createAsyncRegistration(
                    UUID.randomUUID().toString(),
                    enrollmentId,
                    webTriggerParams.getRegistrationUri(),
                    null,
                    null,
                    Uri.parse(ANDROID_APP_SCHEME_URI_PREFIX + CONTEXT.getPackageName()),
                    null,
                    webTriggerRegistrationRequest.getDestination(),
                    AsyncRegistration.RegistrationType.WEB_TRIGGER,
                    null,
                    System.currentTimeMillis(),
                    0,
                    System.currentTimeMillis(),
                    AsyncRegistration.RedirectType.NONE,
                    0,
                    adIdPermissionGranted);
        }
        return null;
    }

    private static AsyncRegistration createAsyncRegistration(
            String iD,
            String enrollmentId,
            Uri registrationUri,
            Uri webDestination,
            Uri osDestination,
            Uri registrant,
            Uri verifiedDestination,
            Uri topOrigin,
            AsyncRegistration.RegistrationType registrationType,
            Source.SourceType sourceType,
            long mRequestTime,
            long mRetryCount,
            long mLastProcessingTime,
            @AsyncRegistration.RedirectType int redirectType,
            int redirectCount,
            boolean debugKeyAllowed) {
        return new AsyncRegistration.Builder()
                .setId(iD)
                .setEnrollmentId(enrollmentId)
                .setRegistrationUri(registrationUri)
                .setWebDestination(webDestination)
                .setOsDestination(osDestination)
                .setRegistrant(registrant)
                .setVerifiedDestination(verifiedDestination)
                .setTopOrigin(topOrigin)
                .setType(registrationType.ordinal())
                .setSourceType(sourceType)
                .setRequestTime(mRequestTime)
                .setRetryCount(mRetryCount)
                .setLastProcessingTime(mLastProcessingTime)
                .setRedirectType(redirectType)
                .setRedirectCount(redirectCount)
                .setDebugKeyAllowed(debugKeyAllowed)
                .build();
    }

    private static Map<String, List<String>> getDefaultHeaders() {
        Map<String, List<String>> headers = new HashMap<>();
        headers.put("Attribution-Reporting-Register-Trigger",
                List.of("{" + "\"event_trigger_data\":" + EVENT_TRIGGERS_1 + "}"));
        return headers;
    }

    private static void assertSourceRegistration(AsyncRegistration asyncRegistration,
            Trigger result) throws JSONException {
        assertEquals(
                asyncRegistration.getRegistrant().toString(),
                result.getAttributionDestination().toString());
        assertEquals(ENROLLMENT_ID, result.getEnrollmentId());
        assertEquals(new JSONArray(EVENT_TRIGGERS_1).toString(), result.getEventTriggers());
    }
}<|MERGE_RESOLUTION|>--- conflicted
+++ resolved
@@ -93,12 +93,8 @@
 public final class AsyncTriggerFetcherTest {
     private static final String ANDROID_APP_SCHEME = "android-app";
     private static final String ANDROID_APP_SCHEME_URI_PREFIX = ANDROID_APP_SCHEME + "://";
-<<<<<<< HEAD
-    private static final String TRIGGER_URI = "https://foo.com";
-=======
     private static final String SDK_PACKAGE_NAME = "sdk.package.name";
     private static final String TRIGGER_URI = WebUtil.validUrl("https://foo.test");
->>>>>>> 3f1573e1
     private static final String ENROLLMENT_ID = "enrollment-id";
     private static final EnrollmentData ENROLLMENT =
             new EnrollmentData.Builder().setEnrollmentId("enrollment-id").build();
@@ -400,10 +396,10 @@
     }
 
     @Test
-    public void testTriggerRequest_eventTriggerData_triggerData_negative() throws Exception {
+    public void fetchTrigger_triggerDataNegative_triggerDataEqualsZero() throws Exception {
         RegistrationRequest request = buildRequest(TRIGGER_URI);
         String eventTriggerData = "[{\"trigger_data\":\"-2\",\"priority\":\"101\"}]";
-        String expectedResult = "[{\"priority\":\"101\"}]";
+        String expectedResult = "[{\"trigger_data\":\"0\",\"priority\":\"101\"}]";
         doReturn(mUrlConnection).when(mFetcher).openUrl(new URL(TRIGGER_URI));
         when(mUrlConnection.getResponseCode()).thenReturn(200);
         when(mUrlConnection.getHeaderFields())
@@ -428,11 +424,11 @@
     }
 
     @Test
-    public void testTriggerRequest_eventTriggerData_triggerData_tooLarge() throws Exception {
+    public void fetchTrigger_triggerDataTooLarge_triggerDataEqualsZero() throws Exception {
         RegistrationRequest request = buildRequest(TRIGGER_URI);
         String eventTriggerData =
                 "[{\"trigger_data\":\"18446744073709551616\"," + "\"priority\":\"101\"}]";
-        String expectedResult = "[{\"priority\":\"101\"}]";
+        String expectedResult = "[{\"trigger_data\":\"0\",\"priority\":\"101\"}]";
         doReturn(mUrlConnection).when(mFetcher).openUrl(new URL(TRIGGER_URI));
         when(mUrlConnection.getResponseCode()).thenReturn(200);
         when(mUrlConnection.getHeaderFields())
@@ -457,10 +453,10 @@
     }
 
     @Test
-    public void testTriggerRequest_eventTriggerData_triggerData_notAnInt() throws Exception {
+    public void fetchTrigger_triggerDataNotAnInt_triggerDataEqualsZero() throws Exception {
         RegistrationRequest request = buildRequest(TRIGGER_URI);
         String eventTriggerData = "[{\"trigger_data\":\"101z\",\"priority\":\"101\"}]";
-        String expectedResult = "[{\"priority\":\"101\"}]";
+        String expectedResult = "[{\"trigger_data\":\"0\",\"priority\":\"101\"}]";
         doReturn(mUrlConnection).when(mFetcher).openUrl(new URL(TRIGGER_URI));
         when(mUrlConnection.getResponseCode()).thenReturn(200);
         when(mUrlConnection.getHeaderFields())
@@ -1553,7 +1549,7 @@
     }
 
     @Test
-    public void testBasicTriggerRequestMinimumFields() throws Exception {
+    public void fetchTrigger_eventTriggerDataNoFields_triggerDataEqualsZero() throws Exception {
         RegistrationRequest request = buildRequest(TRIGGER_URI);
         doReturn(mUrlConnection).when(mFetcher).openUrl(new URL(TRIGGER_URI));
         when(mUrlConnection.getResponseCode()).thenReturn(200);
@@ -1576,7 +1572,7 @@
                 asyncRegistration.getTopOrigin().toString(),
                 result.getAttributionDestination().toString());
         assertEquals(ENROLLMENT_ID, result.getEnrollmentId());
-        assertEquals("[{}]", result.getEventTriggers());
+        assertEquals("[{\"trigger_data\":\"0\"}]", result.getEventTriggers());
         verify(mUrlConnection).setRequestMethod("POST");
     }
 
@@ -2644,19 +2640,21 @@
     }
 
     private RegistrationRequest buildRequest(String triggerUri) {
-        return new RegistrationRequest.Builder()
-                .setRegistrationType(RegistrationRequest.REGISTER_TRIGGER)
-                .setRegistrationUri(Uri.parse(triggerUri))
-                .setPackageName(CONTEXT.getAttributionSource().getPackageName())
+        return new RegistrationRequest.Builder(
+                        RegistrationRequest.REGISTER_TRIGGER,
+                        Uri.parse(triggerUri),
+                        CONTEXT.getAttributionSource().getPackageName(),
+                        SDK_PACKAGE_NAME)
                 .setAdIdPermissionGranted(true)
                 .build();
     }
 
     private RegistrationRequest buildRequestWithoutAdIdPermission(String triggerUri) {
-        return new RegistrationRequest.Builder()
-                .setRegistrationType(RegistrationRequest.REGISTER_TRIGGER)
-                .setRegistrationUri(Uri.parse(triggerUri))
-                .setPackageName(CONTEXT.getAttributionSource().getPackageName())
+        return new RegistrationRequest.Builder(
+                        RegistrationRequest.REGISTER_TRIGGER,
+                        Uri.parse(triggerUri),
+                        CONTEXT.getAttributionSource().getPackageName(),
+                        SDK_PACKAGE_NAME)
                 .setAdIdPermissionGranted(false)
                 .build();
     }
