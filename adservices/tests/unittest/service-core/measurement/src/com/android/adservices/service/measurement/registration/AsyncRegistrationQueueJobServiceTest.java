/*
 * Copyright (C) 2023 The Android Open Source Project
 *
 * Licensed under the Apache License, Version 2.0 (the "License");
 * you may not use this file except in compliance with the License.
 * You may obtain a copy of the License at
 *
 *      http://www.apache.org/licenses/LICENSE-2.0
 *
 * Unless required by applicable law or agreed to in writing, software
 * distributed under the License is distributed on an "AS IS" BASIS,
 * WITHOUT WARRANTIES OR CONDITIONS OF ANY KIND, either express or implied.
 * See the License for the specific language governing permissions and
 * limitations under the License.
 */

package com.android.adservices.service.measurement.registration;

import static com.android.adservices.spe.AdServicesJobInfo.DEPRECATED_ASYNC_REGISTRATION_QUEUE_JOB;
import static com.android.adservices.spe.AdServicesJobInfo.MEASUREMENT_ASYNC_REGISTRATION_JOB;

import static org.junit.Assert.assertEquals;
import static org.junit.Assert.assertFalse;
import static org.junit.Assert.assertNotNull;
import static org.junit.Assert.assertNull;
import static org.junit.Assert.assertTrue;
import static org.mockito.ArgumentMatchers.any;
import static org.mockito.ArgumentMatchers.anyBoolean;
import static org.mockito.ArgumentMatchers.anyInt;
import static org.mockito.ArgumentMatchers.eq;
import static org.mockito.Mockito.atLeast;
import static org.mockito.Mockito.doAnswer;
import static org.mockito.Mockito.doNothing;
import static org.mockito.Mockito.doReturn;
import static org.mockito.Mockito.mock;
import static org.mockito.Mockito.never;
import static org.mockito.Mockito.spy;
import static org.mockito.Mockito.timeout;
import static org.mockito.Mockito.times;
import static org.mockito.Mockito.verify;
import static org.mockito.Mockito.when;

import android.app.job.JobInfo;
import android.app.job.JobScheduler;
import android.content.ComponentName;
import android.content.Context;

import androidx.test.core.app.ApplicationProvider;

import com.android.adservices.data.enrollment.EnrollmentDao;
import com.android.adservices.data.measurement.DatastoreManagerFactory;
import com.android.adservices.service.Flags;
import com.android.adservices.service.FlagsFactory;
import com.android.adservices.service.common.compat.ServiceCompatUtils;
import com.android.adservices.service.measurement.MeasurementJobServiceTestCase;
import com.android.adservices.service.stats.AdServicesLoggerImpl;
import com.android.adservices.shared.testing.JobServiceLoggingCallback;
import com.android.adservices.shared.testing.concurrency.JobServiceCallback;
import com.android.adservices.spe.AdServicesJobInfo;
import com.android.adservices.spe.AdServicesJobServiceLogger;
import com.android.compatibility.common.util.TestUtils;
import com.android.dx.mockito.inline.extended.ExtendedMockito;
import com.android.modules.utils.testing.ExtendedMockitoRule.MockStatic;
import com.android.modules.utils.testing.ExtendedMockitoRule.SpyStatic;

import org.junit.Before;
import org.junit.Test;
import org.mockito.ArgumentCaptor;
<<<<<<< HEAD
import org.mockito.Mockito;
=======
import org.mockito.Mock;
>>>>>>> cba5c425
import org.mockito.internal.stubbing.answers.AnswersWithDelay;
import org.mockito.internal.stubbing.answers.CallsRealMethods;

import java.util.Optional;
import java.util.concurrent.ExecutionException;
import java.util.concurrent.TimeUnit;

@SpyStatic(AsyncRegistrationQueueJobService.class)
@SpyStatic(AdServicesLoggerImpl.class)
@SpyStatic(DatastoreManagerFactory.class)
@SpyStatic(EnrollmentDao.class)
@SpyStatic(FlagsFactory.class)
@SpyStatic(AdServicesJobServiceLogger.class)
@MockStatic(ServiceCompatUtils.class)
public final class AsyncRegistrationQueueJobServiceTest
        extends MeasurementJobServiceTestCase<AsyncRegistrationQueueJobService> {
    private static final int MEASUREMENT_ASYNC_REGISTRATION_JOB_ID =
            MEASUREMENT_ASYNC_REGISTRATION_JOB.getJobId();
    private static final long JOB_TRIGGER_MIN_DELAY_MS = TimeUnit.MINUTES.toMillis(2);
    private static final long JOB_TRIGGER_MAX_DELAY_MS = TimeUnit.MINUTES.toMillis(5);

    @Override
    protected AsyncRegistrationQueueJobService getSpiedService() {
        return new AsyncRegistrationQueueJobService();
    }

    @Before
    public void setUp() {
        when(mMockFlags.getMeasurementAsyncRegistrationQueueJobPersisted()).thenReturn(false);
        when(mMockFlags.getMeasurementAsyncRegistrationQueueJobRequiredNetworkType())
                .thenReturn(JobInfo.NETWORK_TYPE_ANY);
        when(mMockFlags.getMeasurementAsyncRegistrationJobTriggerMinDelayMs())
                .thenReturn(JOB_TRIGGER_MIN_DELAY_MS);
        when(mMockFlags.getMeasurementAsyncRegistrationJobTriggerMaxDelayMs())
                .thenReturn(JOB_TRIGGER_MAX_DELAY_MS);
        when(mMockFlags.getMeasurementPrivacyEpsilon())
                .thenReturn(Flags.DEFAULT_MEASUREMENT_PRIVACY_EPSILON);
        when(mMockJobParameters.getJobId())
                .thenReturn(AdServicesJobInfo.MEASUREMENT_ASYNC_REGISTRATION_JOB.getJobId());
    }

    @Test
    public void onStartJob_killSwitchOn_withLogging() throws Exception {
        runWithMocks(
                () -> {
                    JobServiceLoggingCallback callback = syncLogExecutionStats(mSpyLogger);

                    onStartJob_killSwitchOn();

                    verifyBackgroundJobsSkipLogged(mSpyLogger, callback);
                });
    }

    @Test
    public void onStartJob_killSwitchOff_withLogging() throws Exception {
        runWithMocks(
                () -> {
                    doReturn(
                                    AsyncRegistrationQueueRunner.ProcessingResult
                                            .SUCCESS_ALL_RECORDS_PROCESSED)
                            .when(mSpyService)
                            .processAsyncRecords();

                    onStartJob_killSwitchOff();

<<<<<<< HEAD
                    verify(mSpyLogger, timeout(WAIT_IN_MILLIS)).recordOnStartJob(anyInt());
=======
                    verify(mSpyLogger).recordOnStartJob(anyInt());
                    ExtendedMockito.verify(
                            () -> DebugReportingJobService.scheduleIfNeeded(any(), eq(false)));
>>>>>>> cba5c425
                });
    }

    @Test
    public void onStartJob_killSwitchOff_unlockingCheck() throws Exception {
        runWithMocks(
                () -> {
                    // Setup
                    disableKillSwitch();
                    doReturn(
                                    AsyncRegistrationQueueRunner.ProcessingResult
                                            .SUCCESS_ALL_RECORDS_PROCESSED)
                            .when(mSpyService)
                            .processAsyncRecords();

                    // Execute
                    mSpyService.onStartJob(mMockJobParameters);
                    mSpyService.getFutureForTesting().get();

                    // Verify before executing again to make sure the lock has been unlocked
                    ExtendedMockito.verify(
                            () ->
                                    AsyncRegistrationQueueJobService.scheduleIfNeeded(
                                            any(), eq(true)));

                    boolean result = mSpyService.onStartJob(mMockJobParameters);
                    mSpyService.getFutureForTesting().get();

                    // Validate the job ran successfully twice
                    assertTrue(result);
                    verify(mSpyService, never()).jobFinished(any(), anyBoolean());
                    ExtendedMockito.verify(
                            () ->
                                    AsyncRegistrationQueueJobService.scheduleIfNeeded(
                                            any(), eq(true)),
                            times(2));
                    verify(mMockJobScheduler, never())
                            .cancel(eq(MEASUREMENT_ASYNC_REGISTRATION_JOB_ID));
<<<<<<< HEAD
=======
                    ExtendedMockito.verify(
                            () -> DebugReportingJobService.scheduleIfNeeded(any(), eq(false)),
                            times(2));
>>>>>>> cba5c425
                });
    }

    @Test
    public void onStartJob_shouldDisableJobTrue_withLoggingEnabled() throws Exception {
        runWithMocks(
                () -> {
                    mocker.mockGetFlags(mMockFlags);

                    onStartJob_shouldDisableJobTrue();

                    // Verify logging has not happened even though logging is enabled because this
                    // field is not logged
                    verifyLoggingNotHappened(mSpyLogger);
                });
    }

    @Test
    public void testRescheduling_threadInterruptedWhileProcessingRecords_dontRescheduleManually()
            throws Exception {
        runWithMocks(
                () -> {
                    // Setup
                    disableKillSwitch();

                    // Failure while processing records
                    ExtendedMockito.doReturn(
                                    AsyncRegistrationQueueRunner.ProcessingResult
                                            .THREAD_INTERRUPTED)
                            .when(mSpyService)
                            .processAsyncRecords();

                    // Execute
                    boolean result = mSpyService.onStartJob(mMockJobParameters);
                    mSpyService.getFutureForTesting().get();

                    // Validate, reschedule job with jobFinished
                    assertTrue(result);
                    verify(mSpyLogger)
                            .recordJobFinished(
                                    eq(MEASUREMENT_ASYNC_REGISTRATION_JOB_ID),
                                    /* isSuccessful= */ eq(false),
                                    /* shouldRetry= */ eq(true));
                    verify(mSpyService).jobFinished(any(), eq(/* wantsReschedule= */ true));
                    verify(mSpyService, never()).scheduleImmediately(any());
                    verify(mMockJobScheduler, never()).schedule(any());
                });
    }

    @Test
    public void testRescheduling_successNoMoreRecordsToProcess_rescheduleManually()
            throws Exception {
        runWithMocks(
                () -> {
                    // Setup
                    disableKillSwitch();

                    // Successful processing
                    ExtendedMockito.doReturn(
                                    AsyncRegistrationQueueRunner.ProcessingResult
                                            .SUCCESS_ALL_RECORDS_PROCESSED)
                            .when(mSpyService)
                            .processAsyncRecords();

                    // Execute
                    boolean result = mSpyService.onStartJob(mMockJobParameters);
                    mSpyService.getFutureForTesting().get();

                    // Validate, do not reschedule with jobFinished, but reschedule manually
                    assertTrue(result);
                    verify(mSpyLogger)
                            .recordJobFinished(
                                    eq(MEASUREMENT_ASYNC_REGISTRATION_JOB_ID),
                                    /* isSuccessful= */ eq(true),
                                    /* shouldRetry= */ eq(false));
                    verify(mSpyService, never()).jobFinished(any(), anyBoolean());
                    ExtendedMockito.verify(
                            () ->
                                    AsyncRegistrationQueueJobService.scheduleIfNeeded(
                                            any(), eq(true)),
                            times(1));
                    verify(mSpyService, never()).scheduleImmediately(any());
<<<<<<< HEAD
=======
                    ExtendedMockito.verify(
                            () -> DebugReportingJobService.scheduleIfNeeded(any(), eq(false)));
>>>>>>> cba5c425
                });
    }

    @Test
    public void testRescheduling_hasMoreRecordsToProcess_rescheduleImmediately() throws Exception {
        runWithMocks(
                () -> {
                    // Setup
                    disableKillSwitch();

                    // Pending records
                    ExtendedMockito.doReturn(
                                    AsyncRegistrationQueueRunner.ProcessingResult
                                            .SUCCESS_WITH_PENDING_RECORDS)
                            .when(mSpyService)
                            .processAsyncRecords();

                    // Execute
                    boolean result = mSpyService.onStartJob(mMockJobParameters);
                    mSpyService.getFutureForTesting().get();

                    // Validate, do not reschedule with jobFinished, but reschedule immediately
                    assertTrue(result);
                    verify(mSpyLogger)
                            .recordJobFinished(
                                    eq(MEASUREMENT_ASYNC_REGISTRATION_JOB_ID),
                                    /* isSuccessful= */ eq(true),
                                    /* shouldRetry= */ eq(true));
                    verify(mSpyService, never()).jobFinished(any(), anyBoolean());
<<<<<<< HEAD
                    verify(mSpyService, timeout(WAIT_IN_MILLIS).times(1))
                            .scheduleImmediately(any());
=======
                    verify(mSpyService).scheduleImmediately(any());
                    ExtendedMockito.verify(
                            () -> DebugReportingJobService.scheduleIfNeeded(any(), eq(false)));
>>>>>>> cba5c425
                });
    }

    @Test
    public void testScheduleImmediately_killSwitchOff_rescheduleImmediately() {
        // Setup
        disableKillSwitch();
        Context context = mock(Context.class);
        doReturn(mMockJobScheduler).when(context).getSystemService(eq(JobScheduler.class));

        // Execute
        mSpyService.scheduleImmediately(context);

        // Validate jobInfo params to run immediately
        ArgumentCaptor<JobInfo> captorJobInfo = ArgumentCaptor.forClass(JobInfo.class);
        verify(mMockJobScheduler, times(1)).schedule(captorJobInfo.capture());
        JobInfo jobInfo = captorJobInfo.getValue();
        assertNotNull(jobInfo);
        assertNull(jobInfo.getTriggerContentUris());
        assertEquals(-1, jobInfo.getTriggerContentUpdateDelay());
        assertEquals(-1, jobInfo.getTriggerContentMaxDelay());
        assertEquals(JobInfo.NETWORK_TYPE_ANY, jobInfo.getNetworkType());
    }

    @Test
    public void testScheduleImmediately_killSwitchOn_dontReschedule() {
        // Setup
        enableKillSwitch();
        Context context = mock(Context.class);
        doReturn(mMockJobScheduler).when(context).getSystemService(eq(JobScheduler.class));

        // Execute
        mSpyService.scheduleImmediately(context);

        // Validate, job did not schedule
        verify(mMockJobScheduler, never()).schedule(any());
    }

    @Test
    public void scheduleIfNeeded_killSwitchOn_dontSchedule() throws Exception {
        runWithMocks(
                () -> {
                    // Setup
                    enableKillSwitch();

                    final Context mockContext = mock(Context.class);
                    doReturn(mMockJobScheduler)
                            .when(mockContext)
                            .getSystemService(JobScheduler.class);
                    final JobInfo mockJobInfo = mock(JobInfo.class);
                    doReturn(mockJobInfo)
                            .when(mMockJobScheduler)
                            .getPendingJob(eq(MEASUREMENT_ASYNC_REGISTRATION_JOB_ID));

                    // Execute
                    AsyncRegistrationQueueJobService.scheduleIfNeeded(
                            mockContext, /* forceSchedule= */ false);

                    // Validate
                    verify(mMockJobScheduler, never())
                            .getPendingJob(eq(MEASUREMENT_ASYNC_REGISTRATION_JOB_ID));
                    verify(mMockJobScheduler, never()).schedule(any());
                });
    }

    @Test
    public void scheduleIfNeeded_killSwitchOff_previouslyExecuted_dontForceSchedule_dontSchedule()
            throws Exception {
        runWithMocks(
                () -> {
                    // Setup
                    disableKillSwitch();

                    final Context spyContext = spy(ApplicationProvider.getApplicationContext());
                    doReturn(mMockJobScheduler)
                            .when(spyContext)
                            .getSystemService(JobScheduler.class);
                    final JobInfo mockJobInfo =
                            new JobInfo.Builder(
                                            MEASUREMENT_ASYNC_REGISTRATION_JOB_ID,
                                            new ComponentName(
                                                    spyContext,
                                                    AsyncRegistrationQueueJobService.class))
                                    .addTriggerContentUri(
                                            new JobInfo.TriggerContentUri(
                                                    AsyncRegistrationContentProvider
                                                            .getTriggerUri(),
                                                    JobInfo.TriggerContentUri
                                                            .FLAG_NOTIFY_FOR_DESCENDANTS))
                                    .setTriggerContentUpdateDelay(JOB_TRIGGER_MIN_DELAY_MS)
                                    .setTriggerContentMaxDelay(JOB_TRIGGER_MAX_DELAY_MS)
                                    .setRequiredNetworkType(JobInfo.NETWORK_TYPE_ANY)
                                    .setPersisted(false) // Can't call addTriggerContentUri() on a
                                    // persisted job
                                    .build();
                    doReturn(mockJobInfo)
                            .when(mMockJobScheduler)
                            .getPendingJob(eq(MEASUREMENT_ASYNC_REGISTRATION_JOB_ID));

                    // Execute
                    AsyncRegistrationQueueJobService.scheduleIfNeeded(
                            spyContext, /* forceSchedule= */ false);

                    // Validate
                    verify(mMockJobScheduler)
                            .getPendingJob(eq(MEASUREMENT_ASYNC_REGISTRATION_JOB_ID));
                });
    }

    @Test
    public void scheduleIfNeeded_diffJobInfo_doesSchedule() throws Exception {
        runWithMocks(
                () -> {
                    // Setup
                    disableKillSwitch();

                    final Context spyContext = spy(ApplicationProvider.getApplicationContext());
                    doReturn(mMockJobScheduler)
                            .when(spyContext)
                            .getSystemService(JobScheduler.class);
                    final JobInfo mockJobInfo =
                            new JobInfo.Builder(
                                            MEASUREMENT_ASYNC_REGISTRATION_JOB_ID,
                                            new ComponentName(
                                                    spyContext,
                                                    AsyncRegistrationQueueJobService.class))
                                    .addTriggerContentUri(
                                            new JobInfo.TriggerContentUri(
                                                    AsyncRegistrationContentProvider
                                                            .getTriggerUri(),
                                                    JobInfo.TriggerContentUri
                                                            .FLAG_NOTIFY_FOR_DESCENDANTS))
                                    // different
                                    .setTriggerContentUpdateDelay(JOB_TRIGGER_MIN_DELAY_MS - 1)
                                    .setTriggerContentMaxDelay(JOB_TRIGGER_MAX_DELAY_MS)
                                    .setRequiredNetworkType(JobInfo.NETWORK_TYPE_ANY)
                                    .setPersisted(false) // Can't call addTriggerContentUri() on a
                                    // persisted job
                                    .build();
                    doReturn(mockJobInfo)
                            .when(mMockJobScheduler)
                            .getPendingJob(eq(MEASUREMENT_ASYNC_REGISTRATION_JOB_ID));

                    // Execute
                    AsyncRegistrationQueueJobService.scheduleIfNeeded(
                            spyContext, /* forceSchedule= */ false);

                    // Validate
                    ExtendedMockito.verify(
                            () -> AsyncRegistrationQueueJobService.schedule(any(), any()));
                    verify(mMockJobScheduler)
                            .getPendingJob(eq(MEASUREMENT_ASYNC_REGISTRATION_JOB_ID));
                });
    }

    @Test
    public void scheduleIfNeeded_killSwitchOff_previouslyExecuted_forceSchedule_schedule()
            throws Exception {
        runWithMocks(
                () -> {
                    // Setup
                    disableKillSwitch();

                    final Context mockContext = mock(Context.class);
                    doReturn(mMockJobScheduler)
                            .when(mockContext)
                            .getSystemService(JobScheduler.class);
                    final JobInfo mockJobInfo = mock(JobInfo.class);
                    doReturn(mockJobInfo)
                            .when(mMockJobScheduler)
                            .getPendingJob(eq(MEASUREMENT_ASYNC_REGISTRATION_JOB_ID));

                    // Execute
                    AsyncRegistrationQueueJobService.scheduleIfNeeded(
                            mockContext, /* forceSchedule= */ true);

                    // Validate
                    ExtendedMockito.verify(
                            () -> AsyncRegistrationQueueJobService.schedule(any(), any()),
                            atLeast(1));
                    verify(mMockJobScheduler)
                            .getPendingJob(eq(MEASUREMENT_ASYNC_REGISTRATION_JOB_ID));
                });
    }

    @Test
    public void scheduleIfNeeded_killSwitchOff_previouslyNotExecuted_dontForceSchedule_schedule()
            throws Exception {
        runWithMocks(
                () -> {
                    // Setup
                    disableKillSwitch();

                    final Context mockContext = mock(Context.class);
                    doReturn(mMockJobScheduler)
                            .when(mockContext)
                            .getSystemService(JobScheduler.class);
                    // Mock the JobScheduler to have no pending job.
                    doReturn(null)
                            .when(mMockJobScheduler)
                            .getPendingJob(eq(MEASUREMENT_ASYNC_REGISTRATION_JOB_ID));

                    // Execute
                    AsyncRegistrationQueueJobService.scheduleIfNeeded(mockContext, false);

                    // Validate
                    ExtendedMockito.verify(
                            () -> AsyncRegistrationQueueJobService.schedule(any(), any()));
                    verify(mMockJobScheduler)
                            .getPendingJob(eq(MEASUREMENT_ASYNC_REGISTRATION_JOB_ID));
                });
    }

    @Test
    public void scheduleIfNeeded_minAndMaxDelayModified_scheduleAccordingly() throws Exception {
        runWithMocks(
                () -> {
                    // Setup
                    disableKillSwitch();
                    final Context mockContext = mock(Context.class);
                    doReturn(mMockJobScheduler)
                            .when(mockContext)
                            .getSystemService(JobScheduler.class);
                    // Mock the JobScheduler to have no pending job.
                    doReturn(null)
                            .when(mMockJobScheduler)
                            .getPendingJob(eq(MEASUREMENT_ASYNC_REGISTRATION_JOB_ID));

                    // Execute
                    AsyncRegistrationQueueJobService.scheduleIfNeeded(mockContext, false);

                    // Validate
                    ExtendedMockito.verify(
                            () -> AsyncRegistrationQueueJobService.schedule(any(), any()),
                            atLeast(1));
                    ArgumentCaptor<JobInfo> jobInfoArgumentCaptor =
                            ArgumentCaptor.forClass(JobInfo.class);
                    verify(mMockJobScheduler).schedule(jobInfoArgumentCaptor.capture());
                    JobInfo job = jobInfoArgumentCaptor.getValue();
                    assertEquals(JOB_TRIGGER_MIN_DELAY_MS, job.getTriggerContentUpdateDelay());
                    assertEquals(JOB_TRIGGER_MAX_DELAY_MS, job.getTriggerContentMaxDelay());
                });
    }

    @Test
    public void testOnStopJob_stopsExecutingThread() throws Exception {
        runWithMocks(
                () -> {
                    disableKillSwitch();

                    doAnswer(new AnswersWithDelay(50000, new CallsRealMethods()))
                            .when(mSpyService)
                            .processAsyncRecords();
                    mSpyService.onStartJob(mMockJobParameters);
                    Thread.sleep(5000);

                    assertNotNull(mSpyService.getFutureForTesting());

                    boolean onStopJobResult = mSpyService.onStopJob(mMockJobParameters);
                    verify(mSpyService, timeout(5000).times(0)).jobFinished(any(), anyBoolean());
                    assertTrue(onStopJobResult);
                    assertTrue(mSpyService.getFutureForTesting().isCancelled());
                });
    }

    @Test
    public void cancelDeprecatedAsyncRegistrationJob_withPendingJob_cancelsSuccessfully()
            throws Exception {
        runWithMocks(
                () -> {
                    // Setup
                    JobInfo mockLegacyJobInfo =
                            new JobInfo.Builder(
                                            DEPRECATED_ASYNC_REGISTRATION_QUEUE_JOB.getJobId(),
                                            new ComponentName(
                                                    mContext,
                                                    AsyncRegistrationQueueJobService.class))
                                    .setPeriodic(TimeUnit.MINUTES.toMillis(30))
                                    .setRequiredNetworkType(JobInfo.NETWORK_TYPE_ANY)
                                    .setPersisted(true)
                                    .build();
                    disableKillSwitch();
                    when(mMockJobScheduler.getPendingJob(
                                    DEPRECATED_ASYNC_REGISTRATION_QUEUE_JOB.getJobId()))
                            .thenReturn(mockLegacyJobInfo);

                    // Pending records
                    ExtendedMockito.doReturn(
                                    AsyncRegistrationQueueRunner.ProcessingResult
                                            .SUCCESS_WITH_PENDING_RECORDS)
                            .when(mSpyService)
                            .processAsyncRecords();

                    // Execute
                    boolean result = mSpyService.onStartJob(mMockJobParameters);
                    mSpyService.getFutureForTesting().get();

                    // Validate, do not reschedule with jobFinished, but reschedule immediately
                    assertTrue(result);
                    verify(mSpyLogger)
                            .recordJobFinished(
                                    eq(MEASUREMENT_ASYNC_REGISTRATION_JOB_ID),
                                    /* isSuccessful= */ eq(true),
                                    /* shouldRetry= */ eq(true));

                    verify(mMockJobScheduler)
                            .cancel(eq(DEPRECATED_ASYNC_REGISTRATION_QUEUE_JOB.getJobId()));
                });
    }

    @Test
    public void cancelDeprecatedAsyncRegistrationJob_withoutPendingJob_doesntCancel()
            throws Exception {
        runWithMocks(
                () -> {
                    // Setup
                    disableKillSwitch();
                    when(mMockJobScheduler.getPendingJob(
                                    DEPRECATED_ASYNC_REGISTRATION_QUEUE_JOB.getJobId()))
                            .thenReturn(null);

                    // Pending records
                    ExtendedMockito.doReturn(
                                    AsyncRegistrationQueueRunner.ProcessingResult
                                            .SUCCESS_ALL_RECORDS_PROCESSED)
                            .when(mSpyService)
                            .processAsyncRecords();

                    // Execute
                    boolean result = mSpyService.onStartJob(mMockJobParameters);
                    mSpyService.getFutureForTesting().get();

                    // Validate, do not reschedule with jobFinished, but reschedule immediately
                    assertTrue(result);
                    verify(mSpyLogger)
                            .recordJobFinished(
                                    eq(MEASUREMENT_ASYNC_REGISTRATION_JOB_ID),
                                    /* isSuccessful= */ eq(true),
                                    /* shouldRetry= */ eq(false));

                    verify(mMockJobScheduler, never()).cancel(anyInt());
                });
    }

    private void onStartJob_shouldDisableJobTrue() throws Exception {
        // Setup
        ExtendedMockito.doReturn(true)
                .when(
                        () ->
                                ServiceCompatUtils.shouldDisableExtServicesJobOnTPlus(
                                        any(Context.class)));

        JobServiceCallback callback = new JobServiceCallback().expectJobFinished(mSpyService);

        // Execute
        boolean result = mSpyService.onStartJob(mMockJobParameters);

        // Validate
        assertFalse(result);

        callback.assertJobFinished();
        verify(mSpyService).jobFinished(any(), eq(false));
        verify(mMockJobScheduler).cancel(eq(MEASUREMENT_ASYNC_REGISTRATION_JOB_ID));
    }

<<<<<<< HEAD
    private void onStartJob_killSwitchOn() throws Exception {
=======
    private void onStartJob_killSwitchOn() throws ExecutionException, InterruptedException {
>>>>>>> cba5c425
        // Setup
        enableKillSwitch();

        // Execute
        boolean result = mSpyService.onStartJob(mMockJobParameters);

        // Validate
        assertFalse(result);
        verify(mSpyService).jobFinished(any(), eq(false));
        verify(mMockJobScheduler).cancel(eq(MEASUREMENT_ASYNC_REGISTRATION_JOB_ID));
    }

<<<<<<< HEAD
    private void onStartJob_killSwitchOff() throws Exception {
=======
    private void onStartJob_killSwitchOff() throws ExecutionException, InterruptedException {
>>>>>>> cba5c425
        // Setup
        disableKillSwitch();
        ExtendedMockito.doNothing().when(() -> mSpyService.scheduleIfNeeded(any(), anyBoolean()));

        // Execute
        boolean result = mSpyService.onStartJob(mMockJobParameters);
        mSpyService.getFutureForTesting().get();

        // Validate
        assertTrue(result);
        ExtendedMockito.verify(
                () -> AsyncRegistrationQueueJobService.scheduleIfNeeded(any(), eq(true)));
        verify(mMockJobScheduler, never()).cancel(eq(MEASUREMENT_ASYNC_REGISTRATION_JOB_ID));
    }

    private void runWithMocks(TestUtils.RunnableWithThrow execute) throws Exception {
        // Setup mock everything in job
        doReturn(Optional.empty()).when(mMockDatastoreManager).runInTransactionWithResult(any());
        doNothing().when(mSpyService).jobFinished(any(), anyBoolean());
        doReturn(mMockJobScheduler).when(mSpyService).getSystemService(JobScheduler.class);
<<<<<<< HEAD
        doReturn(context).when(mSpyService).getApplicationContext();
        ExtendedMockito.doReturn(mock(EnrollmentDao.class)).when(() -> EnrollmentDao.getInstance());
        ExtendedMockito.doReturn(mock(AdServicesLoggerImpl.class))
                .when(AdServicesLoggerImpl::getInstance);
        ExtendedMockito.doReturn(mMockDatastoreManager)
                .when(() -> DatastoreManagerFactory.getDatastoreManager(any()));
        mockGetAdServicesJobServiceLogger(mSpyLogger);
=======
        doReturn(mMockJobInfo)
                .when(mMockJobScheduler)
                .getPendingJob(eq(MEASUREMENT_ASYNC_REGISTRATION_JOB.getJobId()));
        doReturn(mContext).when(mSpyService).getApplicationContext();
        doReturn(mContext.getPackageName()).when(mSpyService).getPackageName();
        ExtendedMockito.doReturn(mock(EnrollmentDao.class)).when(EnrollmentDao::getInstance);
        ExtendedMockito.doReturn(mock(AdServicesLoggerImpl.class))
                .when(AdServicesLoggerImpl::getInstance);
        ExtendedMockito.doReturn(mMockDatastoreManager)
                .when(DatastoreManagerFactory::getDatastoreManager);
        ExtendedMockito.doReturn(mMockJobInfo)
                .when(() -> AsyncRegistrationQueueJobService.buildJobInfo(any(), any()));
        mocker.mockGetAdServicesJobServiceLogger(mSpyLogger);
>>>>>>> cba5c425
        // Execute
        execute.run();
    }

    @Override
    protected void toggleFeature(boolean value) {
        when(mMockFlags.getAsyncRegistrationJobQueueKillSwitch()).thenReturn(!value);
    }
}<|MERGE_RESOLUTION|>--- conflicted
+++ resolved
@@ -53,6 +53,7 @@
 import com.android.adservices.service.FlagsFactory;
 import com.android.adservices.service.common.compat.ServiceCompatUtils;
 import com.android.adservices.service.measurement.MeasurementJobServiceTestCase;
+import com.android.adservices.service.measurement.reporting.DebugReportingJobService;
 import com.android.adservices.service.stats.AdServicesLoggerImpl;
 import com.android.adservices.shared.testing.JobServiceLoggingCallback;
 import com.android.adservices.shared.testing.concurrency.JobServiceCallback;
@@ -66,11 +67,7 @@
 import org.junit.Before;
 import org.junit.Test;
 import org.mockito.ArgumentCaptor;
-<<<<<<< HEAD
-import org.mockito.Mockito;
-=======
 import org.mockito.Mock;
->>>>>>> cba5c425
 import org.mockito.internal.stubbing.answers.AnswersWithDelay;
 import org.mockito.internal.stubbing.answers.CallsRealMethods;
 
@@ -85,12 +82,15 @@
 @SpyStatic(FlagsFactory.class)
 @SpyStatic(AdServicesJobServiceLogger.class)
 @MockStatic(ServiceCompatUtils.class)
+@MockStatic(DebugReportingJobService.class)
 public final class AsyncRegistrationQueueJobServiceTest
         extends MeasurementJobServiceTestCase<AsyncRegistrationQueueJobService> {
     private static final int MEASUREMENT_ASYNC_REGISTRATION_JOB_ID =
             MEASUREMENT_ASYNC_REGISTRATION_JOB.getJobId();
     private static final long JOB_TRIGGER_MIN_DELAY_MS = TimeUnit.MINUTES.toMillis(2);
     private static final long JOB_TRIGGER_MAX_DELAY_MS = TimeUnit.MINUTES.toMillis(5);
+
+    @Mock private JobInfo mMockJobInfo;
 
     @Override
     protected AsyncRegistrationQueueJobService getSpiedService() {
@@ -110,6 +110,10 @@
                 .thenReturn(Flags.DEFAULT_MEASUREMENT_PRIVACY_EPSILON);
         when(mMockJobParameters.getJobId())
                 .thenReturn(AdServicesJobInfo.MEASUREMENT_ASYNC_REGISTRATION_JOB.getJobId());
+        when(mMockJobInfo.getTriggerContentUpdateDelay()).thenReturn(JOB_TRIGGER_MIN_DELAY_MS);
+        when(mMockJobInfo.getTriggerContentMaxDelay()).thenReturn(JOB_TRIGGER_MAX_DELAY_MS);
+        ExtendedMockito.doNothing()
+                .when(() -> DebugReportingJobService.scheduleIfNeeded(any(), anyBoolean()));
     }
 
     @Test
@@ -121,6 +125,9 @@
                     onStartJob_killSwitchOn();
 
                     verifyBackgroundJobsSkipLogged(mSpyLogger, callback);
+                    ExtendedMockito.verify(
+                            () -> DebugReportingJobService.scheduleIfNeeded(any(), eq(false)),
+                            never());
                 });
     }
 
@@ -136,13 +143,9 @@
 
                     onStartJob_killSwitchOff();
 
-<<<<<<< HEAD
-                    verify(mSpyLogger, timeout(WAIT_IN_MILLIS)).recordOnStartJob(anyInt());
-=======
                     verify(mSpyLogger).recordOnStartJob(anyInt());
                     ExtendedMockito.verify(
                             () -> DebugReportingJobService.scheduleIfNeeded(any(), eq(false)));
->>>>>>> cba5c425
                 });
     }
 
@@ -181,12 +184,9 @@
                             times(2));
                     verify(mMockJobScheduler, never())
                             .cancel(eq(MEASUREMENT_ASYNC_REGISTRATION_JOB_ID));
-<<<<<<< HEAD
-=======
                     ExtendedMockito.verify(
                             () -> DebugReportingJobService.scheduleIfNeeded(any(), eq(false)),
                             times(2));
->>>>>>> cba5c425
                 });
     }
 
@@ -201,6 +201,9 @@
                     // Verify logging has not happened even though logging is enabled because this
                     // field is not logged
                     verifyLoggingNotHappened(mSpyLogger);
+                    ExtendedMockito.verify(
+                            () -> DebugReportingJobService.scheduleIfNeeded(any(), eq(false)),
+                            never());
                 });
     }
 
@@ -233,6 +236,8 @@
                     verify(mSpyService).jobFinished(any(), eq(/* wantsReschedule= */ true));
                     verify(mSpyService, never()).scheduleImmediately(any());
                     verify(mMockJobScheduler, never()).schedule(any());
+                    ExtendedMockito.verify(
+                            () -> DebugReportingJobService.scheduleIfNeeded(any(), eq(false)));
                 });
     }
 
@@ -269,11 +274,8 @@
                                             any(), eq(true)),
                             times(1));
                     verify(mSpyService, never()).scheduleImmediately(any());
-<<<<<<< HEAD
-=======
                     ExtendedMockito.verify(
                             () -> DebugReportingJobService.scheduleIfNeeded(any(), eq(false)));
->>>>>>> cba5c425
                 });
     }
 
@@ -283,6 +285,7 @@
                 () -> {
                     // Setup
                     disableKillSwitch();
+                    doNothing().when(mSpyService).scheduleImmediately(any());
 
                     // Pending records
                     ExtendedMockito.doReturn(
@@ -303,14 +306,9 @@
                                     /* isSuccessful= */ eq(true),
                                     /* shouldRetry= */ eq(true));
                     verify(mSpyService, never()).jobFinished(any(), anyBoolean());
-<<<<<<< HEAD
-                    verify(mSpyService, timeout(WAIT_IN_MILLIS).times(1))
-                            .scheduleImmediately(any());
-=======
                     verify(mSpyService).scheduleImmediately(any());
                     ExtendedMockito.verify(
                             () -> DebugReportingJobService.scheduleIfNeeded(any(), eq(false)));
->>>>>>> cba5c425
                 });
     }
 
@@ -676,11 +674,7 @@
         verify(mMockJobScheduler).cancel(eq(MEASUREMENT_ASYNC_REGISTRATION_JOB_ID));
     }
 
-<<<<<<< HEAD
-    private void onStartJob_killSwitchOn() throws Exception {
-=======
     private void onStartJob_killSwitchOn() throws ExecutionException, InterruptedException {
->>>>>>> cba5c425
         // Setup
         enableKillSwitch();
 
@@ -693,11 +687,7 @@
         verify(mMockJobScheduler).cancel(eq(MEASUREMENT_ASYNC_REGISTRATION_JOB_ID));
     }
 
-<<<<<<< HEAD
-    private void onStartJob_killSwitchOff() throws Exception {
-=======
     private void onStartJob_killSwitchOff() throws ExecutionException, InterruptedException {
->>>>>>> cba5c425
         // Setup
         disableKillSwitch();
         ExtendedMockito.doNothing().when(() -> mSpyService.scheduleIfNeeded(any(), anyBoolean()));
@@ -718,15 +708,6 @@
         doReturn(Optional.empty()).when(mMockDatastoreManager).runInTransactionWithResult(any());
         doNothing().when(mSpyService).jobFinished(any(), anyBoolean());
         doReturn(mMockJobScheduler).when(mSpyService).getSystemService(JobScheduler.class);
-<<<<<<< HEAD
-        doReturn(context).when(mSpyService).getApplicationContext();
-        ExtendedMockito.doReturn(mock(EnrollmentDao.class)).when(() -> EnrollmentDao.getInstance());
-        ExtendedMockito.doReturn(mock(AdServicesLoggerImpl.class))
-                .when(AdServicesLoggerImpl::getInstance);
-        ExtendedMockito.doReturn(mMockDatastoreManager)
-                .when(() -> DatastoreManagerFactory.getDatastoreManager(any()));
-        mockGetAdServicesJobServiceLogger(mSpyLogger);
-=======
         doReturn(mMockJobInfo)
                 .when(mMockJobScheduler)
                 .getPendingJob(eq(MEASUREMENT_ASYNC_REGISTRATION_JOB.getJobId()));
@@ -740,7 +721,6 @@
         ExtendedMockito.doReturn(mMockJobInfo)
                 .when(() -> AsyncRegistrationQueueJobService.buildJobInfo(any(), any()));
         mocker.mockGetAdServicesJobServiceLogger(mSpyLogger);
->>>>>>> cba5c425
         // Execute
         execute.run();
     }
