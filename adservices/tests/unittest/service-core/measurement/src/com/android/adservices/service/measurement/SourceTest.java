--- conflicted
+++ resolved
@@ -44,6 +44,9 @@
 import com.android.adservices.common.WebUtil;
 import com.android.adservices.service.Flags;
 import com.android.adservices.service.measurement.aggregation.AggregatableAttributionSource;
+import com.android.adservices.service.measurement.aggregation.AggregateDebugReportData;
+import com.android.adservices.service.measurement.aggregation.AggregateDebugReporting;
+import com.android.adservices.service.measurement.reporting.DebugReportApi;
 import com.android.adservices.service.measurement.util.UnsignedLong;
 import com.android.dx.mockito.inline.extended.ExtendedMockito;
 
@@ -104,12 +107,9 @@
         assertEquals(Source.TriggerDataMatching.MODULUS, source.getTriggerDataMatching());
         assertNull(source.getTriggerData());
         assertNull(source.getAttributedTriggers());
-<<<<<<< HEAD
-=======
         assertNull(source.getAggregateDebugReportingString());
         assertEquals(0, source.getAggregateDebugReportContributions());
         assertNull(source.getAggregatableNamedBudgets());
->>>>>>> cba5c425
     }
 
     @Test
@@ -134,13 +134,10 @@
         String debugWebAdId = "SAMPLE_DEBUG_WEB_ADID";
         TriggerSpecs triggerSpecs = SourceFixture.getValidTriggerSpecsValueSum();
         Double event_level_epsilon = 10d;
-<<<<<<< HEAD
-=======
         String aggregateDebugReportingString =
                 SourceFixture.ValidSourceParams.AGGREGATE_DEBUG_REPORT;
         int aggregateDebugReportContributions = 1024;
         AggregatableNamedBudgets aggregatableNamedBudgets = new AggregatableNamedBudgets();
->>>>>>> cba5c425
         assertEquals(
                 new Source.Builder()
                         .setEnrollmentId("enrollment-id")
@@ -199,12 +196,9 @@
                         .setDestinationLimitPriority(100L)
                         .setDestinationLimitAlgorithm(Source.DestinationLimitAlgorithm.FIFO)
                         .setEventLevelEpsilon(event_level_epsilon)
-<<<<<<< HEAD
-=======
                         .setAggregateDebugReportingString(aggregateDebugReportingString)
                         .setAggregateDebugReportContributions(aggregateDebugReportContributions)
                         .setAggregatableNamedBudgets(aggregatableNamedBudgets)
->>>>>>> cba5c425
                         .build(),
                 new Source.Builder()
                         .setEnrollmentId("enrollment-id")
@@ -263,12 +257,9 @@
                         .setDestinationLimitPriority(100L)
                         .setDestinationLimitAlgorithm(Source.DestinationLimitAlgorithm.FIFO)
                         .setEventLevelEpsilon(event_level_epsilon)
-<<<<<<< HEAD
-=======
                         .setAggregateDebugReportingString(aggregateDebugReportingString)
                         .setAggregateDebugReportContributions(aggregateDebugReportContributions)
                         .setAggregatableNamedBudgets(aggregatableNamedBudgets)
->>>>>>> cba5c425
                         .build());
     }
 
@@ -586,6 +577,23 @@
         assertNotEquals(
                 SourceFixture.getMinimalValidSourceBuilder().setEventLevelEpsilon(10D).build(),
                 SourceFixture.getMinimalValidSourceBuilder().setEventLevelEpsilon(11D).build());
+        assertThat(
+                        SourceFixture.getMinimalValidSourceBuilder()
+                                .setAggregateDebugReportingString(
+                                        "{\"budget\":1024,\"key_piece\":\"0x1\"}")
+                                .build())
+                .isNotEqualTo(
+                        SourceFixture.getMinimalValidSourceBuilder()
+                                .setAggregateDebugReportingString(
+                                        "{\"budget\":1024,\"key_piece\":\"0x2\"}")
+                                .build());
+        assertNotEquals(
+                SourceFixture.getMinimalValidSourceBuilder()
+                        .setAggregateDebugReportContributions(1024)
+                        .build(),
+                SourceFixture.getMinimalValidSourceBuilder()
+                        .setAggregateDebugReportContributions(1025)
+                        .build());
     }
 
     @Test
@@ -612,7 +620,9 @@
                 SourceFixture.ValidSourceParams.SHARED_FILTER_DATA_KEYS,
                 SourceFixture.ValidSourceParams.INSTALL_TIME,
                 SourceFixture.ValidSourceParams.REGISTRATION_ORIGIN,
-                SourceFixture.ValidSourceParams.EVENT_LEVEL_EPSILON);
+                SourceFixture.ValidSourceParams.EVENT_LEVEL_EPSILON,
+                SourceFixture.ValidSourceParams.AGGREGATE_DEBUG_REPORT,
+                SourceFixture.ValidSourceParams.AGGREGATE_DEBUG_REPORT_CONTRIBUTIONS);
 
         assertInvalidSourceArguments(
                 SourceFixture.ValidSourceParams.SOURCE_EVENT_ID,
@@ -636,7 +646,9 @@
                 SourceFixture.ValidSourceParams.SHARED_FILTER_DATA_KEYS,
                 SourceFixture.ValidSourceParams.INSTALL_TIME,
                 SourceFixture.ValidSourceParams.REGISTRATION_ORIGIN,
-                SourceFixture.ValidSourceParams.EVENT_LEVEL_EPSILON);
+                SourceFixture.ValidSourceParams.EVENT_LEVEL_EPSILON,
+                SourceFixture.ValidSourceParams.AGGREGATE_DEBUG_REPORT,
+                SourceFixture.ValidSourceParams.AGGREGATE_DEBUG_REPORT_CONTRIBUTIONS);
     }
 
     @Test
@@ -664,7 +676,9 @@
                 SourceFixture.ValidSourceParams.SHARED_FILTER_DATA_KEYS,
                 SourceFixture.ValidSourceParams.INSTALL_TIME,
                 SourceFixture.ValidSourceParams.REGISTRATION_ORIGIN,
-                SourceFixture.ValidSourceParams.EVENT_LEVEL_EPSILON);
+                SourceFixture.ValidSourceParams.EVENT_LEVEL_EPSILON,
+                SourceFixture.ValidSourceParams.AGGREGATE_DEBUG_REPORT,
+                SourceFixture.ValidSourceParams.AGGREGATE_DEBUG_REPORT_CONTRIBUTIONS);
 
         // Invalid web Uri
         assertInvalidSourceArguments(
@@ -689,7 +703,9 @@
                 SourceFixture.ValidSourceParams.SHARED_FILTER_DATA_KEYS,
                 SourceFixture.ValidSourceParams.INSTALL_TIME,
                 SourceFixture.ValidSourceParams.REGISTRATION_ORIGIN,
-                SourceFixture.ValidSourceParams.EVENT_LEVEL_EPSILON);
+                SourceFixture.ValidSourceParams.EVENT_LEVEL_EPSILON,
+                SourceFixture.ValidSourceParams.AGGREGATE_DEBUG_REPORT,
+                SourceFixture.ValidSourceParams.AGGREGATE_DEBUG_REPORT_CONTRIBUTIONS);
 
         // Empty app destinations list
         assertInvalidSourceArguments(
@@ -714,7 +730,9 @@
                 SourceFixture.ValidSourceParams.SHARED_FILTER_DATA_KEYS,
                 SourceFixture.ValidSourceParams.INSTALL_TIME,
                 SourceFixture.ValidSourceParams.REGISTRATION_ORIGIN,
-                SourceFixture.ValidSourceParams.EVENT_LEVEL_EPSILON);
+                SourceFixture.ValidSourceParams.EVENT_LEVEL_EPSILON,
+                SourceFixture.ValidSourceParams.AGGREGATE_DEBUG_REPORT,
+                SourceFixture.ValidSourceParams.AGGREGATE_DEBUG_REPORT_CONTRIBUTIONS);
 
         // Empty web destinations list
         assertInvalidSourceArguments(
@@ -739,7 +757,9 @@
                 SourceFixture.ValidSourceParams.SHARED_FILTER_DATA_KEYS,
                 SourceFixture.ValidSourceParams.INSTALL_TIME,
                 SourceFixture.ValidSourceParams.REGISTRATION_ORIGIN,
-                SourceFixture.ValidSourceParams.EVENT_LEVEL_EPSILON);
+                SourceFixture.ValidSourceParams.EVENT_LEVEL_EPSILON,
+                SourceFixture.ValidSourceParams.AGGREGATE_DEBUG_REPORT,
+                SourceFixture.ValidSourceParams.AGGREGATE_DEBUG_REPORT_CONTRIBUTIONS);
 
         // Too many app destinations
         assertInvalidSourceArguments(
@@ -766,7 +786,9 @@
                 SourceFixture.ValidSourceParams.SHARED_FILTER_DATA_KEYS,
                 SourceFixture.ValidSourceParams.INSTALL_TIME,
                 SourceFixture.ValidSourceParams.REGISTRATION_ORIGIN,
-                SourceFixture.ValidSourceParams.EVENT_LEVEL_EPSILON);
+                SourceFixture.ValidSourceParams.EVENT_LEVEL_EPSILON,
+                SourceFixture.ValidSourceParams.AGGREGATE_DEBUG_REPORT,
+                SourceFixture.ValidSourceParams.AGGREGATE_DEBUG_REPORT_CONTRIBUTIONS);
     }
 
     @Test
@@ -793,7 +815,9 @@
                 SourceFixture.ValidSourceParams.SHARED_FILTER_DATA_KEYS,
                 SourceFixture.ValidSourceParams.INSTALL_TIME,
                 SourceFixture.ValidSourceParams.REGISTRATION_ORIGIN,
-                SourceFixture.ValidSourceParams.EVENT_LEVEL_EPSILON);
+                SourceFixture.ValidSourceParams.EVENT_LEVEL_EPSILON,
+                SourceFixture.ValidSourceParams.AGGREGATE_DEBUG_REPORT,
+                SourceFixture.ValidSourceParams.AGGREGATE_DEBUG_REPORT_CONTRIBUTIONS);
     }
 
     @Test
@@ -820,7 +844,9 @@
                 SourceFixture.ValidSourceParams.SHARED_FILTER_DATA_KEYS,
                 SourceFixture.ValidSourceParams.INSTALL_TIME,
                 SourceFixture.ValidSourceParams.REGISTRATION_ORIGIN,
-                SourceFixture.ValidSourceParams.EVENT_LEVEL_EPSILON);
+                SourceFixture.ValidSourceParams.EVENT_LEVEL_EPSILON,
+                SourceFixture.ValidSourceParams.AGGREGATE_DEBUG_REPORT,
+                SourceFixture.ValidSourceParams.AGGREGATE_DEBUG_REPORT_CONTRIBUTIONS);
 
         assertInvalidSourceArguments(
                 SourceFixture.ValidSourceParams.SOURCE_EVENT_ID,
@@ -844,7 +870,9 @@
                 SourceFixture.ValidSourceParams.SHARED_FILTER_DATA_KEYS,
                 SourceFixture.ValidSourceParams.INSTALL_TIME,
                 SourceFixture.ValidSourceParams.REGISTRATION_ORIGIN,
-                SourceFixture.ValidSourceParams.EVENT_LEVEL_EPSILON);
+                SourceFixture.ValidSourceParams.EVENT_LEVEL_EPSILON,
+                SourceFixture.ValidSourceParams.AGGREGATE_DEBUG_REPORT,
+                SourceFixture.ValidSourceParams.AGGREGATE_DEBUG_REPORT_CONTRIBUTIONS);
     }
 
     @Test
@@ -871,7 +899,9 @@
                 SourceFixture.ValidSourceParams.SHARED_FILTER_DATA_KEYS,
                 SourceFixture.ValidSourceParams.INSTALL_TIME,
                 SourceFixture.ValidSourceParams.REGISTRATION_ORIGIN,
-                SourceFixture.ValidSourceParams.EVENT_LEVEL_EPSILON);
+                SourceFixture.ValidSourceParams.EVENT_LEVEL_EPSILON,
+                SourceFixture.ValidSourceParams.AGGREGATE_DEBUG_REPORT,
+                SourceFixture.ValidSourceParams.AGGREGATE_DEBUG_REPORT_CONTRIBUTIONS);
     }
 
     @Test
@@ -915,8 +945,6 @@
     }
 
     @Test
-<<<<<<< HEAD
-=======
     public void aggregateDebugReport_parsing_asExpected() throws JSONException {
         // Setup
         String aggregateDebugReport =
@@ -966,7 +994,6 @@
     }
 
     @Test
->>>>>>> cba5c425
     public void testReinstallReattributionWindow() throws Exception {
         final Source source =
                 SourceFixture.getMinimalValidSourceBuilder()
@@ -1435,7 +1462,9 @@
             @Nullable String sharedFilterDataKeys,
             @Nullable Long installTime,
             Uri registrationOrigin,
-            @Nullable Double eventLevelEpsilon) {
+            @Nullable Double eventLevelEpsilon,
+            @Nullable String aggregateDebugReportingString,
+            @Nullable Integer aggregateDebugReportContributions) {
         assertThrows(
                 IllegalArgumentException.class,
                 () ->
@@ -1462,6 +1491,9 @@
                                 .setRegistrationOrigin(registrationOrigin)
                                 .setSharedFilterDataKeys(sharedFilterDataKeys)
                                 .setEventLevelEpsilon(eventLevelEpsilon)
+                                .setAggregateDebugReportingString(aggregateDebugReportingString)
+                                .setAggregateDebugReportContributions(
+                                        aggregateDebugReportContributions)
                                 .build());
     }
 
