/*
 * Copyright (C) 2022 The Android Open Source Project
 *
 * Licensed under the Apache License, Version 2.0 (the "License");
 * you may not use this file except in compliance with the License.
 * You may obtain a copy of the License at
 *
 *      http://www.apache.org/licenses/LICENSE-2.0
 *
 * Unless required by applicable law or agreed to in writing, software
 * distributed under the License is distributed on an "AS IS" BASIS,
 * WITHOUT WARRANTIES OR CONDITIONS OF ANY KIND, either express or implied.
 * See the License for the specific language governing permissions and
 * limitations under the License.
 */

package com.android.adservices.service.measurement.reporting;

import static org.junit.Assert.assertEquals;
import static org.junit.Assert.assertNotNull;
import static org.junit.Assert.assertNull;
import static org.junit.Assert.assertTrue;
import static org.mockito.Mockito.mock;
import static org.mockito.Mockito.when;

import android.net.Uri;

import com.android.adservices.HpkeJni;
import com.android.adservices.mockito.AdServicesExtendedMockitoRule;
import com.android.adservices.service.Flags;
import com.android.adservices.service.FlagsFactory;
import com.android.adservices.service.measurement.aggregation.AggregateCryptoConverter;
import com.android.adservices.service.measurement.aggregation.AggregateCryptoFixture;
import com.android.adservices.service.measurement.aggregation.AggregateEncryptionKey;
import com.android.adservices.service.measurement.util.UnsignedLong;
import com.android.dx.mockito.inline.extended.ExtendedMockito;

import co.nstant.in.cbor.CborDecoder;
import co.nstant.in.cbor.CborException;
import co.nstant.in.cbor.model.Array;
import co.nstant.in.cbor.model.ByteString;
import co.nstant.in.cbor.model.DataItem;
import co.nstant.in.cbor.model.Map;
import co.nstant.in.cbor.model.UnicodeString;

import org.json.JSONArray;
import org.json.JSONException;
import org.json.JSONObject;
import org.junit.Before;
import org.junit.Rule;
import org.junit.Test;
import org.mockito.quality.Strictness;

import java.io.ByteArrayInputStream;
import java.math.BigInteger;
import java.util.Base64;
import java.util.List;

public class AggregateReportBodyTest {

    private static final String ATTRIBUTION_DESTINATION = "https://attribution.destination";
    private static final String SOURCE_REGISTRATION_TIME = "1246174152155";
    private static final String SCHEDULED_REPORT_TIME = "1246174158155";
    private static final String VERSION = "12";
    private static final String REPORT_ID = "A1";
    private static final UnsignedLong SOURCE_DEBUG_KEY = new UnsignedLong(27628792L);
    private static final UnsignedLong TRIGGER_DEBUG_KEY = new UnsignedLong(23443234L);
    private static final String REPORTING_ORIGIN = "https://adtech.domain";

    private static final String COORDINATOR_ORIGIN = "https://coordinator.origin";
    private static final String DEBUG_CLEARTEXT_PAYLOAD = "{\"operation\":\"histogram\","
            + "\"data\":[{\"bucket\":\"1369\",\"value\":32768},{\"bucket\":\"3461\","
            + "\"value\":1664}]}";
    private Flags mMockFlags;

    @Rule
    public final AdServicesExtendedMockitoRule adServicesExtendedMockitoRule =
            new AdServicesExtendedMockitoRule.Builder(this)
                    .spyStatic(FlagsFactory.class)
                    .setStrictness(Strictness.LENIENT)
                    .build();

    private AggregateReportBody createAggregateReportBodyExample1() {
        return new AggregateReportBody.Builder()
                .setAttributionDestination(ATTRIBUTION_DESTINATION)
                .setSourceRegistrationTime(SOURCE_REGISTRATION_TIME)
                .setScheduledReportTime(SCHEDULED_REPORT_TIME)
                .setApiVersion(VERSION)
                .setReportId(REPORT_ID)
                .setReportingOrigin(REPORTING_ORIGIN)
                .setDebugCleartextPayload(DEBUG_CLEARTEXT_PAYLOAD)
                .setSourceDebugKey(SOURCE_DEBUG_KEY)
                .setTriggerDebugKey(TRIGGER_DEBUG_KEY)
                .setAggregationCoordinatorOrigin(Uri.parse(COORDINATOR_ORIGIN))
                .setDebugMode("enabled")
                .build();
    }

    private AggregateReportBody createAggregateReportBodyExampleWithNullDebugKeys() {
        return new AggregateReportBody.Builder()
                .setAttributionDestination(ATTRIBUTION_DESTINATION)
                .setSourceRegistrationTime(SOURCE_REGISTRATION_TIME)
                .setScheduledReportTime(SCHEDULED_REPORT_TIME)
                .setApiVersion(VERSION)
                .setReportId(REPORT_ID)
                .setReportingOrigin(REPORTING_ORIGIN)
                .setDebugCleartextPayload(DEBUG_CLEARTEXT_PAYLOAD)
                .setAggregationCoordinatorOrigin(Uri.parse(COORDINATOR_ORIGIN))
                .setSourceDebugKey(null)
                .setTriggerDebugKey(null)
                .setDebugMode(null)
                .build();
    }

    private AggregateReportBody createAggregateReportBodyExampleWithSingleTriggerDebugKey() {
        return new AggregateReportBody.Builder()
                .setAttributionDestination(ATTRIBUTION_DESTINATION)
                .setSourceRegistrationTime(SOURCE_REGISTRATION_TIME)
                .setScheduledReportTime(SCHEDULED_REPORT_TIME)
                .setApiVersion(VERSION)
                .setReportId(REPORT_ID)
                .setReportingOrigin(REPORTING_ORIGIN)
                .setDebugCleartextPayload(DEBUG_CLEARTEXT_PAYLOAD)
                .setTriggerDebugKey(TRIGGER_DEBUG_KEY)
                .setAggregationCoordinatorOrigin(Uri.parse(COORDINATOR_ORIGIN))
                .setDebugMode(null)
                .build();
    }

    private AggregateReportBody createAggregateReportBodyExampleWithSingleSourceDebugKey() {
        return new AggregateReportBody.Builder()
                .setAttributionDestination(ATTRIBUTION_DESTINATION)
                .setSourceRegistrationTime(SOURCE_REGISTRATION_TIME)
                .setScheduledReportTime(SCHEDULED_REPORT_TIME)
                .setApiVersion(VERSION)
                .setReportId(REPORT_ID)
                .setReportingOrigin(REPORTING_ORIGIN)
                .setDebugCleartextPayload(DEBUG_CLEARTEXT_PAYLOAD)
                .setSourceDebugKey(SOURCE_DEBUG_KEY)
                .setAggregationCoordinatorOrigin(Uri.parse(COORDINATOR_ORIGIN))
                .setDebugMode(null)
                .build();
    }

    @Before
    public void before() {
        mMockFlags = mock(Flags.class);
        ExtendedMockito.doReturn(mMockFlags).when(FlagsFactory::getFlags);
        when(mMockFlags.getMeasurementAggregationCoordinatorOriginEnabled()).thenReturn(true);
    }

    @Test
    public void testSharedInfoJsonSerialization() throws JSONException {
<<<<<<< HEAD
        AggregateReportBody aggregateReport = createAggregateReportBodyExample1();
        JSONObject sharedInfoJson = aggregateReport.sharedInfoToJson(mMockFlags);
=======
        AggregateReportBody aggregateReport = createAggregateReportBodyExample1().build();
        JSONObject sharedInfoJson = aggregateReport.sharedInfoToJson();
        JSONObject aggregateJson =
                aggregateReport.toJson(AggregateCryptoFixture.getKey(), mMockFlags);

        assertEquals(SCHEDULED_REPORT_TIME, sharedInfoJson.get("scheduled_report_time"));
        assertEquals(VERSION, sharedInfoJson.get("version"));
        assertEquals(API_ATTRIBUTION_REPORTING, sharedInfoJson.get("api"));
        assertEquals(REPORT_ID, sharedInfoJson.get("report_id"));
        assertEquals(REPORTING_ORIGIN, sharedInfoJson.get("reporting_origin"));
        assertEquals(ATTRIBUTION_DESTINATION, sharedInfoJson.get("attribution_destination"));
        assertEquals(SOURCE_REGISTRATION_TIME, sharedInfoJson.get("source_registration_time"));
        assertEquals(SOURCE_DEBUG_KEY.toString(), aggregateJson.get("source_debug_key"));
        assertEquals(TRIGGER_DEBUG_KEY.toString(), aggregateJson.get("trigger_debug_key"));
        assertEquals(COORDINATOR_ORIGIN, aggregateJson.get("aggregation_coordinator_origin"));
    }

    @Test
    public void toJson_providedApi_serializesCorrectValueOfApi() throws JSONException {
        AggregateReportBody aggregateReport =
                createAggregateReportBodyExample1().setApi(API_ATTRIBUTION_REPORTING_DEBUG).build();
        JSONObject sharedInfoJson = aggregateReport.sharedInfoToJson();
>>>>>>> cba5c425
        JSONObject aggregateJson =
                aggregateReport.toJson(AggregateCryptoFixture.getKey(), mMockFlags);

        assertEquals(SCHEDULED_REPORT_TIME, sharedInfoJson.get("scheduled_report_time"));
        assertEquals(VERSION, sharedInfoJson.get("version"));
        assertEquals(REPORT_ID, sharedInfoJson.get("report_id"));
        assertEquals(REPORTING_ORIGIN, sharedInfoJson.get("reporting_origin"));
        assertEquals(ATTRIBUTION_DESTINATION, sharedInfoJson.get("attribution_destination"));
        assertEquals(SOURCE_REGISTRATION_TIME, sharedInfoJson.get("source_registration_time"));
        assertEquals(SOURCE_DEBUG_KEY.toString(), aggregateJson.get("source_debug_key"));
        assertEquals(TRIGGER_DEBUG_KEY.toString(), aggregateJson.get("trigger_debug_key"));
        assertEquals(COORDINATOR_ORIGIN, aggregateJson.get("aggregation_coordinator_origin"));
    }

    @Test
    public void testSharedInfoJsonSerialization_originFlagDisabled() throws JSONException {
        when(mMockFlags.getMeasurementAggregationCoordinatorOriginEnabled()).thenReturn(false);
<<<<<<< HEAD
        AggregateReportBody aggregateReport = createAggregateReportBodyExample1();
        JSONObject sharedInfoJson = aggregateReport.sharedInfoToJson(mMockFlags);
=======
        AggregateReportBody aggregateReport = createAggregateReportBodyExample1().build();
        JSONObject sharedInfoJson = aggregateReport.sharedInfoToJson();
>>>>>>> cba5c425
        JSONObject aggregateJson =
                aggregateReport.toJson(AggregateCryptoFixture.getKey(), mMockFlags);

        assertEquals(SCHEDULED_REPORT_TIME, sharedInfoJson.get("scheduled_report_time"));
        assertEquals(VERSION, sharedInfoJson.get("version"));
        assertEquals(REPORT_ID, sharedInfoJson.get("report_id"));
        assertEquals(REPORTING_ORIGIN, sharedInfoJson.get("reporting_origin"));
        assertEquals(ATTRIBUTION_DESTINATION, sharedInfoJson.get("attribution_destination"));
        assertEquals(SOURCE_REGISTRATION_TIME, sharedInfoJson.get("source_registration_time"));
        assertEquals(SOURCE_DEBUG_KEY.toString(), aggregateJson.get("source_debug_key"));
        assertEquals(TRIGGER_DEBUG_KEY.toString(), aggregateJson.get("trigger_debug_key"));
        assertTrue(aggregateJson.isNull("aggregation_coordinator_origin"));
    }

    @Test
    public void testJsonSerializationWithNullDebugKeys() throws JSONException {
        AggregateReportBody aggregateReport = createAggregateReportBodyExampleWithNullDebugKeys();
        JSONObject sharedInfoJson = aggregateReport.sharedInfoToJson();
        JSONObject aggregateJson =
                aggregateReport.toJson(AggregateCryptoFixture.getKey(), mMockFlags);

        assertEquals(SCHEDULED_REPORT_TIME, sharedInfoJson.get("scheduled_report_time"));
        assertEquals(VERSION, sharedInfoJson.get("version"));
        assertEquals(REPORT_ID, sharedInfoJson.get("report_id"));
        assertEquals(REPORTING_ORIGIN, sharedInfoJson.get("reporting_origin"));
        assertEquals(ATTRIBUTION_DESTINATION, sharedInfoJson.get("attribution_destination"));
        assertEquals(SOURCE_REGISTRATION_TIME, sharedInfoJson.get("source_registration_time"));
        assertEquals(COORDINATOR_ORIGIN, aggregateJson.get("aggregation_coordinator_origin"));
        assertNull(aggregateJson.opt("source_debug_key"));
        assertNull(aggregateJson.opt("trigger_debug_key"));
    }

    @Test
    public void testJsonSerializationWithSingleSourceDebugKeys() throws JSONException {
        AggregateReportBody aggregateReport =
                createAggregateReportBodyExampleWithSingleSourceDebugKey();
        JSONObject sharedInfoJson = aggregateReport.sharedInfoToJson();
        JSONObject aggregateJson =
                aggregateReport.toJson(AggregateCryptoFixture.getKey(), mMockFlags);

        assertEquals(SCHEDULED_REPORT_TIME, sharedInfoJson.get("scheduled_report_time"));
        assertEquals(VERSION, sharedInfoJson.get("version"));
        assertEquals(REPORT_ID, sharedInfoJson.get("report_id"));
        assertEquals(REPORTING_ORIGIN, sharedInfoJson.get("reporting_origin"));
        assertEquals(ATTRIBUTION_DESTINATION, sharedInfoJson.get("attribution_destination"));
        assertEquals(SOURCE_REGISTRATION_TIME, sharedInfoJson.get("source_registration_time"));
        assertEquals(SOURCE_DEBUG_KEY.toString(), aggregateJson.get("source_debug_key"));
        assertEquals(COORDINATOR_ORIGIN, aggregateJson.get("aggregation_coordinator_origin"));
        assertNull(aggregateJson.opt("trigger_debug_key"));
    }

    @Test
    public void testJsonSerializationWithSingleTriggerDebugKeys() throws JSONException {
        AggregateReportBody aggregateReport =
                createAggregateReportBodyExampleWithSingleTriggerDebugKey();
        JSONObject sharedInfoJson = aggregateReport.sharedInfoToJson();
        JSONObject aggregateJson =
                aggregateReport.toJson(AggregateCryptoFixture.getKey(), mMockFlags);

        assertEquals(SCHEDULED_REPORT_TIME, sharedInfoJson.get("scheduled_report_time"));
        assertEquals(VERSION, sharedInfoJson.get("version"));
        assertEquals(REPORT_ID, sharedInfoJson.get("report_id"));
        assertEquals(REPORTING_ORIGIN, sharedInfoJson.get("reporting_origin"));
        assertEquals(ATTRIBUTION_DESTINATION, sharedInfoJson.get("attribution_destination"));
        assertEquals(SOURCE_REGISTRATION_TIME, sharedInfoJson.get("source_registration_time"));
        assertNull(aggregateJson.opt("source_debug_key"));
        assertEquals(TRIGGER_DEBUG_KEY.toString(), aggregateJson.get("trigger_debug_key"));
        assertEquals(COORDINATOR_ORIGIN, aggregateJson.get("aggregation_coordinator_origin"));
    }

    @Test
    public void testAggregationServicePayloadsJsonSerialization() throws Exception {
        AggregateReportBody aggregateReport = createAggregateReportBodyExample1();

        AggregateEncryptionKey key = AggregateCryptoFixture.getKey();
        JSONArray aggregationServicePayloadsJson =
                aggregateReport.aggregationServicePayloadsToJson(/* sharedInfo = */ null, key);

        JSONObject aggregateServicePayloads = aggregationServicePayloadsJson.getJSONObject(0);

        assertEquals(key.getKeyId(), aggregateServicePayloads.get("key_id"));
        assertEquals(
                AggregateCryptoConverter.encode(DEBUG_CLEARTEXT_PAYLOAD),
                aggregateServicePayloads.opt("debug_cleartext_payload"));
        assertEncodedDebugPayload(aggregateServicePayloads);
        assertEncryptedPayload(aggregateServicePayloads);
    }

    @Test
    public void testAggregationServicePayloadsJsonSerializationWithDebugKey() throws Exception {
        AggregateReportBody aggregateReport =
                createAggregateReportBodyExampleWithSingleTriggerDebugKey();

        AggregateEncryptionKey key = AggregateCryptoFixture.getKey();
        JSONArray aggregationServicePayloadsJson =
                aggregateReport.aggregationServicePayloadsToJson(/* sharedInfo = */ null, key);

        JSONObject aggregateServicePayloads = aggregationServicePayloadsJson.getJSONObject(0);

        assertEquals(key.getKeyId(), aggregateServicePayloads.get("key_id"));
        assertNull(aggregateServicePayloads.opt("debug_cleartext_payload"));
        assertEncodedDebugPayload(aggregateServicePayloads);
        assertEncryptedPayload(aggregateServicePayloads);
    }

    @Test
    public void testAggregationServicePayloadsJsonSerializationWithoutDebugKey() throws Exception {
        AggregateReportBody aggregateReport = createAggregateReportBodyExampleWithNullDebugKeys();

        AggregateEncryptionKey key = AggregateCryptoFixture.getKey();
        JSONArray aggregationServicePayloadsJson =
                aggregateReport.aggregationServicePayloadsToJson(/* sharedInfo = */ null, key);

        JSONObject aggregateServicePayloads = aggregationServicePayloadsJson.getJSONObject(0);

        assertEquals(key.getKeyId(), aggregateServicePayloads.get("key_id"));
        assertNull(aggregateServicePayloads.opt("debug_cleartext_payload"));
        assertEncodedDebugPayload(aggregateServicePayloads);
        assertEncryptedPayload(aggregateServicePayloads);
    }

    @Test
    public void testAggregationServicePayloadsJsonSerializationWithDebugMode() throws Exception {
        AggregateReportBody aggregateReport = createAggregateReportBodyExample1();

        JSONObject sharedInfoJson = aggregateReport.sharedInfoToJson();

        assertEquals("enabled", sharedInfoJson.get("debug_mode"));
    }

    @Test
    public void testAggregationServicePayloadsJsonSerializationWithoutDebugMode() throws Exception {
        AggregateReportBody aggregateReport =
                createAggregateReportBodyExampleWithSingleSourceDebugKey();

        JSONObject sharedInfoJson = aggregateReport.sharedInfoToJson();

        assertNull(sharedInfoJson.opt("debug_mode"));
    }

    private void assertEncodedDebugPayload(JSONObject aggregateServicePayloads) throws Exception {
        if (!aggregateServicePayloads.isNull("debug_cleartext_payload")) {
            final String encodedPayloadBase64 =
                    (String) aggregateServicePayloads.get("debug_cleartext_payload");
            assertNotNull(encodedPayloadBase64);

            final byte[] cborEncodedPayload = Base64.getDecoder().decode(encodedPayloadBase64);
            assertCborEncoded(cborEncodedPayload);
        }
    }

    private void assertEncryptedPayload(JSONObject aggregateServicePayloads) throws Exception {
        final String encryptedPayloadBase64 = (String) aggregateServicePayloads.get("payload");
        assertNotNull(encryptedPayloadBase64);

        final byte[] decryptedCborEncoded =
                HpkeJni.decrypt(
                        AggregateCryptoFixture.getPrivateKey(),
                        Base64.getDecoder().decode(encryptedPayloadBase64),
                        AggregateCryptoFixture.getSharedInfoPrefix().getBytes());
        assertNotNull(decryptedCborEncoded);
        assertCborEncoded(decryptedCborEncoded);
    }

    private void assertCborEncoded(byte[] value) throws CborException {
        final List<DataItem> dataItems = new CborDecoder(new ByteArrayInputStream(value)).decode();

        final Map payload = (Map) dataItems.get(0);
        assertEquals("histogram", payload.get(new UnicodeString("operation")).toString());

        final Array payloadArray = (Array) payload.get(new UnicodeString("data"));
        assertEquals(2, payloadArray.getDataItems().size());
        assertTrue(
                payloadArray.getDataItems().stream()
                        .anyMatch(
                                i ->
                                        isFound((Map) i, "bucket", 1369)
                                                && isFound((Map) i, "value", 32768)));

        assertTrue(
                payloadArray.getDataItems().stream()
                        .anyMatch(
                                i ->
                                        isFound((Map) i, "bucket", 3461)
                                                && isFound((Map) i, "value", 1664)));
    }

    private boolean isFound(Map map, String name, int value) {
        return BigInteger.valueOf(value)
                .equals(new BigInteger(((ByteString) map.get(new UnicodeString(name))).getBytes()));
    }
}<|MERGE_RESOLUTION|>--- conflicted
+++ resolved
@@ -61,6 +61,8 @@
     private static final String ATTRIBUTION_DESTINATION = "https://attribution.destination";
     private static final String SOURCE_REGISTRATION_TIME = "1246174152155";
     private static final String SCHEDULED_REPORT_TIME = "1246174158155";
+    private static final String API_ATTRIBUTION_REPORTING = "attribution-reporting";
+    private static final String API_ATTRIBUTION_REPORTING_DEBUG = "attribution-reporting-debug";
     private static final String VERSION = "12";
     private static final String REPORT_ID = "A1";
     private static final UnsignedLong SOURCE_DEBUG_KEY = new UnsignedLong(27628792L);
@@ -80,11 +82,12 @@
                     .setStrictness(Strictness.LENIENT)
                     .build();
 
-    private AggregateReportBody createAggregateReportBodyExample1() {
+    private AggregateReportBody.Builder createAggregateReportBodyExample1() {
         return new AggregateReportBody.Builder()
                 .setAttributionDestination(ATTRIBUTION_DESTINATION)
                 .setSourceRegistrationTime(SOURCE_REGISTRATION_TIME)
                 .setScheduledReportTime(SCHEDULED_REPORT_TIME)
+                .setApi(API_ATTRIBUTION_REPORTING)
                 .setApiVersion(VERSION)
                 .setReportId(REPORT_ID)
                 .setReportingOrigin(REPORTING_ORIGIN)
@@ -92,8 +95,7 @@
                 .setSourceDebugKey(SOURCE_DEBUG_KEY)
                 .setTriggerDebugKey(TRIGGER_DEBUG_KEY)
                 .setAggregationCoordinatorOrigin(Uri.parse(COORDINATOR_ORIGIN))
-                .setDebugMode("enabled")
-                .build();
+                .setDebugMode("enabled");
     }
 
     private AggregateReportBody createAggregateReportBodyExampleWithNullDebugKeys() {
@@ -101,6 +103,7 @@
                 .setAttributionDestination(ATTRIBUTION_DESTINATION)
                 .setSourceRegistrationTime(SOURCE_REGISTRATION_TIME)
                 .setScheduledReportTime(SCHEDULED_REPORT_TIME)
+                .setApi(API_ATTRIBUTION_REPORTING)
                 .setApiVersion(VERSION)
                 .setReportId(REPORT_ID)
                 .setReportingOrigin(REPORTING_ORIGIN)
@@ -117,6 +120,7 @@
                 .setAttributionDestination(ATTRIBUTION_DESTINATION)
                 .setSourceRegistrationTime(SOURCE_REGISTRATION_TIME)
                 .setScheduledReportTime(SCHEDULED_REPORT_TIME)
+                .setApi(API_ATTRIBUTION_REPORTING)
                 .setApiVersion(VERSION)
                 .setReportId(REPORT_ID)
                 .setReportingOrigin(REPORTING_ORIGIN)
@@ -132,6 +136,7 @@
                 .setAttributionDestination(ATTRIBUTION_DESTINATION)
                 .setSourceRegistrationTime(SOURCE_REGISTRATION_TIME)
                 .setScheduledReportTime(SCHEDULED_REPORT_TIME)
+                .setApi(API_ATTRIBUTION_REPORTING)
                 .setApiVersion(VERSION)
                 .setReportId(REPORT_ID)
                 .setReportingOrigin(REPORTING_ORIGIN)
@@ -151,10 +156,6 @@
 
     @Test
     public void testSharedInfoJsonSerialization() throws JSONException {
-<<<<<<< HEAD
-        AggregateReportBody aggregateReport = createAggregateReportBodyExample1();
-        JSONObject sharedInfoJson = aggregateReport.sharedInfoToJson(mMockFlags);
-=======
         AggregateReportBody aggregateReport = createAggregateReportBodyExample1().build();
         JSONObject sharedInfoJson = aggregateReport.sharedInfoToJson();
         JSONObject aggregateJson =
@@ -177,12 +178,12 @@
         AggregateReportBody aggregateReport =
                 createAggregateReportBodyExample1().setApi(API_ATTRIBUTION_REPORTING_DEBUG).build();
         JSONObject sharedInfoJson = aggregateReport.sharedInfoToJson();
->>>>>>> cba5c425
-        JSONObject aggregateJson =
-                aggregateReport.toJson(AggregateCryptoFixture.getKey(), mMockFlags);
-
-        assertEquals(SCHEDULED_REPORT_TIME, sharedInfoJson.get("scheduled_report_time"));
-        assertEquals(VERSION, sharedInfoJson.get("version"));
+        JSONObject aggregateJson =
+                aggregateReport.toJson(AggregateCryptoFixture.getKey(), mMockFlags);
+
+        assertEquals(SCHEDULED_REPORT_TIME, sharedInfoJson.get("scheduled_report_time"));
+        assertEquals(VERSION, sharedInfoJson.get("version"));
+        assertEquals(API_ATTRIBUTION_REPORTING_DEBUG, sharedInfoJson.get("api"));
         assertEquals(REPORT_ID, sharedInfoJson.get("report_id"));
         assertEquals(REPORTING_ORIGIN, sharedInfoJson.get("reporting_origin"));
         assertEquals(ATTRIBUTION_DESTINATION, sharedInfoJson.get("attribution_destination"));
@@ -195,18 +196,14 @@
     @Test
     public void testSharedInfoJsonSerialization_originFlagDisabled() throws JSONException {
         when(mMockFlags.getMeasurementAggregationCoordinatorOriginEnabled()).thenReturn(false);
-<<<<<<< HEAD
-        AggregateReportBody aggregateReport = createAggregateReportBodyExample1();
-        JSONObject sharedInfoJson = aggregateReport.sharedInfoToJson(mMockFlags);
-=======
         AggregateReportBody aggregateReport = createAggregateReportBodyExample1().build();
         JSONObject sharedInfoJson = aggregateReport.sharedInfoToJson();
->>>>>>> cba5c425
-        JSONObject aggregateJson =
-                aggregateReport.toJson(AggregateCryptoFixture.getKey(), mMockFlags);
-
-        assertEquals(SCHEDULED_REPORT_TIME, sharedInfoJson.get("scheduled_report_time"));
-        assertEquals(VERSION, sharedInfoJson.get("version"));
+        JSONObject aggregateJson =
+                aggregateReport.toJson(AggregateCryptoFixture.getKey(), mMockFlags);
+
+        assertEquals(SCHEDULED_REPORT_TIME, sharedInfoJson.get("scheduled_report_time"));
+        assertEquals(VERSION, sharedInfoJson.get("version"));
+        assertEquals(API_ATTRIBUTION_REPORTING, sharedInfoJson.get("api"));
         assertEquals(REPORT_ID, sharedInfoJson.get("report_id"));
         assertEquals(REPORTING_ORIGIN, sharedInfoJson.get("reporting_origin"));
         assertEquals(ATTRIBUTION_DESTINATION, sharedInfoJson.get("attribution_destination"));
@@ -224,6 +221,7 @@
                 aggregateReport.toJson(AggregateCryptoFixture.getKey(), mMockFlags);
 
         assertEquals(SCHEDULED_REPORT_TIME, sharedInfoJson.get("scheduled_report_time"));
+        assertEquals(API_ATTRIBUTION_REPORTING, sharedInfoJson.get("api"));
         assertEquals(VERSION, sharedInfoJson.get("version"));
         assertEquals(REPORT_ID, sharedInfoJson.get("report_id"));
         assertEquals(REPORTING_ORIGIN, sharedInfoJson.get("reporting_origin"));
@@ -243,6 +241,7 @@
                 aggregateReport.toJson(AggregateCryptoFixture.getKey(), mMockFlags);
 
         assertEquals(SCHEDULED_REPORT_TIME, sharedInfoJson.get("scheduled_report_time"));
+        assertEquals(API_ATTRIBUTION_REPORTING, sharedInfoJson.get("api"));
         assertEquals(VERSION, sharedInfoJson.get("version"));
         assertEquals(REPORT_ID, sharedInfoJson.get("report_id"));
         assertEquals(REPORTING_ORIGIN, sharedInfoJson.get("reporting_origin"));
@@ -262,6 +261,7 @@
                 aggregateReport.toJson(AggregateCryptoFixture.getKey(), mMockFlags);
 
         assertEquals(SCHEDULED_REPORT_TIME, sharedInfoJson.get("scheduled_report_time"));
+        assertEquals(API_ATTRIBUTION_REPORTING, sharedInfoJson.get("api"));
         assertEquals(VERSION, sharedInfoJson.get("version"));
         assertEquals(REPORT_ID, sharedInfoJson.get("report_id"));
         assertEquals(REPORTING_ORIGIN, sharedInfoJson.get("reporting_origin"));
@@ -274,7 +274,7 @@
 
     @Test
     public void testAggregationServicePayloadsJsonSerialization() throws Exception {
-        AggregateReportBody aggregateReport = createAggregateReportBodyExample1();
+        AggregateReportBody aggregateReport = createAggregateReportBodyExample1().build();
 
         AggregateEncryptionKey key = AggregateCryptoFixture.getKey();
         JSONArray aggregationServicePayloadsJson =
@@ -325,7 +325,7 @@
 
     @Test
     public void testAggregationServicePayloadsJsonSerializationWithDebugMode() throws Exception {
-        AggregateReportBody aggregateReport = createAggregateReportBodyExample1();
+        AggregateReportBody aggregateReport = createAggregateReportBodyExample1().build();
 
         JSONObject sharedInfoJson = aggregateReport.sharedInfoToJson();
 
