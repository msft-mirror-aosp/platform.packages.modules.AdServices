/*
 * Copyright (C) 2022 The Android Open Source Project
 *
 * Licensed under the Apache License, Version 2.0 (the "License");
 * you may not use this file except in compliance with the License.
 * You may obtain a copy of the License at
 *
 *      http://www.apache.org/licenses/LICENSE-2.0
 *
 * Unless required by applicable law or agreed to in writing, software
 * distributed under the License is distributed on an "AS IS" BASIS,
 * WITHOUT WARRANTIES OR CONDITIONS OF ANY KIND, either express or implied.
 * See the License for the specific language governing permissions and
 * limitations under the License.
 */
package com.android.adservices.service.measurement.registration;

import static com.android.adservices.service.stats.AdServicesStatsLog.AD_SERVICES_MEASUREMENT_REGISTRATIONS;

import static com.google.common.truth.Truth.assertThat;
import static com.google.common.truth.Truth.assertWithMessage;

import static org.junit.Assert.assertEquals;
import static org.junit.Assert.assertFalse;
import static org.junit.Assert.assertTrue;
import static org.mockito.Mockito.eq;
import static org.mockito.Mockito.verify;
import static org.mockito.Mockito.when;

import android.net.Uri;

import androidx.test.filters.SmallTest;

import com.android.adservices.common.WebUtil;
import com.android.adservices.mockito.AdServicesExtendedMockitoRule;
import com.android.adservices.service.FakeFlagsFactory;
import com.android.adservices.service.Flags;
import com.android.adservices.service.FlagsFactory;
import com.android.adservices.service.measurement.util.UnsignedLong;
import com.android.adservices.service.stats.AdServicesLogger;
import com.android.adservices.service.stats.MeasurementRegistrationResponseStats;
import com.android.dx.mockito.inline.extended.ExtendedMockito;

import com.google.common.collect.ImmutableMap;

import org.json.JSONArray;
import org.json.JSONException;
import org.json.JSONObject;
import org.junit.Before;
import org.junit.Rule;
import org.junit.Test;
import org.junit.runner.RunWith;
import org.mockito.Mock;
import org.mockito.junit.MockitoJUnitRunner;
import org.mockito.quality.Strictness;

import java.math.BigDecimal;
import java.util.Arrays;
import java.util.HashMap;
import java.util.List;
import java.util.Map;
import java.util.Optional;
import java.util.UUID;
import java.util.stream.Collectors;
import java.util.stream.IntStream;

/** Unit tests for {@link FetcherUtil} */
@SmallTest
@RunWith(MockitoJUnitRunner.class)
public final class FetcherUtilTest {
    private static final String LONG_FILTER_STRING = "12345678901234567890123456";
    private static final Uri REGISTRATION_URI = WebUtil.validUri("https://foo.test");
    private static final Uri REGISTRANT_URI = WebUtil.validUri("https://bar.test");
    private static final String KEY = "key";
    public static final int UNKNOWN_SOURCE_TYPE = 0;
    public static final int UNKNOWN_REGISTRATION_SURFACE_TYPE = 0;
    public static final int APP_REGISTRATION_SURFACE_TYPE = 2;
    public static final int UNKNOWN_STATUS = 0;
    public static final int UNKNOWN_REGISTRATION_FAILURE_TYPE = 0;
    private static final String ENROLLMENT_ID = "enrollment_id";

    @Mock Flags mFlags;
    @Mock AdServicesLogger mLogger;

    @Rule
    public final AdServicesExtendedMockitoRule adServicesExtendedMockitoRule =
            new AdServicesExtendedMockitoRule.Builder(this)
                    .spyStatic(FlagsFactory.class)
                    .setStrictness(Strictness.WARN)
                    .build();

    @Before
    public void setup() {
        ExtendedMockito.doReturn(FakeFlagsFactory.getFlagsForTest()).when(FlagsFactory::getFlags);
        when(mFlags.getMeasurementEnableDebugReport()).thenReturn(true);
        when(mFlags.getMeasurementEnableHeaderErrorDebugReport()).thenReturn(true);
    }

    @Test
    public void testIsSuccess() {
        assertTrue(FetcherUtil.isSuccess(200));
        assertTrue(FetcherUtil.isSuccess(201));
        assertTrue(FetcherUtil.isSuccess(202));
        assertTrue(FetcherUtil.isSuccess(204));
        assertFalse(FetcherUtil.isSuccess(404));
        assertFalse(FetcherUtil.isSuccess(500));
        assertFalse(FetcherUtil.isSuccess(0));
    }

    @Test
    public void testIsRedirect() {
        assertTrue(FetcherUtil.isRedirect(301));
        assertTrue(FetcherUtil.isRedirect(302));
        assertTrue(FetcherUtil.isRedirect(303));
        assertTrue(FetcherUtil.isRedirect(307));
        assertTrue(FetcherUtil.isRedirect(308));
        assertFalse(FetcherUtil.isRedirect(200));
        assertFalse(FetcherUtil.isRedirect(404));
        assertFalse(FetcherUtil.isRedirect(500));
        assertFalse(FetcherUtil.isRedirect(0));
    }

    @Test
    public void parseRedirects_noRedirectHeaders_returnsEmpty() {
        Map<AsyncRegistration.RedirectType, List<Uri>> redirectMap =
                FetcherUtil.parseRedirects(Map.of());
        assertEquals(2, redirectMap.size());
        assertTrue(redirectMap.get(AsyncRegistration.RedirectType.LIST).isEmpty());
        assertTrue(redirectMap.get(AsyncRegistration.RedirectType.LOCATION).isEmpty());
    }

    @Test
    public void parseRedirects_bothHeaderTypes() {
        Map<AsyncRegistration.RedirectType, List<Uri>> redirectMap =
                FetcherUtil.parseRedirects(
                        Map.of(
                                "Attribution-Reporting-Redirect", List.of("foo.test", "bar.test"),
                                "Location", List.of("baz.test")));
        assertEquals(2, redirectMap.size());
        // Verify List Redirects
        List<Uri> redirects = redirectMap.get(AsyncRegistration.RedirectType.LIST);
        assertEquals(2, redirects.size());
        assertEquals(Uri.parse("foo.test"), redirects.get(0));
        assertEquals(Uri.parse("bar.test"), redirects.get(1));
        // Verify Location Redirect
        redirects = redirectMap.get(AsyncRegistration.RedirectType.LOCATION);
        assertEquals(1, redirects.size());
        assertEquals(Uri.parse("baz.test"), redirects.get(0));
    }

    @Test
    public void parseRedirects_locationHeaderOnly() {
        Map<AsyncRegistration.RedirectType, List<Uri>> redirectMap =
                FetcherUtil.parseRedirects(Map.of("Location", List.of("baz.test")));
        assertEquals(2, redirectMap.size());
        List<Uri> redirects = redirectMap.get(AsyncRegistration.RedirectType.LOCATION);
        assertEquals(1, redirects.size());
        assertEquals(Uri.parse("baz.test"), redirects.get(0));
        assertTrue(redirectMap.get(AsyncRegistration.RedirectType.LIST).isEmpty());
    }

    @Test
    public void parseRedirects_lsitHeaderOnly() {
        Map<AsyncRegistration.RedirectType, List<Uri>> redirectMap =
                FetcherUtil.parseRedirects(
                        Map.of("Attribution-Reporting-Redirect", List.of("foo.test", "bar.test")));
        assertEquals(2, redirectMap.size());
        // Verify List Redirects
        List<Uri> redirects = redirectMap.get(AsyncRegistration.RedirectType.LIST);
        assertEquals(2, redirects.size());
        assertEquals(Uri.parse("foo.test"), redirects.get(0));
        assertEquals(Uri.parse("bar.test"), redirects.get(1));
        assertTrue(redirectMap.get(AsyncRegistration.RedirectType.LOCATION).isEmpty());
    }

    @Test
    public void extractUnsignedLong_maxValue_success() throws JSONException {
        String unsignedLongString = "18446744073709551615";
        JSONObject obj = new JSONObject().put(KEY, unsignedLongString);
        assertEquals(
                Optional.of(new UnsignedLong(unsignedLongString)),
                FetcherUtil.extractUnsignedLong(obj, KEY));
    }

    @Test
    public void extractUnsignedLong_negative_returnsEmpty() throws JSONException {
        JSONObject obj = new JSONObject().put(KEY, "-123");
        assertEquals(Optional.empty(), FetcherUtil.extractUnsignedLong(obj, KEY));
    }

    @Test
    public void extractUnsignedLong_notAString_returnsEmpty() throws JSONException {
        JSONObject obj = new JSONObject().put(KEY, 123);
        assertEquals(Optional.empty(), FetcherUtil.extractUnsignedLong(obj, KEY));
    }

    @Test
    public void extractUnsignedLong_tooLarge_returnsEmpty() throws JSONException {
        JSONObject obj = new JSONObject().put(KEY, "18446744073709551616");
        assertEquals(Optional.empty(), FetcherUtil.extractUnsignedLong(obj, KEY));
    }

    @Test
    public void extractUnsignedLong_notAnInt_returnsEmpty() throws JSONException {
        JSONObject obj = new JSONObject().put(KEY, "123p");
        assertEquals(Optional.empty(), FetcherUtil.extractUnsignedLong(obj, KEY));
    }

    @Test
    public void is64BitInteger_various() {
        assertTrue(FetcherUtil.is64BitInteger(Integer.valueOf(64)));
        assertTrue(FetcherUtil.is64BitInteger(Integer.valueOf(-664)));
        assertTrue(FetcherUtil.is64BitInteger(Integer.MAX_VALUE));
        assertTrue(FetcherUtil.is64BitInteger(Long.valueOf(-140737488355328L)));
        assertTrue(FetcherUtil.is64BitInteger(Long.MAX_VALUE));
        assertFalse(FetcherUtil.is64BitInteger(Double.valueOf(45.33D)));
        assertFalse(FetcherUtil.is64BitInteger(Float.valueOf(-456.335F)));
        assertFalse(FetcherUtil.is64BitInteger("4567"));
        assertFalse(FetcherUtil.is64BitInteger(new JSONObject()));
    }

    @Test
    public void extractString_various() {
        assertThat(FetcherUtil.extractString(Integer.valueOf(64), 10).isEmpty()).isTrue();
        assertThat(FetcherUtil.extractString(Long.valueOf(64L), 10).isEmpty()).isTrue();
        assertThat(FetcherUtil.extractString("", 10).isPresent()).isTrue();
        assertThat(FetcherUtil.extractString("a", 10).isPresent()).isTrue();
        assertThat(FetcherUtil.extractString("abcd", 3).isEmpty()).isTrue();
    }

    @Test
    public void extractStringArray_stringArray_passes() throws JSONException {
        JSONObject obj = new JSONObject().put(KEY, new JSONArray("[\"1\", \"2\"]"));
        Optional<List<String>> result = FetcherUtil.extractStringArray(obj, KEY, 5, 10);
        assertThat(result.isPresent()).isTrue();
        assertThat(result.get()).containsExactly("1", "2");
    }

    @Test
    public void extractStringArray_sizeTooBig_fails() throws JSONException {
        JSONObject obj = new JSONObject().put(KEY, new JSONArray("[\"1\", \"2\"]"));
        Optional<List<String>> result = FetcherUtil.extractStringArray(obj, KEY, 1, 10);
        assertThat(result.isPresent()).isFalse();
    }

    @Test
    public void extractStringArray_stringTooLong_fails() throws JSONException {
        JSONObject obj = new JSONObject().put(KEY, new JSONArray("[\"1\", \"2345\"]"));
        Optional<List<String>> result = FetcherUtil.extractStringArray(obj, KEY, 5, 1);
        assertThat(result.isPresent()).isFalse();
    }

    @Test
    public void extractLongString_maxValue_success() throws JSONException {
        String longString = "9223372036854775807";
        JSONObject obj = new JSONObject().put(KEY, longString);
        assertEquals(
                Optional.of(Long.parseLong(longString)),
                FetcherUtil.extractLongString(obj, KEY));
    }

    @Test
    public void extractLongString_negative_success() throws JSONException {
        String longString = "-935";
        JSONObject obj = new JSONObject().put(KEY, longString);
        assertEquals(
                Optional.of(Long.parseLong(longString)),
                FetcherUtil.extractLongString(obj, KEY));
    }

    @Test
    public void extractLongString_notAString_returnsEmpty() throws JSONException {
        JSONObject obj = new JSONObject().put(KEY, 123);
        assertEquals(Optional.empty(), FetcherUtil.extractLongString(obj, KEY));
    }

    @Test
    public void extractLongString_tooLarge_returnsEmpty() throws JSONException {
        JSONObject obj = new JSONObject().put(KEY, "9223372036854775808");
        assertEquals(Optional.empty(), FetcherUtil.extractLongString(obj, KEY));
    }

    @Test
    public void extractLongString_notAnInt_returnsEmpty() throws JSONException {
        JSONObject obj = new JSONObject().put(KEY, "123p");
        assertEquals(Optional.empty(), FetcherUtil.extractLongString(obj, KEY));
    }

    @Test
    public void extractLong_numericMaxValue_success() throws JSONException {
        long longMax = 9223372036854775807L;
        JSONObject obj = new JSONObject().put(KEY, longMax);
        assertEquals(
                Optional.of(Long.valueOf(longMax)),
                FetcherUtil.extractLong(obj, KEY));
    }

    @Test
    public void extractLong_numericNegative_success() throws JSONException {
        long longNegative = -935L;
        JSONObject obj = new JSONObject().put(KEY, longNegative);
        assertEquals(
                Optional.of(Long.valueOf(longNegative)),
                FetcherUtil.extractLong(obj, KEY));
    }

    @Test
    public void extractLong_numericNotANumber_returnsEmpty() throws JSONException {
        JSONObject obj = new JSONObject().put(KEY, "123");
        assertEquals(Optional.empty(), FetcherUtil.extractLong(obj, KEY));
    }

    @Test
    public void extractIntegralValue_posIntegralNumber_success() throws Exception {
        JSONObject jsonObj = new JSONObject().put(KEY, 123);
        assertWithMessage("extractValueOfValidPositiveIntegralNumber")
                .that(FetcherUtil.extractIntegralValue(jsonObj, KEY))
                .isEqualTo(Optional.of(new BigDecimal(123)));
        Object obj = jsonObj.get(KEY);
        assertWithMessage("extractValueOfValidPositiveIntegralNumber")
                .that(FetcherUtil.extractIntegralValue(obj))
                .isEqualTo(Optional.of(new BigDecimal(123)));
    }

    @Test
    public void extractIntegralValue_negativeIntegralNumber_success() throws Exception {
        JSONObject jsonObj = new JSONObject().put(KEY, -123);
        assertWithMessage("extractValueOfValidNegativeIntegralNumber")
                .that(FetcherUtil.extractIntegralValue(jsonObj, KEY))
                .isEqualTo(Optional.of(new BigDecimal(-123)));
        Object obj = jsonObj.get(KEY);
        assertWithMessage("extractValueOfValidNegativeIntegralNumber")
                .that(FetcherUtil.extractIntegralValue(obj))
                .isEqualTo(Optional.of(new BigDecimal(-123)));
    }

    @Test
    public void extractIntegralValue_zeroInput_success() throws Exception {
        JSONObject jsonObj = new JSONObject().put(KEY, 0);
        assertWithMessage("extractValueOfZero")
                .that(FetcherUtil.extractIntegralValue(jsonObj, KEY))
                .isEqualTo(Optional.of(new BigDecimal(0)));
        Object obj = jsonObj.get(KEY);
        assertWithMessage("extractValueOfZero")
                .that(FetcherUtil.extractIntegralValue(obj))
                .isEqualTo(Optional.of(new BigDecimal(0)));
    }

    @Test
    public void extractIntegralValue_posNumWithDecimalZero_success() throws Exception {
        JSONObject jsonObj = new JSONObject().put(KEY, 12.0);
        assertWithMessage("extractValueOfValidPosNumberWithDecimalOfZero")
                .that(
                        FetcherUtil.extractIntegralValue(jsonObj, KEY)
                                .get()
                                .compareTo(new BigDecimal(12.0)))
                .isEqualTo(0);
        Object obj = jsonObj.get(KEY);
        assertWithMessage("extractValueOfValidPosNumberWithDecimalOfZero")
                .that(FetcherUtil.extractIntegralValue(obj).get().compareTo(new BigDecimal(12.0)))
                .isEqualTo(0);
    }

    @Test
    public void extractIntegralValue_negNumWithDecimalZero_success() throws Exception {
        JSONObject jsonObj = new JSONObject().put(KEY, -12.0);
        assertWithMessage("extractValueOfValidNegNumberWithDecimalOfZero")
                .that(
                        FetcherUtil.extractIntegralValue(jsonObj, KEY)
                                .get()
                                .compareTo(new BigDecimal(-12.0)))
                .isEqualTo(0);
        Object obj = jsonObj.get(KEY);
        assertWithMessage("extractValueOfValidNegNumberWithDecimalOfZero")
                .that(FetcherUtil.extractIntegralValue(obj).get().compareTo(new BigDecimal(-12.0)))
                .isEqualTo(0);
    }

    @Test
    public void extractIntegralValue_posNumWithDecimalNonZero_fails() throws Exception {
        JSONObject jsonObj = new JSONObject().put(KEY, 3.4);
        assertWithMessage("extractValueOfValidPosNumberWithDecimalNonZero")
                .that(FetcherUtil.extractIntegralValue(jsonObj, KEY))
                .isEqualTo(Optional.empty());
        Object obj = jsonObj.get(KEY);
        assertWithMessage("extractValueOfValidPosNumberWithDecimalNonZero")
                .that(FetcherUtil.extractIntegralValue(obj))
                .isEqualTo(Optional.empty());
    }

    @Test
    public void extractIntegralValue_negNumWithDecimalNonZero_fails() throws Exception {
        JSONObject jsonObj = new JSONObject().put(KEY, -5.6);
        assertWithMessage("extractValueOfValidNegNumberWithDecimalNonZero")
                .that(FetcherUtil.extractIntegralValue(jsonObj, KEY))
                .isEqualTo(Optional.empty());
        Object obj = jsonObj.get(KEY);
        assertWithMessage("extractValueOfValidNegNumberWithDecimalNonZero")
                .that(FetcherUtil.extractIntegralValue(obj))
                .isEqualTo(Optional.empty());
    }

    @Test
    public void extractIntegralValue_posIntegralSciNotation_success() throws Exception {
        JSONObject jsonObj = new JSONObject().put(KEY, 1.23e3);
        assertWithMessage("extractValueOfPosSciNotation")
                .that(
                        FetcherUtil.extractIntegralValue(jsonObj, KEY)
                                .get()
                                .compareTo(new BigDecimal(1230.0)))
                .isEqualTo(0);
        Object obj = jsonObj.get(KEY);
        assertWithMessage("extractValueOfPosSciNotation")
                .that(FetcherUtil.extractIntegralValue(obj).get().compareTo(new BigDecimal(1230.0)))
                .isEqualTo(0);
    }

    @Test
    public void extractIntegralValue_negIntegralSciNotation_success() throws Exception {
        JSONObject jsonObj = new JSONObject().put(KEY, -3.456e3);
        assertWithMessage("extractValueOfNegSciNotation")
                .that(
                        FetcherUtil.extractIntegralValue(jsonObj, KEY)
                                .get()
                                .compareTo(new BigDecimal(-3456.0)))
                .isEqualTo(0);
        Object obj = jsonObj.get(KEY);
        assertWithMessage("extractValueOfNegSciNotation")
                .that(
                        FetcherUtil.extractIntegralValue(obj)
                                .get()
                                .compareTo(new BigDecimal(-3456.0)))
                .isEqualTo(0);
    }

    @Test
    public void extractIntegralValue_posNonIntegralSciNotation_fails() throws Exception {
        JSONObject jsonObj = new JSONObject().put(KEY, 1.23e1);
        assertWithMessage("extractValueOfPosNonIntegralSciNotation")
                .that(FetcherUtil.extractIntegralValue(jsonObj, KEY))
                .isEqualTo(Optional.empty());
        Object obj = jsonObj.get(KEY);
        assertWithMessage("extractValueOfPosNonIntegralSciNotation")
                .that(FetcherUtil.extractIntegralValue(obj))
                .isEqualTo(Optional.empty());
    }

    @Test
    public void extractIntegralValue_negNonIntegralSciNotation_fails() throws Exception {
        JSONObject jsonObj = new JSONObject().put(KEY, -0.345e2);
        assertWithMessage("extractValueOfNegNonIntegralSciNotation")
                .that(FetcherUtil.extractIntegralValue(jsonObj, KEY))
                .isEqualTo(Optional.empty());
        Object obj = jsonObj.get(KEY);
        assertWithMessage("extractValueOfNegNonIntegralSciNotation")
                .that(FetcherUtil.extractIntegralValue(obj))
                .isEqualTo(Optional.empty());
    }

    @Test
    public void extractIntegralValue_nonNumericInput_fails() throws Exception {
        JSONObject jsonObj = new JSONObject().put(KEY, "78");
        assertWithMessage("extractValueOfNonNumericInput")
                .that(FetcherUtil.extractIntegralValue(jsonObj, KEY))
                .isEqualTo(Optional.empty());
        Object obj = jsonObj.get(KEY);
        assertWithMessage("extractValueOfNonNumericInput")
                .that(FetcherUtil.extractIntegralValue(obj))
                .isEqualTo(Optional.empty());
    }

    @Test
    public void extractIntegralInt_posIntegralNumber_success() throws Exception {
        JSONObject jsonObj = new JSONObject().put(KEY, 2147483647);
        assertWithMessage("extractIntegralInt(2147483647)")
                .that(FetcherUtil.extractIntegralInt(jsonObj, KEY))
                .isEqualTo(Optional.of(Integer.valueOf(2147483647)));
    }

    @Test
    public void extractIntegralInt_negativeIntegralNumber_success() throws Exception {
        JSONObject jsonObj = new JSONObject().put(KEY, -2147483648);
        assertWithMessage("extractIntegralInt(-2147483648)")
                .that(FetcherUtil.extractIntegralInt(jsonObj, KEY))
                .isEqualTo(Optional.of(Integer.valueOf(-2147483648)));
    }

    @Test
    public void extractIntegralInt_zeroInput_success() throws Exception {
        JSONObject jsonObj = new JSONObject().put(KEY, 0);
        assertWithMessage("extractIntegralInt(0)")
                .that(FetcherUtil.extractIntegralInt(jsonObj, KEY))
                .isEqualTo(Optional.of(Integer.valueOf(0)));
    }

    @Test
    public void extractIntegralInt_inputAboveMaxInt_fails() throws Exception {
        JSONObject jsonObj = new JSONObject().put(KEY, 2147483648L);
        assertWithMessage("extractIntegralInt(2147483648)")
                .that(FetcherUtil.extractIntegralInt(jsonObj, KEY))
                .isEqualTo(Optional.empty());
    }

    @Test
    public void extractIntegralInt_inputBelowMinInt_fails() throws Exception {
        JSONObject jsonObj = new JSONObject().put(KEY, -2147483649L);
        assertWithMessage("extractIntegralInt(-2147483649)")
                .that(FetcherUtil.extractIntegralInt(jsonObj, KEY))
                .isEqualTo(Optional.empty());
    }

    @Test
    public void testIsValidAggregateKeyId_valid() {
        assertTrue(FetcherUtil.isValidAggregateKeyId("abcd"));
    }

    @Test
    public void testIsValidAggregateKeyId_null_returnsFalse() {
        assertFalse(FetcherUtil.isValidAggregateKeyId(null));
    }

    @Test
    public void testIsValidAggregateKeyId_empty_returnsFalse() {
        assertFalse(FetcherUtil.isValidAggregateKeyId(""));
    }

    @Test
    public void testIsValidAggregateKeyId_tooLong() {
        StringBuilder keyId = new StringBuilder("");
        for (int i = 0;
                i < Flags.DEFAULT_MEASUREMENT_MAX_BYTES_PER_ATTRIBUTION_AGGREGATE_KEY_ID + 1;
                i++) {
            keyId.append("a");
        }
        assertFalse(FetcherUtil.isValidAggregateKeyId(keyId.toString()));
    }

    @Test
    public void testIsValidAggregateKeyPiece_valid() {
        assertTrue(FetcherUtil.isValidAggregateKeyPiece("0x15A", mFlags));
    }

    @Test
    public void testIsValidAggregateKeyPiece_validWithUpperCasePrefix() {
        assertTrue(FetcherUtil.isValidAggregateKeyPiece("0X15A", mFlags));
    }

    @Test
    public void testIsValidAggregateKeyPiece_null() {
        assertFalse(FetcherUtil.isValidAggregateKeyPiece(null, mFlags));
    }

    @Test
    public void testIsValidAggregateKeyPiece_emptyString() {
        assertFalse(FetcherUtil.isValidAggregateKeyPiece("", mFlags));
    }

    @Test
    public void testIsValidAggregateKeyPiece_missingPrefix() {
        assertFalse(FetcherUtil.isValidAggregateKeyPiece("1234", mFlags));
    }

    @Test
    public void testIsValidAggregateKeyPiece_tooShort() {
        assertFalse(FetcherUtil.isValidAggregateKeyPiece("0x", mFlags));
    }

    @Test
    public void testIsValidAggregateKeyPiece_tooLong() {
        StringBuilder keyPiece = new StringBuilder("0x");
        for (int i = 0; i < 33; i++) {
            keyPiece.append("1");
        }
        assertFalse(FetcherUtil.isValidAggregateKeyPiece(keyPiece.toString(), mFlags));
    }

    @Test
    public void testAreValidAttributionFilters_filterSet_valid() throws JSONException {
        String json = "[{"
                + "\"filter-string-1\": [\"filter-value-1\"],"
                + "\"filter-string-2\": [\"filter-value-2\", \"filter-value-3\"]"
                + "}]";
        JSONArray filters = new JSONArray(json);
        assertTrue(
                FetcherUtil.areValidAttributionFilters(
                        filters,
                        mFlags,
                        /* canIncludeLookbackWindow= */ false,
                        /* shouldCheckFilterSize= */ true));
    }

    @Test
    public void testAreValidAttributionFilters_removeSizeConstraints_valid() throws JSONException {
        String json =
                "[{"
                        + "\"filter-string-1\": [\"filter-value-1\"],"
                        + "\"filter-string-2\": [\"filter-value-2\", \"filter-value-3\"]"
                        + "}]";
        JSONArray filters = new JSONArray(json);
        assertTrue(
                FetcherUtil.areValidAttributionFilters(
                        filters,
                        mFlags,
                        /* canIncludeLookbackWindow= */ false,
                        /* shouldCheckFilterSize= */ false));
    }

    @Test
    public void testAreValidAttributionFilters_filterMap_valid() throws JSONException {
        String json = "{"
                + "\"filter-string-1\": [\"filter-value-1\"],"
                + "\"filter-string-2\": [\"filter-value-2\", \"filter-value-3\"]"
                + "}";
        JSONObject filters = new JSONObject(json);
        assertTrue(
                FetcherUtil.areValidAttributionFilters(
                        filters,
                        mFlags,
                        /* canIncludeLookbackWindow= */ false,
                        /* shouldCheckFilterSize= */ true));
    }

    @Test
    public void areValidAttributionFilters_lookbackWindowAllowedAndValid_returnsTrue()
            throws JSONException {
        String json =
                "[{"
                        + "\"filter-string-1\": [\"filter-value-1\"],"
                        + "\"filter-string-2\": [\"filter-value-2\", \"filter-value-3\"],"
                        + "\"_lookback_window\": 123"
                        + "}]";
        JSONArray filters = new JSONArray(json);
        when(mFlags.getMeasurementEnableLookbackWindowFilter()).thenReturn(true);
        assertTrue(
                FetcherUtil.areValidAttributionFilters(
                        filters,
                        mFlags,
                        /* canIncludeLookbackWindow= */ true,
                        /* shouldCheckFilterSize= */ true));
    }

    @Test
    public void areValidAttributionFilters_validlLookbackWindowA_removeSizeConstraints_returnsTrue()
            throws Exception {
        String json =
                "[{"
                        + "\"filter-string-1\": [\"filter-value-1\"],"
                        + "\"filter-string-2\": [\"filter-value-2\", \"filter-value-3\"],"
                        + "\"_lookback_window\": 123"
                        + "}]";
        JSONArray filters = new JSONArray(json);
        when(mFlags.getMeasurementEnableLookbackWindowFilter()).thenReturn(true);
        assertTrue(
                FetcherUtil.areValidAttributionFilters(
                        filters,
                        mFlags,
                        /* canIncludeLookbackWindow= */ true,
                        /* shouldCheckFilterSize= */ false));
    }

    @Test
    public void areValidAttributionFilters_lookbackWindowZeroDecimal_returnsTrue()
            throws Exception {
        String json =
                "[{"
                        + "\"filter-string-1\": [\"filter-value-1\"],"
                        + "\"filter-string-2\": [\"filter-value-2\", \"filter-value-3\"],"
                        + "\"_lookback_window\": 12.0"
                        + "}]";
        JSONArray filters = new JSONArray(json);
        when(mFlags.getMeasurementEnableLookbackWindowFilter()).thenReturn(true);
        assertWithMessage("lookbackWindowZeroDecimalRetTrue")
                .that(
                        FetcherUtil.areValidAttributionFilters(
                                filters,
                                mFlags,
                                /* canIncludeLookbackWindow= */ true,
                                /* shouldCheckFilterSize= */ true))
                .isTrue();
    }

    @Test
    public void
            areValidAttributionFilters_lookbackWindowZeroDecimal_removeSizeConstraints_returnsTrue()
                    throws Exception {
        String json =
                "[{"
                        + "\"filter-string-1\": [\"filter-value-1\"],"
                        + "\"filter-string-2\": [\"filter-value-2\", \"filter-value-3\"],"
                        + "\"_lookback_window\": 12.0"
                        + "}]";
        JSONArray filters = new JSONArray(json);
        when(mFlags.getMeasurementEnableLookbackWindowFilter()).thenReturn(true);
        assertWithMessage("lookbackWindowZeroDecimalRetTrue_noConstraints")
                .that(
                        FetcherUtil.areValidAttributionFilters(
                                filters,
                                mFlags,
                                /* canIncludeLookbackWindow= */ true,
                                /* shouldCheckFilterSize= */ false))
                .isTrue();
    }

    @Test
    public void areValidAttributionFilters_negativeLookbackWindowDecimal_returnsFalse()
            throws Exception {
        String json =
                "[{"
                        + "\"filter-string-1\": [\"filter-value-1\"],"
                        + "\"filter-string-2\": [\"filter-value-2\", \"filter-value-3\"],"
                        + "\"_lookback_window\": -12.0"
                        + "}]";
        JSONArray filters = new JSONArray(json);
        when(mFlags.getMeasurementEnableLookbackWindowFilter()).thenReturn(true);
        assertWithMessage("negativeLookbackWindow_withDecimalRetFalse")
                .that(
                        FetcherUtil.areValidAttributionFilters(
                                filters,
                                mFlags,
                                /* canIncludeLookbackWindow= */ true,
                                /* shouldCheckFilterSize= */ true))
                .isFalse();
    }

    @Test
    public void areValidAttributionFilters_lookbackWindowNonZeroDecimal_returnsFalse()
            throws Exception {
        String json =
                "[{"
                        + "\"filter-string-1\": [\"filter-value-1\"],"
                        + "\"filter-string-2\": [\"filter-value-2\", \"filter-value-3\"],"
                        + "\"_lookback_window\": 12.3"
                        + "}]";
        JSONArray filters = new JSONArray(json);
        when(mFlags.getMeasurementEnableLookbackWindowFilter()).thenReturn(true);
        assertWithMessage("lookbackWindowNonZeroDecimalRetFalse")
                .that(
                        FetcherUtil.areValidAttributionFilters(
                                filters,
                                mFlags,
                                /* canIncludeLookbackWindow= */ true,
                                /* shouldCheckFilterSize= */ true))
                .isFalse();
    }

    @Test
    public void areValidAttributionFilters_negativeLookbackWindowNonZeroDecimal_returnsFalse()
            throws Exception {
        String json =
                "[{"
                        + "\"filter-string-1\": [\"filter-value-1\"],"
                        + "\"filter-string-2\": [\"filter-value-2\", \"filter-value-3\"],"
                        + "\"_lookback_window\": -12.3"
                        + "}]";
        JSONArray filters = new JSONArray(json);
        when(mFlags.getMeasurementEnableLookbackWindowFilter()).thenReturn(true);
        assertWithMessage("negativeLookbackWindowNonZeroDecimalRetFalse")
                .that(
                        FetcherUtil.areValidAttributionFilters(
                                filters,
                                mFlags,
                                /* canIncludeLookbackWindow= */ true,
                                /* shouldCheckFilterSize= */ true))
                .isFalse();
    }

    @Test
    public void areValidAttributionFilters_lookbackWindowSciNotation_returnsTrue()
            throws Exception {
        String json =
                "[{"
                        + "\"filter-string-1\": [\"filter-value-1\"],"
                        + "\"filter-string-2\": [\"filter-value-2\", \"filter-value-3\"],"
                        + "\"_lookback_window\": 1.23e2"
                        + "}]";
        JSONArray filters = new JSONArray(json);
        when(mFlags.getMeasurementEnableLookbackWindowFilter()).thenReturn(true);
        assertWithMessage("lookbackWindowScientificNotationRetTrue")
                .that(
                        FetcherUtil.areValidAttributionFilters(
                                filters,
                                mFlags,
                                /* canIncludeLookbackWindow= */ true,
                                /* shouldCheckFilterSize= */ true))
                .isTrue();
    }

    @Test
    public void
            areValidAttributionFilters_lookbackWindowSciNotation_removeSizeConstraints_returnsTrue()
                    throws Exception {
        String json =
                "[{"
                        + "\"filter-string-1\": [\"filter-value-1\"],"
                        + "\"filter-string-2\": [\"filter-value-2\", \"filter-value-3\"],"
                        + "\"_lookback_window\": 1.23e2"
                        + "}]";
        JSONArray filters = new JSONArray(json);
        when(mFlags.getMeasurementEnableLookbackWindowFilter()).thenReturn(true);
        assertWithMessage("lookbackWindowScientificNotationRetTrue_noConstraints")
                .that(
                        FetcherUtil.areValidAttributionFilters(
                                filters,
                                mFlags,
                                /* canIncludeLookbackWindow= */ true,
                                /* shouldCheckFilterSize= */ false))
                .isTrue();
    }

    @Test
    public void areValidAttributionFilters_lookbackWindowSciNotationAndNonZeroDecimal_returnsFalse()
            throws Exception {
        String json =
                "[{"
                        + "\"filter-string-1\": [\"filter-value-1\"],"
                        + "\"filter-string-2\": [\"filter-value-2\", \"filter-value-3\"],"
                        + "\"_lookback_window\": 1.234e2"
                        + "}]";
        JSONArray filters = new JSONArray(json);
        when(mFlags.getMeasurementEnableLookbackWindowFilter()).thenReturn(true);
        assertWithMessage("lookbackWindowScientificNotation_nonZeroDecimalRetFalse")
                .that(
                        FetcherUtil.areValidAttributionFilters(
                                filters,
                                mFlags,
                                /* canIncludeLookbackWindow= */ true,
                                /* shouldCheckFilterSize= */ true))
                .isFalse();
    }

    @Test
    public void areValidAttributionFilters_lookbackWindowNegativeSciNotation_returnsFalse()
            throws Exception {
        String json =
                "[{"
                        + "\"filter-string-1\": [\"filter-value-1\"],"
                        + "\"filter-string-2\": [\"filter-value-2\", \"filter-value-3\"],"
                        + "\"_lookback_window\": -1.23e2"
                        + "}]";
        JSONArray filters = new JSONArray(json);
        when(mFlags.getMeasurementEnableLookbackWindowFilter()).thenReturn(true);
        assertWithMessage("lookbackWindowNegativeScientificNotationRetFalse")
                .that(
                        FetcherUtil.areValidAttributionFilters(
                                filters,
                                mFlags,
                                /* canIncludeLookbackWindow= */ true,
                                /* shouldCheckFilterSize= */ true))
                .isFalse();
    }

    @Test
    public void areValidAttributionFilters_lookbackWindowAsStr_returnsFalse() throws Exception {
        String json =
                "[{"
                        + "\"filter-string-1\": [\"filter-value-1\"],"
                        + "\"filter-string-2\": [\"filter-value-2\", \"filter-value-3\"],"
                        + "\"_lookback_window\": \"123\""
                        + "}]";
        JSONArray filters = new JSONArray(json);
        when(mFlags.getMeasurementEnableLookbackWindowFilter()).thenReturn(true);
        assertWithMessage("stringLookbackWindowRetFalse")
                .that(
                        FetcherUtil.areValidAttributionFilters(
                                filters,
                                mFlags,
                                /* canIncludeLookbackWindow= */ true,
                                /* shouldCheckFilterSize= */ true))
                .isFalse();
    }

    @Test
    public void areValidAttributionFilters_lookbackWindowAsStr_removeSizeConstraints_returnsFalse()
            throws Exception {
        String json =
                "[{"
                        + "\"filter-string-1\": [\"filter-value-1\"],"
                        + "\"filter-string-2\": [\"filter-value-2\", \"filter-value-3\"],"
                        + "\"_lookback_window\": \"123\""
                        + "}]";
        JSONArray filters = new JSONArray(json);
        when(mFlags.getMeasurementEnableLookbackWindowFilter()).thenReturn(true);
        assertWithMessage("StringLookbackWindowNoConstraintsRetFalse")
                .that(
                        FetcherUtil.areValidAttributionFilters(
                                filters,
                                mFlags,
                                /* canIncludeLookbackWindow= */ true,
                                /* shouldCheckFilterSize= */ false))
                .isFalse();
    }

    @Test
    public void areValidAttributionFilters_lookbackWindowGreaterThanLongMaxValue_returnsTrue()
            throws Exception {
        String json =
                "[{"
                        + "\"filter-string-1\": [\"filter-value-1\"],"
                        + "\"filter-string-2\": [\"filter-value-2\", \"filter-value-3\"],"
                        + "\"_lookback_window\": 9223372036854775808"
                        + "}]";
        JSONArray filters = new JSONArray(json);
        when(mFlags.getMeasurementEnableLookbackWindowFilter()).thenReturn(true);
        assertWithMessage("lookbackWindowGreaterThanLongMAXVAL_retTrue")
                .that(
                        FetcherUtil.areValidAttributionFilters(
                                filters,
                                mFlags,
                                /* canIncludeLookbackWindow= */ true,
                                /* shouldCheckFilterSize= */ true))
                .isTrue();
    }

    @Test
    public void areValidAttributionFilters_lookbackWindowLongMax_removeSizeConstraints_returnsTrue()
            throws Exception {
        String json =
                "[{"
                        + "\"filter-string-1\": [\"filter-value-1\"],"
                        + "\"filter-string-2\": [\"filter-value-2\", \"filter-value-3\"],"
                        + "\"_lookback_window\": 9223372036854775808"
                        + "}]";
        JSONArray filters = new JSONArray(json);
        when(mFlags.getMeasurementEnableLookbackWindowFilter()).thenReturn(true);
        assertWithMessage("lookbackWindowGreaterThanLongMAXVAL_noConstraintsRetTrue")
                .that(
                        FetcherUtil.areValidAttributionFilters(
                                filters,
                                mFlags,
                                /* canIncludeLookbackWindow= */ true,
                                /* shouldCheckFilterSize= */ false))
                .isTrue();
    }

    @Test
    public void areValidAttributionFilters_lookbackWindowAllowedButInvalid_returnsFalse()
            throws JSONException {
        String json =
                "[{"
                        + "\"filter-string-1\": [\"filter-value-1\"],"
                        + "\"filter-string-2\": [\"filter-value-2\", \"filter-value-3\"],"
                        + "\"_lookback_window\": abcd"
                        + "}]";
        JSONArray filters = new JSONArray(json);
        when(mFlags.getMeasurementEnableLookbackWindowFilter()).thenReturn(true);
        assertFalse(
                FetcherUtil.areValidAttributionFilters(
                        filters,
                        mFlags,
                        /* canIncludeLookbackWindow= */ true,
                        /* shouldCheckFilterSize= */ true));
    }

    @Test
    public void
            areValidAttributionFilters_invalidLookbackWindow_removeSizeConstraints_returnsFalse()
                    throws JSONException {
        String json =
                "[{"
                        + "\"filter-string-1\": [\"filter-value-1\"],"
                        + "\"filter-string-2\": [\"filter-value-2\", \"filter-value-3\"],"
                        + "\"_lookback_window\": abcd"
                        + "}]";
        JSONArray filters = new JSONArray(json);
        when(mFlags.getMeasurementEnableLookbackWindowFilter()).thenReturn(true);
        assertFalse(
                FetcherUtil.areValidAttributionFilters(
                        filters,
                        mFlags,
                        /* canIncludeLookbackWindow= */ true,
                        /* shouldCheckFilterSize= */ false));
    }

    @Test
    public void areValidAttributionFilters_lookbackWindowDisallowed_returnsFalse()
            throws Exception {
        String json =
                "[{"
                        + "\"filter-string-1\": [\"filter-value-1\"],"
                        + "\"filter-string-2\": [\"filter-value-2\", \"filter-value-3\"],"
                        + "\"_lookback_window\": 123"
                        + "}]";
        JSONArray filters = new JSONArray(json);
        when(mFlags.getMeasurementEnableLookbackWindowFilter()).thenReturn(false);
        assertFalse(
                FetcherUtil.areValidAttributionFilters(
                        filters,
                        mFlags,
                        /* canIncludeLookbackWindow= */ false,
                        /* shouldCheckFilterSize= */ true));
    }

    @Test
    public void
            areValidAttributionFilters_lookbackWindowDisallowed_removeSizeConstraints_returnsFalse()
                    throws Exception {
        String json =
                "[{"
                        + "\"filter-string-1\": [\"filter-value-1\"],"
                        + "\"filter-string-2\": [\"filter-value-2\", \"filter-value-3\"],"
                        + "\"_lookback_window\": 123"
                        + "}]";
        JSONArray filters = new JSONArray(json);
        when(mFlags.getMeasurementEnableLookbackWindowFilter()).thenReturn(false);
        assertFalse(
                FetcherUtil.areValidAttributionFilters(
                        filters,
                        mFlags,
                        /* canIncludeLookbackWindow= */ false,
                        /* shouldCheckFilterSize= */ false));
    }

    @Test
    public void areValidAttributionFilters_zeroLookbackWindow_returnsFalse() throws JSONException {
        String json =
                "[{"
                        + "\"filter-string-1\": [\"filter-value-1\"],"
                        + "\"filter-string-2\": [\"filter-value-2\", \"filter-value-3\"],"
                        + "\"_lookback_window\": 0"
                        + "}]";
        JSONArray filters = new JSONArray(json);
        when(mFlags.getMeasurementEnableLookbackWindowFilter()).thenReturn(true);
        assertFalse(
                FetcherUtil.areValidAttributionFilters(
                        filters,
                        mFlags,
                        /* canIncludeLookbackWindow= */ true,
                        /* shouldCheckFilterSize= */ true));
    }

    @Test
    public void areValidAttributionFilters_zeroLookbackWindow_removeSizeConstraints_returnsFalse()
            throws JSONException {
        String json =
                "[{"
                        + "\"filter-string-1\": [\"filter-value-1\"],"
                        + "\"filter-string-2\": [\"filter-value-2\", \"filter-value-3\"],"
                        + "\"_lookback_window\": 0"
                        + "}]";
        JSONArray filters = new JSONArray(json);
        when(mFlags.getMeasurementEnableLookbackWindowFilter()).thenReturn(true);
        assertFalse(
                FetcherUtil.areValidAttributionFilters(
                        filters,
                        mFlags,
                        /* canIncludeLookbackWindow= */ true,
                        /* shouldCheckFilterSize= */ false));
    }

    @Test
    public void areValidAttributionFilters_negativeLookbackWindow_returnsFalse()
            throws JSONException {
        String json =
                "[{"
                        + "\"filter-string-1\": [\"filter-value-1\"],"
                        + "\"filter-string-2\": [\"filter-value-2\", \"filter-value-3\"],"
                        + "\"_lookback_window\": -123"
                        + "}]";
        JSONArray filters = new JSONArray(json);
        when(mFlags.getMeasurementEnableLookbackWindowFilter()).thenReturn(true);
        assertFalse(
                FetcherUtil.areValidAttributionFilters(
                        filters,
                        mFlags,
                        /* canIncludeLookbackWindow= */ true,
                        /* shouldCheckFilterSize= */ true));
    }

    @Test
    public void
            areValidAttributionFilters_negativeLookbackWindow_removeSizeConstraints_returnsFalse()
                    throws JSONException {
        String json =
                "[{"
                        + "\"filter-string-1\": [\"filter-value-1\"],"
                        + "\"filter-string-2\": [\"filter-value-2\", \"filter-value-3\"],"
                        + "\"_lookback_window\": -123"
                        + "}]";
        JSONArray filters = new JSONArray(json);
        when(mFlags.getMeasurementEnableLookbackWindowFilter()).thenReturn(true);
        assertFalse(
                FetcherUtil.areValidAttributionFilters(
                        filters,
                        mFlags,
                        /* canIncludeLookbackWindow= */ true,
                        /* shouldCheckFilterSize= */ true));
    }

    @Test
    public void testAreValidAttributionFilters_filterMap_null() throws JSONException {
        JSONObject nullFilterMap = null;
        assertFalse(
                FetcherUtil.areValidAttributionFilters(
                        nullFilterMap,
                        mFlags,
                        /* canIncludeLookbackWindow= */ false,
                        /* shouldCheckFilterSize= */ true));
    }

    @Test
    public void testAreValidAttributionFilters_filterMapNull_removeSizeConstraints_returnFalse()
            throws JSONException {
        JSONObject nullFilterMap = null;
        assertFalse(
                FetcherUtil.areValidAttributionFilters(
                        nullFilterMap,
                        mFlags,
                        /* canIncludeLookbackWindow= */ false,
                        /* shouldCheckFilterSize= */ false));
    }

    @Test
    public void testAreValidAttributionFilters_filterSet_tooManyFilters() throws JSONException {
        StringBuilder json = new StringBuilder("[{");
        json.append(
                IntStream.range(0, Flags.DEFAULT_MEASUREMENT_MAX_ATTRIBUTION_FILTERS + 1)
                        .mapToObj(i -> "\"filter-string-" + i + "\": [\"filter-value\"]")
                        .collect(Collectors.joining(",")));
        json.append("}]");
        JSONArray filters = new JSONArray(json.toString());
        assertFalse(
                FetcherUtil.areValidAttributionFilters(
                        filters,
                        mFlags,
                        /* canIncludeLookbackWindow= */ false,
                        /* shouldCheckFilterSize= */ true));
    }

    @Test
    public void testAreValidAttributionFilters_filterSet_tooManyFilters_removeSizeConstraints()
            throws JSONException {
        StringBuilder json = new StringBuilder("[{");
        json.append(
                IntStream.range(0, Flags.DEFAULT_MEASUREMENT_MAX_ATTRIBUTION_FILTERS + 1)
                        .mapToObj(i -> "\"filter-string-" + i + "\": [\"filter-value\"]")
                        .collect(Collectors.joining(",")));
        json.append("}]");
        JSONArray filters = new JSONArray(json.toString());
        assertTrue(
                FetcherUtil.areValidAttributionFilters(
                        filters,
                        mFlags,
                        /* canIncludeLookbackWindow= */ false,
                        /* shouldCheckFilterSize= */ false));
    }

    @Test
    public void testAreValidAttributionFilters_filterMap_tooManyFilters() throws JSONException {
        StringBuilder json = new StringBuilder("{");
        json.append(
                IntStream.range(0, Flags.DEFAULT_MEASUREMENT_MAX_ATTRIBUTION_FILTERS + 1)
                        .mapToObj(i -> "\"filter-string-" + i + "\": [\"filter-value\"]")
                        .collect(Collectors.joining(",")));
        json.append("}");
        JSONObject filters = new JSONObject(json.toString());
        assertFalse(
                FetcherUtil.areValidAttributionFilters(
                        filters,
                        mFlags,
                        /* canIncludeLookbackWindow= */ false,
                        /* shouldCheckFilterSize= */ true));
    }

    @Test
    public void testAreValidAttributionFilters_filterMap_tooManyFilters_removeSizeConstraints()
            throws JSONException {
        StringBuilder json = new StringBuilder("{");
        json.append(
                IntStream.range(0, Flags.DEFAULT_MEASUREMENT_MAX_ATTRIBUTION_FILTERS + 1)
                        .mapToObj(i -> "\"filter-string-" + i + "\": [\"filter-value\"]")
                        .collect(Collectors.joining(",")));
        json.append("}");
        JSONObject filters = new JSONObject(json.toString());
        assertTrue(
                FetcherUtil.areValidAttributionFilters(
                        filters,
                        mFlags,
                        /* canIncludeLookbackWindow= */ false,
                        /* shouldCheckFilterSize= */ false));
    }

    @Test
    public void testAreValidAttributionFilters_filterSet_keyTooLong() throws JSONException {
        String json = "[{"
                + "\"" + LONG_FILTER_STRING + "\": [\"filter-value-1\"],"
                + "\"filter-string-2\": [\"filter-value-2\", \"filter-value-3\"]"
                + "}]";
        JSONArray filters = new JSONArray(json);
        assertFalse(
                FetcherUtil.areValidAttributionFilters(
                        filters,
                        mFlags,
                        /* canIncludeLookbackWindow= */ false,
                        /* shouldCheckFilterSize= */ true));
    }

    @Test
    public void testAreValidAttributionFilters_filterSet_longKeyWithoutSizeConstraints_returnsTrue()
            throws JSONException {
        String json =
                "[{"
                        + "\""
                        + LONG_FILTER_STRING
                        + "\": [\"filter-value-1\"],"
                        + "\"filter-string-2\": [\"filter-value-2\", \"filter-value-3\"]"
                        + "}]";
        JSONArray filters = new JSONArray(json);
        assertTrue(
                FetcherUtil.areValidAttributionFilters(
                        filters,
                        mFlags,
                        /* canIncludeLookbackWindow= */ false,
                        /* shouldCheckFilterSize= */ false));
    }

    @Test
    public void testAreValidAttributionFilters_filterMap_keyTooLong() throws JSONException {
        String json = "{"
                + "\"" + LONG_FILTER_STRING + "\": [\"filter-value-1\"],"
                + "\"filter-string-2\": [\"filter-value-2\", \"filter-value-3\"]"
                + "}";
        JSONObject filters = new JSONObject(json);
        assertFalse(
                FetcherUtil.areValidAttributionFilters(
                        filters,
                        mFlags,
                        /* canIncludeLookbackWindow= */ false,
                        /* shouldCheckFilterSize= */ true));
    }

    @Test
    public void testAreValidAttributionFilters_filterMap_longKeyWithoutSizeConstraints_returnsTrue()
            throws JSONException {
        String json =
                "{"
                        + "\""
                        + LONG_FILTER_STRING
                        + "\": [\"filter-value-1\"],"
                        + "\"filter-string-2\": [\"filter-value-2\", \"filter-value-3\"]"
                        + "}";
        JSONObject filters = new JSONObject(json);
        assertTrue(
                FetcherUtil.areValidAttributionFilters(
                        filters,
                        mFlags,
                        /* canIncludeLookbackWindow= */ false,
                        /* shouldCheckFilterSize= */ false));
    }

    @Test
    public void testAreValidAttributionFilters_tooManyFilterMapsPerFilterSet()
            throws JSONException {
        StringBuilder json = new StringBuilder("[");
        json.append(
                IntStream.range(0, Flags.DEFAULT_MEASUREMENT_MAX_FILTER_MAPS_PER_FILTER_SET + 1)
                        .mapToObj(
                                i ->
                                        "{\"filter-string-1\": [\"filter-value-1\"],"
                                                + "\"filter-string-2\": [\"filter-value-"
                                                + i
                                                + "\"]}")
                        .collect(Collectors.joining(",")));
        json.append("]");
        JSONArray filters = new JSONArray(json.toString());
        assertFalse(
                FetcherUtil.areValidAttributionFilters(
                        filters,
                        mFlags,
                        /* canIncludeLookbackWindow= */ false,
                        /* shouldCheckFilterSize= */ true));
    }

    @Test
    public void testAreValidAttributionFilters_tooManyFilterMapsPerFilterSet_removeConstraints()
            throws JSONException {
        StringBuilder json = new StringBuilder("[");
        json.append(
                IntStream.range(0, Flags.DEFAULT_MEASUREMENT_MAX_FILTER_MAPS_PER_FILTER_SET + 1)
                        .mapToObj(
                                i ->
                                        "{\"filter-string-1\": [\"filter-value-1\"],"
                                                + "\"filter-string-2\": [\"filter-value-"
                                                + i
                                                + "\"]}")
                        .collect(Collectors.joining(",")));
        json.append("]");
        JSONArray filters = new JSONArray(json.toString());
        assertTrue(
                FetcherUtil.areValidAttributionFilters(
                        filters,
                        mFlags,
                        /* canIncludeLookbackWindow= */ false,
                        /* shouldCheckFilterSize= */ false));
    }

    @Test
    public void testAreValidAttributionFilters_filterSet_tooManyValues() throws JSONException {
        StringBuilder json = new StringBuilder("[{"
                + "\"filter-string-1\": [\"filter-value-1\"],"
                + "\"filter-string-2\": [");
        json.append(
                IntStream.range(0, Flags.DEFAULT_MEASUREMENT_MAX_VALUES_PER_ATTRIBUTION_FILTER + 1)
                        .mapToObj(i -> "\"filter-value-" + i + "\"")
                        .collect(Collectors.joining(",")));
        json.append("]}]");
        JSONArray filters = new JSONArray(json.toString());
        assertFalse(
                FetcherUtil.areValidAttributionFilters(
                        filters,
                        mFlags,
                        /* canIncludeLookbackWindow= */ false,
                        /* shouldCheckFilterSize= */ true));
    }

    @Test
    public void testAreValidAttributionFilters_filterSet_removeMaxValueLimit()
            throws JSONException {
        StringBuilder json =
                new StringBuilder(
                        "[{"
                                + "\"filter-string-1\": [\"filter-value-1\"],"
                                + "\"filter-string-2\": [");
        json.append(
                IntStream.range(0, Flags.DEFAULT_MEASUREMENT_MAX_VALUES_PER_ATTRIBUTION_FILTER + 1)
                        .mapToObj(i -> "\"filter-value-" + i + "\"")
                        .collect(Collectors.joining(",")));
        json.append("]}]");
        JSONArray filters = new JSONArray(json.toString());
        assertTrue(
                FetcherUtil.areValidAttributionFilters(
                        filters,
                        mFlags,
                        /* canIncludeLookbackWindow= */ false,
                        /* shouldCheckFilterSize= */ false));
    }

    @Test
    public void testAreValidAttributionFilters_filterMap_tooManyValues() throws JSONException {
        StringBuilder json = new StringBuilder("{"
                + "\"filter-string-1\": [\"filter-value-1\"],"
                + "\"filter-string-2\": [");
        json.append(
                IntStream.range(0, Flags.DEFAULT_MEASUREMENT_MAX_VALUES_PER_ATTRIBUTION_FILTER + 1)
                        .mapToObj(i -> "\"filter-value-" + i + "\"")
                        .collect(Collectors.joining(",")));
        json.append("]}");
        JSONObject filters = new JSONObject(json.toString());
        assertFalse(
                FetcherUtil.areValidAttributionFilters(
                        filters,
                        mFlags,
                        /* canIncludeLookbackWindow= */ false,
                        /* shouldCheckFilterSize= */ true));
    }

    @Test
    public void testAreValidAttributionFilters_filterMap_removeMaxValueLimit()
            throws JSONException {
        StringBuilder json =
                new StringBuilder(
                        "{"
                                + "\"filter-string-1\": [\"filter-value-1\"],"
                                + "\"filter-string-2\": [");
        json.append(
                IntStream.range(0, Flags.DEFAULT_MEASUREMENT_MAX_VALUES_PER_ATTRIBUTION_FILTER + 1)
                        .mapToObj(i -> "\"filter-value-" + i + "\"")
                        .collect(Collectors.joining(",")));
        json.append("]}");
        JSONObject filters = new JSONObject(json.toString());
        assertTrue(
                FetcherUtil.areValidAttributionFilters(
                        filters,
                        mFlags,
                        /* canIncludeLookbackWindow= */ false,
                        /* shouldCheckFilterSize= */ false));
    }

    @Test
    public void testAreValidAttributionFilters_filterSet_valueTooLong() throws JSONException {
        String json = "[{"
                + "\"filter-string-1\": [\"filter-value-1\"],"
                + "\"filter-string-2\": [\"filter-value-2\", \"" + LONG_FILTER_STRING + "\"]"
                + "}]";
        JSONArray filters = new JSONArray(json);
        assertFalse(
                FetcherUtil.areValidAttributionFilters(
                        filters,
                        mFlags,
                        /* canIncludeLookbackWindow= */ false,
                        /* shouldCheckFilterSize= */ true));
    }

    @Test
    public void testAreValidAttributionFilters_filterSet_removeValueLengthLimit()
            throws JSONException {
        String json =
                "[{"
                        + "\"filter-string-1\": [\"filter-value-1\"],"
                        + "\"filter-string-2\": [\"filter-value-2\", \""
                        + LONG_FILTER_STRING
                        + "\"]"
                        + "}]";
        JSONArray filters = new JSONArray(json);
        assertTrue(
                FetcherUtil.areValidAttributionFilters(
                        filters,
                        mFlags,
                        /* canIncludeLookbackWindow= */ false,
                        /* shouldCheckFilterSize= */ false));
    }

    @Test
    public void testAreValidAttributionFilters_filterMap_valueTooLong() throws JSONException {
        String json = "{"
                + "\"filter-string-1\": [\"filter-value-1\"],"
                + "\"filter-string-2\": [\"filter-value-2\", \"" + LONG_FILTER_STRING + "\"]"
                + "}";
        JSONObject filters = new JSONObject(json);
        assertFalse(
                FetcherUtil.areValidAttributionFilters(
                        filters,
                        mFlags,
                        /* canIncludeLookbackWindow= */ false,
                        /* shouldCheckFilterSize= */ true));
    }

    @Test
    public void testAreValidAttributionFilters_filterMap_removeValueLengthLimit()
            throws JSONException {
        String json =
                "{"
                        + "\"filter-string-1\": [\"filter-value-1\"],"
                        + "\"filter-string-2\": [\"filter-value-2\", \""
                        + LONG_FILTER_STRING
                        + "\"]"
                        + "}";
        JSONObject filters = new JSONObject(json);
        assertTrue(
                FetcherUtil.areValidAttributionFilters(
                        filters,
                        mFlags,
                        /* canIncludeLookbackWindow= */ false,
                        /* shouldCheckFilterSize= */ false));
    }

    @Test
    public void testAreValidAttributionFilters_filterSetIncludesNullValue_returnsFalse()
            throws JSONException {
        String json = "[{"
                + "\"filter-string-1\": [\"filter-value-1\", null],"
                + "\"filter-string-2\": [\"filter-value-2\", \"filter-value-3\"]"
                + "}]";
        JSONArray filters = new JSONArray(json);
        assertFalse(
                FetcherUtil.areValidAttributionFilters(
                        filters,
                        mFlags,
                        /* canIncludeLookbackWindow= */ false,
                        /* shouldCheckFilterSize= */ true));
    }

    @Test
    public void testAreValidAttributionFilters_filterSetIncludesNumericValue_returnsFalse()
            throws JSONException {
        String json = "[{"
                + "\"filter-string-1\": [\"filter-value-1\", 37],"
                + "\"filter-string-2\": [\"filter-value-2\", \"filter-value-3\"]"
                + "}]";
        JSONArray filters = new JSONArray(json);
        assertFalse(
                FetcherUtil.areValidAttributionFilters(
                        filters,
                        mFlags,
                        /* canIncludeLookbackWindow= */ false,
                        /* shouldCheckFilterSize= */ true));
    }

    @Test
    public void emitHeaderMetrics_headersSizeLessThanMaxAllowed_doesNotLogAdTechDomain() {
        // Setup
        int registrationType = 1;
        long maxAllowedHeadersSize = 30;
        Map<String, List<String>> headersMap = createHeadersMap();
        int headersMapSize = 28;

        // Execution
        AsyncRegistration asyncRegistration =
                new AsyncRegistration.Builder()
                        .setRegistrationId(UUID.randomUUID().toString())
                        .setType(AsyncRegistration.RegistrationType.APP_SOURCE)
                        .setRegistrationUri(REGISTRATION_URI)
                        .setRegistrant(REGISTRANT_URI)
                        .build();

        AsyncFetchStatus asyncFetchStatus = new AsyncFetchStatus();
        asyncFetchStatus.setRegistrationDelay(0L);
        asyncFetchStatus.setResponseSize(FetcherUtil.calculateHeadersCharactersLength(headersMap));

        FetcherUtil.emitHeaderMetrics(
                maxAllowedHeadersSize, mLogger, asyncRegistration, asyncFetchStatus, ENROLLMENT_ID);

        // Verify
        verify(mLogger)
                .logMeasurementRegistrationsResponseSize(
                        eq(
                                new MeasurementRegistrationResponseStats.Builder(
                                                AD_SERVICES_MEASUREMENT_REGISTRATIONS,
                                                registrationType,
                                                headersMapSize,
                                                UNKNOWN_SOURCE_TYPE,
                                                APP_REGISTRATION_SURFACE_TYPE,
                                                UNKNOWN_STATUS,
                                                UNKNOWN_REGISTRATION_FAILURE_TYPE,
                                                0,
                                                REGISTRANT_URI.toString(),
                                                0,
                                                false,
                                                false,
                                                0,
                                                false,
                                                false)
                                        .setAdTechDomain(null)
                                        .build()),
                        eq(ENROLLMENT_ID));
    }

    @Test
    public void emitHeaderMetrics_headersSizeExceedsMaxAllowed_logsAdTechDomain() {
        // Setup
        int registrationType = 1;
        long maxAllowedHeadersSize = 25;
        Map<String, List<String>> headersMap = createHeadersMap();
        int headersMapSize = 28;

        // Execution
        AsyncRegistration asyncRegistration =
                new AsyncRegistration.Builder()
                        .setRegistrationId(UUID.randomUUID().toString())
                        .setType(AsyncRegistration.RegistrationType.APP_SOURCE)
                        .setRegistrationUri(REGISTRATION_URI)
                        .setRegistrant(REGISTRANT_URI)
                        .build();

        AsyncFetchStatus asyncFetchStatus = new AsyncFetchStatus();
        asyncFetchStatus.setRegistrationDelay(0L);
        asyncFetchStatus.setResponseSize(FetcherUtil.calculateHeadersCharactersLength(headersMap));

        FetcherUtil.emitHeaderMetrics(
                maxAllowedHeadersSize, mLogger, asyncRegistration, asyncFetchStatus, ENROLLMENT_ID);

        // Verify
        verify(mLogger)
                .logMeasurementRegistrationsResponseSize(
                        eq(
                                new MeasurementRegistrationResponseStats.Builder(
                                                AD_SERVICES_MEASUREMENT_REGISTRATIONS,
                                                registrationType,
                                                headersMapSize,
                                                UNKNOWN_SOURCE_TYPE,
                                                APP_REGISTRATION_SURFACE_TYPE,
                                                UNKNOWN_STATUS,
                                                UNKNOWN_REGISTRATION_FAILURE_TYPE,
                                                0,
                                                REGISTRANT_URI.toString(),
                                                0,
                                                false,
                                                false,
                                                0,
                                                false,
                                                false)
                                        .setAdTechDomain(REGISTRATION_URI.toString())
                                        .build()),
                        eq(ENROLLMENT_ID));
    }

    @Test
    public void emitHeaderMetrics_headersWithNullValues_success() {
        // Setup
        int registrationType = 1;
        long maxAllowedHeadersSize = 25;

        Map<String, List<String>> headersMap = new HashMap<>();
        headersMap.put("key1", Arrays.asList("val11", "val12"));
        headersMap.put("key2", null);
        int headersMapSize = 18;

        // Execution
        AsyncRegistration asyncRegistration =
                new AsyncRegistration.Builder()
                        .setRegistrationId(UUID.randomUUID().toString())
                        .setType(AsyncRegistration.RegistrationType.APP_SOURCE)
                        .setRegistrationUri(REGISTRATION_URI)
                        .setRegistrant(REGISTRANT_URI)
                        .build();

        AsyncFetchStatus asyncFetchStatus = new AsyncFetchStatus();
        asyncFetchStatus.setRegistrationDelay(0L);
        asyncFetchStatus.setResponseSize(FetcherUtil.calculateHeadersCharactersLength(headersMap));

        FetcherUtil.emitHeaderMetrics(
                maxAllowedHeadersSize, mLogger, asyncRegistration, asyncFetchStatus, ENROLLMENT_ID);

        // Verify
        verify(mLogger)
                .logMeasurementRegistrationsResponseSize(
                        eq(
                                new MeasurementRegistrationResponseStats.Builder(
                                                AD_SERVICES_MEASUREMENT_REGISTRATIONS,
                                                registrationType,
                                                headersMapSize,
                                                UNKNOWN_SOURCE_TYPE,
                                                APP_REGISTRATION_SURFACE_TYPE,
                                                UNKNOWN_STATUS,
                                                UNKNOWN_REGISTRATION_FAILURE_TYPE,
                                                0,
                                                REGISTRANT_URI.toString(),
                                                0,
                                                false,
                                                false,
                                                0,
                                                false,
                                                false)
                                        .setAdTechDomain(null)
                                        .build()),
                        eq(ENROLLMENT_ID));
    }

    @Test
    public void isValidAggregateDeduplicationKey_negativeValue() {
        assertFalse(FetcherUtil.isValidAggregateDeduplicationKey("-1"));
    }

    @Test
    public void isValidAggregateDeduplicationKey_nonNumericalValue() {
        assertFalse(FetcherUtil.isValidAggregateDeduplicationKey("w"));
    }

    @Test
    public void isValidAggregateDeduplicationKey_success() {
        assertTrue(FetcherUtil.isValidAggregateDeduplicationKey("18446744073709551615"));
        assertTrue(FetcherUtil.isValidAggregateDeduplicationKey("0"));
    }

    @Test
    public void isValidAggregateDeduplicationKey_nullValue_returnsFalse() {
        assertFalse(FetcherUtil.isValidAggregateDeduplicationKey(null));
    }

    @Test
    public void isValidAggregateDeduplicationKey_empty_returnsFalse() {
        assertFalse(FetcherUtil.isValidAggregateDeduplicationKey(""));
    }

    @Test
    public void isHeaderErrorDebugReportEnabled_nullValue_returnsFalse() {
        assertFalse(
                FetcherUtil.isHeaderErrorDebugReportEnabled(
                        /* attributionInfoHeader= */ null, mFlags));
    }

    @Test
    public void isHeaderErrorDebugReportEnabled_noMatchingKey_returnsFalse() {
        assertFalse(
                FetcherUtil.isHeaderErrorDebugReportEnabled(
                        List.of("preferred-platform=web"), mFlags));
    }

    @Test
    public void isHeaderErrorDebugReportEnabled_matchingKeyWrongFormat_returnsFalse() {
        assertFalse(
                FetcherUtil.isHeaderErrorDebugReportEnabled(
                        List.of("report-header-errors=os"), mFlags));
    }

    @Test
    public void isHeaderErrorDebugReportEnabled_matchingKeyEnabled_returnsTrue() {
        assertTrue(
                FetcherUtil.isHeaderErrorDebugReportEnabled(
                        List.of("report-header-errors"), mFlags));
        assertTrue(
                FetcherUtil.isHeaderErrorDebugReportEnabled(
                        List.of("report-header-errors=?1"), mFlags));
        assertTrue(
                FetcherUtil.isHeaderErrorDebugReportEnabled(
                        List.of("preferred-platform=web, report-header-errors;"), mFlags));
    }

    @Test
    public void isHeaderErrorDebugReportEnabled_debugReportDisabled_returnsFalse() {
        when(mFlags.getMeasurementEnableDebugReport()).thenReturn(false);
        assertFalse(
                FetcherUtil.isHeaderErrorDebugReportEnabled(
                        List.of("report-header-errors"), mFlags));
    }

    @Test
    public void isHeaderErrorDebugReportEnabled_headerErrorReportDisabled_returnsFalse() {
        when(mFlags.getMeasurementEnableHeaderErrorDebugReport()).thenReturn(false);
        assertFalse(
                FetcherUtil.isHeaderErrorDebugReportEnabled(
                        List.of("report-header-errors"), mFlags));
    }

    @Test
    public void isHeaderErrorDebugReportEnabled_matchingKeyDisabled_returnsFalse() {
        assertFalse(
                FetcherUtil.isHeaderErrorDebugReportEnabled(
                        List.of("preferred-platform=web, report-header-errors=?0;"), mFlags));
    }

    @Test
    public void isHeaderErrorDebugReportEnabled_multipleKey_returnsLast() {
        assertTrue(
                FetcherUtil.isHeaderErrorDebugReportEnabled(
                        List.of(
                                "preferred-platform=web,"
                                        + " report-header-errors=?0;report-header-errors"),
                        mFlags));
        assertFalse(
                FetcherUtil.isHeaderErrorDebugReportEnabled(
                        List.of(
                                "report-header-errors;report-header-errors=?0,"
                                        + " preferred-platform=os;"),
                        mFlags));
    }

    @Test
    public void isHeaderErrorDebugReportEnabled_multipleHeaders_returnsLast() {
        assertTrue(
                FetcherUtil.isHeaderErrorDebugReportEnabled(
                        Arrays.asList("report-header-errors=?0", "report-header-errors"), mFlags));
        assertFalse(
                FetcherUtil.isHeaderErrorDebugReportEnabled(
                        Arrays.asList("report-header-errors", "report-header-errors=?0"), mFlags));
    }

<<<<<<< HEAD
=======
    @Test
    public void getValidAggregateDebugReportingString_emptyObject_returnDefaultValue()
            throws JSONException {
        when(mFlags.getMeasurementMaxSumOfAggregateValuesPerSource()).thenReturn(65536);
        JSONObject obj = new JSONObject();
        String aggregateDebugReportingString =
                FetcherUtil.getValidAggregateDebugReportingWithBudget(obj, mFlags).get();
        AggregateDebugReporting aggregateDebugReporting =
                new AggregateDebugReporting.Builder(new JSONObject(aggregateDebugReportingString))
                        .build();
        assertThat(new BigInteger("0", 16)).isEqualTo(aggregateDebugReporting.getKeyPiece());
        assertThat(aggregateDebugReporting.getBudget()).isEqualTo(0);
        assertThat(aggregateDebugReporting.getAggregationCoordinatorOrigin()).isNull();
        assertThat(aggregateDebugReporting.getAggregateDebugReportDataList()).isNull();
    }

    @Test
    public void getValidAggregateDebugReportingString_missingKeyPiece_returnDefaultValue()
            throws JSONException {
        when(mFlags.getMeasurementMaxSumOfAggregateValuesPerSource()).thenReturn(65536);
        JSONObject obj = new JSONObject();
        obj.put("budget", 65536);
        String aggregateDebugReportingString =
                FetcherUtil.getValidAggregateDebugReportingWithBudget(obj, mFlags).get();
        AggregateDebugReporting aggregateDebugReporting =
                new AggregateDebugReporting.Builder(new JSONObject(aggregateDebugReportingString))
                        .build();
        assertThat(new BigInteger("0", 16)).isEqualTo(aggregateDebugReporting.getKeyPiece());
        assertThat(aggregateDebugReporting.getBudget()).isEqualTo(65536);
    }

    @Test
    public void getValidAggregateDebugReportingString_emptyKeyPiece_returnDefaultValue()
            throws JSONException {
        when(mFlags.getMeasurementMaxSumOfAggregateValuesPerSource()).thenReturn(65536);
        JSONObject obj = new JSONObject();
        obj.put("key_piece", "");
        obj.put("budget", 65536);
        String aggregateDebugReportingString =
                FetcherUtil.getValidAggregateDebugReportingWithBudget(obj, mFlags).get();
        AggregateDebugReporting aggregateDebugReporting =
                new AggregateDebugReporting.Builder(new JSONObject(aggregateDebugReportingString))
                        .build();
        assertThat(new BigInteger("0", 16)).isEqualTo(aggregateDebugReporting.getKeyPiece());
        assertThat(aggregateDebugReporting.getBudget()).isEqualTo(65536);
    }

    @Test
    public void getValidAggregateDebugReportingString_invalidKeyPiece_fails() throws JSONException {
        JSONObject obj = new JSONObject();
        obj.put("key_piece", "1x3");
        obj.put("budget", 65536);
        assertThat(FetcherUtil.getValidAggregateDebugReportingWithBudget(obj, mFlags).isPresent())
                .isFalse();
    }

    @Test
    public void getValidAggregateDebugReportingString_emptyOrigin_fails() throws JSONException {
        when(mFlags.getMeasurementMaxSumOfAggregateValuesPerSource()).thenReturn(65536);
        when(mFlags.getMeasurementAggregationCoordinatorOriginList())
                .thenReturn("https://cloud.coordination.test");
        JSONObject obj = new JSONObject();
        obj.put("key_piece", "0x3");
        obj.put("budget", 65536);
        obj.put("aggregation_coordinator_origin", "");
        assertThat(FetcherUtil.getValidAggregateDebugReportingWithBudget(obj, mFlags).isPresent())
                .isFalse();
    }

    @Test
    public void getValidAggregateDebugReportingString_originNotInAllowList_fails()
            throws JSONException {
        when(mFlags.getMeasurementMaxSumOfAggregateValuesPerSource()).thenReturn(65536);
        when(mFlags.getMeasurementAggregationCoordinatorOriginList())
                .thenReturn("https://cloud.coordination.test");
        JSONObject obj = new JSONObject();
        obj.put("key_piece", "0x3");
        obj.put("budget", 65536);
        obj.put("aggregation_coordinator_origin", "https://cloud.coordination1.test");
        assertThat(FetcherUtil.getValidAggregateDebugReportingWithBudget(obj, mFlags).isPresent())
                .isFalse();
    }

    @Test
    public void getValidAggregateDebugReportingString_originInAllowList_succeeds()
            throws JSONException {
        when(mFlags.getMeasurementMaxSumOfAggregateValuesPerSource()).thenReturn(65536);
        when(mFlags.getMeasurementAggregationCoordinatorOriginList())
                .thenReturn("https://cloud.coordination.test");
        JSONObject obj = new JSONObject();
        obj.put("key_piece", "0x3");
        obj.put("budget", 65536);
        obj.put("aggregation_coordinator_origin", "https://cloud.coordination.test");
        String aggregateDebugReportingString =
                FetcherUtil.getValidAggregateDebugReportingWithBudget(obj, mFlags).get();
        AggregateDebugReporting aggregateDebugReporting =
                new AggregateDebugReporting.Builder(new JSONObject(aggregateDebugReportingString))
                        .build();
        assertThat(new BigInteger("3", 16)).isEqualTo(aggregateDebugReporting.getKeyPiece());
        assertThat(aggregateDebugReporting.getBudget()).isEqualTo(65536);
        assertThat(Uri.parse("https://cloud.coordination.test"))
                .isEqualTo(aggregateDebugReporting.getAggregationCoordinatorOrigin());
    }

    @Test
    public void getValidAggregateDebugReportingString_emptyDebugData_succeeds()
            throws JSONException {
        when(mFlags.getMeasurementMaxSumOfAggregateValuesPerSource()).thenReturn(65536);
        when(mFlags.getMeasurementAggregationCoordinatorOriginList())
                .thenReturn("https://cloud.coordination.test");
        JSONObject obj = new JSONObject();
        obj.put("key_piece", "0x3");
        obj.put("budget", 65536);
        obj.put("aggregation_coordinator_origin", "https://cloud.coordination.test");
        obj.put("debug_data", new JSONArray());
        String aggregateDebugReportingString =
                FetcherUtil.getValidAggregateDebugReportingWithBudget(obj, mFlags).get();
        AggregateDebugReporting aggregateDebugReporting =
                new AggregateDebugReporting.Builder(new JSONObject(aggregateDebugReportingString))
                        .build();
        assertThat(new BigInteger("3", 16)).isEqualTo(aggregateDebugReporting.getKeyPiece());
        assertThat(aggregateDebugReporting.getBudget()).isEqualTo(65536);
        assertThat(Uri.parse("https://cloud.coordination.test"))
                .isEqualTo(aggregateDebugReporting.getAggregationCoordinatorOrigin());
        assertThat(aggregateDebugReporting.getAggregateDebugReportDataList().isEmpty()).isTrue();
    }

    @Test
    public void getValidAggregateDebugReportingString_emptyDebugDataObject_fails()
            throws JSONException {
        when(mFlags.getMeasurementMaxSumOfAggregateValuesPerSource()).thenReturn(65536);
        when(mFlags.getMeasurementAggregationCoordinatorOriginList())
                .thenReturn("https://cloud.coordination.test");
        JSONObject obj = new JSONObject();
        JSONArray emptyData = new JSONArray();
        emptyData.put(new JSONObject());
        obj.put("key_piece", "0x3");
        obj.put("budget", 65536);
        obj.put("aggregation_coordinator_origin", "https://cloud.coordination.test");
        obj.put("debug_data", emptyData);
        assertThat(FetcherUtil.getValidAggregateDebugReportingWithBudget(obj, mFlags).isPresent())
                .isFalse();
    }

    @Test
    public void getValidAggregateDebugReportingString_emptyDebugDataKeyPiece_fails()
            throws JSONException {
        when(mFlags.getMeasurementMaxSumOfAggregateValuesPerSource()).thenReturn(65536);
        when(mFlags.getMeasurementAggregationCoordinatorOriginList())
                .thenReturn("https://cloud.coordination.test");
        JSONObject obj = new JSONObject();
        JSONObject dataObj1 = new JSONObject();
        JSONObject dataObj2 = new JSONObject();
        obj.put("key_piece", "0x3");
        obj.put("budget", 65536);
        obj.put("aggregation_coordinator_origin", "https://cloud.coordination.test");
        dataObj1.put("key_piece", "0x3");
        dataObj1.put("value", 65536);
        dataObj1.put("type", new JSONArray(Arrays.asList("source-noised")));
        dataObj2.put("key_piece", "");
        dataObj2.put("value", 65536);
        dataObj2.put("type", new JSONArray(Arrays.asList("source-max-event-states-limit")));
        obj.put("debug_data", new JSONArray(Arrays.asList(dataObj1, dataObj2)));
        assertThat(FetcherUtil.getValidAggregateDebugReportingWithBudget(obj, mFlags).isPresent())
                .isFalse();
    }

    @Test
    public void getValidAggregateDebugReportingString_invalidDebugDataKeyPiece_fails()
            throws JSONException {
        when(mFlags.getMeasurementMaxSumOfAggregateValuesPerSource()).thenReturn(65536);
        when(mFlags.getMeasurementAggregationCoordinatorOriginList())
                .thenReturn("https://cloud.coordination.test");
        JSONObject obj = new JSONObject();
        JSONObject dataObj1 = new JSONObject();
        JSONObject dataObj2 = new JSONObject();
        obj.put("key_piece", "0x3");
        obj.put("budget", 65536);
        obj.put("aggregation_coordinator_origin", "https://cloud.coordination.test");
        dataObj1.put("key_piece", "0x3");
        dataObj1.put("value", 65536);
        dataObj1.put("type", new JSONArray(Arrays.asList("source-noised")));
        dataObj2.put("key_piece", "1x3");
        dataObj2.put("value", 65536);
        dataObj2.put("type", new JSONArray(Arrays.asList("source-max-event-states-limit")));
        obj.put("debug_data", new JSONArray(Arrays.asList(dataObj1, dataObj2)));
        assertThat(FetcherUtil.getValidAggregateDebugReportingWithBudget(obj, mFlags).isPresent())
                .isFalse();
    }

    @Test
    public void getValidAggregateDebugReportingString_valueExceedsLowerLimit_fails()
            throws JSONException {
        when(mFlags.getMeasurementMaxSumOfAggregateValuesPerSource()).thenReturn(65536);
        when(mFlags.getMeasurementAggregationCoordinatorOriginList())
                .thenReturn("https://cloud.coordination.test");
        JSONObject obj = new JSONObject();
        JSONObject dataObj1 = new JSONObject();
        JSONObject dataObj2 = new JSONObject();
        obj.put("key_piece", "0x3");
        obj.put("budget", 65536);
        obj.put("aggregation_coordinator_origin", "https://cloud.coordination.test");
        dataObj1.put("key_piece", "0x3");
        dataObj1.put("value", 65536);
        dataObj1.put("type", new JSONArray(Arrays.asList("source-noised")));
        dataObj2.put("key_piece", "0x3");
        dataObj2.put("value", 0);
        dataObj2.put("type", new JSONArray(Arrays.asList("source-max-event-states-limit")));
        obj.put("debug_data", new JSONArray(Arrays.asList(dataObj1, dataObj2)));
        assertThat(FetcherUtil.getValidAggregateDebugReportingWithBudget(obj, mFlags).isPresent())
                .isFalse();
    }

    @Test
    public void getValidAggregateDebugReportingString_valueExceedsUpperLimit_fails()
            throws JSONException {
        when(mFlags.getMeasurementMaxSumOfAggregateValuesPerSource()).thenReturn(65536);
        when(mFlags.getMeasurementAggregationCoordinatorOriginList())
                .thenReturn("https://cloud.coordination.test");
        JSONObject obj = new JSONObject();
        JSONObject dataObj1 = new JSONObject();
        JSONObject dataObj2 = new JSONObject();
        obj.put("key_piece", "0x3");
        obj.put("budget", 65536);
        obj.put("aggregation_coordinator_origin", "https://cloud.coordination.test");
        dataObj1.put("key_piece", "0x3");
        dataObj1.put("value", 65536);
        dataObj1.put("type", new JSONArray(Arrays.asList("source-noised")));
        dataObj2.put("key_piece", "0x3");
        dataObj2.put("value", 65537);
        dataObj2.put("type", new JSONArray(Arrays.asList("source-max-event-states-limit")));
        obj.put("debug_data", new JSONArray(Arrays.asList(dataObj1, dataObj2)));
        assertThat(FetcherUtil.getValidAggregateDebugReportingWithBudget(obj, mFlags).isPresent())
                .isFalse();
    }

    @Test
    public void getValidAggregateDebugReportingString_invalidType_fails() throws JSONException {
        when(mFlags.getMeasurementMaxSumOfAggregateValuesPerSource()).thenReturn(65536);
        when(mFlags.getMeasurementAggregationCoordinatorOriginList())
                .thenReturn("https://cloud.coordination.test");
        JSONObject obj = new JSONObject();
        JSONObject dataObj1 = new JSONObject();
        JSONObject dataObj2 = new JSONObject();
        obj.put("key_piece", "0x3");
        obj.put("budget", 65536);
        obj.put("aggregation_coordinator_origin", "https://cloud.coordination.test");
        dataObj1.put("key_piece", "0x3");
        dataObj1.put("value", 65536);
        dataObj1.put("type", new JSONArray(Arrays.asList("source-noised")));
        dataObj2.put("key_piece", "0x3");
        dataObj2.put("value", 65536);
        dataObj2.put(
                "type",
                new JSONArray(
                        Arrays.asList("source-max-event-states-limit", "invalid-report-type")));
        obj.put("debug_data", new JSONArray(Arrays.asList(dataObj1, dataObj2)));
        assertThat(FetcherUtil.getValidAggregateDebugReportingWithBudget(obj, mFlags).isPresent())
                .isFalse();
    }

    @Test
    public void getValidAggregateDebugReportingString_duplicateTypesInTheSameObject_fails()
            throws JSONException {
        when(mFlags.getMeasurementMaxSumOfAggregateValuesPerSource()).thenReturn(65536);
        when(mFlags.getMeasurementAggregationCoordinatorOriginList())
                .thenReturn("https://cloud.coordination.test");
        JSONObject obj = new JSONObject();
        JSONObject dataObj1 = new JSONObject();
        JSONObject dataObj2 = new JSONObject();
        obj.put("key_piece", "0x3");
        obj.put("budget", 65536);
        obj.put("aggregation_coordinator_origin", "https://cloud.coordination.test");
        dataObj1.put("key_piece", "0x3");
        dataObj1.put("value", 65536);
        dataObj1.put("type", new JSONArray(Arrays.asList("source-noised")));
        dataObj2.put("key_piece", "0x3");
        dataObj2.put("value", 65536);
        dataObj2.put(
                "type",
                new JSONArray(
                        Arrays.asList(
                                "source-max-event-states-limit",
                                "source-storage-limit",
                                "source-max-event-states-limit")));
        obj.put("debug_data", new JSONArray(Arrays.asList(dataObj1, dataObj2)));
        assertThat(FetcherUtil.getValidAggregateDebugReportingWithBudget(obj, mFlags).isPresent())
                .isFalse();
    }

    @Test
    public void getValidAggregateDebugReportingString_duplicateTypesInDifferentObjects_fails()
            throws JSONException {
        when(mFlags.getMeasurementMaxSumOfAggregateValuesPerSource()).thenReturn(65536);
        when(mFlags.getMeasurementAggregationCoordinatorOriginList())
                .thenReturn("https://cloud.coordination.test");
        JSONObject obj = new JSONObject();
        JSONObject dataObj1 = new JSONObject();
        JSONObject dataObj2 = new JSONObject();
        obj.put("key_piece", "0x3");
        obj.put("budget", 65536);
        obj.put("aggregation_coordinator_origin", "https://cloud.coordination.test");
        dataObj1.put("key_piece", "0x3");
        dataObj1.put("value", 65536);
        dataObj1.put("type", new JSONArray(Arrays.asList("source-noised")));
        dataObj2.put("key_piece", "0x3");
        dataObj2.put("value", 65536);
        dataObj2.put(
                "type",
                new JSONArray(Arrays.asList("source-max-event-states-limit", "source-noised")));
        obj.put("debug_data", new JSONArray(Arrays.asList(dataObj1, dataObj2)));
        assertThat(FetcherUtil.getValidAggregateDebugReportingWithBudget(obj, mFlags).isPresent())
                .isFalse();
    }

    @Test
    public void getValidAggregateDebugReportingString_defaultReportType_succeeds()
            throws JSONException {
        // Setup
        when(mFlags.getMeasurementMaxSumOfAggregateValuesPerSource()).thenReturn(65536);
        when(mFlags.getMeasurementAggregationCoordinatorOriginList())
                .thenReturn("https://cloud.coordination.test");
        JSONObject obj = new JSONObject();
        obj.put("key_piece", "0x3");
        obj.put("budget", 65536);
        obj.put("aggregation_coordinator_origin", "https://cloud.coordination.test");
        JSONObject dataObj1 = new JSONObject();
        JSONObject dataObj2 = new JSONObject();
        dataObj1.put("key_piece", "0x3");
        dataObj1.put("value", 65536);
        dataObj2.put("key_piece", "0x3");
        dataObj2.put("value", 65536);
        JSONArray types1 = new JSONArray(Arrays.asList("source-noised"));
        JSONArray types2 =
                new JSONArray(Arrays.asList("source-max-event-states-limit", "unspecified"));
        dataObj1.put("types", types1);
        dataObj2.put("types", types2);
        obj.put("debug_data", new JSONArray(Arrays.asList(dataObj1, dataObj2)));

        // Execution
        String aggregateDebugReportingString =
                FetcherUtil.getValidAggregateDebugReportingWithBudget(obj, mFlags).get();
        AggregateDebugReporting aggregateDebugReporting =
                new AggregateDebugReporting.Builder(new JSONObject(aggregateDebugReportingString))
                        .build();

        // Assertion
        assertThat(new BigInteger("3", 16)).isEqualTo(aggregateDebugReporting.getKeyPiece());
        assertThat(aggregateDebugReporting.getBudget()).isEqualTo(65536);
        assertThat(Uri.parse("https://cloud.coordination.test"))
                .isEqualTo(aggregateDebugReporting.getAggregationCoordinatorOrigin());
        AggregateDebugReportData expectedDebugData1 =
                new AggregateDebugReportData.Builder(
                                /* reportType= */ new HashSet<>(Arrays.asList("source-noised")),
                                /* keyPiece= */ new BigInteger("3", 16),
                                /* value= */ 65536)
                        .build();
        AggregateDebugReportData expectedDebugData2 =
                new AggregateDebugReportData.Builder(
                                /* reportType= */ new HashSet<>(
                                        Arrays.asList(
                                                "source-max-event-states-limit", "unspecified")),
                                /* keyPiece= */ new BigInteger("3", 16),
                                /* value= */ 65536)
                        .build();

        assertThat(expectedDebugData1)
                .isEqualTo(aggregateDebugReporting.getAggregateDebugReportDataList().get(0));
        assertThat(expectedDebugData2)
                .isEqualTo(aggregateDebugReporting.getAggregateDebugReportDataList().get(1));
    }

    @Test
    public void getValidAggregateDebugReportingString_noDuplicatesTypes_succeeds()
            throws JSONException {
        when(mFlags.getMeasurementMaxSumOfAggregateValuesPerSource()).thenReturn(65536);
        when(mFlags.getMeasurementAggregationCoordinatorOriginList())
                .thenReturn("https://cloud.coordination.test");
        JSONObject obj = new JSONObject();
        obj.put("key_piece", "0x3");
        obj.put("budget", 65536);
        obj.put("aggregation_coordinator_origin", "https://cloud.coordination.test");
        JSONObject dataObj1 = new JSONObject();
        JSONObject dataObj2 = new JSONObject();
        dataObj1.put("key_piece", "0x3");
        dataObj1.put("value", 65536);
        dataObj2.put("key_piece", "0x3");
        dataObj2.put("value", 65536);
        JSONArray types1 = new JSONArray(Arrays.asList("source-noised"));
        JSONArray types2 =
                new JSONArray(
                        Arrays.asList(
                                "source-max-event-states-limit",
                                "source-scopes-channel-capacity-limit"));
        dataObj1.put("types", types1);
        dataObj2.put("types", types2);
        obj.put("debug_data", new JSONArray(Arrays.asList(dataObj1, dataObj2)));
        String aggregateDebugReportingString =
                FetcherUtil.getValidAggregateDebugReportingWithBudget(obj, mFlags).get();
        AggregateDebugReporting aggregateDebugReporting =
                new AggregateDebugReporting.Builder(new JSONObject(aggregateDebugReportingString))
                        .build();
        assertThat(new BigInteger("3", 16)).isEqualTo(aggregateDebugReporting.getKeyPiece());
        assertThat(aggregateDebugReporting.getBudget()).isEqualTo(65536);
        assertThat(Uri.parse("https://cloud.coordination.test"))
                .isEqualTo(aggregateDebugReporting.getAggregationCoordinatorOrigin());
        AggregateDebugReportData validDebugData1 =
                new AggregateDebugReportData.Builder(
                                /* reportType= */ new HashSet<>(Arrays.asList("source-noised")),
                                /* keyPiece= */ new BigInteger("3", 16),
                                /* value= */ 65536)
                        .build();
        AggregateDebugReportData validDebugData2 =
                new AggregateDebugReportData.Builder(
                                /* reportType= */ new HashSet<>(
                                        Arrays.asList(
                                                "source-max-event-states-limit",
                                                "source-scopes-channel-capacity-limit")),
                                /* keyPiece= */ new BigInteger("3", 16),
                                /* value= */ 65536)
                        .build();
        assertThat(Arrays.asList(validDebugData1, validDebugData2))
                .isEqualTo(aggregateDebugReporting.getAggregateDebugReportDataList());
    }

>>>>>>> cba5c425
    private Map<String, List<String>> createHeadersMap() {
        return new ImmutableMap.Builder<String, List<String>>()
                .put("key1", Arrays.asList("val11", "val12"))
                .put("key2", Arrays.asList("val21", "val22"))
                .build();
    }
}<|MERGE_RESOLUTION|>--- conflicted
+++ resolved
@@ -36,6 +36,8 @@
 import com.android.adservices.service.FakeFlagsFactory;
 import com.android.adservices.service.Flags;
 import com.android.adservices.service.FlagsFactory;
+import com.android.adservices.service.measurement.aggregation.AggregateDebugReportData;
+import com.android.adservices.service.measurement.aggregation.AggregateDebugReporting;
 import com.android.adservices.service.measurement.util.UnsignedLong;
 import com.android.adservices.service.stats.AdServicesLogger;
 import com.android.adservices.service.stats.MeasurementRegistrationResponseStats;
@@ -55,8 +57,10 @@
 import org.mockito.quality.Strictness;
 
 import java.math.BigDecimal;
+import java.math.BigInteger;
 import java.util.Arrays;
 import java.util.HashMap;
+import java.util.HashSet;
 import java.util.List;
 import java.util.Map;
 import java.util.Optional;
@@ -1734,8 +1738,6 @@
                         Arrays.asList("report-header-errors", "report-header-errors=?0"), mFlags));
     }
 
-<<<<<<< HEAD
-=======
     @Test
     public void getValidAggregateDebugReportingString_emptyObject_returnDefaultValue()
             throws JSONException {
@@ -2161,7 +2163,6 @@
                 .isEqualTo(aggregateDebugReporting.getAggregateDebugReportDataList());
     }
 
->>>>>>> cba5c425
     private Map<String, List<String>> createHeadersMap() {
         return new ImmutableMap.Builder<String, List<String>>()
                 .put("key1", Arrays.asList("val11", "val12"))
