--- conflicted
+++ resolved
@@ -2162,11 +2162,7 @@
             "eventId": 2,
             "sourceType": "event",
             "publisher": "https://www.example1.com/s1",
-<<<<<<< HEAD
-            "attributionDestination": "https://www.example2.com/d1",
-=======
-            "attributionDestination": "android-app://com.example2.app/d1",
->>>>>>> dded7d1c
+            "attributionDestination": "android-app://com.example2.app/d1",
             "adTechDomain": "https://www.example3.com",
             "eventTime": 8640000000,
             "expiryTime": 8640000030,
@@ -2182,11 +2178,7 @@
         "triggers": [
           {
             "id": "T1",
-<<<<<<< HEAD
-            "attributionDestination": "https://www.example2.com/d1",
-=======
-            "attributionDestination": "android-app://com.example2.app/d1",
->>>>>>> dded7d1c
+            "attributionDestination": "android-app://com.example2.app/d1",
             "adTechDomain": "https://www.example3.com",
             "status": 0,
             "eventTriggers": [
@@ -2213,11 +2205,7 @@
             "eventId": 2,
             "sourceType": "event",
             "publisher": "https://www.example1.com/s1",
-<<<<<<< HEAD
-            "attributionDestination": "https://www.example2.com/d1",
-=======
-            "attributionDestination": "android-app://com.example2.app/d1",
->>>>>>> dded7d1c
+            "attributionDestination": "android-app://com.example2.app/d1",
             "adTechDomain": "https://www.example3.com",
             "eventTime": 8640000000,
             "expiryTime": 8640000030,
@@ -2233,11 +2221,7 @@
         "triggers": [
           {
             "id": "T1",
-<<<<<<< HEAD
-            "attributionDestination": "https://www.example2.com/d1",
-=======
-            "attributionDestination": "android-app://com.example2.app/d1",
->>>>>>> dded7d1c
+            "attributionDestination": "android-app://com.example2.app/d1",
             "adTechDomain": "https://www.example3.com",
             "status": 2,
             "eventTriggers": [
@@ -2258,11 +2242,7 @@
           {
             "id": "unused",
             "sourceId": 2,
-<<<<<<< HEAD
-            "attributionDestination": "https://www.example2.com/d1",
-=======
-            "attributionDestination": "android-app://com.example2.app/d1",
->>>>>>> dded7d1c
+            "attributionDestination": "android-app://com.example2.app/d1",
             "adTechDomain": "https://www.example3.com",
             "triggerData": 1,
             "triggerTime": 8640000002,
@@ -2277,11 +2257,7 @@
           {
             "id": "unused1",
             "sourceSite": "https://www.example1.com",
-<<<<<<< HEAD
-            "destinationSite": "https://www.example2.com",
-=======
             "destinationSite": "android-app://com.example2.app",
->>>>>>> dded7d1c
             "adTechDomain": "https://www.example3.com",
             "triggerTime": 8640000002,
             "registrant": "android-app://com.example.xyz"
@@ -2299,11 +2275,7 @@
             "eventId": 2,
             "sourceType": "navigation",
             "publisher": "https://www.example1.com/s1",
-<<<<<<< HEAD
-            "attributionDestination": "https://www.example2.com/d1",
-=======
-            "attributionDestination": "android-app://com.example2.app/d1",
->>>>>>> dded7d1c
+            "attributionDestination": "android-app://com.example2.app/d1",
             "adTechDomain": "https://www.example3.com",
             "eventTime": 8640000000,
             "expiryTime": 8640000030,
@@ -2320,11 +2292,7 @@
         "triggers": [
           {
             "id": "T1",
-<<<<<<< HEAD
-            "attributionDestination": "https://www.example2.com/d1",
-=======
-            "attributionDestination": "android-app://com.example2.app/d1",
->>>>>>> dded7d1c
+            "attributionDestination": "android-app://com.example2.app/d1",
             "adTechDomain": "https://www.example3.com",
             "status": 0,
             "eventTriggers": [
@@ -2351,11 +2319,7 @@
             "eventId": 2,
             "sourceType": "navigation",
             "publisher": "https://www.example1.com/s1",
-<<<<<<< HEAD
-            "attributionDestination": "https://www.example2.com/d1",
-=======
-            "attributionDestination": "android-app://com.example2.app/d1",
->>>>>>> dded7d1c
+            "attributionDestination": "android-app://com.example2.app/d1",
             "adTechDomain": "https://www.example3.com",
             "eventTime": 8640000000,
             "expiryTime": 8640000030,
@@ -2372,11 +2336,7 @@
         "triggers": [
           {
             "id": "T1",
-<<<<<<< HEAD
-            "attributionDestination": "https://www.example2.com/d1",
-=======
-            "attributionDestination": "android-app://com.example2.app/d1",
->>>>>>> dded7d1c
+            "attributionDestination": "android-app://com.example2.app/d1",
             "adTechDomain": "https://www.example3.com",
             "status": 1,
             "eventTriggers": [
@@ -2407,11 +2367,7 @@
             "eventId": 2,
             "sourceType": "event",
             "publisher": "https://www.example1.com/s1",
-<<<<<<< HEAD
-            "attributionDestination": "https://www.example2.com/d1",
-=======
-            "attributionDestination": "android-app://com.example2.app/d1",
->>>>>>> dded7d1c
+            "attributionDestination": "android-app://com.example2.app/d1",
             "adTechDomain": "https://www.example3.com",
             "eventTime": 8640000000,
             "expiryTime": 8640000030,
@@ -2427,11 +2383,7 @@
         "triggers": [
           {
             "id": "T1",
-<<<<<<< HEAD
-            "attributionDestination": "https://www.example2.com/d1",
-=======
-            "attributionDestination": "android-app://com.example2.app/d1",
->>>>>>> dded7d1c
+            "attributionDestination": "android-app://com.example2.app/d1",
             "adTechDomain": "https://www.example3.com",
             "status": 0,
             "eventTriggers": [
@@ -2468,11 +2420,7 @@
             "eventId": 2,
             "sourceType": "event",
             "publisher": "https://www.example1.com/s1",
-<<<<<<< HEAD
-            "attributionDestination": "https://www.example2.com/d1",
-=======
-            "attributionDestination": "android-app://com.example2.app/d1",
->>>>>>> dded7d1c
+            "attributionDestination": "android-app://com.example2.app/d1",
             "adTechDomain": "https://www.example3.com",
             "eventTime": 8640000000,
             "expiryTime": 8640000030,
@@ -2488,11 +2436,7 @@
         "triggers": [
           {
             "id": "T1",
-<<<<<<< HEAD
-            "attributionDestination": "https://www.example2.com/d1",
-=======
-            "attributionDestination": "android-app://com.example2.app/d1",
->>>>>>> dded7d1c
+            "attributionDestination": "android-app://com.example2.app/d1",
             "adTechDomain": "https://www.example3.com",
             "status": 2,
             "eventTriggers": [
@@ -2523,11 +2467,7 @@
           {
             "id": "unused",
             "sourceId": 2,
-<<<<<<< HEAD
-            "attributionDestination": "https://www.example2.com/d1",
-=======
-            "attributionDestination": "android-app://com.example2.app/d1",
->>>>>>> dded7d1c
+            "attributionDestination": "android-app://com.example2.app/d1",
             "adTechDomain": "https://www.example3.com",
             "triggerData": 0,
             "triggerTime": 8640000002,
@@ -2542,11 +2482,7 @@
           {
             "id": "unused1",
             "sourceSite": "https://www.example1.com",
-<<<<<<< HEAD
-            "destinationSite": "https://www.example2.com",
-=======
             "destinationSite": "android-app://com.example2.app",
->>>>>>> dded7d1c
             "adTechDomain": "https://www.example3.com",
             "triggerTime": 8640000002,
             "registrant": "android-app://com.example.xyz"
@@ -2564,11 +2500,7 @@
             "eventId": 2,
             "sourceType": "event",
             "publisher": "https://www.example1.com/s1",
-<<<<<<< HEAD
-            "attributionDestination": "https://www.example2.com/d1",
-=======
-            "attributionDestination": "android-app://com.example2.app/d1",
->>>>>>> dded7d1c
+            "attributionDestination": "android-app://com.example2.app/d1",
             "adTechDomain": "https://www.example3.com",
             "eventTime": 8640000000,
             "expiryTime": 8640000030,
@@ -2584,11 +2516,7 @@
         "triggers": [
           {
             "id": "T1",
-<<<<<<< HEAD
-            "attributionDestination": "https://www.example2.com/d1",
-=======
-            "attributionDestination": "android-app://com.example2.app/d1",
->>>>>>> dded7d1c
+            "attributionDestination": "android-app://com.example2.app/d1",
             "adTechDomain": "https://www.example3.com",
             "status": 0,
             "eventTriggers": [
@@ -2621,11 +2549,7 @@
             "eventId": 2,
             "sourceType": "event",
             "publisher": "https://www.example1.com/s1",
-<<<<<<< HEAD
-            "attributionDestination": "https://www.example2.com/d1",
-=======
-            "attributionDestination": "android-app://com.example2.app/d1",
->>>>>>> dded7d1c
+            "attributionDestination": "android-app://com.example2.app/d1",
             "adTechDomain": "https://www.example3.com",
             "eventTime": 8640000000,
             "expiryTime": 8640000030,
@@ -2641,11 +2565,7 @@
         "triggers": [
           {
             "id": "T1",
-<<<<<<< HEAD
-            "attributionDestination": "https://www.example2.com/d1",
-=======
-            "attributionDestination": "android-app://com.example2.app/d1",
->>>>>>> dded7d1c
+            "attributionDestination": "android-app://com.example2.app/d1",
             "adTechDomain": "https://www.example3.com",
             "status": 2,
             "eventTriggers": [
@@ -2672,11 +2592,7 @@
           {
             "id": "unused",
             "sourceId": 2,
-<<<<<<< HEAD
-            "attributionDestination": "https://www.example2.com/d1",
-=======
-            "attributionDestination": "android-app://com.example2.app/d1",
->>>>>>> dded7d1c
+            "attributionDestination": "android-app://com.example2.app/d1",
             "adTechDomain": "https://www.example3.com",
             "triggerData": 1,
             "triggerTime": 8640000002,
@@ -2691,11 +2607,7 @@
           {
             "id": "unused1",
             "sourceSite": "https://www.example1.com",
-<<<<<<< HEAD
-            "destinationSite": "https://www.example2.com",
-=======
             "destinationSite": "android-app://com.example2.app",
->>>>>>> dded7d1c
             "adTechDomain": "https://www.example3.com",
             "triggerTime": 8640000002,
             "registrant": "android-app://com.example.xyz"
@@ -2713,11 +2625,7 @@
             "eventId": 2,
             "sourceType": "event",
             "publisher": "https://www.example1.com/s1",
-<<<<<<< HEAD
-            "attributionDestination": "https://www.example2.com/d1",
-=======
-            "attributionDestination": "android-app://com.example2.app/d1",
->>>>>>> dded7d1c
+            "attributionDestination": "android-app://com.example2.app/d1",
             "adTechDomain": "https://www.example3.com",
             "eventTime": 8640000000,
             "expiryTime": 8640000030,
@@ -2734,11 +2642,7 @@
         "triggers": [
           {
             "id": "T1",
-<<<<<<< HEAD
-            "attributionDestination": "https://www.example2.com/d1",
-=======
-            "attributionDestination": "android-app://com.example2.app/d1",
->>>>>>> dded7d1c
+            "attributionDestination": "android-app://com.example2.app/d1",
             "adTechDomain": "https://www.example3.com",
             "status": 0,
             "eventTriggers": [
@@ -2778,11 +2682,7 @@
             "eventId": 2,
             "sourceType": "event",
             "publisher": "https://www.example1.com/s1",
-<<<<<<< HEAD
-            "attributionDestination": "https://www.example2.com/d1",
-=======
-            "attributionDestination": "android-app://com.example2.app/d1",
->>>>>>> dded7d1c
+            "attributionDestination": "android-app://com.example2.app/d1",
             "adTechDomain": "https://www.example3.com",
             "eventTime": 8640000000,
             "expiryTime": 8640000030,
@@ -2799,11 +2699,7 @@
         "triggers": [
           {
             "id": "T1",
-<<<<<<< HEAD
-            "attributionDestination": "https://www.example2.com/d1",
-=======
-            "attributionDestination": "android-app://com.example2.app/d1",
->>>>>>> dded7d1c
+            "attributionDestination": "android-app://com.example2.app/d1",
             "adTechDomain": "https://www.example3.com",
             "status": 2,
             "eventTriggers": [
@@ -2837,11 +2733,7 @@
           {
             "id": "unused",
             "sourceId": 2,
-<<<<<<< HEAD
-            "attributionDestination": "https://www.example2.com/d1",
-=======
-            "attributionDestination": "android-app://com.example2.app/d1",
->>>>>>> dded7d1c
+            "attributionDestination": "android-app://com.example2.app/d1",
             "adTechDomain": "https://www.example3.com",
             "triggerData": 0,
             "triggerTime": 8640000002,
@@ -2856,11 +2748,7 @@
           {
             "id": "unused1",
             "sourceSite": "https://www.example1.com",
-<<<<<<< HEAD
-            "destinationSite": "https://www.example2.com",
-=======
             "destinationSite": "android-app://com.example2.app",
->>>>>>> dded7d1c
             "adTechDomain": "https://www.example3.com",
             "triggerTime": 8640000002,
             "registrant": "android-app://com.example.xyz"
@@ -2878,11 +2766,7 @@
             "eventId": 2,
             "sourceType": "event",
             "publisher": "https://www.example1.com/s1",
-<<<<<<< HEAD
-            "attributionDestination": "https://www.example2.com/d1",
-=======
-            "attributionDestination": "android-app://com.example2.app/d1",
->>>>>>> dded7d1c
+            "attributionDestination": "android-app://com.example2.app/d1",
             "adTechDomain": "https://www.example3.com",
             "eventTime": 8640000000,
             "expiryTime": 8640000030,
@@ -2898,11 +2782,7 @@
         "triggers": [
           {
             "id": "T1",
-<<<<<<< HEAD
-            "attributionDestination": "https://www.example2.com/d1",
-=======
-            "attributionDestination": "android-app://com.example2.app/d1",
->>>>>>> dded7d1c
+            "attributionDestination": "android-app://com.example2.app/d1",
             "adTechDomain": "https://www.example3.com",
             "status": 0,
             "eventTriggers": [
@@ -2946,11 +2826,7 @@
             "eventId": 2,
             "sourceType": "event",
             "publisher": "https://www.example1.com/s1",
-<<<<<<< HEAD
-            "attributionDestination": "https://www.example2.com/d1",
-=======
-            "attributionDestination": "android-app://com.example2.app/d1",
->>>>>>> dded7d1c
+            "attributionDestination": "android-app://com.example2.app/d1",
             "adTechDomain": "https://www.example3.com",
             "eventTime": 8640000000,
             "expiryTime": 8640000030,
@@ -2966,11 +2842,7 @@
         "triggers": [
           {
             "id": "T1",
-<<<<<<< HEAD
-            "attributionDestination": "https://www.example2.com/d1",
-=======
-            "attributionDestination": "android-app://com.example2.app/d1",
->>>>>>> dded7d1c
+            "attributionDestination": "android-app://com.example2.app/d1",
             "adTechDomain": "https://www.example3.com",
             "status": 2,
             "eventTriggers": [
@@ -3008,11 +2880,7 @@
           {
             "id": "unused",
             "sourceId": 2,
-<<<<<<< HEAD
-            "attributionDestination": "https://www.example2.com/d1",
-=======
-            "attributionDestination": "android-app://com.example2.app/d1",
->>>>>>> dded7d1c
+            "attributionDestination": "android-app://com.example2.app/d1",
             "adTechDomain": "https://www.example3.com",
             "triggerData": 1,
             "triggerTime": 8640000002,
@@ -3027,11 +2895,7 @@
           {
             "id": "unused1",
             "sourceSite": "https://www.example1.com",
-<<<<<<< HEAD
-            "destinationSite": "https://www.example2.com",
-=======
             "destinationSite": "android-app://com.example2.app",
->>>>>>> dded7d1c
             "adTechDomain": "https://www.example3.com",
             "triggerTime": 8640000002,
             "registrant": "android-app://com.example.xyz"
