--- conflicted
+++ resolved
@@ -23,10 +23,7 @@
 
 import com.android.adservices.shared.testing.Logger;
 import com.android.adservices.shared.testing.StandardStreamsLogger;
-<<<<<<< HEAD
-=======
 import com.android.adservices.shared.testing.shell.CommandResult;
->>>>>>> 038e8587
 
 import org.junit.Before;
 import org.junit.Test;
@@ -62,12 +59,8 @@
 
     private static final String SAMPLE_DUMPSYS_UNKNOWN_COMMAND_OUTPUT =
             "Unknown command:"
-<<<<<<< HEAD
-                + " com.google.android.ext.services/com.android.adservices.shell.ShellCommandActivity";
-=======
                     + " com.google.android.ext.services/com.android.adservices.shell"
                     + ".ShellCommandActivity";
->>>>>>> 038e8587
 
     @Mock private AbstractDeviceSupportHelper mAbstractDeviceSupportHelper;
 
