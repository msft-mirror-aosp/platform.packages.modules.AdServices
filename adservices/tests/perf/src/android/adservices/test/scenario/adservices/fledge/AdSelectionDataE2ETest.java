--- conflicted
+++ resolved
@@ -57,7 +57,6 @@
 import java.util.List;
 import java.util.concurrent.ExecutionException;
 import java.util.concurrent.TimeUnit;
-import java.util.concurrent.TimeoutException;
 
 @Scenario
 @RunWith(JUnit4.class)
@@ -181,20 +180,12 @@
                         .build();
 
         GetAdSelectionDataOutcome outcome =
-<<<<<<< HEAD
-                retryOnException(
-=======
-                retryOnCondition(
->>>>>>> 038e8587
-                        () ->
-                                AD_SELECTION_CLIENT
-                                        .getAdSelectionData(request)
-                                        .get(API_RESPONSE_TIMEOUT_SECONDS, TimeUnit.SECONDS),
-<<<<<<< HEAD
-                        TimeoutException.class,
-=======
-                        matchOnTimeoutExecutionException(),
->>>>>>> 038e8587
+                retryOnCondition(
+                        () ->
+                                AD_SELECTION_CLIENT
+                                        .getAdSelectionData(request)
+                                        .get(API_RESPONSE_TIMEOUT_SECONDS, TimeUnit.SECONDS),
+                        matchOnTimeoutExecutionException(),
                         /* maxRetries= */ 3,
                         /* retryIntervalMillis= */ 2000L,
                         "getAdSelectionData");
@@ -241,20 +232,12 @@
                         .build();
 
         GetAdSelectionDataOutcome outcome =
-<<<<<<< HEAD
-                retryOnException(
-=======
-                retryOnCondition(
->>>>>>> 038e8587
-                        () ->
-                                AD_SELECTION_CLIENT
-                                        .getAdSelectionData(request)
-                                        .get(API_RESPONSE_TIMEOUT_SECONDS, TimeUnit.SECONDS),
-<<<<<<< HEAD
-                        TimeoutException.class,
-=======
-                        matchOnTimeoutExecutionException(),
->>>>>>> 038e8587
+                retryOnCondition(
+                        () ->
+                                AD_SELECTION_CLIENT
+                                        .getAdSelectionData(request)
+                                        .get(API_RESPONSE_TIMEOUT_SECONDS, TimeUnit.SECONDS),
+                        matchOnTimeoutExecutionException(),
                         /* maxRetries= */ 3,
                         /* retryIntervalMillis= */ 2000L,
                         "getAdSelectionData");
@@ -302,20 +285,12 @@
                         .build();
 
         GetAdSelectionDataOutcome outcome =
-<<<<<<< HEAD
-                retryOnException(
-=======
-                retryOnCondition(
->>>>>>> 038e8587
-                        () ->
-                                AD_SELECTION_CLIENT
-                                        .getAdSelectionData(request)
-                                        .get(API_RESPONSE_TIMEOUT_SECONDS, TimeUnit.SECONDS),
-<<<<<<< HEAD
-                        TimeoutException.class,
-=======
-                        matchOnTimeoutExecutionException(),
->>>>>>> 038e8587
+                retryOnCondition(
+                        () ->
+                                AD_SELECTION_CLIENT
+                                        .getAdSelectionData(request)
+                                        .get(API_RESPONSE_TIMEOUT_SECONDS, TimeUnit.SECONDS),
+                        matchOnTimeoutExecutionException(),
                         /* maxRetries= */ 3,
                         /* retryIntervalMillis= */ 2000L,
                         "getAdSelectionData");
@@ -361,20 +336,12 @@
                         .build();
 
         GetAdSelectionDataOutcome outcome =
-<<<<<<< HEAD
-                retryOnException(
-=======
-                retryOnCondition(
->>>>>>> 038e8587
-                        () ->
-                                AD_SELECTION_CLIENT
-                                        .getAdSelectionData(request)
-                                        .get(API_RESPONSE_TIMEOUT_SECONDS, TimeUnit.SECONDS),
-<<<<<<< HEAD
-                        TimeoutException.class,
-=======
-                        matchOnTimeoutExecutionException(),
->>>>>>> 038e8587
+                retryOnCondition(
+                        () ->
+                                AD_SELECTION_CLIENT
+                                        .getAdSelectionData(request)
+                                        .get(API_RESPONSE_TIMEOUT_SECONDS, TimeUnit.SECONDS),
+                        matchOnTimeoutExecutionException(),
                         /* maxRetries= */ 3,
                         /* retryIntervalMillis= */ 2000L,
                         "getAdSelectionData");
@@ -423,20 +390,12 @@
                         .build();
 
         GetAdSelectionDataOutcome outcome =
-<<<<<<< HEAD
-                retryOnException(
-=======
-                retryOnCondition(
->>>>>>> 038e8587
-                        () ->
-                                AD_SELECTION_CLIENT
-                                        .getAdSelectionData(request)
-                                        .get(API_RESPONSE_TIMEOUT_SECONDS, TimeUnit.SECONDS),
-<<<<<<< HEAD
-                        TimeoutException.class,
-=======
-                        matchOnTimeoutExecutionException(),
->>>>>>> 038e8587
+                retryOnCondition(
+                        () ->
+                                AD_SELECTION_CLIENT
+                                        .getAdSelectionData(request)
+                                        .get(API_RESPONSE_TIMEOUT_SECONDS, TimeUnit.SECONDS),
+                        matchOnTimeoutExecutionException(),
                         /* maxRetries= */ 3,
                         /* retryIntervalMillis= */ 2000L,
                         "getAdSelectionData");
@@ -489,20 +448,12 @@
                         .build();
 
         GetAdSelectionDataOutcome outcome =
-<<<<<<< HEAD
-                retryOnException(
-=======
-                retryOnCondition(
->>>>>>> 038e8587
-                        () ->
-                                AD_SELECTION_CLIENT
-                                        .getAdSelectionData(request)
-                                        .get(API_RESPONSE_TIMEOUT_SECONDS, TimeUnit.SECONDS),
-<<<<<<< HEAD
-                        TimeoutException.class,
-=======
-                        matchOnTimeoutExecutionException(),
->>>>>>> 038e8587
+                retryOnCondition(
+                        () ->
+                                AD_SELECTION_CLIENT
+                                        .getAdSelectionData(request)
+                                        .get(API_RESPONSE_TIMEOUT_SECONDS, TimeUnit.SECONDS),
+                        matchOnTimeoutExecutionException(),
                         /* maxRetries= */ 3,
                         /* retryIntervalMillis= */ 2000L,
                         "getAdSelectionData");
