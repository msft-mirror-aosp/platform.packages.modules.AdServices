/*
 * Copyright (C) 2024 The Android Open Source Project
 *
 * Licensed under the Apache License, Version 2.0 (the "License");
 * you may not use this file except in compliance with the License.
 * You may obtain a copy of the License at
 *
 *      http://www.apache.org/licenses/LICENSE-2.0
 *
 * Unless required by applicable law or agreed to in writing, software
 * distributed under the License is distributed on an "AS IS" BASIS,
 * WITHOUT WARRANTIES OR CONDITIONS OF ANY KIND, either express or implied.
 * See the License for the specific language governing permissions and
 * limitations under the License.
 */

package android.adservices.test.scenario.adservices.fledge;


import android.Manifest;
import android.adservices.adselection.AdSelectionOutcome;
import android.adservices.adselection.GetAdSelectionDataOutcome;
import android.adservices.adselection.GetAdSelectionDataRequest;
import android.adservices.adselection.PersistAdSelectionResultRequest;
import android.adservices.common.AdTechIdentifier;
import android.adservices.customaudience.CustomAudience;
import android.adservices.test.scenario.adservices.fledge.utils.CustomAudienceTestFixture;
import android.adservices.test.scenario.adservices.fledge.utils.FakeAdExchangeServer;
import android.adservices.test.scenario.adservices.fledge.utils.SelectAdResponse;
import android.adservices.test.scenario.adservices.utils.SelectAdsFlagRule;
import android.platform.test.option.StringOption;
import android.platform.test.rule.CleanPackageRule;
import android.platform.test.rule.KillAppsRule;
import android.platform.test.scenario.annotation.Scenario;
import android.provider.DeviceConfig;

import androidx.test.platform.app.InstrumentationRegistry;

import com.android.adservices.common.AdservicesTestHelper;

import com.google.common.io.BaseEncoding;

import org.junit.Assert;
import org.junit.Before;
import org.junit.BeforeClass;
import org.junit.ClassRule;
import org.junit.Rule;
import org.junit.Test;
import org.junit.rules.RuleChain;
import org.junit.runner.RunWith;
import org.junit.runners.JUnit4;

import java.util.List;
import java.util.concurrent.TimeUnit;
import java.util.concurrent.TimeoutException;

@Scenario
@RunWith(JUnit4.class)
public class PtbM11RampServerAuctionSimulationTest extends ServerAuctionE2ETestBase {
    private static final String TAG = "PtbM11SimulationTest";

    private static final String CONTEXTUAL_SIGNALS_ONE_BUYER = "PtbContextualSignals.json";
    private static final String CUSTOM_AUDIENCE_ONE_CA_ONE_AD = "PtbCustomAudienceOneCaOneAd.json";

    @ClassRule
    public static StringOption serverUrlOption =
            new StringOption("server-url").setRequired(true).setDefault("");

    @ClassRule
    public static StringOption coordinatorUrlOption =
            new StringOption("coordinator-url").setRequired(true).setDefault("");

    @ClassRule
    public static StringOption sellerOption =
            new StringOption("seller").setRequired(true).setDefault("");

    @ClassRule
    public static StringOption winnerDomainOption =
            new StringOption("winner-domain").setRequired(true).setDefault("");

    private static final boolean SERVER_RESPONSE_LOGGING_ENABLED = true;

    private String getCoordinator() {
        return coordinatorUrlOption.get();
    }

    private String getServer() {
        return serverUrlOption.get();
    }

    private String getSeller() {
        return sellerOption.get();
    }

    private String getAdWinnerDomain() {
        return winnerDomainOption.get();
    }

    @Override
    protected String getTag() {
        return TAG;
    }

    @Rule
    public RuleChain rules =
            RuleChain.outerRule(
                            new KillAppsRule(
                                    AdservicesTestHelper.getAdServicesPackageName(CONTEXT)))
                    .around(
                            // CleanPackageRule should not execute after each test method because
                            // there's a chance it interferes with ShowmapSnapshotListener snapshot
                            // at the end of the test, impacting collection of memory metrics for
                            // AdServices process.
                            new CleanPackageRule(
                                    AdservicesTestHelper.getAdServicesPackageName(CONTEXT),
                                    /* clearOnStarting= */ true,
                                    /* clearOnFinished= */ false))
                    .around(new SelectAdsFlagRule());

    /** Perform the class-wide required setup. */
    @BeforeClass
    public static void setupBeforeClass() {
        InstrumentationRegistry.getInstrumentation()
                .getUiAutomation()
                .adoptShellPermissionIdentity(Manifest.permission.WRITE_DEVICE_CONFIG);
    }

    /**
     * Warm up servers to reduce flakiness.
     *
     * <p>B&A servers often send responses if contacted after a while. Warming up with a couple of
     * calls should greatly reduce this flakiness.
     */
    @Before
    public void warmup() throws Exception {
        DeviceConfig.setProperty(
                DeviceConfig.NAMESPACE_ADSERVICES,
                "fledge_auction_server_auction_key_fetch_uri",
                getCoordinator(),
                false);

        makeWarmUpNetworkCall(getCoordinator());

        byte[] getAdSelectionData =
                warmupBiddingAuctionServer(
                        CUSTOM_AUDIENCE_ONE_CA_ONE_AD,
                        getSeller(),
                        CONTEXTUAL_SIGNALS_ONE_BUYER,
                        getServer(),
<<<<<<< HEAD
                        true);
        Thread.sleep(2000L);

        runServerAuction(CONTEXTUAL_SIGNALS_ONE_BUYER, getAdSelectionData, getServer(), true);
=======
                        SERVER_RESPONSE_LOGGING_ENABLED);
        Thread.sleep(2000L);

        runServerAuction(
                CONTEXTUAL_SIGNALS_ONE_BUYER,
                getAdSelectionData,
                getServer(),
                SERVER_RESPONSE_LOGGING_ENABLED);
>>>>>>> 038e8587
        Thread.sleep(2000L);
    }

    /**
     * Runs the basic simulation test to ensure that B&A can parse and return a response with the
     * enrolled PTB seller, buyer and a coordinator key that's older than 45 days
     */
    @Test
    public void runAdSelection_ptb_basicSimulation_test() throws Exception {
        List<CustomAudience> customAudiences =
                CustomAudienceTestFixture.readCustomAudiences(CUSTOM_AUDIENCE_ONE_CA_ONE_AD);

        CustomAudienceTestFixture.joinCustomAudiences(customAudiences);

        GetAdSelectionDataRequest request =
                new GetAdSelectionDataRequest.Builder()
                        .setSeller(AdTechIdentifier.fromString(getSeller()))
                        .build();

        GetAdSelectionDataOutcome outcome =
<<<<<<< HEAD
                retryOnException(
=======
                retryOnCondition(
>>>>>>> 038e8587
                        () ->
                                AD_SELECTION_CLIENT
                                        .getAdSelectionData(request)
                                        .get(API_RESPONSE_TIMEOUT_SECONDS, TimeUnit.SECONDS),
<<<<<<< HEAD
                        TimeoutException.class,
=======
                        matchOnTimeoutExecutionException(),
>>>>>>> 038e8587
                        /* maxRetries= */ 3,
                        /* retryIntervalMillis= */ 2000L,
                        "getAdSelectionData");

        SelectAdResponse selectAdResponse =
                FakeAdExchangeServer.runServerAuction(
                        CONTEXTUAL_SIGNALS_ONE_BUYER,
                        outcome.getAdSelectionData(),
                        getServer(),
                        SERVER_RESPONSE_LOGGING_ENABLED);

        PersistAdSelectionResultRequest persistAdSelectionResultRequest =
                new PersistAdSelectionResultRequest.Builder()
                        .setAdSelectionId(outcome.getAdSelectionId())
                        .setSeller(AdTechIdentifier.fromString(getSeller()))
                        .setAdSelectionResult(
                                BaseEncoding.base64()
                                        .decode(selectAdResponse.auctionResultCiphertext))
                        .build();

        AdSelectionOutcome adSelectionOutcome =
                AD_SELECTION_CLIENT
                        .persistAdSelectionResult(persistAdSelectionResultRequest)
                        .get(API_RESPONSE_TIMEOUT_SECONDS, TimeUnit.SECONDS);

        CustomAudienceTestFixture.leaveCustomAudience(customAudiences);

        Assert.assertTrue(
                adSelectionOutcome.getRenderUri().toString().contains(getAdWinnerDomain()));
    }
}<|MERGE_RESOLUTION|>--- conflicted
+++ resolved
@@ -52,7 +52,6 @@
 
 import java.util.List;
 import java.util.concurrent.TimeUnit;
-import java.util.concurrent.TimeoutException;
 
 @Scenario
 @RunWith(JUnit4.class)
@@ -147,12 +146,6 @@
                         getSeller(),
                         CONTEXTUAL_SIGNALS_ONE_BUYER,
                         getServer(),
-<<<<<<< HEAD
-                        true);
-        Thread.sleep(2000L);
-
-        runServerAuction(CONTEXTUAL_SIGNALS_ONE_BUYER, getAdSelectionData, getServer(), true);
-=======
                         SERVER_RESPONSE_LOGGING_ENABLED);
         Thread.sleep(2000L);
 
@@ -161,7 +154,6 @@
                 getAdSelectionData,
                 getServer(),
                 SERVER_RESPONSE_LOGGING_ENABLED);
->>>>>>> 038e8587
         Thread.sleep(2000L);
     }
 
@@ -182,20 +174,12 @@
                         .build();
 
         GetAdSelectionDataOutcome outcome =
-<<<<<<< HEAD
-                retryOnException(
-=======
                 retryOnCondition(
->>>>>>> 038e8587
                         () ->
                                 AD_SELECTION_CLIENT
                                         .getAdSelectionData(request)
                                         .get(API_RESPONSE_TIMEOUT_SECONDS, TimeUnit.SECONDS),
-<<<<<<< HEAD
-                        TimeoutException.class,
-=======
                         matchOnTimeoutExecutionException(),
->>>>>>> 038e8587
                         /* maxRetries= */ 3,
                         /* retryIntervalMillis= */ 2000L,
                         "getAdSelectionData");
