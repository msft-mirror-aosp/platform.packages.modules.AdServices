--- conflicted
+++ resolved
@@ -46,10 +46,6 @@
         <option name="run-command" value="device_config set_sync_disabled_for_tests persistent" />
         <option name="teardown-command" value="device_config set_sync_disabled_for_tests none" />
 
-<<<<<<< HEAD
-        <!-- Disable Register Ad Beacon Feature -->
-        <option name="run-command" value="setprop debug.adservices.fledge_register_ad_beacon_enabled false" />
-=======
         <option name="run-command" value="setprop log.tag.adservices VERBOSE" />
         <option name="run-command" value="setprop log.tag.adservices.fledge VERBOSE" />
 
@@ -58,7 +54,6 @@
 
         <!-- Disable Register Ad Beacon Feature at teardown -->
         <option name="teardown-command" value="device_config put adservices fledge_register_ad_beacon_enabled false" />
->>>>>>> d654911e
     </target_preparer>
 
     <test class="com.android.tradefed.testtype.AndroidJUnitTest">
