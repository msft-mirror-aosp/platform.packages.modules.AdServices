// Copyright (C) 2022 The Android Open Source Project
//
// Licensed under the Apache License, Version 2.0 (the "License");
// you may not use this file except in compliance with the License.
// You may obtain a copy of the License at
//
//      http://www.apache.org/licenses/LICENSE-2.0
//
// Unless required by applicable law or agreed to in writing, software
// distributed under the License is distributed on an "AS IS" BASIS,
// WITHOUT WARRANTIES OR CONDITIONS OF ANY KIND, either express or implied.
// See the License for the specific language governing permissions and
// limitations under the License.

package {
    default_applicable_licenses: ["Android-Apache-2.0"],
}

android_test {
    name: "CtsAdServicesNotInAllowListEndToEndTests",
    srcs: [
        "src/**/*.java",
    ],
    static_libs: [
        "adservices-clients",
        "androidx.concurrent_concurrent-futures",
        "compatibility-device-util-axt",
        "truth-prebuilt",
    ],
    libs: [
        "android.test.base",
        "framework-adservices",
        "framework-sdksandbox.impl",
    ],
    test_suites: [
        "cts",
        "general-tests",
        "mts-adservices"
    ],
    manifest: "AndroidManifest.xml",
    test_mainline_modules: ["com.google.android.adservices.apex"],
}
<<<<<<< HEAD
=======


android_test {
    name: "CtsExtAdServicesNotInAllowListEndToEndTests",
    srcs: [
        "src/**/*.java",
    ],
    static_libs: [
        "adservices-clients",
        "adservices-test-utility",
        "androidx.concurrent_concurrent-futures",
        "compatibility-device-util-axt",
        "truth-prebuilt",
    ],
    libs: [
        "android.ext.adservices",
        "android.test.base",
        "framework-sdksandbox.impl",
    ],
    test_suites: [
        "cts",
        "general-tests",
        "mts-extservices"
    ],
    sdk_version: "module_current",
    min_sdk_version: "31",
    max_sdk_version: "32",
    test_config: "AndroidTest.ExtServices.xml",
    manifest: "AndroidManifestExtServices.xml",
}
>>>>>>> d654911e
<|MERGE_RESOLUTION|>--- conflicted
+++ resolved
@@ -23,6 +23,7 @@
     ],
     static_libs: [
         "adservices-clients",
+        "adservices-test-utility",
         "androidx.concurrent_concurrent-futures",
         "compatibility-device-util-axt",
         "truth-prebuilt",
@@ -40,8 +41,6 @@
     manifest: "AndroidManifest.xml",
     test_mainline_modules: ["com.google.android.adservices.apex"],
 }
-<<<<<<< HEAD
-=======
 
 
 android_test {
@@ -72,4 +71,3 @@
     test_config: "AndroidTest.ExtServices.xml",
     manifest: "AndroidManifestExtServices.xml",
 }
->>>>>>> d654911e
