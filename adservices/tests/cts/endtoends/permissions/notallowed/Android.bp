// Copyright (C) 2022 The Android Open Source Project
//
// Licensed under the Apache License, Version 2.0 (the "License");
// you may not use this file except in compliance with the License.
// You may obtain a copy of the License at
//
//      http://www.apache.org/licenses/LICENSE-2.0
//
// Unless required by applicable law or agreed to in writing, software
// distributed under the License is distributed on an "AS IS" BASIS,
// WITHOUT WARRANTIES OR CONDITIONS OF ANY KIND, either express or implied.
// See the License for the specific language governing permissions and
// limitations under the License.

package {
    default_applicable_licenses: ["Android-Apache-2.0"],
}

android_test {
    name: "CtsAdServicesNotInAllowListEndToEndTests",
    team: "trendy_team_android_rubidium",
    srcs: [
        "src/**/*.java",
    ],
    static_libs: [
        "adservices-clients",
        "adservices-test-fixtures",
        "adservices-test-utility",
        "androidx.concurrent_concurrent-futures",
        "compatibility-device-util-axt",
        "truth",
    ],
    libs: [
        "android.test.base",
        "framework-adservices",
        "framework-sdksandbox.impl",
    ],
    test_suites: [
        "cts",
        "general-tests",
        "mts-adservices",
        "mcts-adservices",
    ],
    min_sdk_version: "33",
    manifest: "AndroidManifest.xml",
    lint: {
        extra_check_modules: ["AdServicesTestLintChecker"],
        baseline_filename: "lint-baseline.xml",
        test: false, // TODO(b/343741206): remove when checks will run on android_test
    },
}

android_test {
    name: "CtsAdExtServicesNotInAllowListEndToEndTests",
    srcs: [
        "src/**/*.java",
    ],
    static_libs: [
        "adservices-clients",
        "adservices-test-fixtures",
        "adservices-test-utility",
        "androidx.concurrent_concurrent-futures",
        "compatibility-device-util-axt",
        "truth",
    ],
    libs: [
        "android.ext.adservices",
        "android.test.base",
        "framework-adservices",
        "framework-sdksandbox.impl",
    ],
    test_suites: [
        "cts",
        "general-tests",
        "mts-extservices",
        "mcts-extservices",
    ],
    sdk_version: "module_current",
    min_sdk_version: "31",
    max_sdk_version: "32",
    test_config: "AndroidTest.ExtServices.xml",
    manifest: "AndroidManifestExtServices.xml",
<<<<<<< HEAD
=======
    lint: {
        extra_check_modules: ["AdServicesTestLintChecker"],
        test: false, // TODO(b/343741206): remove when checks will run on android_test
    },
>>>>>>> 4a816567
}<|MERGE_RESOLUTION|>--- conflicted
+++ resolved
@@ -80,11 +80,8 @@
     max_sdk_version: "32",
     test_config: "AndroidTest.ExtServices.xml",
     manifest: "AndroidManifestExtServices.xml",
-<<<<<<< HEAD
-=======
     lint: {
         extra_check_modules: ["AdServicesTestLintChecker"],
         test: false, // TODO(b/343741206): remove when checks will run on android_test
     },
->>>>>>> 4a816567
 }