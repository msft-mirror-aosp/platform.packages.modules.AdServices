--- conflicted
+++ resolved
@@ -47,8 +47,6 @@
 
 import com.android.adservices.common.AdservicesTestHelper;
 import com.android.adservices.common.DevContextUtils;
-import com.android.adservices.common.annotations.SetCompatModeFlags;
-import com.android.adservices.common.annotations.SetPpapiAppAllowList;
 
 import org.junit.Assume;
 import org.junit.Before;
@@ -59,33 +57,14 @@
 import java.util.concurrent.Executors;
 
 /** In the manifest file, no API permissions are declared for this test. */
-<<<<<<< HEAD
-@RunWith(AndroidJUnit4.class)
-@SetCompatModeFlags
-@SetPpapiAppAllowList
-// TODO: Add tests for measurement (b/238194122).
-public final class PermissionsNoPermTest {
-=======
 // TODO: Add tests for measurement (b/238194122).
 public final class PermissionsNoPermTest extends CtsAdServicesPermissionsNoPermEndToEndTestCase {
->>>>>>> 4a816567
     private static final String TAG = "PermissionsNoPermTest";
     private static final Executor CALLBACK_EXECUTOR = Executors.newCachedThreadPool();
     private static final String CALLER_NOT_AUTHORIZED =
             "java.lang.SecurityException: Caller is not authorized to call this API. "
                     + "Permission was not requested.";
 
-<<<<<<< HEAD
-    @Rule(order = 0)
-    public final AdServicesDeviceSupportedRule adServicesDeviceSupportedRule =
-            new AdServicesDeviceSupportedRule();
-
-    @Rule(order = 1)
-    public final AdServicesFlagsSetterRule flags =
-            AdServicesFlagsSetterRule.forAllApisEnabledTests();
-
-=======
->>>>>>> 4a816567
     private boolean mHasAccessToDevOverrides;
 
     private String mAccessStatus;
