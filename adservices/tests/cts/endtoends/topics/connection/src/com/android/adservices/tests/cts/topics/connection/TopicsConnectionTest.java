/*
 * Copyright (C) 2022 The Android Open Source Project
 *
 * Licensed under the Apache License, Version 2.0 (the "License");
 * you may not use this file except in compliance with the License.
 * You may obtain a copy of the License at
 *
 *      http://www.apache.org/licenses/LICENSE-2.0
 *
 * Unless required by applicable law or agreed to in writing, software
 * distributed under the License is distributed on an "AS IS" BASIS,
 * WITHOUT WARRANTIES OR CONDITIONS OF ANY KIND, either express or implied.
 * See the License for the specific language governing permissions and
 * limitations under the License.
 */

package com.android.adservices.tests.cts.topics.connection;

import static com.android.adservices.service.DebugFlagsConstants.KEY_RECORD_TOPICS_COMPLETE_BROADCAST_ENABLED;
import static com.android.adservices.service.FlagsConstants.KEY_TOPICS_EPOCH_JOB_PERIOD_MS;
import static com.android.adservices.service.FlagsConstants.KEY_TOPICS_PERCENTAGE_FOR_RANDOM_TOPIC;

import static com.google.common.truth.Truth.assertThat;

import static org.junit.Assert.assertThrows;

import android.adservices.clients.topics.AdvertisingTopicsClient;
import android.adservices.topics.GetTopicsResponse;
import android.adservices.topics.Topic;
import android.content.Context;

import androidx.test.core.app.ApplicationProvider;

import com.android.adservices.common.AdServicesCtsTestCase;
import com.android.adservices.common.AdservicesTestHelper;
import com.android.adservices.shared.testing.annotations.EnableDebugFlag;
<<<<<<< HEAD
import com.android.adservices.tests.topics.utils.TopicsTestHelper;
=======
import com.android.adservices.topics.TopicsTestHelper;
>>>>>>> 1d679908
import com.android.compatibility.common.util.ShellUtils;
import com.android.modules.utils.build.SdkLevel;

import org.junit.Before;
import org.junit.Test;
import org.junit.runner.RunWith;
import org.junit.runners.JUnit4;

import java.util.Arrays;
import java.util.concurrent.ExecutionException;
import java.util.concurrent.Executor;
import java.util.concurrent.Executors;

@RunWith(JUnit4.class)
@EnableDebugFlag(KEY_RECORD_TOPICS_COMPLETE_BROADCAST_ENABLED)
public final class TopicsConnectionTest extends AdServicesCtsTestCase {
    private static final String TAG = TopicsConnectionTest.class.getSimpleName();

    // The JobId of the Epoch Computation.
    private static final int EPOCH_JOB_ID = 2;

    // Override the Epoch Job Period to this value to speed up the epoch computation.
    private static final long TEST_EPOCH_JOB_PERIOD_MS = 5000;

    // Use 0 percent for random topic in the test so that we can verify the returned topic.
    private static final int TEST_TOPICS_PERCENTAGE_FOR_RANDOM_TOPIC = 0;

    protected static final Context sContext = ApplicationProvider.getApplicationContext();
    private static final Executor CALLBACK_EXECUTOR = Executors.newCachedThreadPool();

    private static final String ADSERVICES_PACKAGE_NAME =
            AdservicesTestHelper.getAdServicesPackageName(sContext, TAG);

    @Before
    public void setup() throws Exception {
        // Kill adservices process to avoid interfering from other tests.
        AdservicesTestHelper.killAdservicesProcess(ADSERVICES_PACKAGE_NAME);

        // We need to skip 3 epochs so that if there is any usage from other test runs, it will
        // not be used for epoch retrieval.
        Thread.sleep(3 * TEST_EPOCH_JOB_PERIOD_MS);

        flags.setFlag(KEY_TOPICS_EPOCH_JOB_PERIOD_MS, TEST_EPOCH_JOB_PERIOD_MS);

        // We need to turn off random topic so that we can verify the returned topic.
        flags.setFlag(
                KEY_TOPICS_PERCENTAGE_FOR_RANDOM_TOPIC, TEST_TOPICS_PERCENTAGE_FOR_RANDOM_TOPIC);
    }

    @Test
    public void testEnableGlobalKillSwitch() throws Exception {
        // First enable the Global Kill Switch and then connect to the TopicsService.
        // The connection should fail with Exception.
        enableGlobalKillSwitch(/* enabled */ true);

        // Sdk1 calls the Topics git .
        AdvertisingTopicsClient advertisingTopicsClient1 =
                new AdvertisingTopicsClient.Builder()
                        .setContext(sContext)
                        .setSdkName("sdk1")
                        .setExecutor(CALLBACK_EXECUTOR)
                        .build();

        // Due to global kill switch is enabled, we receive the IllegalStateException.
        ExecutionException exception =
                assertThrows(
                        ExecutionException.class, () -> advertisingTopicsClient1.getTopics().get());
        assertThat(exception).hasCauseThat().isInstanceOf(IllegalStateException.class);

        // Now disable the Global Kill Switch, we should be able to connect to the Service normally.
        enableGlobalKillSwitch(/* enabled */ false);

        // Re-create the client after enabling the kill switch.
        AdvertisingTopicsClient advertisingTopicsClient2 =
                new AdvertisingTopicsClient.Builder()
                        .setContext(sContext)
                        .setSdkName("sdk1")
                        .setExecutor(CALLBACK_EXECUTOR)
                        .build();

        // At beginning, Sdk1 receives no topic.
        GetTopicsResponse sdk1Result =
<<<<<<< HEAD
                TopicsTestHelper.getTopicsWithBroadcast(sContext, advertisingTopicsClient1);
=======
                TopicsTestHelper.getTopicsWithBroadcast(sContext, advertisingTopicsClient2);
>>>>>>> 1d679908

        assertThat(sdk1Result.getTopics()).isEmpty();

        // Now force the Epoch Computation Job. This should be done in the same epoch for
        // callersCanLearnMap to have the entry for processing.
        forceEpochComputationJob();

        // Wait to the next epoch. We will not need to do this after we implement the fix in
        // go/rb-topics-epoch-scheduling
        Thread.sleep(TEST_EPOCH_JOB_PERIOD_MS);

        // Since the sdk1 called the Topics API in the previous Epoch, it should receive some topic.
        sdk1Result = advertisingTopicsClient2.getTopics().get();
        assertThat(sdk1Result.getTopics()).isNotEmpty();

        // We only have 1 test app which has 5 classification topics: 10147,10253,10175,10254,10333
        // in the precomputed list.
        // These 5 classification topics will become top 5 topics of the epoch since there is
        // no other apps calling Topics API.
        // The app will be assigned one random topic from one of these 5 topics.
        assertThat(sdk1Result.getTopics()).hasSize(1);
        Topic topic = sdk1Result.getTopics().get(0);

        // topic is one of the 5 classification topics of the Test App.
        assertThat(topic.getTopicId()).isIn(Arrays.asList(10147, 10253, 10175, 10254, 10333));

        assertThat(topic.getModelVersion()).isAtLeast(1L);
        assertThat(topic.getTaxonomyVersion()).isAtLeast(1L);
    }

    // Override global_kill_switch to ignore the effect of actual PH values.
    // If enabled = true, override global_kill_switch to ON to turn off Adservices.
    // If enabled = false, the AdServices is enabled.
    private void enableGlobalKillSwitch(boolean enabled) {
        if (SdkLevel.isAtLeastT()) {
            // TODO (b/307748265): update to use FlagSetterRule
            String overrideString = enabled ? "true" : "false";
            ShellUtils.runShellCommand(
                    "device_config put adservices global_kill_switch " + overrideString);
        } else {
            flags.setEnableBackCompat(!enabled);
        }
    }

    /** Forces JobScheduler to run the Epoch Computation job */
    private void forceEpochComputationJob() {
        ShellUtils.runShellCommand(
                "cmd jobscheduler run -f" + " " + ADSERVICES_PACKAGE_NAME + " " + EPOCH_JOB_ID);
    }
}<|MERGE_RESOLUTION|>--- conflicted
+++ resolved
@@ -34,11 +34,7 @@
 import com.android.adservices.common.AdServicesCtsTestCase;
 import com.android.adservices.common.AdservicesTestHelper;
 import com.android.adservices.shared.testing.annotations.EnableDebugFlag;
-<<<<<<< HEAD
-import com.android.adservices.tests.topics.utils.TopicsTestHelper;
-=======
 import com.android.adservices.topics.TopicsTestHelper;
->>>>>>> 1d679908
 import com.android.compatibility.common.util.ShellUtils;
 import com.android.modules.utils.build.SdkLevel;
 
@@ -121,11 +117,7 @@
 
         // At beginning, Sdk1 receives no topic.
         GetTopicsResponse sdk1Result =
-<<<<<<< HEAD
-                TopicsTestHelper.getTopicsWithBroadcast(sContext, advertisingTopicsClient1);
-=======
                 TopicsTestHelper.getTopicsWithBroadcast(sContext, advertisingTopicsClient2);
->>>>>>> 1d679908
 
         assertThat(sdk1Result.getTopics()).isEmpty();
 
