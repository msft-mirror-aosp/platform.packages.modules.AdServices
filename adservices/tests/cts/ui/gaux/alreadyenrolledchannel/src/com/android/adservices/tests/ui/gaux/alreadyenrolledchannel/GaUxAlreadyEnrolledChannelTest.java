/*
 * Copyright (C) 2023 The Android Open Source Project
 *
 * Licensed under the Apache License, Version 2.0 (the "License");
 * you may not use this file except in compliance with the License.
 * You may obtain a copy of the License at
 *
 *      http://www.apache.org/licenses/LICENSE-2.0
 *
 * Unless required by applicable law or agreed to in writing, software
 * distributed under the License is distributed on an "AS IS" BASIS,
 * WITHOUT WARRANTIES OR CONDITIONS OF ANY KIND, either express or implied.
 * See the License for the specific language governing permissions and
 * limitations under the License.
 */
package com.android.adservices.tests.ui.gaux.alreadyenrolledchannel;

import static com.google.common.truth.Truth.assertThat;

import android.adservices.common.AdServicesCommonManager;
import android.adservices.common.AdServicesStates;
import android.content.Context;
import android.os.OutcomeReceiver;

import androidx.test.platform.app.InstrumentationRegistry;
import androidx.test.runner.AndroidJUnit4;
import androidx.test.uiautomator.UiDevice;

import com.android.adservices.common.AdservicesTestHelper;
import com.android.adservices.tests.ui.libs.UiUtils;

import com.google.common.util.concurrent.SettableFuture;

import org.junit.After;
import org.junit.Assert;
import org.junit.Assume;
import org.junit.Before;
import org.junit.Test;
import org.junit.runner.RunWith;

import java.util.concurrent.Executors;

/** Test for verifying user consent notification trigger behaviors. */
@RunWith(AndroidJUnit4.class)
public class GaUxAlreadyEnrolledChannelTest {

    private AdServicesCommonManager mCommonManager;

    private UiDevice mDevice;

    private OutcomeReceiver<Boolean, Exception> mCallback;

    private static final Context sContext =
            InstrumentationRegistry.getInstrumentation().getContext();

    @Before
    public void setUp() throws Exception {
        Assume.assumeTrue(AdservicesTestHelper.isDeviceSupported());

        UiUtils.enableNotificationPermission();

        mDevice = UiDevice.getInstance(InstrumentationRegistry.getInstrumentation());

        mCommonManager = AdServicesCommonManager.get(sContext);

        // General purpose callback used for expected success calls.
        mCallback =
                new OutcomeReceiver<Boolean, Exception>() {
                    @Override
                    public void onResult(Boolean result) {
                        assertThat(result).isTrue();
                    }

                    @Override
                    public void onError(Exception exception) {
                        Assert.fail();
                    }
                };

        // Reset consent and thereby AdServices data before each test.
        UiUtils.refreshConsentResetToken();

        SettableFuture<Boolean> responseFuture = SettableFuture.create();

        mCommonManager.enableAdServices(
                new AdServicesStates.Builder()
                        .setAdIdEnabled(true)
                        .setAdultAccount(true)
                        .setPrivacySandboxUiEnabled(true)
                        .build(),
                Executors.newCachedThreadPool(),
                new OutcomeReceiver<Boolean, Exception>() {
                    @Override
                    public void onResult(Boolean result) {
                        responseFuture.set(result);
                    }

                    @Override
                    public void onError(Exception exception) {
                        responseFuture.setException(exception);
                    }
                });

        Boolean response = responseFuture.get();
        assertThat(response).isTrue();

        mDevice.pressHome();
    }

    @After
    public void tearDown() throws Exception {
        if (!AdservicesTestHelper.isDeviceSupported()) return;

        AdservicesTestHelper.killAdservicesProcess(sContext);
    }

<<<<<<< HEAD
    /** Verify that entry point disabled can not trigger consent notification. */
    @Test
    public void testEntryPointDisabled() throws Exception {
        UiUtils.setAsRowDevice();
        UiUtils.enableGa();

        mCommonManager.enableAdServices(
                new AdServicesStates.Builder()
                        .setAdIdEnabled(true)
                        .setAdultAccount(true)
                        .setPrivacySandboxUiEnabled(false)
                        .build(),
                Executors.newCachedThreadPool(),
                mCallback);

        UiUtils.verifyNotification(
                sContext, mDevice, /* isDisplayed */ false, /* isEuTest */ false, /* isGa */ true);
    }

    /** Verify that non-adult account can not trigger consent notification. */
    @Test
    public void testNonAdultAccount() throws Exception {
        UiUtils.setAsRowDevice();
        UiUtils.enableGa();

        mCommonManager.enableAdServices(
                new AdServicesStates.Builder()
                        .setAdIdEnabled(true)
                        .setAdultAccount(false)
                        .setPrivacySandboxUiEnabled(true)
                        .build(),
                Executors.newCachedThreadPool(),
                mCallback);

        UiUtils.verifyNotification(
                sContext, mDevice, /* isDisplayed */ false, /* isEuTest */ false, /* isGa */ true);
    }

=======
>>>>>>> 7c258499
    /**
     * Verify that for GA, ROW devices with non zeroed-out AdId, the GA ROW notification is
     * displayed.
     */
    @Test
    public void testGaRowAdIdEnabled() throws Exception {
        UiUtils.setAsRowDevice();
        UiUtils.enableGa();

        AdServicesStates adServicesStates =
                new AdServicesStates.Builder()
                        .setAdIdEnabled(true)
                        .setAdultAccount(true)
                        .setPrivacySandboxUiEnabled(true)
                        .build();

        mCommonManager.enableAdServices(
                adServicesStates, Executors.newCachedThreadPool(), mCallback);

        UiUtils.verifyNotification(
                sContext, mDevice, /* isDisplayed */ true, /* isEuTest */ false, /* isGa */ true);

        // Notifications should not be shown twice.
        mCommonManager.enableAdServices(
                adServicesStates, Executors.newCachedThreadPool(), mCallback);

        UiUtils.verifyNotification(
                sContext, mDevice, /* isDisplayed */ false, /* isEuTest */ false, /* isGa */ true);
    }

    /**
     * Verify that for GA, ROW devices with zeroed-out AdId, the GA EU notification is displayed.
     */
    @Test
    public void testGaRowAdIdDisabled() throws Exception {
        UiUtils.setAsRowDevice();
        UiUtils.enableGa();

        AdServicesStates adServicesStates =
                new AdServicesStates.Builder()
                        .setAdIdEnabled(false)
                        .setAdultAccount(true)
                        .setPrivacySandboxUiEnabled(true)
                        .build();

        mCommonManager.enableAdServices(
                adServicesStates, Executors.newCachedThreadPool(), mCallback);

        UiUtils.verifyNotification(
                sContext, mDevice, /* isDisplayed */ true, /* isEuTest */ true, /* isGa */ true);

        // Notifications should not be shown twice.
        mCommonManager.enableAdServices(
                adServicesStates, Executors.newCachedThreadPool(), mCallback);

        UiUtils.verifyNotification(
                sContext, mDevice, /* isDisplayed */ false, /* isEuTest */ true, /* isGa */ true);
    }

    /**
     * Verify that for GA, EU devices with non zeroed-out AdId, the GA EU notification is displayed.
     */
    @Test
    public void testGaEuAdIdEnabled() throws Exception {
        UiUtils.setAsEuDevice();
        UiUtils.enableGa();

        AdServicesStates adServicesStates =
                new AdServicesStates.Builder()
                        .setAdIdEnabled(true)
                        .setAdultAccount(true)
                        .setPrivacySandboxUiEnabled(true)
                        .build();

        mCommonManager.enableAdServices(
                adServicesStates, Executors.newCachedThreadPool(), mCallback);

        UiUtils.verifyNotification(
                sContext, mDevice, /* isDisplayed */ true, /* isEuTest */ true, /* isGa */ true);

        // Notifications should not be shown twice.
        mCommonManager.enableAdServices(
                adServicesStates, Executors.newCachedThreadPool(), mCallback);

        UiUtils.verifyNotification(
                sContext, mDevice, /* isDisplayed */ false, /* isEuTest */ true, /* isGa */ true);
    }

    /** Verify that for GA, EU devices with zeroed-out AdId, the EU notification is displayed. */
    @Test
    public void testGaEuAdIdDisabled() throws Exception {
        UiUtils.setAsEuDevice();
        UiUtils.enableGa();

        AdServicesStates adServicesStates =
                new AdServicesStates.Builder()
                        .setAdIdEnabled(false)
                        .setAdultAccount(true)
                        .setPrivacySandboxUiEnabled(true)
                        .build();

        mCommonManager.enableAdServices(
                adServicesStates, Executors.newCachedThreadPool(), mCallback);

        UiUtils.verifyNotification(
                sContext, mDevice, /* isDisplayed */ true, /* isEuTest */ true, /* isGa */ true);

        // Notifications should not be shown twice.
        mCommonManager.enableAdServices(
                adServicesStates, Executors.newCachedThreadPool(), mCallback);

        UiUtils.verifyNotification(
                sContext, mDevice, /* isDisplayed */ false, /* isEuTest */ true, /* isGa */ true);
    }
}<|MERGE_RESOLUTION|>--- conflicted
+++ resolved
@@ -27,6 +27,7 @@
 import androidx.test.uiautomator.UiDevice;
 
 import com.android.adservices.common.AdservicesTestHelper;
+import com.android.adservices.tests.ui.libs.UiConstants.UX;
 import com.android.adservices.tests.ui.libs.UiUtils;
 
 import com.google.common.util.concurrent.SettableFuture;
@@ -114,47 +115,6 @@
         AdservicesTestHelper.killAdservicesProcess(sContext);
     }
 
-<<<<<<< HEAD
-    /** Verify that entry point disabled can not trigger consent notification. */
-    @Test
-    public void testEntryPointDisabled() throws Exception {
-        UiUtils.setAsRowDevice();
-        UiUtils.enableGa();
-
-        mCommonManager.enableAdServices(
-                new AdServicesStates.Builder()
-                        .setAdIdEnabled(true)
-                        .setAdultAccount(true)
-                        .setPrivacySandboxUiEnabled(false)
-                        .build(),
-                Executors.newCachedThreadPool(),
-                mCallback);
-
-        UiUtils.verifyNotification(
-                sContext, mDevice, /* isDisplayed */ false, /* isEuTest */ false, /* isGa */ true);
-    }
-
-    /** Verify that non-adult account can not trigger consent notification. */
-    @Test
-    public void testNonAdultAccount() throws Exception {
-        UiUtils.setAsRowDevice();
-        UiUtils.enableGa();
-
-        mCommonManager.enableAdServices(
-                new AdServicesStates.Builder()
-                        .setAdIdEnabled(true)
-                        .setAdultAccount(false)
-                        .setPrivacySandboxUiEnabled(true)
-                        .build(),
-                Executors.newCachedThreadPool(),
-                mCallback);
-
-        UiUtils.verifyNotification(
-                sContext, mDevice, /* isDisplayed */ false, /* isEuTest */ false, /* isGa */ true);
-    }
-
-=======
->>>>>>> 7c258499
     /**
      * Verify that for GA, ROW devices with non zeroed-out AdId, the GA ROW notification is
      * displayed.
@@ -175,14 +135,14 @@
                 adServicesStates, Executors.newCachedThreadPool(), mCallback);
 
         UiUtils.verifyNotification(
-                sContext, mDevice, /* isDisplayed */ true, /* isEuTest */ false, /* isGa */ true);
-
-        // Notifications should not be shown twice.
-        mCommonManager.enableAdServices(
-                adServicesStates, Executors.newCachedThreadPool(), mCallback);
-
-        UiUtils.verifyNotification(
-                sContext, mDevice, /* isDisplayed */ false, /* isEuTest */ false, /* isGa */ true);
+                sContext, mDevice, /* isDisplayed */ true, /* isEuTest */ false, UX.GA_UX);
+
+        // Notifications should not be shown twice.
+        mCommonManager.enableAdServices(
+                adServicesStates, Executors.newCachedThreadPool(), mCallback);
+
+        UiUtils.verifyNotification(
+                sContext, mDevice, /* isDisplayed */ false, /* isEuTest */ false, UX.GA_UX);
     }
 
     /**
@@ -204,14 +164,14 @@
                 adServicesStates, Executors.newCachedThreadPool(), mCallback);
 
         UiUtils.verifyNotification(
-                sContext, mDevice, /* isDisplayed */ true, /* isEuTest */ true, /* isGa */ true);
-
-        // Notifications should not be shown twice.
-        mCommonManager.enableAdServices(
-                adServicesStates, Executors.newCachedThreadPool(), mCallback);
-
-        UiUtils.verifyNotification(
-                sContext, mDevice, /* isDisplayed */ false, /* isEuTest */ true, /* isGa */ true);
+                sContext, mDevice, /* isDisplayed */ true, /* isEuTest */ true, UX.GA_UX);
+
+        // Notifications should not be shown twice.
+        mCommonManager.enableAdServices(
+                adServicesStates, Executors.newCachedThreadPool(), mCallback);
+
+        UiUtils.verifyNotification(
+                sContext, mDevice, /* isDisplayed */ false, /* isEuTest */ true, UX.GA_UX);
     }
 
     /**
@@ -233,14 +193,14 @@
                 adServicesStates, Executors.newCachedThreadPool(), mCallback);
 
         UiUtils.verifyNotification(
-                sContext, mDevice, /* isDisplayed */ true, /* isEuTest */ true, /* isGa */ true);
-
-        // Notifications should not be shown twice.
-        mCommonManager.enableAdServices(
-                adServicesStates, Executors.newCachedThreadPool(), mCallback);
-
-        UiUtils.verifyNotification(
-                sContext, mDevice, /* isDisplayed */ false, /* isEuTest */ true, /* isGa */ true);
+                sContext, mDevice, /* isDisplayed */ true, /* isEuTest */ true, UX.GA_UX);
+
+        // Notifications should not be shown twice.
+        mCommonManager.enableAdServices(
+                adServicesStates, Executors.newCachedThreadPool(), mCallback);
+
+        UiUtils.verifyNotification(
+                sContext, mDevice, /* isDisplayed */ false, /* isEuTest */ true, UX.GA_UX);
     }
 
     /** Verify that for GA, EU devices with zeroed-out AdId, the EU notification is displayed. */
@@ -260,13 +220,13 @@
                 adServicesStates, Executors.newCachedThreadPool(), mCallback);
 
         UiUtils.verifyNotification(
-                sContext, mDevice, /* isDisplayed */ true, /* isEuTest */ true, /* isGa */ true);
-
-        // Notifications should not be shown twice.
-        mCommonManager.enableAdServices(
-                adServicesStates, Executors.newCachedThreadPool(), mCallback);
-
-        UiUtils.verifyNotification(
-                sContext, mDevice, /* isDisplayed */ false, /* isEuTest */ true, /* isGa */ true);
+                sContext, mDevice, /* isDisplayed */ true, /* isEuTest */ true, UX.GA_UX);
+
+        // Notifications should not be shown twice.
+        mCommonManager.enableAdServices(
+                adServicesStates, Executors.newCachedThreadPool(), mCallback);
+
+        UiUtils.verifyNotification(
+                sContext, mDevice, /* isDisplayed */ false, /* isEuTest */ true, UX.GA_UX);
     }
 }