/*
 * Copyright (C) 2023 The Android Open Source Project
 *
 * Licensed under the Apache License, Version 2.0 (the "License");
 * you may not use this file except in compliance with the License.
 * You may obtain a copy of the License at
 *
 *      http://www.apache.org/licenses/LICENSE-2.0
 *
 * Unless required by applicable law or agreed to in writing, software
 * distributed under the License is distributed on an "AS IS" BASIS,
 * WITHOUT WARRANTIES OR CONDITIONS OF ANY KIND, either express or implied.
 * See the License for the specific language governing permissions and
 * limitations under the License.
 */
package com.android.adservices.tests.extdata;

import static android.adservices.extdata.AdServicesExtDataParams.BOOLEAN_FALSE;
import static android.adservices.extdata.AdServicesExtDataParams.BOOLEAN_TRUE;
import static android.adservices.extdata.AdServicesExtDataParams.STATE_UNKNOWN;

import static com.google.common.truth.Truth.assertThat;

import android.adservices.extdata.AdServicesExtDataParams;
import android.adservices.extdata.AdServicesExtDataStorageService;
import android.adservices.extdata.GetAdServicesExtDataResult;
import android.adservices.extdata.IAdServicesExtDataStorageService;
import android.adservices.extdata.IGetAdServicesExtDataCallback;
import android.content.Intent;
import android.os.IBinder;

import com.android.adservices.shared.testing.concurrency.FailableOnResultSyncCallback;

<<<<<<< HEAD
import com.android.adservices.shared.testing.concurrency.FailableOnResultSyncCallback;

import org.junit.Assert;
=======
>>>>>>> 4a816567
import org.junit.Test;

public final class AdServicesExtDataServiceCtsTest {
    /** Fake AdServicesExtDataStorageService implementation for testing. */
    private static final class AdServicesExtDataStorageServiceTestProxy
            extends AdServicesExtDataStorageService {

        private AdServicesExtDataParams mParamsStorage = null;

        public AdServicesExtDataParams onGetAdServicesExtData() {
            return mParamsStorage;
        }

        public void onPutAdServicesExtData(
                AdServicesExtDataParams adServicesExtDataParams, int[] adServicesExtDataFields) {
            // For testing, ignore adServicesExtDataFields. Update entire object.
            mParamsStorage = adServicesExtDataParams;
        }
    }

    @Test
    public void testAdServicesExtDataStorageService() throws Exception {
        // Check service connection
        AdServicesExtDataStorageServiceTestProxy proxy =
                new AdServicesExtDataStorageServiceTestProxy();
        Intent intent = new Intent();
        intent.setAction(AdServicesExtDataStorageService.SERVICE_INTERFACE);
        IBinder remoteObject = proxy.onBind(intent);
        assertThat(remoteObject).isNotNull();

        IAdServicesExtDataStorageService service =
                IAdServicesExtDataStorageService.Stub.asInterface(remoteObject);
        assertThat(service).isNotNull();

        // Update AdExt data
        AdServicesExtDataParams paramsToUpdate =
                new AdServicesExtDataParams(
                        /*isNotificationDisplayed=*/ BOOLEAN_TRUE,
                        /*isMeasurementConsented=*/ BOOLEAN_FALSE,
                        /*isU18Account=*/ BOOLEAN_TRUE,
                        /*isAdultAccount=*/ BOOLEAN_FALSE,
                        /*manualInteractionWithConsentStatus=*/ STATE_UNKNOWN,
                        /*measurementRollbackApexVersion=*/ 200L);

        SyncAdExtTestCallback putReceiver = new SyncAdExtTestCallback();
        service.putAdServicesExtData(
                paramsToUpdate,
                new int[] {}, // Fake service implementation ignores this parameter.
                putReceiver);

        putReceiver.assertResultReceived();

        // Get updated AdExt data
        SyncAdExtTestCallback getReceiver = new SyncAdExtTestCallback();
        service.getAdServicesExtData(getReceiver);

        GetAdServicesExtDataResult result = getReceiver.assertResultReceived();
<<<<<<< HEAD
=======
        assertThat(result).isNotNull();
>>>>>>> 4a816567
        assertThat(result.getAdServicesExtDataParams()).isEqualTo(paramsToUpdate);
    }

    private static final class SyncAdExtTestCallback
            extends FailableOnResultSyncCallback<GetAdServicesExtDataResult, String>
            implements IGetAdServicesExtDataCallback {
        @Override
        public void onError(String msg) {
            onFailure(msg);
        }
    }
}<|MERGE_RESOLUTION|>--- conflicted
+++ resolved
@@ -31,12 +31,6 @@
 
 import com.android.adservices.shared.testing.concurrency.FailableOnResultSyncCallback;
 
-<<<<<<< HEAD
-import com.android.adservices.shared.testing.concurrency.FailableOnResultSyncCallback;
-
-import org.junit.Assert;
-=======
->>>>>>> 4a816567
 import org.junit.Test;
 
 public final class AdServicesExtDataServiceCtsTest {
@@ -94,10 +88,7 @@
         service.getAdServicesExtData(getReceiver);
 
         GetAdServicesExtDataResult result = getReceiver.assertResultReceived();
-<<<<<<< HEAD
-=======
         assertThat(result).isNotNull();
->>>>>>> 4a816567
         assertThat(result.getAdServicesExtDataParams()).isEqualTo(paramsToUpdate);
     }
 
