--- conflicted
+++ resolved
@@ -34,12 +34,10 @@
     static_libs: [
         "cts-statsd-atom-host-test-utils",
     ],
-<<<<<<< HEAD
     data: [
         ":CtsAdservicesHostTestApp",
     ],
     per_testcase_directory: true,
-=======
 }
 
 java_test_host {
@@ -64,5 +62,4 @@
         ":CtsAdservicesHostTestApp"
     ],
     test_config: "AndroidTest.ExtServices.xml"
->>>>>>> e67eaf3d
 }