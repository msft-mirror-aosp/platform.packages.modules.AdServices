--- conflicted
+++ resolved
@@ -16,13 +16,8 @@
 
 package com.android.adservices.cts;
 
-<<<<<<< HEAD
-import static com.android.adservices.common.AdServicesHostSideTestCase.CTS_TEST_PACKAGE;
-import static com.android.adservices.common.AdServicesHostSideTestCase.APPSEARCH_WRITER_ACTIVITY_CLASS;
-=======
 import static com.android.adservices.common.AdServicesHostSideTestCase.APPSEARCH_WRITER_ACTIVITY_CLASS;
 import static com.android.adservices.common.AdServicesHostSideTestCase.CTS_TEST_PACKAGE;
->>>>>>> 1d679908
 import static com.android.adservices.service.FlagsConstants.KEY_APPSEARCH_WRITER_ALLOW_LIST_OVERRIDE;
 import static com.android.adservices.service.FlagsConstants.KEY_DISABLE_TOPICS_ENROLLMENT_CHECK;
 import static com.android.adservices.service.FlagsConstants.KEY_ENABLE_APPSEARCH_CONSENT_DATA;
@@ -38,15 +33,9 @@
 import com.android.adservices.common.annotations.SetMsmtApiAppAllowList;
 import com.android.adservices.common.annotations.SetMsmtWebContextClientAppAllowList;
 import com.android.adservices.shared.testing.BackgroundLogReceiver;
-<<<<<<< HEAD
-import com.android.adservices.shared.testing.TestDeviceHelper;
-import com.android.adservices.shared.testing.annotations.RequiresSdkLevelAtLeastT;
-import com.android.adservices.shared.testing.annotations.SetFlagEnabled;
-=======
 import com.android.adservices.shared.testing.Logger.LogLevel;
 import com.android.adservices.shared.testing.TestDeviceHelper;
 import com.android.adservices.shared.testing.annotations.RequiresSdkLevelAtLeastT;
->>>>>>> 1d679908
 import com.android.adservices.shared.testing.annotations.SetLogcatTag;
 import com.android.tradefed.device.DeviceNotAvailableException;
 import com.android.tradefed.log.LogUtil.CLog;
@@ -136,16 +125,10 @@
     }
 
     @Test
-    // Need to re-set these because the reboot in the setup method causes them to be cleared.
-    @SetAllLogcatTags
-    @SetLogcatTag(tag = APPSEARCH_WRITER_ACTIVITY_CLASS)
-    @SetFlagEnabled(KEY_DISABLE_TOPICS_ENROLLMENT_CHECK)
     public void testAppSearchConsentMigration() throws Exception {
         // Wait a few seconds for the device to get to the home screen
         TimeUnit.SECONDS.sleep(5);
 
-<<<<<<< HEAD
-=======
         // Need to re-set these tags and flags here because the reboot in the setup method
         // causes them to be cleared. The SetLogcatTag annotation cannot be used on this method
         // because it gets processed before the start of the setup method.
@@ -153,7 +136,6 @@
                 .setLogcatTag("adservices", LogLevel.VERBOSE)
                 .setLogcatTag("AppSearchWriterActivity", LogLevel.VERBOSE);
 
->>>>>>> 1d679908
         String msmtSuccessMsg = "AppSearchWriterActivity: GetMeasurementStatus API call succeeded";
         String msmtFailureMsg = "AppSearchWriterActivity: GetMeasurementStatus API call failed";
         Predicate<String[]> apiCompletedLogPresentPredicate =
