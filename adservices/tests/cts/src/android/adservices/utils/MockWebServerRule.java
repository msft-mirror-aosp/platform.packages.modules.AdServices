--- conflicted
+++ resolved
@@ -35,10 +35,6 @@
 
 import java.io.IOException;
 import java.io.InputStream;
-<<<<<<< HEAD
-import java.net.ServerSocket;
-=======
->>>>>>> 4a816567
 import java.net.URL;
 import java.security.GeneralSecurityException;
 import java.security.KeyStore;
@@ -161,35 +157,9 @@
     public ScenarioDispatcher startMockWebServer(
             ScenarioDispatcherFactory scenarioDispatcherFactory)
             throws IOException, GeneralSecurityException, JSONException {
-<<<<<<< HEAD
-        if (mPort == UNINITIALIZED) {
-            reserveServerListeningPort();
-        }
-
         mMockWebServer = new MockWebServer();
         if (useHttps()) {
             mMockWebServer.useHttps(getTestingSslSocketFactory(), false);
-        }
-        ScenarioDispatcher dispatcher =
-                scenarioDispatcherFactory.getDispatcher(
-                        new URL(
-                                String.format(
-                                        "%s://localhost:%d",
-                                        useHttps() ? "https" : "http", mPort)));
-        mMockWebServer.setDispatcher(dispatcher);
-
-        mMockWebServer.play(mPort);
-        return dispatcher;
-    }
-
-    public MockWebServer createMockWebServer() throws Exception {
-        if (mPort == UNINITIALIZED) {
-            reserveServerListeningPort();
-=======
-        mMockWebServer = new MockWebServer();
-        if (useHttps()) {
-            mMockWebServer.useHttps(getTestingSslSocketFactory(), false);
->>>>>>> 4a816567
         }
         mMockWebServer.play();
         ScenarioDispatcher dispatcher =
