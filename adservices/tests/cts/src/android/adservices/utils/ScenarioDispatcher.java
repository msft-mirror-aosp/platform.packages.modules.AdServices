--- conflicted
+++ resolved
@@ -218,26 +218,6 @@
         }
     }
 
-<<<<<<< HEAD
-    private MockResponse maybeApplyFledgeV3Header(
-            MockResponse response,
-            RecordedRequest request,
-            Scenario.Request mockRequest,
-            Scenario.Response mockResponse) {
-        if (!Strings.isNullOrEmpty(request.getHeader(X_FLEDGE_BUYER_BIDDING_LOGIC_VERSION))
-                && mockRequest.getHeaders().containsKey(X_FLEDGE_BUYER_BIDDING_LOGIC_VERSION)) {
-            sLogger.v("Setting FLEDGE bidding logic header.");
-            return response.setHeader(
-                    X_FLEDGE_BUYER_BIDDING_LOGIC_VERSION,
-                    mockResponse.getHeaders().get(X_FLEDGE_BUYER_BIDDING_LOGIC_VERSION));
-        } else {
-            sLogger.v("Not setting FLEDGE V3 bidding logic header.");
-            return response;
-        }
-    }
-
-=======
->>>>>>> 038e8587
     private boolean isMatchingPath(String path, String mockPath) {
         return pathWithoutQueryParams(pathWithoutPrefix(path)).equals(mockPath)
                 || pathWithoutPrefix(path).equals(mockPath);
