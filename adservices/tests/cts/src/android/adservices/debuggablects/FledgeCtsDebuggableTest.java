/*
 * Copyright (C) 2022 The Android Open Source Project
 *
 * Licensed under the Apache License, Version 2.0 (the "License");
 * you may not use this file except in compliance with the License.
 * You may obtain a copy of the License at
 *
 *      http://www.apache.org/licenses/LICENSE-2.0
 *
 * Unless required by applicable law or agreed to in writing, software
 * distributed under the License is distributed on an "AS IS" BASIS,
 * WITHOUT WARRANTIES OR CONDITIONS OF ANY KIND, either express or implied.
 * See the License for the specific language governing permissions and
 * limitations under the License.
 */

package android.adservices.debuggablects;

import static android.adservices.common.CommonFixture.INVALID_EMPTY_BUYER;

import static com.google.common.truth.Truth.assertThat;

import static org.junit.Assert.assertNull;
import static org.junit.Assert.assertThrows;

import android.Manifest;
import android.adservices.adselection.AdSelectionConfig;
import android.adservices.adselection.AdSelectionConfigFixture;
import android.adservices.adselection.AdSelectionOutcome;
import android.adservices.adselection.AddAdSelectionOverrideRequest;
import android.adservices.adselection.ReportImpressionRequest;
import android.adservices.adselection.SetAppInstallAdvertisersRequest;
import android.adservices.adselection.UpdateAdCounterHistogramRequest;
import android.adservices.clients.adselection.AdSelectionClient;
import android.adservices.clients.adselection.TestAdSelectionClient;
import android.adservices.clients.customaudience.AdvertisingCustomAudienceClient;
import android.adservices.clients.customaudience.TestAdvertisingCustomAudienceClient;
import android.adservices.common.AdData;
import android.adservices.common.AdFilters;
import android.adservices.common.AdSelectionSignals;
import android.adservices.common.AdTechIdentifier;
import android.adservices.common.AppInstallFilters;
import android.adservices.common.CommonFixture;
import android.adservices.common.FrequencyCapFilters;
import android.adservices.common.KeyedFrequencyCap;
import android.adservices.customaudience.AddCustomAudienceOverrideRequest;
import android.adservices.customaudience.CustomAudience;
import android.adservices.customaudience.CustomAudienceFixture;
import android.adservices.customaudience.TrustedBiddingDataFixture;
import android.net.Uri;
import android.os.Process;
import android.util.Log;

import androidx.test.platform.app.InstrumentationRegistry;

import com.android.adservices.common.AdservicesTestHelper;
import com.android.adservices.common.CompatAdServicesTestUtils;
import com.android.adservices.service.PhFlagsFixture;
import com.android.adservices.service.devapi.DevContext;
import com.android.adservices.service.devapi.DevContextFilter;
import com.android.adservices.service.js.JSScriptEngine;
import com.android.compatibility.common.util.ShellUtils;
import com.android.modules.utils.build.SdkLevel;

import com.google.common.collect.ImmutableList;
import com.google.common.collect.ImmutableSet;
import com.google.common.util.concurrent.ListenableFuture;
import com.google.common.util.concurrent.MoreExecutors;

import org.junit.After;
import org.junit.Assert;
import org.junit.Assume;
import org.junit.Before;
import org.junit.Ignore;
import org.junit.Test;

import java.time.Duration;
import java.time.Instant;
import java.util.ArrayList;
import java.util.Arrays;
import java.util.Collections;
import java.util.HashSet;
import java.util.List;
import java.util.concurrent.ExecutionException;
import java.util.concurrent.Executor;
import java.util.concurrent.Executors;
import java.util.concurrent.TimeUnit;
import java.util.concurrent.TimeoutException;

public class FledgeCtsDebuggableTest extends ForegroundDebuggableCtsTest {
    public static final String TAG = "adservices";
    // Time allowed by current test setup for APIs to respond
    private static final int API_RESPONSE_TIMEOUT_SECONDS = 120;

    // This is used to check actual API timeout conditions; note that the default overall timeout
    // for ad selection is 10 seconds
    private static final int API_RESPONSE_LONGER_TIMEOUT_SECONDS = 120;

    private static final Executor CALLBACK_EXECUTOR = Executors.newCachedThreadPool();

    private static final AdTechIdentifier BUYER_1 = AdSelectionConfigFixture.BUYER_1;
    private static final AdTechIdentifier BUYER_2 = AdSelectionConfigFixture.BUYER_2;

    private static final String AD_URI_PREFIX = "/adverts/123/";

    private static final String SELLER_DECISION_LOGIC_URI_PATH = "/ssp/decision/logic/";
    private static final String BUYER_BIDDING_LOGIC_URI_PATH = "/buyer/bidding/logic/";
    private static final String SELLER_TRUSTED_SIGNAL_URI_PATH = "/kv/seller/signals/";

    private static final String SELLER_REPORTING_PATH = "/reporting/seller";
    private static final String BUYER_REPORTING_PATH = "/reporting/buyer";

    private static final String SELLER_REPORTING_URI =
            String.format("https://%s%s", AdSelectionConfigFixture.SELLER, SELLER_REPORTING_PATH);

    private static final String DEFAULT_DECISION_LOGIC_JS =
            "function scoreAd(ad, bid, auction_config, seller_signals,"
                    + " trusted_scoring_signals, contextual_signal, user_signal,"
                    + " custom_audience_signal) { \n"
                    + "  return {'status': 0, 'score': bid };\n"
                    + "}\n"
                    + "function reportResult(ad_selection_config, render_uri, bid,"
                    + " contextual_signals) { \n"
                    + " return {'status': 0, 'results': {'signals_for_buyer':"
                    + " '{\"signals_for_buyer\":1}', 'reporting_uri': '"
                    + SELLER_REPORTING_URI
                    + "' } };\n"
                    + "}";
    private static final AdSelectionSignals TRUSTED_SCORING_SIGNALS =
            AdSelectionSignals.fromString(
                    "{\n"
                            + "\t\"render_uri_1\": \"signals_for_1\",\n"
                            + "\t\"render_uri_2\": \"signals_for_2\"\n"
                            + "}");
    private static final AdSelectionSignals TRUSTED_BIDDING_SIGNALS =
            AdSelectionSignals.fromString(
                    "{\n"
                            + "\t\"example\": \"example\",\n"
                            + "\t\"valid\": \"Also valid\",\n"
                            + "\t\"list\": \"list\",\n"
                            + "\t\"of\": \"of\",\n"
                            + "\t\"keys\": \"trusted bidding signal Values\"\n"
                            + "}");
    private static final AdSelectionConfig AD_SELECTION_CONFIG =
            AdSelectionConfigFixture.anAdSelectionConfigBuilder()
                    .setCustomAudienceBuyers(Arrays.asList(BUYER_1, BUYER_2))
                    .setDecisionLogicUri(
                            Uri.parse(
                                    String.format(
                                            "https://%s%s",
                                            AdSelectionConfigFixture.SELLER,
                                            SELLER_DECISION_LOGIC_URI_PATH)))
                    .setTrustedScoringSignalsUri(
                            Uri.parse(
                                    String.format(
                                            "https://%s%s",
                                            AdSelectionConfigFixture.SELLER,
                                            SELLER_TRUSTED_SIGNAL_URI_PATH)))
                    .build();

    private static final String BUYER_2_REPORTING_URI =
            String.format("https://%s%s", AdSelectionConfigFixture.BUYER_2, BUYER_REPORTING_PATH);

    private static final String BUYER_2_BIDDING_LOGIC_JS =
            "function generateBid(ad, auction_signals, per_buyer_signals,"
                    + " trusted_bidding_signals, contextual_signals,"
                    + " custom_audience_signals) { \n"
                    + "  return {'status': 0, 'ad': ad, 'bid': ad.metadata.result };\n"
                    + "}\n"
                    + "function reportWin(ad_selection_signals, per_buyer_signals,"
                    + " signals_for_buyer, contextual_signals, custom_audience_signals) { \n"
                    + " return {'status': 0, 'results': {'reporting_uri': '"
                    + BUYER_2_REPORTING_URI
                    + "' } };\n"
                    + "}";

    private static final String BUYER_1_REPORTING_URI =
            String.format("https://%s%s", AdSelectionConfigFixture.BUYER_1, BUYER_REPORTING_PATH);

    private static final String BUYER_1_BIDDING_LOGIC_JS =
            "function generateBid(ad, auction_signals, per_buyer_signals,"
                    + " trusted_bidding_signals, contextual_signals,"
                    + " custom_audience_signals) { \n"
                    + "  return {'status': 0, 'ad': ad, 'bid': ad.metadata.result };\n"
                    + "}\n"
                    + "function reportWin(ad_selection_signals, per_buyer_signals,"
                    + " signals_for_buyer, contextual_signals, custom_audience_signals) { \n"
                    + " return {'status': 0, 'results': {'reporting_uri': '"
                    + BUYER_1_REPORTING_URI
                    + "' } };\n"
                    + "}";

    private AdSelectionClient mAdSelectionClient;
    private TestAdSelectionClient mTestAdSelectionClient;
    private AdvertisingCustomAudienceClient mCustomAudienceClient;
    private TestAdvertisingCustomAudienceClient mTestCustomAudienceClient;
    private DevContext mDevContext;

    private boolean mHasAccessToDevOverrides;

    private String mAccessStatus;
    private String mPreviousAppAllowList;

    private final ArrayList<CustomAudience> mCustomAudiencesToCleanUp = new ArrayList<>();

    @Before
    public void setup() throws InterruptedException {
        if (SdkLevel.isAtLeastT()) {
            assertForegroundActivityStarted();
        } else {
            mPreviousAppAllowList =
                    CompatAdServicesTestUtils.getAndOverridePpapiAppAllowList(
                            sContext.getPackageName());
            CompatAdServicesTestUtils.setFlags();
        }

        mAdSelectionClient =
                new AdSelectionClient.Builder()
                        .setContext(sContext)
                        .setExecutor(CALLBACK_EXECUTOR)
                        .build();
        mTestAdSelectionClient =
                new TestAdSelectionClient.Builder()
                        .setContext(sContext)
                        .setExecutor(CALLBACK_EXECUTOR)
                        .build();
        mCustomAudienceClient =
                new AdvertisingCustomAudienceClient.Builder()
                        .setContext(sContext)
                        .setExecutor(MoreExecutors.directExecutor())
                        .build();
        mTestCustomAudienceClient =
                new TestAdvertisingCustomAudienceClient.Builder()
                        .setContext(sContext)
                        .setExecutor(MoreExecutors.directExecutor())
                        .build();
        DevContextFilter devContextFilter = DevContextFilter.create(sContext);
        mDevContext = DevContextFilter.create(sContext).createDevContext(Process.myUid());
        boolean isDebuggable =
                devContextFilter.isDebuggable(mDevContext.getCallingAppPackageName());
        boolean isDeveloperMode = devContextFilter.isDeveloperMode();
        mHasAccessToDevOverrides = mDevContext.getDevOptionsEnabled();
        mAccessStatus =
                String.format("Debuggable: %b\n", isDebuggable)
                        + String.format("Developer options on: %b", isDeveloperMode);

        InstrumentationRegistry.getInstrumentation()
                .getUiAutomation()
                .adoptShellPermissionIdentity(Manifest.permission.WRITE_DEVICE_CONFIG);

        // TODO(b/221876775): Enable the ad filtering feature flag when unhidden
        PhFlagsFixture.overrideFledgeAdSelectionFilteringEnabled(false);

        // Enable CTS to be run with versions of WebView < M105
        PhFlagsFixture.overrideEnforceIsolateMaxHeapSize(false);
        PhFlagsFixture.overrideIsolateMaxHeapSizeBytes(0);

<<<<<<< HEAD
        // Make sure the flags are picked up cold
        AdservicesTestHelper.killAdservicesProcess(sContext);
=======
        // Disable registerAdBeacon by default
        PhFlagsFixture.overrideFledgeRegisterAdBeaconEnabled(false);
>>>>>>> d654911e

        // Clear the buyer list with an empty call to setAppInstallAdvertisers
        mAdSelectionClient.setAppInstallAdvertisers(
                new SetAppInstallAdvertisersRequest(Collections.EMPTY_SET));

        // Set consent source of truth to PPAPI_AND_SYSTEM_SERVER
        ShellUtils.runShellCommand("device_config put adservices consent_source_of_truth 2");

        // Make sure the flags are picked up cold
        AdservicesTestHelper.killAdservicesProcess(sContext);

        // TODO(b/266725238): Remove/modify once the API rate limit has been adjusted for FLEDGE
        CommonFixture.doSleep(PhFlagsFixture.DEFAULT_API_RATE_LIMIT_SLEEP_MS);
    }

    @After
    public void tearDown() throws Exception {
        if (!SdkLevel.isAtLeastT()) {
            CompatAdServicesTestUtils.setPpapiAppAllowList(mPreviousAppAllowList);
            CompatAdServicesTestUtils.resetFlagsToDefault();
        }

        mTestAdSelectionClient.resetAllAdSelectionConfigRemoteOverrides();
        mTestCustomAudienceClient.resetAllCustomAudienceOverrides();
        // Clear the buyer list with an empty call to setAppInstallAdvertisers
        mAdSelectionClient.setAppInstallAdvertisers(
                new SetAppInstallAdvertisersRequest(Collections.EMPTY_SET));
        leaveJoinedCustomAudiences();

        // Reset the filtering flag
        PhFlagsFixture.overrideFledgeAdSelectionFilteringEnabled(false);
        AdservicesTestHelper.killAdservicesProcess(sContext);
        // Set consent source of truth to PPAPI_AND_SYSTEM_SERVER
        ShellUtils.runShellCommand("device_config put adservices consent_source_of_truth null");

        // TODO(b/266725238): Remove/modify once the API rate limit has been adjusted for FLEDGE
        CommonFixture.doSleep(PhFlagsFixture.DEFAULT_API_RATE_LIMIT_SLEEP_MS);
    }

    @Test
    public void testFledgeAuctionSelectionFlow_overall_Success() throws Exception {
        Assume.assumeTrue(mAccessStatus, mHasAccessToDevOverrides);
        Assume.assumeTrue(JSScriptEngine.AvailabilityChecker.isJSSandboxAvailable());

        List<Double> bidsForBuyer1 = ImmutableList.of(1.1, 2.2);
        List<Double> bidsForBuyer2 = ImmutableList.of(4.5, 6.7, 10.0);

        CustomAudience customAudience1 = createCustomAudience(BUYER_1, bidsForBuyer1);

        CustomAudience customAudience2 = createCustomAudience(BUYER_2, bidsForBuyer2);

        // Joining custom audiences, no result to do assertion on. Failures will generate an
        // exception."
        joinCustomAudience(customAudience1);

        // TODO(b/266725238): Remove/modify once the API rate limit has been adjusted for FLEDGE
        CommonFixture.doSleep(PhFlagsFixture.DEFAULT_API_RATE_LIMIT_SLEEP_MS);

        joinCustomAudience(customAudience2);

        // Adding AdSelection override, no result to do assertion on. Failures will generate an
        // exception."
        AddAdSelectionOverrideRequest addAdSelectionOverrideRequest =
                new AddAdSelectionOverrideRequest(
                        AD_SELECTION_CONFIG, DEFAULT_DECISION_LOGIC_JS, TRUSTED_SCORING_SIGNALS);

        mTestAdSelectionClient
                .overrideAdSelectionConfigRemoteInfo(addAdSelectionOverrideRequest)
                .get(API_RESPONSE_TIMEOUT_SECONDS, TimeUnit.SECONDS);

        AddCustomAudienceOverrideRequest addCustomAudienceOverrideRequest1 =
                new AddCustomAudienceOverrideRequest.Builder()
                        .setBuyer(customAudience1.getBuyer())
                        .setName(customAudience1.getName())
                        .setBiddingLogicJs(BUYER_1_BIDDING_LOGIC_JS)
                        .setTrustedBiddingSignals(TRUSTED_BIDDING_SIGNALS)
                        .build();
        AddCustomAudienceOverrideRequest addCustomAudienceOverrideRequest2 =
                new AddCustomAudienceOverrideRequest.Builder()
                        .setBuyer(customAudience2.getBuyer())
                        .setName(customAudience2.getName())
                        .setBiddingLogicJs(BUYER_2_BIDDING_LOGIC_JS)
                        .setTrustedBiddingSignals(TRUSTED_BIDDING_SIGNALS)
                        .build();

        // Adding Custom audience override, no result to do assertion on. Failures will generate an
        // exception."
        mTestCustomAudienceClient
                .overrideCustomAudienceRemoteInfo(addCustomAudienceOverrideRequest1)
                .get(API_RESPONSE_TIMEOUT_SECONDS, TimeUnit.SECONDS);
        mTestCustomAudienceClient
                .overrideCustomAudienceRemoteInfo(addCustomAudienceOverrideRequest2)
                .get(API_RESPONSE_TIMEOUT_SECONDS, TimeUnit.SECONDS);

        Log.i(
                TAG,
                "Running ad selection with logic URI " + AD_SELECTION_CONFIG.getDecisionLogicUri());
        Log.i(
                TAG,
                "Decision logic URI domain is "
                        + AD_SELECTION_CONFIG.getDecisionLogicUri().getHost());

        // Running ad selection and asserting that the outcome is returned in < 10 seconds
        AdSelectionOutcome outcome =
                mAdSelectionClient
                        .selectAds(AD_SELECTION_CONFIG)
                        .get(API_RESPONSE_TIMEOUT_SECONDS, TimeUnit.SECONDS);

        // Assert that the ad3 from buyer 2 is rendered, since it had the highest bid and score
        Assert.assertEquals(
                CommonFixture.getUri(BUYER_2, AD_URI_PREFIX + "/ad3"), outcome.getRenderUri());

        ReportImpressionRequest reportImpressionRequest =
                new ReportImpressionRequest(outcome.getAdSelectionId(), AD_SELECTION_CONFIG);

        // Performing reporting, and asserting that no exception is thrown
        mAdSelectionClient
                .reportImpression(reportImpressionRequest)
                .get(API_RESPONSE_TIMEOUT_SECONDS, TimeUnit.SECONDS);
    }

    @Test
<<<<<<< HEAD
=======
    public void testFledgeAuctionSelectionFlow_scoringPrebuilt_Success() throws Exception {
        Assume.assumeTrue(mAccessStatus, mHasAccessToDevOverrides);
        Assume.assumeTrue(JSScriptEngine.AvailabilityChecker.isJSSandboxAvailable());

        // Enable prebuilt uri feature
        PhFlagsFixture.overrideFledgeAdSelectionPrebuiltUriEnabled(true);

        List<Double> bidsForBuyer1 = ImmutableList.of(1.1, 2.2);
        List<Double> bidsForBuyer2 = ImmutableList.of(4.5, 6.7, 10.0);

        CustomAudience customAudience1 = createCustomAudience(BUYER_1, bidsForBuyer1);

        CustomAudience customAudience2 = createCustomAudience(BUYER_2, bidsForBuyer2);

        // Joining custom audiences, no result to do assertion on. Failures will generate an
        // exception."
        joinCustomAudience(customAudience1);

        // TODO(b/266725238): Remove/modify once the API rate limit has been adjusted for FLEDGE
        CommonFixture.doSleep(PhFlagsFixture.DEFAULT_API_RATE_LIMIT_SLEEP_MS);

        joinCustomAudience(customAudience2);

        String paramKey = "reportingUrl";
        String paramValue = "https://www.test.com/reporting/seller";
        AdSelectionConfig config =
                AdSelectionConfigFixture.anAdSelectionConfigBuilder()
                        .setCustomAudienceBuyers(Arrays.asList(BUYER_1, BUYER_2))
                        .setDecisionLogicUri(
                                Uri.parse(
                                        String.format(
                                                "%s://%s/%s/?%s=%s",
                                                AD_SELECTION_PREBUILT_SCHEMA,
                                                AD_SELECTION_USE_CASE,
                                                AD_SELECTION_HIGHEST_BID_WINS,
                                                paramKey,
                                                paramValue)))
                        .setTrustedScoringSignalsUri(
                                Uri.parse(
                                        String.format(
                                                "https://%s%s",
                                                AdSelectionConfigFixture.SELLER,
                                                SELLER_TRUSTED_SIGNAL_URI_PATH)))
                        .build();

        // Adding AdSelection override for the sake of the trusted signals, no result to do
        // assertion on. Failures will generate an
        // exception."
        AddAdSelectionOverrideRequest addAdSelectionOverrideRequest =
                new AddAdSelectionOverrideRequest(
                        config, DEFAULT_DECISION_LOGIC_JS, TRUSTED_SCORING_SIGNALS);

        mTestAdSelectionClient
                .overrideAdSelectionConfigRemoteInfo(addAdSelectionOverrideRequest)
                .get(API_RESPONSE_TIMEOUT_SECONDS, TimeUnit.SECONDS);

        AddCustomAudienceOverrideRequest addCustomAudienceOverrideRequest1 =
                new AddCustomAudienceOverrideRequest.Builder()
                        .setBuyer(customAudience1.getBuyer())
                        .setName(customAudience1.getName())
                        .setBiddingLogicJs(BUYER_1_BIDDING_LOGIC_JS)
                        .setTrustedBiddingSignals(TRUSTED_BIDDING_SIGNALS)
                        .build();
        AddCustomAudienceOverrideRequest addCustomAudienceOverrideRequest2 =
                new AddCustomAudienceOverrideRequest.Builder()
                        .setBuyer(customAudience2.getBuyer())
                        .setName(customAudience2.getName())
                        .setBiddingLogicJs(BUYER_2_BIDDING_LOGIC_JS)
                        .setTrustedBiddingSignals(TRUSTED_BIDDING_SIGNALS)
                        .build();

        // Adding Custom audience override, no result to do assertion on. Failures will generate an
        // exception."
        mTestCustomAudienceClient
                .overrideCustomAudienceRemoteInfo(addCustomAudienceOverrideRequest1)
                .get(API_RESPONSE_TIMEOUT_SECONDS, TimeUnit.SECONDS);
        mTestCustomAudienceClient
                .overrideCustomAudienceRemoteInfo(addCustomAudienceOverrideRequest2)
                .get(API_RESPONSE_TIMEOUT_SECONDS, TimeUnit.SECONDS);

        Log.i(TAG, "Running ad selection with logic URI " + config.getDecisionLogicUri());
        Log.i(TAG, "Decision logic URI domain is " + config.getDecisionLogicUri().getHost());

        // Running ad selection and asserting that the outcome is returned in < 10 seconds
        AdSelectionOutcome outcome =
                mAdSelectionClient
                        .selectAds(config)
                        .get(API_RESPONSE_TIMEOUT_SECONDS, TimeUnit.SECONDS);

        // Assert that the ad3 from buyer 2 is rendered, since it had the highest bid and score
        Assert.assertEquals(
                CommonFixture.getUri(BUYER_2, AD_URI_PREFIX + "/ad3"), outcome.getRenderUri());

        ReportImpressionRequest reportImpressionRequest =
                new ReportImpressionRequest(outcome.getAdSelectionId(), config);

        // Performing reporting, and asserting that no exception is thrown
        mAdSelectionClient
                .reportImpression(reportImpressionRequest)
                .get(API_RESPONSE_TIMEOUT_SECONDS, TimeUnit.SECONDS);
    }

    /*
    // TODO(b/267712947) Unhide Contextual Ad flow with App Install API changes
    @Test
    public void testFledgeSelectionFlow_WithContextualAds_Success() throws Exception {
        Assume.assumeTrue(mAccessStatus, mHasAccessToDevOverrides);
        Assume.assumeTrue(JSScriptEngine.AvailabilityChecker.isJSSandboxAvailable());

        List<Double> bidsForBuyer1 = ImmutableList.of(1.1, 2.2);
        List<Double> bidsForBuyer2 = ImmutableList.of(4.5, 6.7, 10.0);

        CustomAudience customAudience1 = createCustomAudience(BUYER_1, bidsForBuyer1);

        CustomAudience customAudience2 = createCustomAudience(BUYER_2, bidsForBuyer2);

        // Joining custom audiences, no result to do assertion on. Failures will generate an
        // exception."
        joinCustomAudience(customAudience1);

        // TODO(b/266725238): Remove/modify once the API rate limit has been adjusted for FLEDGE
        CommonFixture.doSleep(PhFlagsFixture.DEFAULT_API_RATE_LIMIT_SLEEP_MS);

        joinCustomAudience(customAudience2);

        BuyersDecisionLogic buyersDecisionLogic =
                new BuyersDecisionLogic(ImmutableMap.of(CommonFixture.VALID_BUYER_2,
                        new DecisionLogic(
                                "function reportWin(ad_selection_signals, per_buyer_signals,"
                                        + " signals_for_buyer, contextual_signals, "
                                        + "custom_audience_signals) { \n"
                                        + " return {'status': 0, 'results': {'reporting_uri': '"
                                        + BUYER_2_REPORTING_URI
                                        + "' } };\n"
                                        + "}"))
                );

        // Adding AdSelection override, no result to do assertion on. Failures will generate an
        // exception."
        AddAdSelectionOverrideRequest addAdSelectionOverrideRequest =
                new AddAdSelectionOverrideRequest(
                        AD_SELECTION_CONFIG, DEFAULT_DECISION_LOGIC_JS, TRUSTED_SCORING_SIGNALS,
                        buyersDecisionLogic);

        mTestAdSelectionClient
                .overrideAdSelectionConfigRemoteInfo(addAdSelectionOverrideRequest)
                .get(API_RESPONSE_TIMEOUT_SECONDS, TimeUnit.SECONDS);

        AddCustomAudienceOverrideRequest addCustomAudienceOverrideRequest1 =
                new AddCustomAudienceOverrideRequest.Builder()
                        .setBuyer(customAudience1.getBuyer())
                        .setName(customAudience1.getName())
                        .setBiddingLogicJs(BUYER_1_BIDDING_LOGIC_JS)
                        .setTrustedBiddingSignals(TRUSTED_BIDDING_SIGNALS)
                        .build();
        AddCustomAudienceOverrideRequest addCustomAudienceOverrideRequest2 =
                new AddCustomAudienceOverrideRequest.Builder()
                        .setBuyer(customAudience2.getBuyer())
                        .setName(customAudience2.getName())
                        .setBiddingLogicJs(BUYER_2_BIDDING_LOGIC_JS)
                        .setTrustedBiddingSignals(TRUSTED_BIDDING_SIGNALS)
                        .build();

        // Adding Custom audience override, no result to do assertion on. Failures will generate an
        // exception."
        mTestCustomAudienceClient
                .overrideCustomAudienceRemoteInfo(addCustomAudienceOverrideRequest1)
                .get(API_RESPONSE_TIMEOUT_SECONDS, TimeUnit.SECONDS);
        mTestCustomAudienceClient
                .overrideCustomAudienceRemoteInfo(addCustomAudienceOverrideRequest2)
                .get(API_RESPONSE_TIMEOUT_SECONDS, TimeUnit.SECONDS);

        Log.i(
                TAG,
                "Running ad selection with logic URI " + AD_SELECTION_CONFIG.getDecisionLogicUri());
        Log.i(
                TAG,
                "Decision logic URI domain is "
                        + AD_SELECTION_CONFIG.getDecisionLogicUri().getHost());

        AdSelectionConfig adSelectionConfigWithContextualAds =
                AdSelectionConfigFixture.anAdSelectionConfigBuilder()
                        .setCustomAudienceBuyers(Arrays.asList(BUYER_1, BUYER_2))
                        .setDecisionLogicUri(
                                Uri.parse(
                                        String.format(
                                                "https://%s%s",
                                                AdSelectionConfigFixture.SELLER,
                                                SELLER_DECISION_LOGIC_URI_PATH)))
                        .setTrustedScoringSignalsUri(
                                Uri.parse(
                                        String.format(
                                                "https://%s%s",
                                                AdSelectionConfigFixture.SELLER,
                                                SELLER_TRUSTED_SIGNAL_URI_PATH)))
                        .setBuyerContextualAds(createContextualAds())
                        .build();
        // Running ad selection and asserting that the outcome is returned in < 10 seconds
        AdSelectionOutcome outcome =
                mAdSelectionClient
                        .selectAds(adSelectionConfigWithContextualAds)
                        .get(API_RESPONSE_TIMEOUT_SECONDS, TimeUnit.SECONDS);

        // Assert that the ad with bid 500 from contextual ads is rendered
        Assert.assertEquals(
                AdDataFixture.getValidRenderUriByBuyer(CommonFixture.VALID_BUYER_2, 500),
                outcome.getRenderUri());

        ReportImpressionRequest reportImpressionRequest =
                new ReportImpressionRequest(
                        outcome.getAdSelectionId(), adSelectionConfigWithContextualAds);

        // Performing reporting, and asserting that no exception is thrown
        mAdSelectionClient
                .reportImpression(reportImpressionRequest)
                .get(API_RESPONSE_TIMEOUT_SECONDS, TimeUnit.SECONDS);
    }

    @Test
    public void testFledgeSelectionFlow_OnlyContextualAds_Success() throws Exception {
        Assume.assumeTrue(mAccessStatus, mHasAccessToDevOverrides);
        Assume.assumeTrue(JSScriptEngine.AvailabilityChecker.isJSSandboxAvailable());

        AdSelectionConfig adSelectionConfigOnlyContextualAds =
                AdSelectionConfigFixture.anAdSelectionConfigBuilder()
                        // Adding no buyers in config
                        .setCustomAudienceBuyers(ImmutableList.of())
                        .setDecisionLogicUri(
                                Uri.parse(
                                        String.format(
                                                "https://%s%s",
                                                AdSelectionConfigFixture.SELLER,
                                                SELLER_DECISION_LOGIC_URI_PATH)))
                        .setTrustedScoringSignalsUri(
                                Uri.parse(
                                        String.format(
                                                "https://%s%s",
                                                AdSelectionConfigFixture.SELLER,
                                                SELLER_TRUSTED_SIGNAL_URI_PATH)))
                        .setBuyerContextualAds(createContextualAds())
                        .build();

        BuyersDecisionLogic buyersDecisionLogic =
                new BuyersDecisionLogic(ImmutableMap.of(CommonFixture.VALID_BUYER_2,
                        new DecisionLogic(
                                "function reportWin(ad_selection_signals, per_buyer_signals,"
                                        + " signals_for_buyer, contextual_signals, "
                                        + "custom_audience_signals) { \n"
                                        + " return {'status': 0, 'results': {'reporting_uri': '"
                                        + BUYER_2_REPORTING_URI
                                        + "' } };\n"
                                        + "}"))
                );

        // Adding AdSelection override, no result to do assertion on. Failures will generate an
        // exception."
        AddAdSelectionOverrideRequest addAdSelectionOverrideRequest =
                new AddAdSelectionOverrideRequest(
                        adSelectionConfigOnlyContextualAds, DEFAULT_DECISION_LOGIC_JS,
                        TRUSTED_SCORING_SIGNALS, buyersDecisionLogic);

        mTestAdSelectionClient
                .overrideAdSelectionConfigRemoteInfo(addAdSelectionOverrideRequest)
                .get(API_RESPONSE_TIMEOUT_SECONDS, TimeUnit.SECONDS);

        // TODO(b/266725238): Remove/modify once the API rate limit has been adjusted for FLEDGE
        CommonFixture.doSleep(PhFlagsFixture.DEFAULT_API_RATE_LIMIT_SLEEP_MS);
        Log.i(
                TAG,
                "Running ad selection with logic URI "
                        + adSelectionConfigOnlyContextualAds.getDecisionLogicUri());
        Log.i(
                TAG,
                "Decision logic URI domain is "
                        + AD_SELECTION_CONFIG.getDecisionLogicUri().getHost());

        // Running ad selection and asserting that the outcome is returned in < 10 seconds
        AdSelectionOutcome outcome =
                mAdSelectionClient
                        .selectAds(adSelectionConfigOnlyContextualAds)
                        .get(API_RESPONSE_TIMEOUT_SECONDS, TimeUnit.SECONDS);

        // Assert that the ad with bid 500 from contextual ads is rendered
        Assert.assertEquals(
                AdDataFixture.getValidRenderUriByBuyer(CommonFixture.VALID_BUYER_2, 500),
                outcome.getRenderUri());

        ReportImpressionRequest reportImpressionRequest =
                new ReportImpressionRequest(
                        outcome.getAdSelectionId(), adSelectionConfigOnlyContextualAds);

        // Performing reporting, and asserting that no exception is thrown
        mAdSelectionClient
                .reportImpression(reportImpressionRequest)
                .get(API_RESPONSE_TIMEOUT_SECONDS, TimeUnit.SECONDS);
    }
    */

    @Ignore
    @Test
    public void testFledgeAuctionSelectionFlow_overall_register_ad_beacon_Success()
            throws Exception {
        Assume.assumeTrue(mAccessStatus, mHasAccessToDevOverrides);

        // Enable registerAdBeacon feature
        PhFlagsFixture.overrideFledgeRegisterAdBeaconEnabled(true);
        AdservicesTestHelper.killAdservicesProcess(sContext);

        List<Double> bidsForBuyer1 = ImmutableList.of(1.1, 2.2);
        List<Double> bidsForBuyer2 = ImmutableList.of(4.5, 6.7, 10.0);

        CustomAudience customAudience1 = createCustomAudience(BUYER_1, bidsForBuyer1);

        CustomAudience customAudience2 = createCustomAudience(BUYER_2, bidsForBuyer2);

        // Joining custom audiences, no result to do assertion on. Failures will generate an
        // exception."
        joinCustomAudience(customAudience1);

        // TODO(b/266725238): Remove/modify once the API rate limit has been adjusted for FLEDGE
        CommonFixture.doSleep(PhFlagsFixture.DEFAULT_API_RATE_LIMIT_SLEEP_MS);

        joinCustomAudience(customAudience2);

        // Adding AdSelection override, no result to do assertion on. Failures will generate an
        // exception."
        AddAdSelectionOverrideRequest addAdSelectionOverrideRequest =
                new AddAdSelectionOverrideRequest(
                        AD_SELECTION_CONFIG,
                        DECISION_LOGIC_JS_REGISTER_AD_BEACON,
                        TRUSTED_SCORING_SIGNALS);

        mTestAdSelectionClient
                .overrideAdSelectionConfigRemoteInfo(addAdSelectionOverrideRequest)
                .get(API_RESPONSE_TIMEOUT_SECONDS, TimeUnit.SECONDS);

        AddCustomAudienceOverrideRequest addCustomAudienceOverrideRequest1 =
                new AddCustomAudienceOverrideRequest.Builder()
                        .setBuyer(customAudience1.getBuyer())
                        .setName(customAudience1.getName())
                        .setBiddingLogicJs(BUYER_1_BIDDING_LOGIC_JS_V3_REGISTER_AD_BEACON)
                        .setTrustedBiddingSignals(TRUSTED_BIDDING_SIGNALS)
                        .build();
        AddCustomAudienceOverrideRequest addCustomAudienceOverrideRequest2 =
                new AddCustomAudienceOverrideRequest.Builder()
                        .setBuyer(customAudience2.getBuyer())
                        .setName(customAudience2.getName())
                        .setBiddingLogicJs(BUYER_2_BIDDING_LOGIC_JS_V3_REGISTER_AD_BEACON)
                        .setTrustedBiddingSignals(TRUSTED_BIDDING_SIGNALS)
                        .build();

        // Adding Custom audience override, no result to do assertion on. Failures will generate an
        // exception."
        mTestCustomAudienceClient
                .overrideCustomAudienceRemoteInfo(addCustomAudienceOverrideRequest1)
                .get(API_RESPONSE_TIMEOUT_SECONDS, TimeUnit.SECONDS);
        mTestCustomAudienceClient
                .overrideCustomAudienceRemoteInfo(addCustomAudienceOverrideRequest2)
                .get(API_RESPONSE_TIMEOUT_SECONDS, TimeUnit.SECONDS);

        Log.i(
                TAG,
                "Running ad selection with logic URI " + AD_SELECTION_CONFIG.getDecisionLogicUri());
        Log.i(
                TAG,
                "Decision logic URI domain is "
                        + AD_SELECTION_CONFIG.getDecisionLogicUri().getHost());

        // Running ad selection and asserting that the outcome is returned in < 10 seconds
        AdSelectionOutcome outcome =
                mAdSelectionClient
                        .selectAds(AD_SELECTION_CONFIG)
                        .get(API_RESPONSE_TIMEOUT_SECONDS, TimeUnit.SECONDS);

        // Assert that the ad3 from buyer 2 is rendered, since it had the highest bid and score
        Assert.assertEquals(
                CommonFixture.getUri(BUYER_2, AD_URI_PREFIX + "/ad3"), outcome.getRenderUri());

        ReportImpressionRequest reportImpressionRequest =
                new ReportImpressionRequest(outcome.getAdSelectionId(), AD_SELECTION_CONFIG);

        // Performing reporting, and asserting that no exception is thrown
        mAdSelectionClient
                .reportImpression(reportImpressionRequest)
                .get(API_RESPONSE_TIMEOUT_SECONDS, TimeUnit.SECONDS);

        ReportInteractionRequest reportInteractionClickRequest =
                new ReportInteractionRequest(
                        outcome.getAdSelectionId(),
                        CLICK_INTERACTION,
                        INTERACTION_DATA,
                        BUYER_DESTINATION | SELLER_DESTINATION);

        ReportInteractionRequest reportInteractionHoverRequest =
                new ReportInteractionRequest(
                        outcome.getAdSelectionId(),
                        HOVER_INTERACTION,
                        INTERACTION_DATA,
                        BUYER_DESTINATION | SELLER_DESTINATION);

        // Performing interaction reporting, and asserting that no exception is thrown
        mAdSelectionClient
                .reportInteraction(reportInteractionClickRequest)
                .get(API_RESPONSE_TIMEOUT_SECONDS, TimeUnit.SECONDS);

        // TODO(b/266725238): Remove/modify once the API rate limit has been adjusted for FLEDGE
        CommonFixture.doSleep(PhFlagsFixture.DEFAULT_API_RATE_LIMIT_SLEEP_MS);

        mAdSelectionClient
                .reportInteraction(reportInteractionHoverRequest)
                .get(API_RESPONSE_TIMEOUT_SECONDS, TimeUnit.SECONDS);
    }

    @Test
>>>>>>> d654911e
    public void testFledgeFlow_manuallyUpdateCustomAudience_Success() throws Exception {
        Assume.assumeTrue(mAccessStatus, mHasAccessToDevOverrides);
        Assume.assumeTrue(JSScriptEngine.AvailabilityChecker.isJSSandboxAvailable());

        List<Double> bidsForBuyer = ImmutableList.of(1.1, 2.2);
        List<Double> updatedBidsForBuyer = ImmutableList.of(4.5, 6.7, 10.0);

        CustomAudience customAudience = createCustomAudience(BUYER_1, bidsForBuyer);
        CustomAudience customAudienceUpdate = createCustomAudience(BUYER_1, updatedBidsForBuyer);

        // Joining custom audiences, no result to do assertion on. Failures will generate an
        // exception.
        joinCustomAudience(customAudience);

        // TODO(b/266725238): Remove/modify once the API rate limit has been adjusted for FLEDGE
        CommonFixture.doSleep(PhFlagsFixture.DEFAULT_API_RATE_LIMIT_SLEEP_MS);

        joinCustomAudience(customAudienceUpdate);

        // Adding AdSelection override, no result to do assertion on. Failures will generate an
        // exception.
        AddAdSelectionOverrideRequest addAdSelectionOverrideRequest =
                new AddAdSelectionOverrideRequest(
                        AD_SELECTION_CONFIG, DEFAULT_DECISION_LOGIC_JS, TRUSTED_SCORING_SIGNALS);

        mTestAdSelectionClient
                .overrideAdSelectionConfigRemoteInfo(addAdSelectionOverrideRequest)
                .get(API_RESPONSE_TIMEOUT_SECONDS, TimeUnit.SECONDS);

        AddCustomAudienceOverrideRequest addCustomAudienceOverrideRequest =
                new AddCustomAudienceOverrideRequest.Builder()
                        .setBuyer(customAudience.getBuyer())
                        .setName(customAudience.getName())
                        .setBiddingLogicJs(BUYER_1_BIDDING_LOGIC_JS)
                        .setTrustedBiddingSignals(TRUSTED_BIDDING_SIGNALS)
                        .build();

        // Adding Custom audience override, no result to do assertion on. Failures will generate an
        // exception.
        mTestCustomAudienceClient
                .overrideCustomAudienceRemoteInfo(addCustomAudienceOverrideRequest)
                .get(API_RESPONSE_TIMEOUT_SECONDS, TimeUnit.SECONDS);

        Log.i(
                TAG,
                "Running ad selection with logic URI " + AD_SELECTION_CONFIG.getDecisionLogicUri());
        Log.i(
                TAG,
                "Decision logic URI domain is "
                        + AD_SELECTION_CONFIG.getDecisionLogicUri().getHost());

        // Running ad selection and asserting that the outcome is returned in < 10 seconds
        AdSelectionOutcome outcome =
                mAdSelectionClient
                        .selectAds(AD_SELECTION_CONFIG)
                        .get(API_RESPONSE_TIMEOUT_SECONDS, TimeUnit.SECONDS);

        // Assert that the ad3 from buyer 1 is rendered, since it had the highest bid and score
        // This verifies that the custom audience was updated, since it originally only had two ads
        Assert.assertEquals(
                CommonFixture.getUri(BUYER_1, AD_URI_PREFIX + "/ad3"), outcome.getRenderUri());

        ReportImpressionRequest reportImpressionRequest =
                new ReportImpressionRequest(outcome.getAdSelectionId(), AD_SELECTION_CONFIG);

        // Performing reporting, and asserting that no exception is thrown
        mAdSelectionClient
                .reportImpression(reportImpressionRequest)
                .get(API_RESPONSE_TIMEOUT_SECONDS, TimeUnit.SECONDS);
    }

    @Test
    public void testAdSelection_etldViolation_failure() throws Exception {
        Assume.assumeTrue(mAccessStatus, mHasAccessToDevOverrides);
        Assume.assumeTrue(JSScriptEngine.AvailabilityChecker.isJSSandboxAvailable());

        List<Double> bidsForBuyer1 = ImmutableList.of(1.1, 2.2);
        List<Double> bidsForBuyer2 = ImmutableList.of(4.5, 6.7, 10.0);

        CustomAudience customAudience1 = createCustomAudience(BUYER_1, bidsForBuyer1);

        CustomAudience customAudience2 = createCustomAudience(BUYER_2, bidsForBuyer2);

        AdSelectionConfig adSelectionConfigWithEtldViolations =
                AdSelectionConfigFixture.anAdSelectionConfigBuilder()
                        .setCustomAudienceBuyers(Arrays.asList(BUYER_1, BUYER_2))
                        .setDecisionLogicUri(
                                Uri.parse(
                                        String.format(
                                                "https://%s%s",
                                                AdSelectionConfigFixture.SELLER + "etld_noise",
                                                SELLER_DECISION_LOGIC_URI_PATH)))
                        .setTrustedScoringSignalsUri(
                                Uri.parse(
                                        String.format(
                                                "https://%s%s",
                                                AdSelectionConfigFixture.SELLER + "etld_noise",
                                                SELLER_TRUSTED_SIGNAL_URI_PATH)))
                        .build();

        // Joining custom audiences, no result to do assertion on. Failures will generate an
        // exception."
        joinCustomAudience(customAudience1);

        // TODO(b/266725238): Remove/modify once the API rate limit has been adjusted for FLEDGE
        CommonFixture.doSleep(PhFlagsFixture.DEFAULT_API_RATE_LIMIT_SLEEP_MS);

        joinCustomAudience(customAudience2);

        // Adding AdSelection override, no result to do assertion on. Failures will generate an
        // exception."
        AddAdSelectionOverrideRequest addAdSelectionOverrideRequest =
                new AddAdSelectionOverrideRequest(
                        adSelectionConfigWithEtldViolations,
                        DEFAULT_DECISION_LOGIC_JS,
                        TRUSTED_SCORING_SIGNALS);

        mTestAdSelectionClient
                .overrideAdSelectionConfigRemoteInfo(addAdSelectionOverrideRequest)
                .get(API_RESPONSE_TIMEOUT_SECONDS, TimeUnit.SECONDS);

        AddCustomAudienceOverrideRequest addCustomAudienceOverrideRequest1 =
                new AddCustomAudienceOverrideRequest.Builder()
                        .setBuyer(customAudience1.getBuyer())
                        .setName(customAudience1.getName())
                        .setBiddingLogicJs(BUYER_1_BIDDING_LOGIC_JS)
                        .setTrustedBiddingSignals(TRUSTED_BIDDING_SIGNALS)
                        .build();
        AddCustomAudienceOverrideRequest addCustomAudienceOverrideRequest2 =
                new AddCustomAudienceOverrideRequest.Builder()
                        .setBuyer(customAudience2.getBuyer())
                        .setName(customAudience2.getName())
                        .setBiddingLogicJs(BUYER_2_BIDDING_LOGIC_JS)
                        .setTrustedBiddingSignals(TRUSTED_BIDDING_SIGNALS)
                        .build();

        // Adding Custom audience override, no result to do assertion on. Failures will generate an
        // exception."
        mTestCustomAudienceClient
                .overrideCustomAudienceRemoteInfo(addCustomAudienceOverrideRequest1)
                .get(API_RESPONSE_TIMEOUT_SECONDS, TimeUnit.SECONDS);
        mTestCustomAudienceClient
                .overrideCustomAudienceRemoteInfo(addCustomAudienceOverrideRequest2)
                .get(API_RESPONSE_TIMEOUT_SECONDS, TimeUnit.SECONDS);

        // Running ad selection and asserting that exception is thrown when decision and signals
        // URIs are not etld+1 compliant
        Exception selectAdsException =
                assertThrows(
                        ExecutionException.class,
                        () ->
                                mAdSelectionClient
                                        .selectAds(adSelectionConfigWithEtldViolations)
                                        .get(API_RESPONSE_TIMEOUT_SECONDS, TimeUnit.SECONDS));
        assertThat(selectAdsException.getCause()).isInstanceOf(IllegalArgumentException.class);
    }

    @Test
    public void testReportImpression_etldViolation_failure() throws Exception {
        Assume.assumeTrue(mAccessStatus, mHasAccessToDevOverrides);
        Assume.assumeTrue(JSScriptEngine.AvailabilityChecker.isJSSandboxAvailable());

        List<Double> bidsForBuyer1 = ImmutableList.of(1.1, 2.2);
        List<Double> bidsForBuyer2 = ImmutableList.of(4.5, 6.7, 10.0);

        CustomAudience customAudience1 = createCustomAudience(BUYER_1, bidsForBuyer1);

        CustomAudience customAudience2 = createCustomAudience(BUYER_2, bidsForBuyer2);

        AdSelectionConfig adSelectionConfigWithEtldViolations =
                AdSelectionConfigFixture.anAdSelectionConfigBuilder()
                        .setCustomAudienceBuyers(Arrays.asList(BUYER_1, BUYER_2))
                        .setDecisionLogicUri(
                                Uri.parse(
                                        String.format(
                                                "https://%s%s",
                                                AdSelectionConfigFixture.SELLER + "etld_noise",
                                                SELLER_DECISION_LOGIC_URI_PATH)))
                        .setTrustedScoringSignalsUri(
                                Uri.parse(
                                        String.format(
                                                "https://%s%s",
                                                AdSelectionConfigFixture.SELLER + "etld_noise",
                                                SELLER_TRUSTED_SIGNAL_URI_PATH)))
                        .build();

        // Joining custom audiences, no result to do assertion on. Failures will generate an
        // exception."
        joinCustomAudience(customAudience1);

        // TODO(b/266725238): Remove/modify once the API rate limit has been adjusted for FLEDGE
        CommonFixture.doSleep(PhFlagsFixture.DEFAULT_API_RATE_LIMIT_SLEEP_MS);

        joinCustomAudience(customAudience2);

        // Adding AdSelection override, no result to do assertion on. Failures will generate an
        // exception."
        AddAdSelectionOverrideRequest addAdSelectionOverrideRequest =
                new AddAdSelectionOverrideRequest(
                        AD_SELECTION_CONFIG, DEFAULT_DECISION_LOGIC_JS, TRUSTED_SCORING_SIGNALS);

        mTestAdSelectionClient
                .overrideAdSelectionConfigRemoteInfo(addAdSelectionOverrideRequest)
                .get(API_RESPONSE_TIMEOUT_SECONDS, TimeUnit.SECONDS);

        AddCustomAudienceOverrideRequest addCustomAudienceOverrideRequest1 =
                new AddCustomAudienceOverrideRequest.Builder()
                        .setBuyer(customAudience1.getBuyer())
                        .setName(customAudience1.getName())
                        .setBiddingLogicJs(BUYER_1_BIDDING_LOGIC_JS)
                        .setTrustedBiddingSignals(TRUSTED_BIDDING_SIGNALS)
                        .build();
        AddCustomAudienceOverrideRequest addCustomAudienceOverrideRequest2 =
                new AddCustomAudienceOverrideRequest.Builder()
                        .setBuyer(customAudience2.getBuyer())
                        .setName(customAudience2.getName())
                        .setBiddingLogicJs(BUYER_2_BIDDING_LOGIC_JS)
                        .setTrustedBiddingSignals(TRUSTED_BIDDING_SIGNALS)
                        .build();

        // Adding Custom audience override, no result to do assertion on. Failures will generate an
        // exception."
        mTestCustomAudienceClient
                .overrideCustomAudienceRemoteInfo(addCustomAudienceOverrideRequest1)
                .get(API_RESPONSE_TIMEOUT_SECONDS, TimeUnit.SECONDS);
        mTestCustomAudienceClient
                .overrideCustomAudienceRemoteInfo(addCustomAudienceOverrideRequest2)
                .get(API_RESPONSE_TIMEOUT_SECONDS, TimeUnit.SECONDS);

        // Running ad selection and asserting that the outcome is returned in < 10 seconds
        AdSelectionOutcome outcome =
                mAdSelectionClient
                        .selectAds(AD_SELECTION_CONFIG)
                        .get(API_RESPONSE_TIMEOUT_SECONDS, TimeUnit.SECONDS);

        // Assert that the ad3 from buyer 2 is rendered, since it had the highest bid and score
        Assert.assertEquals(
                CommonFixture.getUri(BUYER_2, AD_URI_PREFIX + "/ad3"), outcome.getRenderUri());

        ReportImpressionRequest reportImpressionRequest =
                new ReportImpressionRequest(
                        outcome.getAdSelectionId(), adSelectionConfigWithEtldViolations);

        // Running report Impression and asserting that exception is thrown when decision and
        // signals URIs are not etld+1 compliant
        Exception selectAdsException =
                assertThrows(
                        ExecutionException.class,
                        () ->
                                mAdSelectionClient
                                        .reportImpression(reportImpressionRequest)
                                        .get(API_RESPONSE_TIMEOUT_SECONDS, TimeUnit.SECONDS));
        assertThat(selectAdsException.getCause()).isInstanceOf(IllegalArgumentException.class);
    }

    @Test
    public void testAdSelection_skipAdsMalformedBiddingLogic_success() throws Exception {
        Assume.assumeTrue(mAccessStatus, mHasAccessToDevOverrides);
        Assume.assumeTrue(JSScriptEngine.AvailabilityChecker.isJSSandboxAvailable());

        List<Double> bidsForBuyer1 = ImmutableList.of(1.1, 2.2);
        List<Double> bidsForBuyer2 = ImmutableList.of(4.5, 6.7, 10.0);

        CustomAudience customAudience1 = createCustomAudience(BUYER_1, bidsForBuyer1);

        CustomAudience customAudience2 = createCustomAudience(BUYER_2, bidsForBuyer2);

        String malformedBiddingLogic = " This is an invalid javascript";

        // Joining custom audiences, no result to do assertion on. Failures will generate an
        // exception."
        joinCustomAudience(customAudience1);

        // TODO(b/266725238): Remove/modify once the API rate limit has been adjusted for FLEDGE
        CommonFixture.doSleep(PhFlagsFixture.DEFAULT_API_RATE_LIMIT_SLEEP_MS);

        joinCustomAudience(customAudience2);

        // Adding AdSelection override, no result to do assertion on. Failures will generate an
        // exception."
        AddAdSelectionOverrideRequest addAdSelectionOverrideRequest =
                new AddAdSelectionOverrideRequest(
                        AD_SELECTION_CONFIG, DEFAULT_DECISION_LOGIC_JS, TRUSTED_SCORING_SIGNALS);

        mTestAdSelectionClient
                .overrideAdSelectionConfigRemoteInfo(addAdSelectionOverrideRequest)
                .get(API_RESPONSE_TIMEOUT_SECONDS, TimeUnit.SECONDS);

        AddCustomAudienceOverrideRequest addCustomAudienceOverrideRequest1 =
                new AddCustomAudienceOverrideRequest.Builder()
                        .setBuyer(customAudience1.getBuyer())
                        .setName(customAudience1.getName())
                        .setBiddingLogicJs(BUYER_1_BIDDING_LOGIC_JS)
                        .setTrustedBiddingSignals(TRUSTED_BIDDING_SIGNALS)
                        .build();
        AddCustomAudienceOverrideRequest addCustomAudienceOverrideRequest2 =
                new AddCustomAudienceOverrideRequest.Builder()
                        .setBuyer(customAudience2.getBuyer())
                        .setName(customAudience2.getName())
                        .setBiddingLogicJs(malformedBiddingLogic)
                        .setTrustedBiddingSignals(TRUSTED_BIDDING_SIGNALS)
                        .build();

        // Adding Custom audience override, no result to do assertion on. Failures will generate an
        // exception."
        mTestCustomAudienceClient
                .overrideCustomAudienceRemoteInfo(addCustomAudienceOverrideRequest1)
                .get(API_RESPONSE_TIMEOUT_SECONDS, TimeUnit.SECONDS);
        mTestCustomAudienceClient
                .overrideCustomAudienceRemoteInfo(addCustomAudienceOverrideRequest2)
                .get(API_RESPONSE_TIMEOUT_SECONDS, TimeUnit.SECONDS);

        // Running ad selection and asserting that the outcome is returned in < 10 seconds
        AdSelectionOutcome outcome =
                mAdSelectionClient
                        .selectAds(AD_SELECTION_CONFIG)
                        .get(API_RESPONSE_TIMEOUT_SECONDS, TimeUnit.SECONDS);

        // Assert that the ad3 from buyer 2 is skipped despite having the highest bid, since it has
        // malformed bidding logic
        // The winner should come from buyer1 with the highest bid i.e. ad2
        Assert.assertEquals(
                CommonFixture.getUri(BUYER_1, AD_URI_PREFIX + "/ad2"), outcome.getRenderUri());

        ReportImpressionRequest reportImpressionRequest =
                new ReportImpressionRequest(outcome.getAdSelectionId(), AD_SELECTION_CONFIG);

        // Performing reporting, and asserting that no exception is thrown
        mAdSelectionClient
                .reportImpression(reportImpressionRequest)
                .get(API_RESPONSE_TIMEOUT_SECONDS, TimeUnit.SECONDS);
    }

    @Test
    public void testAdSelection_malformedScoringLogic_failure() throws Exception {
        Assume.assumeTrue(mAccessStatus, mHasAccessToDevOverrides);
        Assume.assumeTrue(JSScriptEngine.AvailabilityChecker.isJSSandboxAvailable());

        List<Double> bidsForBuyer1 = ImmutableList.of(1.1, 2.2);
        List<Double> bidsForBuyer2 = ImmutableList.of(4.5, 6.7, 10.0);

        CustomAudience customAudience1 = createCustomAudience(BUYER_1, bidsForBuyer1);

        CustomAudience customAudience2 = createCustomAudience(BUYER_2, bidsForBuyer2);

        // Joining custom audiences, no result to do assertion on. Failures will generate an
        // exception."
        joinCustomAudience(customAudience1);

        // TODO(b/266725238): Remove/modify once the API rate limit has been adjusted for FLEDGE
        CommonFixture.doSleep(PhFlagsFixture.DEFAULT_API_RATE_LIMIT_SLEEP_MS);

        joinCustomAudience(customAudience2);

        String malformedScoringLogic = " This is an invalid javascript";

        // Adding malformed scoring logic AdSelection override, no result to do assertion on.
        // Failures will generate an
        // exception."
        AddAdSelectionOverrideRequest addAdSelectionOverrideRequest =
                new AddAdSelectionOverrideRequest(
                        AD_SELECTION_CONFIG, malformedScoringLogic, TRUSTED_SCORING_SIGNALS);

        mTestAdSelectionClient
                .overrideAdSelectionConfigRemoteInfo(addAdSelectionOverrideRequest)
                .get(API_RESPONSE_TIMEOUT_SECONDS, TimeUnit.SECONDS);

        AddCustomAudienceOverrideRequest addCustomAudienceOverrideRequest1 =
                new AddCustomAudienceOverrideRequest.Builder()
                        .setBuyer(customAudience1.getBuyer())
                        .setName(customAudience1.getName())
                        .setBiddingLogicJs(BUYER_1_BIDDING_LOGIC_JS)
                        .setTrustedBiddingSignals(TRUSTED_BIDDING_SIGNALS)
                        .build();
        AddCustomAudienceOverrideRequest addCustomAudienceOverrideRequest2 =
                new AddCustomAudienceOverrideRequest.Builder()
                        .setBuyer(customAudience2.getBuyer())
                        .setName(customAudience2.getName())
                        .setBiddingLogicJs(BUYER_2_BIDDING_LOGIC_JS)
                        .setTrustedBiddingSignals(TRUSTED_BIDDING_SIGNALS)
                        .build();

        // Adding Custom audience override, no result to do assertion on. Failures will generate an
        // exception."
        mTestCustomAudienceClient
                .overrideCustomAudienceRemoteInfo(addCustomAudienceOverrideRequest1)
                .get(API_RESPONSE_TIMEOUT_SECONDS, TimeUnit.SECONDS);
        mTestCustomAudienceClient
                .overrideCustomAudienceRemoteInfo(addCustomAudienceOverrideRequest2)
                .get(API_RESPONSE_TIMEOUT_SECONDS, TimeUnit.SECONDS);

        // Ad Selection will fail due to scoring logic malformed
        Exception selectAdsException =
                assertThrows(
                        ExecutionException.class,
                        () ->
                                mAdSelectionClient
                                        .selectAds(AD_SELECTION_CONFIG)
                                        .get(API_RESPONSE_TIMEOUT_SECONDS, TimeUnit.SECONDS));
        assertThat(selectAdsException.getCause()).isInstanceOf(IllegalStateException.class);
    }

    @Test
    public void testAdSelection_skipAdsFailedGettingBiddingLogic_success() throws Exception {
        Assume.assumeTrue(mAccessStatus, mHasAccessToDevOverrides);
        Assume.assumeTrue(JSScriptEngine.AvailabilityChecker.isJSSandboxAvailable());

        List<Double> bidsForBuyer1 = ImmutableList.of(1.1, 2.2);
        List<Double> bidsForBuyer2 = ImmutableList.of(4.5, 6.7, 10.0);

        CustomAudience customAudience1 = createCustomAudience(BUYER_1, bidsForBuyer1);

        CustomAudience customAudience2 = createCustomAudience(BUYER_2, bidsForBuyer2);

        // Joining custom audiences, no result to do assertion on. Failures will generate an
        // exception."
        joinCustomAudience(customAudience1);

        // TODO(b/266725238): Remove/modify once the API rate limit has been adjusted for FLEDGE
        CommonFixture.doSleep(PhFlagsFixture.DEFAULT_API_RATE_LIMIT_SLEEP_MS);

        joinCustomAudience(customAudience2);

        // Adding AdSelection override, no result to do assertion on. Failures will generate an
        // exception."
        AddAdSelectionOverrideRequest addAdSelectionOverrideRequest =
                new AddAdSelectionOverrideRequest(
                        AD_SELECTION_CONFIG, DEFAULT_DECISION_LOGIC_JS, TRUSTED_SCORING_SIGNALS);

        mTestAdSelectionClient
                .overrideAdSelectionConfigRemoteInfo(addAdSelectionOverrideRequest)
                .get(API_RESPONSE_TIMEOUT_SECONDS, TimeUnit.SECONDS);

        AddCustomAudienceOverrideRequest addCustomAudienceOverrideRequest1 =
                new AddCustomAudienceOverrideRequest.Builder()
                        .setBuyer(customAudience1.getBuyer())
                        .setName(customAudience1.getName())
                        .setBiddingLogicJs(BUYER_1_BIDDING_LOGIC_JS)
                        .setTrustedBiddingSignals(TRUSTED_BIDDING_SIGNALS)
                        .build();
        // We do not provide override for CA 2, that should lead to failure to get biddingLogic

        // Adding Custom audience override, no result to do assertion on. Failures will generate an
        // exception."
        mTestCustomAudienceClient
                .overrideCustomAudienceRemoteInfo(addCustomAudienceOverrideRequest1)
                .get(API_RESPONSE_TIMEOUT_SECONDS, TimeUnit.SECONDS);

        // Running ad selection and asserting that the outcome is returned in < 10 seconds
        AdSelectionOutcome outcome =
                mAdSelectionClient
                        .selectAds(AD_SELECTION_CONFIG)
                        .get(API_RESPONSE_TIMEOUT_SECONDS, TimeUnit.SECONDS);

        // Assert that the ad3 from buyer 2 is skipped despite having the highest bid, since it has
        // missing bidding logic
        // The winner should come from buyer1 with the highest bid i.e. ad2
        Assert.assertEquals(
                CommonFixture.getUri(BUYER_1, AD_URI_PREFIX + "/ad2"), outcome.getRenderUri());

        ReportImpressionRequest reportImpressionRequest =
                new ReportImpressionRequest(outcome.getAdSelectionId(), AD_SELECTION_CONFIG);

        // Performing reporting, and asserting that no exception is thrown
        mAdSelectionClient
                .reportImpression(reportImpressionRequest)
                .get(API_RESPONSE_TIMEOUT_SECONDS, TimeUnit.SECONDS);
    }

    @Test
    public void testAdSelection_errorGettingScoringLogic_failure() throws Exception {
        Assume.assumeTrue(mAccessStatus, mHasAccessToDevOverrides);
        Assume.assumeTrue(JSScriptEngine.AvailabilityChecker.isJSSandboxAvailable());

        List<Double> bidsForBuyer1 = ImmutableList.of(1.1, 2.2);
        List<Double> bidsForBuyer2 = ImmutableList.of(4.5, 6.7, 10.0);

        CustomAudience customAudience1 = createCustomAudience(BUYER_1, bidsForBuyer1);

        CustomAudience customAudience2 = createCustomAudience(BUYER_2, bidsForBuyer2);

        // Joining custom audiences, no result to do assertion on. Failures will generate an
        // exception."
        joinCustomAudience(customAudience1);

        // TODO(b/266725238): Remove/modify once the API rate limit has been adjusted for FLEDGE
        CommonFixture.doSleep(PhFlagsFixture.DEFAULT_API_RATE_LIMIT_SLEEP_MS);

        joinCustomAudience(customAudience2);

        // Skip adding AdSelection override, no result to do assertion on. Failures will generate an
        // exception."

        AddCustomAudienceOverrideRequest addCustomAudienceOverrideRequest1 =
                new AddCustomAudienceOverrideRequest.Builder()
                        .setBuyer(customAudience1.getBuyer())
                        .setName(customAudience1.getName())
                        .setBiddingLogicJs(BUYER_1_BIDDING_LOGIC_JS)
                        .setTrustedBiddingSignals(TRUSTED_BIDDING_SIGNALS)
                        .build();
        AddCustomAudienceOverrideRequest addCustomAudienceOverrideRequest2 =
                new AddCustomAudienceOverrideRequest.Builder()
                        .setBuyer(customAudience2.getBuyer())
                        .setName(customAudience2.getName())
                        .setBiddingLogicJs(BUYER_2_BIDDING_LOGIC_JS)
                        .setTrustedBiddingSignals(TRUSTED_BIDDING_SIGNALS)
                        .build();

        // Adding Custom audience override, no result to do assertion on. Failures will generate an
        // exception."
        mTestCustomAudienceClient
                .overrideCustomAudienceRemoteInfo(addCustomAudienceOverrideRequest1)
                .get(API_RESPONSE_TIMEOUT_SECONDS, TimeUnit.SECONDS);
        mTestCustomAudienceClient
                .overrideCustomAudienceRemoteInfo(addCustomAudienceOverrideRequest2)
                .get(API_RESPONSE_TIMEOUT_SECONDS, TimeUnit.SECONDS);

        // Ad Selection will fail due to scoring logic not found, because the URI that is used to
        // fetch scoring logic does not exist
        Exception selectAdsException =
                assertThrows(
                        ExecutionException.class,
                        () ->
                                mAdSelectionClient
                                        .selectAds(AD_SELECTION_CONFIG)
                                        .get(
                                                API_RESPONSE_LONGER_TIMEOUT_SECONDS,
                                                TimeUnit.SECONDS));
        // Sometimes a 400 status code is returned (ISE) instead of the network fetch timing out
        assertThat(
                        selectAdsException.getCause() instanceof TimeoutException
                                || selectAdsException.getCause() instanceof IllegalStateException)
                .isTrue();
    }

    @Test
    public void testAdSelectionFlow_skipNonActivatedCA_Success() throws Exception {
        Assume.assumeTrue(mAccessStatus, mHasAccessToDevOverrides);
        Assume.assumeTrue(JSScriptEngine.AvailabilityChecker.isJSSandboxAvailable());

        List<Double> bidsForBuyer1 = ImmutableList.of(1.1, 2.2);
        List<Double> bidsForBuyer2 = ImmutableList.of(4.5, 6.7, 10.0);

        CustomAudience customAudience1 = createCustomAudience(BUYER_1, bidsForBuyer1);

        // CA 2 activated long in the future
        CustomAudience customAudience2 =
                createCustomAudience(
                        BUYER_2,
                        bidsForBuyer2,
                        CustomAudienceFixture.VALID_DELAYED_ACTIVATION_TIME,
                        CustomAudienceFixture.VALID_DELAYED_EXPIRATION_TIME);

        // Joining custom audiences, no result to do assertion on. Failures will generate an
        // exception."
        joinCustomAudience(customAudience1);

        // TODO(b/266725238): Remove/modify once the API rate limit has been adjusted for FLEDGE
        CommonFixture.doSleep(PhFlagsFixture.DEFAULT_API_RATE_LIMIT_SLEEP_MS);

        joinCustomAudience(customAudience2);

        // Adding AdSelection override, no result to do assertion on. Failures will generate an
        // exception."
        AddAdSelectionOverrideRequest addAdSelectionOverrideRequest =
                new AddAdSelectionOverrideRequest(
                        AD_SELECTION_CONFIG, DEFAULT_DECISION_LOGIC_JS, TRUSTED_SCORING_SIGNALS);

        mTestAdSelectionClient
                .overrideAdSelectionConfigRemoteInfo(addAdSelectionOverrideRequest)
                .get(API_RESPONSE_TIMEOUT_SECONDS, TimeUnit.SECONDS);

        AddCustomAudienceOverrideRequest addCustomAudienceOverrideRequest1 =
                new AddCustomAudienceOverrideRequest.Builder()
                        .setBuyer(customAudience1.getBuyer())
                        .setName(customAudience1.getName())
                        .setBiddingLogicJs(BUYER_1_BIDDING_LOGIC_JS)
                        .setTrustedBiddingSignals(TRUSTED_BIDDING_SIGNALS)
                        .build();
        AddCustomAudienceOverrideRequest addCustomAudienceOverrideRequest2 =
                new AddCustomAudienceOverrideRequest.Builder()
                        .setBuyer(customAudience2.getBuyer())
                        .setName(customAudience2.getName())
                        .setBiddingLogicJs(BUYER_2_BIDDING_LOGIC_JS)
                        .setTrustedBiddingSignals(TRUSTED_BIDDING_SIGNALS)
                        .build();

        // Adding Custom audience override, no result to do assertion on. Failures will generate an
        // exception."
        mTestCustomAudienceClient
                .overrideCustomAudienceRemoteInfo(addCustomAudienceOverrideRequest1)
                .get(API_RESPONSE_TIMEOUT_SECONDS, TimeUnit.SECONDS);
        mTestCustomAudienceClient
                .overrideCustomAudienceRemoteInfo(addCustomAudienceOverrideRequest2)
                .get(API_RESPONSE_TIMEOUT_SECONDS, TimeUnit.SECONDS);

        // Running ad selection and asserting that the outcome is returned in < 10 seconds
        AdSelectionOutcome outcome =
                mAdSelectionClient
                        .selectAds(AD_SELECTION_CONFIG)
                        .get(API_RESPONSE_TIMEOUT_SECONDS, TimeUnit.SECONDS);

        // Assert that the ad3 from buyer 2 is skipped despite having the highest bid, since it is
        // not activated yet
        // The winner should come from buyer1 with the highest bid i.e. ad2
        Assert.assertEquals(
                CommonFixture.getUri(BUYER_1, AD_URI_PREFIX + "/ad2"), outcome.getRenderUri());

        ReportImpressionRequest reportImpressionRequest =
                new ReportImpressionRequest(outcome.getAdSelectionId(), AD_SELECTION_CONFIG);

        // Performing reporting, and asserting that no exception is thrown
        mAdSelectionClient
                .reportImpression(reportImpressionRequest)
                .get(API_RESPONSE_TIMEOUT_SECONDS, TimeUnit.SECONDS);
    }

    @Test
    public void testAdSelectionFlow_skipExpiredCA_Success() throws Exception {
        Assume.assumeTrue(mAccessStatus, mHasAccessToDevOverrides);
        Assume.assumeTrue(JSScriptEngine.AvailabilityChecker.isJSSandboxAvailable());

        List<Double> bidsForBuyer1 = ImmutableList.of(1.1, 2.2);
        List<Double> bidsForBuyer2 = ImmutableList.of(4.5, 6.7, 10.0);

        CustomAudience customAudience1 = createCustomAudience(BUYER_1, bidsForBuyer1);

        int caTimeToExpireSeconds = 2;
        // Since we cannot create CA which is already expired, we create one which expires in few
        // seconds
        // We will then wait till this CA expires before we run Ad Selection
        CustomAudience customAudience2 =
                createCustomAudience(
                        BUYER_2,
                        bidsForBuyer2,
                        CustomAudienceFixture.VALID_ACTIVATION_TIME,
                        Instant.now().plusSeconds(caTimeToExpireSeconds));

        // Joining custom audiences, no result to do assertion on. Failures will generate an
        // exception."
        joinCustomAudience(customAudience1);

        // TODO(b/266725238): Remove/modify once the API rate limit has been adjusted for FLEDGE
        CommonFixture.doSleep(PhFlagsFixture.DEFAULT_API_RATE_LIMIT_SLEEP_MS);

        joinCustomAudience(customAudience2);

        // Adding AdSelection override, no result to do assertion on. Failures will generate an
        // exception."
        AddAdSelectionOverrideRequest addAdSelectionOverrideRequest =
                new AddAdSelectionOverrideRequest(
                        AD_SELECTION_CONFIG, DEFAULT_DECISION_LOGIC_JS, TRUSTED_SCORING_SIGNALS);

        mTestAdSelectionClient
                .overrideAdSelectionConfigRemoteInfo(addAdSelectionOverrideRequest)
                .get(API_RESPONSE_TIMEOUT_SECONDS, TimeUnit.SECONDS);

        AddCustomAudienceOverrideRequest addCustomAudienceOverrideRequest1 =
                new AddCustomAudienceOverrideRequest.Builder()
                        .setBuyer(customAudience1.getBuyer())
                        .setName(customAudience1.getName())
                        .setBiddingLogicJs(BUYER_1_BIDDING_LOGIC_JS)
                        .setTrustedBiddingSignals(TRUSTED_BIDDING_SIGNALS)
                        .build();
        AddCustomAudienceOverrideRequest addCustomAudienceOverrideRequest2 =
                new AddCustomAudienceOverrideRequest.Builder()
                        .setBuyer(customAudience2.getBuyer())
                        .setName(customAudience2.getName())
                        .setBiddingLogicJs(BUYER_2_BIDDING_LOGIC_JS)
                        .setTrustedBiddingSignals(TRUSTED_BIDDING_SIGNALS)
                        .build();

        // Adding Custom audience override, no result to do assertion on. Failures will generate an
        // exception."
        mTestCustomAudienceClient
                .overrideCustomAudienceRemoteInfo(addCustomAudienceOverrideRequest1)
                .get(API_RESPONSE_TIMEOUT_SECONDS, TimeUnit.SECONDS);
        mTestCustomAudienceClient
                .overrideCustomAudienceRemoteInfo(addCustomAudienceOverrideRequest2)
                .get(API_RESPONSE_TIMEOUT_SECONDS, TimeUnit.SECONDS);

        // Wait to ensure that CA2 gets expired
        CommonFixture.doSleep((caTimeToExpireSeconds * 2 * 1000));

        // Running ad selection and asserting that the outcome is returned in < 10 seconds
        AdSelectionOutcome outcome =
                mAdSelectionClient
                        .selectAds(AD_SELECTION_CONFIG)
                        .get(API_RESPONSE_TIMEOUT_SECONDS, TimeUnit.SECONDS);

        // Assert that the ad3 from buyer 2 is skipped despite having the highest bid, since it is
        // expired
        // The winner should come from buyer1 with the highest bid i.e. ad2
        Assert.assertEquals(
                CommonFixture.getUri(BUYER_1, AD_URI_PREFIX + "/ad2"), outcome.getRenderUri());

        ReportImpressionRequest reportImpressionRequest =
                new ReportImpressionRequest(outcome.getAdSelectionId(), AD_SELECTION_CONFIG);

        // Performing reporting, and asserting that no exception is thrown
        mAdSelectionClient
                .reportImpression(reportImpressionRequest)
                .get(API_RESPONSE_TIMEOUT_SECONDS, TimeUnit.SECONDS);
    }

    @Test
    public void testAdSelectionFlow_skipCAsThatTimeoutDuringBidding_Success() throws Exception {
        Assume.assumeTrue(mAccessStatus, mHasAccessToDevOverrides);
        Assume.assumeTrue(JSScriptEngine.AvailabilityChecker.isJSSandboxAvailable());

        List<Double> bidsForBuyer1 = ImmutableList.of(1.1, 2.2);
        List<Double> bidsForBuyer2 = ImmutableList.of(4.5, 6.7, 10.0);

        CustomAudience customAudience1 = createCustomAudience(BUYER_1, bidsForBuyer1);
        CustomAudience customAudience2 = createCustomAudience(BUYER_2, bidsForBuyer2);

        // Joining custom audiences, no result to do assertion on. Failures will generate an
        // exception."
        joinCustomAudience(customAudience1);

        // TODO(b/266725238): Remove/modify once the API rate limit has been adjusted for FLEDGE
        CommonFixture.doSleep(PhFlagsFixture.DEFAULT_API_RATE_LIMIT_SLEEP_MS);

        joinCustomAudience(customAudience2);

        String jsWaitMoreThanAllowedForBiddingPerCa = insertJsWait(5000);
        String readBidFromAdMetadataWithDelayJs =
                "function generateBid(ad, auction_signals, per_buyer_signals,"
                        + " trusted_bidding_signals, contextual_signals,"
                        + " custom_audience_signals) { \n"
                        + jsWaitMoreThanAllowedForBiddingPerCa
                        + "    return { 'status': 0, 'ad': result, 'bid': result.metadata.result, "
                        + "'render': result.render_uri };\n"
                        + "}\n";

        // Adding AdSelection override, no result to do assertion on. Failures will generate an
        // exception."
        AddAdSelectionOverrideRequest addAdSelectionOverrideRequest =
                new AddAdSelectionOverrideRequest(
                        AD_SELECTION_CONFIG, DEFAULT_DECISION_LOGIC_JS, TRUSTED_SCORING_SIGNALS);

        mTestAdSelectionClient
                .overrideAdSelectionConfigRemoteInfo(addAdSelectionOverrideRequest)
                .get(API_RESPONSE_TIMEOUT_SECONDS, TimeUnit.SECONDS);

        AddCustomAudienceOverrideRequest addCustomAudienceOverrideRequest1 =
                new AddCustomAudienceOverrideRequest.Builder()
                        .setBuyer(customAudience1.getBuyer())
                        .setName(customAudience1.getName())
                        .setBiddingLogicJs(BUYER_1_BIDDING_LOGIC_JS)
                        .setTrustedBiddingSignals(TRUSTED_BIDDING_SIGNALS)
                        .build();
        AddCustomAudienceOverrideRequest addCustomAudienceOverrideRequest2 =
                new AddCustomAudienceOverrideRequest.Builder()
                        .setBuyer(customAudience2.getBuyer())
                        .setName(customAudience2.getName())
                        .setBiddingLogicJs(readBidFromAdMetadataWithDelayJs)
                        .setTrustedBiddingSignals(TRUSTED_BIDDING_SIGNALS)
                        .build();

        // Adding Custom audience override, no result to do assertion on. Failures will generate an
        // exception."
        mTestCustomAudienceClient
                .overrideCustomAudienceRemoteInfo(addCustomAudienceOverrideRequest1)
                .get(API_RESPONSE_TIMEOUT_SECONDS, TimeUnit.SECONDS);
        mTestCustomAudienceClient
                .overrideCustomAudienceRemoteInfo(addCustomAudienceOverrideRequest2)
                .get(API_RESPONSE_TIMEOUT_SECONDS, TimeUnit.SECONDS);

        // Running ad selection and asserting that the outcome is returned in < 10 seconds
        AdSelectionOutcome outcome =
                mAdSelectionClient
                        .selectAds(AD_SELECTION_CONFIG)
                        .get(API_RESPONSE_LONGER_TIMEOUT_SECONDS, TimeUnit.SECONDS);

        // Assert that the ad3 from buyer 2 is skipped despite having the highest bid, since it
        // timed out
        // The winner should come from buyer1 with the highest bid i.e. ad2
        Assert.assertEquals(
                CommonFixture.getUri(BUYER_1, AD_URI_PREFIX + "/ad2"), outcome.getRenderUri());

        ReportImpressionRequest reportImpressionRequest =
                new ReportImpressionRequest(outcome.getAdSelectionId(), AD_SELECTION_CONFIG);

        // Performing reporting, and asserting that no exception is thrown
        mAdSelectionClient
                .reportImpression(reportImpressionRequest)
                .get(API_RESPONSE_TIMEOUT_SECONDS, TimeUnit.SECONDS);
    }

    @Test
    public void testAdSelection_overallTimeout_Failure() throws Exception {
        Assume.assumeTrue(mAccessStatus, mHasAccessToDevOverrides);
        Assume.assumeTrue(JSScriptEngine.AvailabilityChecker.isJSSandboxAvailable());

        List<Double> bidsForBuyer1 = ImmutableList.of(1.1, 2.2);
        List<Double> bidsForBuyer2 = ImmutableList.of(4.5, 6.7, 10.0);

        CustomAudience customAudience1 = createCustomAudience(BUYER_1, bidsForBuyer1);

        CustomAudience customAudience2 = createCustomAudience(BUYER_2, bidsForBuyer2);

        // Joining custom audiences, no result to do assertion on. Failures will generate an
        // exception."
        joinCustomAudience(customAudience1);

        // TODO(b/266725238): Remove/modify once the API rate limit has been adjusted for FLEDGE
        CommonFixture.doSleep(PhFlagsFixture.DEFAULT_API_RATE_LIMIT_SLEEP_MS);

        joinCustomAudience(customAudience2);

        String jsWaitMoreThanAllowedForScoring = insertJsWait(10000);
        String useBidAsScoringWithDelayJs =
                "function scoreAd(ad, bid, auction_config, seller_signals, "
                        + "trusted_scoring_signals, contextual_signal, user_signal, "
                        + "custom_audience_signal) { \n"
                        + jsWaitMoreThanAllowedForScoring
                        + "  return {'status': 0, 'score': bid };\n"
                        + "}";

        // Adding AdSelection override, no result to do assertion on. Failures will generate an
        // exception."
        AddAdSelectionOverrideRequest addAdSelectionOverrideRequest =
                new AddAdSelectionOverrideRequest(
                        AD_SELECTION_CONFIG, useBidAsScoringWithDelayJs, TRUSTED_SCORING_SIGNALS);

        mTestAdSelectionClient
                .overrideAdSelectionConfigRemoteInfo(addAdSelectionOverrideRequest)
                .get(API_RESPONSE_TIMEOUT_SECONDS, TimeUnit.SECONDS);

        AddCustomAudienceOverrideRequest addCustomAudienceOverrideRequest =
                new AddCustomAudienceOverrideRequest.Builder()
                        .setBuyer(customAudience2.getBuyer())
                        .setName(customAudience2.getName())
                        .setBiddingLogicJs(BUYER_2_BIDDING_LOGIC_JS)
                        .setTrustedBiddingSignals(TRUSTED_BIDDING_SIGNALS)
                        .build();

        // Adding Custom audience override, no result to do assertion on. Failures will generate an
        // exception."
        mTestCustomAudienceClient
                .overrideCustomAudienceRemoteInfo(addCustomAudienceOverrideRequest)
                .get(API_RESPONSE_TIMEOUT_SECONDS, TimeUnit.SECONDS);

        Log.i(
                TAG,
                "Running ad selection with logic URI " + AD_SELECTION_CONFIG.getDecisionLogicUri());
        Log.i(
                TAG,
                "Decision logic URI domain is "
                        + AD_SELECTION_CONFIG.getDecisionLogicUri().getHost());

        // Running ad selection and asserting that the outcome is returned in < 10 seconds
        Exception selectAdsException =
                assertThrows(
                        ExecutionException.class,
                        () ->
                                mAdSelectionClient
                                        .selectAds(AD_SELECTION_CONFIG)
                                        .get(
                                                API_RESPONSE_LONGER_TIMEOUT_SECONDS,
                                                TimeUnit.SECONDS));
        assertThat(selectAdsException.getCause()).isInstanceOf(TimeoutException.class);
    }

    @Ignore
    @Test
    public void testFledgeAuctionAppFilteringFlow_overall_Success() throws Exception {
        Assume.assumeTrue(mAccessStatus, mHasAccessToDevOverrides);

        PhFlagsFixture.overrideFledgeAdSelectionFilteringEnabled(true);
        AdservicesTestHelper.killAdservicesProcess(sContext);

        // Allow BUYER_2 to filter on the test package
        SetAppInstallAdvertisersRequest request =
                new SetAppInstallAdvertisersRequest(new HashSet<>(Arrays.asList(BUYER_2)));
        ListenableFuture<Void> appInstallFuture =
                mAdSelectionClient.setAppInstallAdvertisers(request);
        assertNull(appInstallFuture.get());

        // Run the auction with the ads that should be filtered
        String packageName = sContext.getPackageName();
        List<Double> bidsForBuyer1 = ImmutableList.of(1.1, 2.2);
        List<Double> bidsForBuyer2 = ImmutableList.of(4.5, 6.7, 10.0);

        CustomAudience customAudience1 = createCustomAudience(BUYER_1, bidsForBuyer1);

        List<AdData> adsForBuyer2 = new ArrayList<>();
        // Create ads with the buyer name and bid number as the ad URI
        // Add the bid value to the metadata and add filters to the adss
        for (int i = 0; i < bidsForBuyer2.size(); i++) {
            adsForBuyer2.add(
                    new AdData.Builder()
                            .setRenderUri(
                                    CommonFixture.getUri(BUYER_2, AD_URI_PREFIX + "/ad" + (i + 1)))
                            .setMetadata("{\"result\":" + bidsForBuyer2.get(i) + "}")
                            .setAdFilters(
                                    new AdFilters.Builder()
                                            .setAppInstallFilters(
                                                    new AppInstallFilters.Builder()
                                                            .setPackageNames(
                                                                    new HashSet<>(
                                                                            Arrays.asList(
                                                                                    packageName)))
                                                            .build())
                                            .build())
                            .build());
        }

        CustomAudience customAudience2 =
                new CustomAudience.Builder()
                        .setBuyer(BUYER_2)
                        .setName(BUYER_2 + CustomAudienceFixture.VALID_NAME)
                        .setActivationTime(CustomAudienceFixture.VALID_ACTIVATION_TIME)
                        .setExpirationTime(CustomAudienceFixture.VALID_EXPIRATION_TIME)
                        .setDailyUpdateUri(
                                CustomAudienceFixture.getValidDailyUpdateUriByBuyer(BUYER_2))
                        .setUserBiddingSignals(CustomAudienceFixture.VALID_USER_BIDDING_SIGNALS)
                        .setTrustedBiddingData(
                                TrustedBiddingDataFixture.getValidTrustedBiddingDataByBuyer(
                                        BUYER_2))
                        .setBiddingLogicUri(
                                CommonFixture.getUri(BUYER_2, BUYER_BIDDING_LOGIC_URI_PATH))
                        .setAds(adsForBuyer2)
                        .build();

        // TODO(b/266725238): Remove/modify once the API rate limit has been adjusted for FLEDGE
        CommonFixture.doSleep(PhFlagsFixture.DEFAULT_API_RATE_LIMIT_SLEEP_MS);

        // Joining custom audiences, no result to do assertion on. Failures will generate an
        // exception."
        joinCustomAudience(customAudience1);

        // TODO(b/266725238): Remove/modify once the API rate limit has been adjusted for FLEDGE
        CommonFixture.doSleep(PhFlagsFixture.DEFAULT_API_RATE_LIMIT_SLEEP_MS);

        joinCustomAudience(customAudience2);

        // Adding AdSelection override, no result to do assertion on. Failures will generate an
        // exception."
        AddAdSelectionOverrideRequest addAdSelectionOverrideRequest =
                new AddAdSelectionOverrideRequest(
                        AD_SELECTION_CONFIG, DEFAULT_DECISION_LOGIC_JS, TRUSTED_SCORING_SIGNALS);

        mTestAdSelectionClient
                .overrideAdSelectionConfigRemoteInfo(addAdSelectionOverrideRequest)
                .get(API_RESPONSE_TIMEOUT_SECONDS, TimeUnit.SECONDS);

        AddCustomAudienceOverrideRequest addCustomAudienceOverrideRequest1 =
                new AddCustomAudienceOverrideRequest.Builder()
                        .setBuyer(customAudience1.getBuyer())
                        .setName(customAudience1.getName())
                        .setBiddingLogicJs(BUYER_1_BIDDING_LOGIC_JS)
                        .setTrustedBiddingSignals(TRUSTED_BIDDING_SIGNALS)
                        .build();
        AddCustomAudienceOverrideRequest addCustomAudienceOverrideRequest2 =
                new AddCustomAudienceOverrideRequest.Builder()
                        .setBuyer(customAudience2.getBuyer())
                        .setName(customAudience2.getName())
                        .setBiddingLogicJs(BUYER_1_BIDDING_LOGIC_JS)
                        .setTrustedBiddingSignals(TRUSTED_BIDDING_SIGNALS)
                        .build();

        // Adding Custom audience override, no result to do assertion on. Failures will generate an
        // exception."
        mTestCustomAudienceClient
                .overrideCustomAudienceRemoteInfo(addCustomAudienceOverrideRequest1)
                .get(API_RESPONSE_TIMEOUT_SECONDS, TimeUnit.SECONDS);
        mTestCustomAudienceClient
                .overrideCustomAudienceRemoteInfo(addCustomAudienceOverrideRequest2)
                .get(API_RESPONSE_TIMEOUT_SECONDS, TimeUnit.SECONDS);

        Log.i(
                TAG,
                "Running ad selection with logic URI " + AD_SELECTION_CONFIG.getDecisionLogicUri());
        Log.i(
                TAG,
                "Decision logic URI domain is "
                        + AD_SELECTION_CONFIG.getDecisionLogicUri().getHost());

        // Running ad selection and asserting that the outcome is returned in < 10 seconds
        AdSelectionOutcome outcome =
                mAdSelectionClient
                        .selectAds(AD_SELECTION_CONFIG)
                        .get(API_RESPONSE_TIMEOUT_SECONDS, TimeUnit.SECONDS);

        // Assert that the ad3 from buyer 1 is rendered, since had the highest unfiltered score
        Assert.assertEquals(
                CommonFixture.getUri(BUYER_1, AD_URI_PREFIX + "/ad2"), outcome.getRenderUri());

        ReportImpressionRequest reportImpressionRequest =
                new ReportImpressionRequest(outcome.getAdSelectionId(), AD_SELECTION_CONFIG);

        // Performing reporting, and asserting that no exception is thrown
        mAdSelectionClient
                .reportImpression(reportImpressionRequest)
                .get(API_RESPONSE_TIMEOUT_SECONDS, TimeUnit.SECONDS);
    }

    @Ignore
    @Test
    public void testFledgeAuctionAppFilteringFlow_overall_AppInstallFailure() throws Exception {
        /**
         * In this test, we give bad input to setAppInstallAdvertisers and ensure that it gives an
         * error, and does not filter based on AdData filters.
         */
        Assume.assumeTrue(mAccessStatus, mHasAccessToDevOverrides);

        PhFlagsFixture.overrideFledgeAdSelectionFilteringEnabled(true);
        AdservicesTestHelper.killAdservicesProcess(sContext);

        // Allow BUYER_2 to filter on the test package
        SetAppInstallAdvertisersRequest request =
                new SetAppInstallAdvertisersRequest(
                        new HashSet<>(Arrays.asList(BUYER_2, INVALID_EMPTY_BUYER)));
        mAdSelectionClient.setAppInstallAdvertisers(request);
        ListenableFuture<Void> appInstallFuture =
                mAdSelectionClient.setAppInstallAdvertisers(request);
        assertThrows(ExecutionException.class, appInstallFuture::get);

        // Run the auction with the ads that should be filtered
        String packageName = sContext.getPackageName();
        List<Double> bidsForBuyer1 = ImmutableList.of(1.1, 2.2);
        List<Double> bidsForBuyer2 = ImmutableList.of(4.5, 6.7, 10.0);

        CustomAudience customAudience1 = createCustomAudience(BUYER_1, bidsForBuyer1);

        List<AdData> adsForBuyer2 = new ArrayList<>();
        // Create ads with the buyer name and bid number as the ad URI
        // Add the bid value to the metadata and add filters to the adss
        for (int i = 0; i < bidsForBuyer2.size(); i++) {
            adsForBuyer2.add(
                    new AdData.Builder()
                            .setRenderUri(
                                    CommonFixture.getUri(BUYER_2, AD_URI_PREFIX + "/ad" + (i + 1)))
                            .setMetadata("{\"result\":" + bidsForBuyer2.get(i) + "}")
                            .setAdFilters(
                                    new AdFilters.Builder()
                                            .setAppInstallFilters(
                                                    new AppInstallFilters.Builder()
                                                            .setPackageNames(
                                                                    new HashSet<>(
                                                                            Arrays.asList(
                                                                                    packageName)))
                                                            .build())
                                            .build())
                            .build());
        }

        CustomAudience customAudience2 =
                new CustomAudience.Builder()
                        .setBuyer(BUYER_2)
                        .setName(BUYER_2 + CustomAudienceFixture.VALID_NAME)
                        .setActivationTime(CustomAudienceFixture.VALID_ACTIVATION_TIME)
                        .setExpirationTime(CustomAudienceFixture.VALID_EXPIRATION_TIME)
                        .setDailyUpdateUri(
                                CustomAudienceFixture.getValidDailyUpdateUriByBuyer(BUYER_2))
                        .setUserBiddingSignals(CustomAudienceFixture.VALID_USER_BIDDING_SIGNALS)
                        .setTrustedBiddingData(
                                TrustedBiddingDataFixture.getValidTrustedBiddingDataByBuyer(
                                        BUYER_2))
                        .setBiddingLogicUri(
                                CommonFixture.getUri(BUYER_2, BUYER_BIDDING_LOGIC_URI_PATH))
                        .setAds(adsForBuyer2)
                        .build();

        // TODO(b/266725238): Remove/modify once the API rate limit has been adjusted for FLEDGE
        CommonFixture.doSleep(PhFlagsFixture.DEFAULT_API_RATE_LIMIT_SLEEP_MS);

        // Joining custom audiences, no result to do assertion on. Failures will generate an
        // exception."
        joinCustomAudience(customAudience1);

        // TODO(b/266725238): Remove/modify once the API rate limit has been adjusted for FLEDGE
        CommonFixture.doSleep(PhFlagsFixture.DEFAULT_API_RATE_LIMIT_SLEEP_MS);

        joinCustomAudience(customAudience2);

        // Adding AdSelection override, no result to do assertion on. Failures will generate an
        // exception."
        AddAdSelectionOverrideRequest addAdSelectionOverrideRequest =
                new AddAdSelectionOverrideRequest(
                        AD_SELECTION_CONFIG, DEFAULT_DECISION_LOGIC_JS, TRUSTED_SCORING_SIGNALS);

        mTestAdSelectionClient
                .overrideAdSelectionConfigRemoteInfo(addAdSelectionOverrideRequest)
                .get(API_RESPONSE_TIMEOUT_SECONDS, TimeUnit.SECONDS);

        AddCustomAudienceOverrideRequest addCustomAudienceOverrideRequest1 =
                new AddCustomAudienceOverrideRequest.Builder()
                        .setBuyer(customAudience1.getBuyer())
                        .setName(customAudience1.getName())
                        .setBiddingLogicJs(BUYER_1_BIDDING_LOGIC_JS)
                        .setTrustedBiddingSignals(TRUSTED_BIDDING_SIGNALS)
                        .build();
        AddCustomAudienceOverrideRequest addCustomAudienceOverrideRequest2 =
                new AddCustomAudienceOverrideRequest.Builder()
                        .setBuyer(customAudience2.getBuyer())
                        .setName(customAudience2.getName())
                        .setBiddingLogicJs(BUYER_1_BIDDING_LOGIC_JS)
                        .setTrustedBiddingSignals(TRUSTED_BIDDING_SIGNALS)
                        .build();

        // Adding Custom audience override, no result to do assertion on. Failures will generate an
        // exception."
        mTestCustomAudienceClient
                .overrideCustomAudienceRemoteInfo(addCustomAudienceOverrideRequest1)
                .get(API_RESPONSE_TIMEOUT_SECONDS, TimeUnit.SECONDS);
        mTestCustomAudienceClient
                .overrideCustomAudienceRemoteInfo(addCustomAudienceOverrideRequest2)
                .get(API_RESPONSE_TIMEOUT_SECONDS, TimeUnit.SECONDS);

        Log.i(
                TAG,
                "Running ad selection with logic URI " + AD_SELECTION_CONFIG.getDecisionLogicUri());
        Log.i(
                TAG,
                "Decision logic URI domain is "
                        + AD_SELECTION_CONFIG.getDecisionLogicUri().getHost());

        // Running ad selection and asserting that the outcome is returned in < 10 seconds
        AdSelectionOutcome outcome =
                mAdSelectionClient
                        .selectAds(AD_SELECTION_CONFIG)
                        .get(API_RESPONSE_TIMEOUT_SECONDS, TimeUnit.SECONDS);

        // Assert that the ad3 from buyer 1 is rendered, since had the highest unfiltered score
        Assert.assertEquals(
                CommonFixture.getUri(BUYER_2, AD_URI_PREFIX + "/ad3"), outcome.getRenderUri());

        ReportImpressionRequest reportImpressionRequest =
                new ReportImpressionRequest(outcome.getAdSelectionId(), AD_SELECTION_CONFIG);

        // Performing reporting, and asserting that no exception is thrown
        mAdSelectionClient
                .reportImpression(reportImpressionRequest)
                .get(API_RESPONSE_TIMEOUT_SECONDS, TimeUnit.SECONDS);
    }

    @Ignore("TODO(b/221876775): Unhide for frequency cap mainline promotion")
    @Test
    public void testFrequencyCapFiltering_NonWinEvent_FiltersAds() throws Exception {
        Assume.assumeTrue(mAccessStatus, mHasAccessToDevOverrides);

        PhFlagsFixture.overrideFledgeAdSelectionFilteringEnabled(true);
        AdservicesTestHelper.killAdservicesProcess(sContext);

        final String keyToFilter = "test_non_win_event_filters_ads";

        FrequencyCapFilters nonWinFilter =
                new FrequencyCapFilters.Builder()
                        .setKeyedFrequencyCapsForImpressionEvents(
                                ImmutableSet.of(
                                        new KeyedFrequencyCap.Builder()
                                                .setAdCounterKey(keyToFilter)
                                                .setMaxCount(0)
                                                .setInterval(Duration.ofSeconds(10))
                                                .build()))
                        .build();

        AdData adWithNonWinFrequencyCapFilter =
                new AdData.Builder()
                        .setRenderUri(
                                CommonFixture.getUri(BUYER_1, AD_URI_PREFIX + "/ad_with_filters"))
                        .setMetadata("{\"result\":10}")
                        .setAdCounterKeys(ImmutableSet.of(keyToFilter))
                        .setAdFilters(
                                new AdFilters.Builder()
                                        .setFrequencyCapFilters(nonWinFilter)
                                        .build())
                        .build();

        AdData adWithoutFilters =
                new AdData.Builder()
                        .setRenderUri(
                                CommonFixture.getUri(
                                        BUYER_1, AD_URI_PREFIX + "/ad_without_filters"))
                        .setMetadata("{\"result\":5}")
                        .build();

        CustomAudience.Builder sameCustomAudienceBuilder =
                new CustomAudience.Builder()
                        .setBuyer(BUYER_1)
                        .setActivationTime(CustomAudienceFixture.VALID_ACTIVATION_TIME)
                        .setExpirationTime(CustomAudienceFixture.VALID_EXPIRATION_TIME)
                        .setDailyUpdateUri(
                                CustomAudienceFixture.getValidDailyUpdateUriByBuyer(BUYER_1))
                        .setUserBiddingSignals(CustomAudienceFixture.VALID_USER_BIDDING_SIGNALS)
                        .setTrustedBiddingData(
                                TrustedBiddingDataFixture.getValidTrustedBiddingDataByBuyer(
                                        BUYER_1))
                        .setBiddingLogicUri(
                                CommonFixture.getUri(BUYER_1, BUYER_BIDDING_LOGIC_URI_PATH));

        CustomAudience customAudienceWithFrequencyCapFilters =
                sameCustomAudienceBuilder
                        .setName(keyToFilter + "_ca_with_filters")
                        .setAds(ImmutableList.of(adWithNonWinFrequencyCapFilter))
                        .build();

        CustomAudience customAudienceWithoutFrequencyCapFilters =
                sameCustomAudienceBuilder
                        .setName(keyToFilter + "_ca_without_filters")
                        .setAds(ImmutableList.of(adWithoutFilters))
                        .build();

        // TODO(b/266725238): Remove/modify once the API rate limit has been adjusted for FLEDGE
        CommonFixture.doSleep(PhFlagsFixture.DEFAULT_API_RATE_LIMIT_SLEEP_MS);

        // Joining custom audiences, no result to do assertion on
        // Failures will generate an exception
        joinCustomAudience(customAudienceWithFrequencyCapFilters);

        // TODO(b/266725238): Remove/modify once the API rate limit has been adjusted for FLEDGE
        CommonFixture.doSleep(PhFlagsFixture.DEFAULT_API_RATE_LIMIT_SLEEP_MS);

        // Joining custom audiences, no result to do assertion on
        // Failures will generate an exception
        joinCustomAudience(customAudienceWithoutFrequencyCapFilters);

        // Adding AdSelection override, no result to do assertion on
        // Failures will generate an exception
        AddAdSelectionOverrideRequest addAdSelectionOverrideRequest =
                new AddAdSelectionOverrideRequest(
                        AD_SELECTION_CONFIG, DEFAULT_DECISION_LOGIC_JS, TRUSTED_SCORING_SIGNALS);

        mTestAdSelectionClient
                .overrideAdSelectionConfigRemoteInfo(addAdSelectionOverrideRequest)
                .get(API_RESPONSE_TIMEOUT_SECONDS, TimeUnit.SECONDS);

        AddCustomAudienceOverrideRequest addCustomAudienceWithFiltersOverrideRequest =
                new AddCustomAudienceOverrideRequest.Builder()
                        .setBuyer(customAudienceWithFrequencyCapFilters.getBuyer())
                        .setName(customAudienceWithFrequencyCapFilters.getName())
                        .setBiddingLogicJs(BUYER_1_BIDDING_LOGIC_JS)
                        .setTrustedBiddingSignals(TRUSTED_BIDDING_SIGNALS)
                        .build();
        AddCustomAudienceOverrideRequest addCustomAudienceWithoutFiltersOverrideRequest =
                new AddCustomAudienceOverrideRequest.Builder()
                        .setBuyer(customAudienceWithoutFrequencyCapFilters.getBuyer())
                        .setName(customAudienceWithoutFrequencyCapFilters.getName())
                        .setBiddingLogicJs(BUYER_1_BIDDING_LOGIC_JS)
                        .setTrustedBiddingSignals(TRUSTED_BIDDING_SIGNALS)
                        .build();

        // Adding Custom audience override, no result to do assertion on
        // Failures will generate an exception
        mTestCustomAudienceClient
                .overrideCustomAudienceRemoteInfo(addCustomAudienceWithFiltersOverrideRequest)
                .get(API_RESPONSE_TIMEOUT_SECONDS, TimeUnit.SECONDS);
        mTestCustomAudienceClient
                .overrideCustomAudienceRemoteInfo(addCustomAudienceWithoutFiltersOverrideRequest)
                .get(API_RESPONSE_TIMEOUT_SECONDS, TimeUnit.SECONDS);

        Log.i(
                TAG,
                "Running ad selection with logic URI " + AD_SELECTION_CONFIG.getDecisionLogicUri());
        Log.i(
                TAG,
                "Decision logic URI domain is "
                        + AD_SELECTION_CONFIG.getDecisionLogicUri().getHost());

        // Running ad selection and asserting that the outcome is returned in < 10 seconds
        AdSelectionOutcome outcome1 =
                mAdSelectionClient
                        .selectAds(AD_SELECTION_CONFIG)
                        .get(API_RESPONSE_TIMEOUT_SECONDS, TimeUnit.SECONDS);

        // Assert that the ad with filters won
        assertThat(outcome1.getRenderUri())
                .isEqualTo(adWithNonWinFrequencyCapFilter.getRenderUri());

        ReportImpressionRequest reportImpressionRequest1 =
                new ReportImpressionRequest(outcome1.getAdSelectionId(), AD_SELECTION_CONFIG);

        // Performing reporting, and asserting that no exception is thrown
        mAdSelectionClient
                .reportImpression(reportImpressionRequest1)
                .get(API_RESPONSE_TIMEOUT_SECONDS, TimeUnit.SECONDS);

        // Update ad counter histogram for the first ad selection outcome
        UpdateAdCounterHistogramRequest updateRequest =
                new UpdateAdCounterHistogramRequest.Builder()
                        .setAdSelectionId(outcome1.getAdSelectionId())
                        .setAdEventType(FrequencyCapFilters.AD_EVENT_TYPE_IMPRESSION)
                        .setCallerAdTech(BUYER_1)
                        .build();
        mAdSelectionClient
                .updateAdCounterHistogram(updateRequest)
                .get(API_RESPONSE_TIMEOUT_SECONDS, TimeUnit.SECONDS);

        // TODO(b/266725238): Remove/modify once the API rate limit has been adjusted for FLEDGE
        CommonFixture.doSleep(PhFlagsFixture.DEFAULT_API_RATE_LIMIT_SLEEP_MS);

        Log.i(
                TAG,
                "Running ad selection with logic URI " + AD_SELECTION_CONFIG.getDecisionLogicUri());
        Log.i(
                TAG,
                "Decision logic URI domain is "
                        + AD_SELECTION_CONFIG.getDecisionLogicUri().getHost());

        // Running ad selection again and asserting that the outcome is returned in < 10 seconds
        AdSelectionOutcome outcome2 =
                mAdSelectionClient
                        .selectAds(AD_SELECTION_CONFIG)
                        .get(API_RESPONSE_TIMEOUT_SECONDS, TimeUnit.SECONDS);

        // Assert that the ad without filters won after updating the ad counter histogram
        assertThat(outcome2.getRenderUri()).isEqualTo(adWithoutFilters.getRenderUri());

        ReportImpressionRequest reportImpressionRequest2 =
                new ReportImpressionRequest(outcome2.getAdSelectionId(), AD_SELECTION_CONFIG);

        // Performing reporting, and asserting that no exception is thrown
        mAdSelectionClient
                .reportImpression(reportImpressionRequest2)
                .get(API_RESPONSE_TIMEOUT_SECONDS, TimeUnit.SECONDS);
    }

    @Ignore("TODO(b/221876775): Add more tests for beta release")
    @Test
    public void testFrequencyCapFiltering_DifferentNonWinEvent_DoesNotFilterAds() {}

    @Ignore("TODO(b/221876775): Add more tests for beta release")
    @Test
    public void testFrequencyCapFiltering_NonWinEventDifferentKey_DoesNotFilterAds() {}

    @Ignore("TODO(b/221876775): Add more tests for beta release")
    @Test
    public void testFrequencyCapFiltering_NonWinEventDifferentBuyer_DoesNotFilterAds() {}

    @Ignore("TODO(b/221876775): Add more tests for beta release")
    @Test
    public void testFrequencyCapFiltering_NonWinEventWrongAdSelection_DoesNotFilterAds() {}

    private String insertJsWait(long waitTime) {
        return "    const wait = (ms) => {\n"
                + "       var start = new Date().getTime();\n"
                + "       var end = start;\n"
                + "       while(end < start + ms) {\n"
                + "         end = new Date().getTime();\n"
                + "      }\n"
                + "    }\n"
                + String.format("    wait(\"%d\");\n", waitTime);
    }

    /**
     * @param buyer The name of the buyer for this Custom Audience
     * @param bids these bids, are added to its metadata. Our JS logic then picks this value and
     *     creates ad with the provided value as bid
     * @return a real Custom Audience object that can be persisted and used in bidding and scoring
     */
    private CustomAudience createCustomAudience(final AdTechIdentifier buyer, List<Double> bids) {
        return createCustomAudience(
                buyer,
                bids,
                CustomAudienceFixture.VALID_ACTIVATION_TIME,
                CustomAudienceFixture.VALID_EXPIRATION_TIME);
    }

    private CustomAudience createCustomAudience(
            final AdTechIdentifier buyer,
            List<Double> bids,
            Instant activationTime,
            Instant expirationTime) {
        // Generate ads for with bids provided
        List<AdData> ads = new ArrayList<>();

        // Create ads with the buyer name and bid number as the ad URI
        // Add the bid value to the metadata
        for (int i = 0; i < bids.size(); i++) {
            ads.add(
                    new AdData.Builder()
                            .setRenderUri(
                                    CommonFixture.getUri(buyer, AD_URI_PREFIX + "/ad" + (i + 1)))
                            .setMetadata("{\"result\":" + bids.get(i) + "}")
                            .build());
        }

        return new CustomAudience.Builder()
                .setBuyer(buyer)
                .setName(buyer + CustomAudienceFixture.VALID_NAME)
                .setActivationTime(activationTime)
                .setExpirationTime(expirationTime)
                .setDailyUpdateUri(CustomAudienceFixture.getValidDailyUpdateUriByBuyer(buyer))
                .setUserBiddingSignals(CustomAudienceFixture.VALID_USER_BIDDING_SIGNALS)
                .setTrustedBiddingData(
                        TrustedBiddingDataFixture.getValidTrustedBiddingDataByBuyer(buyer))
                .setBiddingLogicUri(CommonFixture.getUri(buyer, BUYER_BIDDING_LOGIC_URI_PATH))
                .setAds(ads)
                .build();
    }

    /*
    // TODO(b/267712947) Unhisde Contextual Ad flow with App Install API changes
    private Map<AdTechIdentifier, ContextualAds> createContextualAds() {
        Map<AdTechIdentifier, ContextualAds> buyerContextualAds = new HashMap<>();

        AdTechIdentifier buyer1 = CommonFixture.VALID_BUYER_1;
        ContextualAds contextualAds1 =
                ContextualAdsFixture.generateContextualAds(
                                buyer1, ImmutableList.of(100.0, 200.0, 300.0))
                        .build();

        AdTechIdentifier buyer2 = CommonFixture.VALID_BUYER_2;
        ContextualAds contextualAds2 =
                ContextualAdsFixture.generateContextualAds(buyer2, ImmutableList.of(400.0, 500.0))
                        .build();

        buyerContextualAds.put(buyer1, contextualAds1);
        buyerContextualAds.put(buyer2, contextualAds2);

        return buyerContextualAds;
    }
    */

    private void joinCustomAudience(CustomAudience customAudience)
            throws ExecutionException, InterruptedException, TimeoutException {
        mCustomAudiencesToCleanUp.add(customAudience);
        mCustomAudienceClient
                .joinCustomAudience(customAudience)
                .get(API_RESPONSE_TIMEOUT_SECONDS, TimeUnit.SECONDS);
    }

    private void leaveJoinedCustomAudiences()
            throws ExecutionException, InterruptedException, TimeoutException {
        try {
            for (CustomAudience customAudience : mCustomAudiencesToCleanUp) {
                // TODO(b/266725238): Remove/modify once the API rate limit has been adjusted
                //  for FLEDGE
                CommonFixture.doSleep(PhFlagsFixture.DEFAULT_API_RATE_LIMIT_SLEEP_MS);

                mCustomAudienceClient
                        .leaveCustomAudience(
                                customAudience.getBuyer(),
                                customAudience.getName())
                        .get(API_RESPONSE_TIMEOUT_SECONDS, TimeUnit.SECONDS);
            }
        } finally {
            mCustomAudiencesToCleanUp.clear();
        }
    }
}<|MERGE_RESOLUTION|>--- conflicted
+++ resolved
@@ -18,6 +18,10 @@
 
 import static android.adservices.common.CommonFixture.INVALID_EMPTY_BUYER;
 
+import static com.android.adservices.service.adselection.PrebuiltLogicGenerator.AD_SELECTION_HIGHEST_BID_WINS;
+import static com.android.adservices.service.adselection.PrebuiltLogicGenerator.AD_SELECTION_PREBUILT_SCHEMA;
+import static com.android.adservices.service.adselection.PrebuiltLogicGenerator.AD_SELECTION_USE_CASE;
+
 import static com.google.common.truth.Truth.assertThat;
 
 import static org.junit.Assert.assertNull;
@@ -29,6 +33,7 @@
 import android.adservices.adselection.AdSelectionOutcome;
 import android.adservices.adselection.AddAdSelectionOverrideRequest;
 import android.adservices.adselection.ReportImpressionRequest;
+import android.adservices.adselection.ReportInteractionRequest;
 import android.adservices.adselection.SetAppInstallAdvertisersRequest;
 import android.adservices.adselection.UpdateAdCounterHistogramRequest;
 import android.adservices.clients.adselection.AdSelectionClient;
@@ -110,8 +115,24 @@
     private static final String SELLER_REPORTING_PATH = "/reporting/seller";
     private static final String BUYER_REPORTING_PATH = "/reporting/buyer";
 
+    // Interaction reporting constants
+    private static final String CLICK_INTERACTION = "click";
+    private static final String HOVER_INTERACTION = "hover";
+
+    private static final String SELLER_CLICK_URI_PATH = "click/seller";
+    private static final String SELLER_HOVER_URI_PATH = "hover/seller";
+
+    private static final String BUYER_CLICK_URI_PATH = "click/buyer";
+    private static final String BUYER_HOVER_URI_PATH = "hover/buyer";
+
     private static final String SELLER_REPORTING_URI =
             String.format("https://%s%s", AdSelectionConfigFixture.SELLER, SELLER_REPORTING_PATH);
+
+    private static final String SELLER_CLICK_URI =
+            String.format("https://%s%s", AdSelectionConfigFixture.SELLER, SELLER_CLICK_URI_PATH);
+
+    private static final String SELLER_HOVER_URI =
+            String.format("https://%s%s", AdSelectionConfigFixture.SELLER, SELLER_HOVER_URI_PATH);
 
     private static final String DEFAULT_DECISION_LOGIC_JS =
             "function scoreAd(ad, bid, auction_config, seller_signals,"
@@ -126,6 +147,27 @@
                     + SELLER_REPORTING_URI
                     + "' } };\n"
                     + "}";
+
+    private static final String DECISION_LOGIC_JS_REGISTER_AD_BEACON =
+            "function scoreAd(ad, bid, auction_config, seller_signals,"
+                    + " trusted_scoring_signals, contextual_signal, user_signal,"
+                    + " custom_audience_signal) { \n"
+                    + "  return {'status': 0, 'score': bid };\n"
+                    + "}\n"
+                    + "function reportResult(ad_selection_config, render_uri, bid,"
+                    + " contextual_signals) { \n"
+                    + "    registerAdBeacon('click', '"
+                    + SELLER_CLICK_URI
+                    + "');\n"
+                    + "    registerAdBeacon('hover', '"
+                    + SELLER_HOVER_URI
+                    + "');\n"
+                    + " return {'status': 0, 'results': {'signals_for_buyer':"
+                    + " '{\"signals_for_buyer\":1}', 'reporting_uri': '"
+                    + SELLER_REPORTING_URI
+                    + "' } };\n"
+                    + "}";
+
     private static final AdSelectionSignals TRUSTED_SCORING_SIGNALS =
             AdSelectionSignals.fromString(
                     "{\n"
@@ -161,6 +203,12 @@
     private static final String BUYER_2_REPORTING_URI =
             String.format("https://%s%s", AdSelectionConfigFixture.BUYER_2, BUYER_REPORTING_PATH);
 
+    private static final String BUYER_2_CLICK_URI =
+            String.format("https://%s%s", AdSelectionConfigFixture.BUYER_2, BUYER_CLICK_URI_PATH);
+
+    private static final String BUYER_2_HOVER_URI =
+            String.format("https://%s%s", AdSelectionConfigFixture.BUYER_2, BUYER_HOVER_URI_PATH);
+
     private static final String BUYER_2_BIDDING_LOGIC_JS =
             "function generateBid(ad, auction_signals, per_buyer_signals,"
                     + " trusted_bidding_signals, contextual_signals,"
@@ -174,8 +222,40 @@
                     + "' } };\n"
                     + "}";
 
+    private static final String BUYER_2_BIDDING_LOGIC_JS_V3_REGISTER_AD_BEACON =
+            "function generateBid(customAudience, auction_signals, per_buyer_signals,\n"
+                    + "    trusted_bidding_signals, contextual_signals) {\n"
+                    + "    const ads = customAudience.ads;\n"
+                    + "    let result = null;\n"
+                    + "    for (const ad of ads) {\n"
+                    + "        if (!result || ad.metadata.result > result.metadata.result) {\n"
+                    + "            result = ad;\n"
+                    + "        }\n"
+                    + "    }\n"
+                    + "    return { 'status': 0, 'ad': result, 'bid': result.metadata.result, "
+                    + "'render': result.render_uri };\n"
+                    + "}\n"
+                    + "function reportWin(ad_selection_signals, per_buyer_signals,"
+                    + " signals_for_buyer, contextual_signals, custom_audience_signals) { \n"
+                    + "    registerAdBeacon('click', '"
+                    + BUYER_2_CLICK_URI
+                    + "');\n"
+                    + "    registerAdBeacon('hover', '"
+                    + BUYER_2_HOVER_URI
+                    + "');\n"
+                    + " return {'status': 0, 'results': {'reporting_uri': '"
+                    + BUYER_2_REPORTING_URI
+                    + "' } };\n"
+                    + "}";
+
     private static final String BUYER_1_REPORTING_URI =
             String.format("https://%s%s", AdSelectionConfigFixture.BUYER_1, BUYER_REPORTING_PATH);
+
+    private static final String BUYER_1_CLICK_URI =
+            String.format("https://%s%s", AdSelectionConfigFixture.BUYER_1, BUYER_CLICK_URI_PATH);
+
+    private static final String BUYER_1_HOVER_URI =
+            String.format("https://%s%s", AdSelectionConfigFixture.BUYER_1, BUYER_HOVER_URI_PATH);
 
     private static final String BUYER_1_BIDDING_LOGIC_JS =
             "function generateBid(ad, auction_signals, per_buyer_signals,"
@@ -190,6 +270,39 @@
                     + "' } };\n"
                     + "}";
 
+    private static final String BUYER_1_BIDDING_LOGIC_JS_V3_REGISTER_AD_BEACON =
+            "function generateBid(customAudience, auction_signals, per_buyer_signals,\n"
+                    + "    trusted_bidding_signals, contextual_signals) {\n"
+                    + "    const ads = customAudience.ads;\n"
+                    + "    let result = null;\n"
+                    + "    for (const ad of ads) {\n"
+                    + "        if (!result || ad.metadata.result > result.metadata.result) {\n"
+                    + "            result = ad;\n"
+                    + "        }\n"
+                    + "    }\n"
+                    + "    return { 'status': 0, 'ad': result, 'bid': result.metadata.result, "
+                    + "'render': result.render_uri };\n"
+                    + "}\n"
+                    + "function reportWin(ad_selection_signals, per_buyer_signals,"
+                    + " signals_for_buyer, contextual_signals, custom_audience_signals) { \n"
+                    + "    registerAdBeacon('click', '"
+                    + BUYER_1_CLICK_URI
+                    + "');\n"
+                    + "    registerAdBeacon('hover', '"
+                    + BUYER_1_HOVER_URI
+                    + "');\n"
+                    + " return {'status': 0, 'results': {'reporting_uri': '"
+                    + BUYER_1_REPORTING_URI
+                    + "' } };\n"
+                    + "}";
+
+    private static final int BUYER_DESTINATION =
+            ReportInteractionRequest.FLAG_REPORTING_DESTINATION_BUYER;
+    private static final int SELLER_DESTINATION =
+            ReportInteractionRequest.FLAG_REPORTING_DESTINATION_SELLER;
+
+    private static final String INTERACTION_DATA = "{\"key\":\"value\"}";
+
     private AdSelectionClient mAdSelectionClient;
     private TestAdSelectionClient mTestAdSelectionClient;
     private AdvertisingCustomAudienceClient mCustomAudienceClient;
@@ -255,13 +368,8 @@
         PhFlagsFixture.overrideEnforceIsolateMaxHeapSize(false);
         PhFlagsFixture.overrideIsolateMaxHeapSizeBytes(0);
 
-<<<<<<< HEAD
-        // Make sure the flags are picked up cold
-        AdservicesTestHelper.killAdservicesProcess(sContext);
-=======
         // Disable registerAdBeacon by default
         PhFlagsFixture.overrideFledgeRegisterAdBeaconEnabled(false);
->>>>>>> d654911e
 
         // Clear the buyer list with an empty call to setAppInstallAdvertisers
         mAdSelectionClient.setAppInstallAdvertisers(
@@ -384,8 +492,6 @@
     }
 
     @Test
-<<<<<<< HEAD
-=======
     public void testFledgeAuctionSelectionFlow_scoringPrebuilt_Success() throws Exception {
         Assume.assumeTrue(mAccessStatus, mHasAccessToDevOverrides);
         Assume.assumeTrue(JSScriptEngine.AvailabilityChecker.isJSSandboxAvailable());
@@ -800,7 +906,6 @@
     }
 
     @Test
->>>>>>> d654911e
     public void testFledgeFlow_manuallyUpdateCustomAudience_Success() throws Exception {
         Assume.assumeTrue(mAccessStatus, mHasAccessToDevOverrides);
         Assume.assumeTrue(JSScriptEngine.AvailabilityChecker.isJSSandboxAvailable());
