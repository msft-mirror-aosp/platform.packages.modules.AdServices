/*
 * Copyright (C) 2023 The Android Open Source Project
 *
 * Licensed under the Apache License, Version 2.0 (the "License");
 * you may not use this file except in compliance with the License.
 * You may obtain a copy of the License at
 *
 *      http://www.apache.org/licenses/LICENSE-2.0
 *
 * Unless required by applicable law or agreed to in writing, software
 * distributed under the License is distributed on an "AS IS" BASIS,
 * WITHOUT WARRANTIES OR CONDITIONS OF ANY KIND, either express or implied.
 * See the License for the specific language governing permissions and
 * limitations under the License.
 */

package android.adservices.debuggablects;

import static com.google.common.truth.Truth.assertThat;

import static org.junit.Assert.assertThrows;

import android.adservices.utils.MockWebServerRule;
import android.adservices.utils.ScenarioDispatcher;
import android.adservices.utils.ScenarioDispatcherFactory;

import org.junit.Rule;
import org.junit.Test;

import java.io.BufferedReader;
import java.io.InputStreamReader;
import java.net.HttpURLConnection;
import java.net.URL;
import java.util.List;

public class ScenarioDispatcherTest {

    @Rule public MockWebServerRule mMockWebServerRule = MockWebServerRule.forHttp();

    @Test
    public void testScenarioDispatcher_happyPath_httpGetSuccess() throws Exception {
        ScenarioDispatcher dispatcher =
                mMockWebServerRule.startMockWebServer(
                        ScenarioDispatcherFactory.createFromScenarioFile(
                                "scenarios/scenario-test-001.json"));

<<<<<<< HEAD
        String baseAddress = mMockWebServerRule.getServerBaseAddress();
=======
        String baseAddress = dispatcher.getBaseAddressWithPrefix().toString();
>>>>>>> 4a816567
        URL url = new URL(baseAddress + "/bidding");
        makeSimpleGetRequest(url);

        assertThat(dispatcher.getCalledPaths()).containsExactlyElementsIn(List.of("/bidding"));
    }

    @Test
    public void testScenarioDispatcher_withPrefix_httpGetSuccess() throws Exception {
        ScenarioDispatcher dispatcher =
                mMockWebServerRule.startMockWebServer(
                        ScenarioDispatcherFactory.createFromScenarioFileWithRandomPrefix(
                                "scenarios/scenario-test-001.json"));

        URL url = new URL(dispatcher.getBaseAddressWithPrefix() + "/bidding");
        makeSimpleGetRequest(url);

        assertThat(dispatcher.getCalledPaths()).containsExactlyElementsIn(List.of("/bidding"));
    }

    @Test
    public void testScenarioDispatcher_withVerifyCalled_success() throws Exception {
        ScenarioDispatcher dispatcher =
                mMockWebServerRule.startMockWebServer(
                        ScenarioDispatcherFactory.createFromScenarioFile(
                                "scenarios/scenario-test-002.json"));

        String baseAddress = dispatcher.getBaseAddressWithPrefix().toString();
        makeSimpleGetRequest(new URL(baseAddress + "/bidding"));
        makeSimpleGetRequest(new URL(baseAddress + "/scoring"));

        assertThat(dispatcher.getCalledPaths())
                .containsExactlyElementsIn(dispatcher.getVerifyCalledPaths());
    }

    @Test
    public void testScenarioDispatcher_withVerifyNotCalled_success() throws Exception {
        ScenarioDispatcher dispatcher =
                mMockWebServerRule.startMockWebServer(
                        ScenarioDispatcherFactory.createFromScenarioFile(
                                "scenarios/scenario-test-003.json"));

        String baseAddress = dispatcher.getBaseAddressWithPrefix().toString();
        makeSimpleGetRequest(new URL(baseAddress + "/bidding")); // Call something else.

        assertThat(dispatcher.getCalledPaths())
                .doesNotContain(dispatcher.getVerifyNotCalledPaths());
    }

    @Test
    public void testScenarioDispatcher_withTwoSecondDelay_success() throws Exception {
        ScenarioDispatcher dispatcher =
                mMockWebServerRule.startMockWebServer(
                        ScenarioDispatcherFactory.createFromScenarioFile(
                                "scenarios/scenario-test-004.json"));

        String baseAddress = dispatcher.getBaseAddressWithPrefix().toString();
        long startTime = System.currentTimeMillis();
        makeSimpleGetRequest(new URL(baseAddress + "/bidding")); // Call something else.
        long endTime = System.currentTimeMillis();

        assertThat(dispatcher.getCalledPaths())
                .containsNoneIn(dispatcher.getVerifyNotCalledPaths());
        assertThat(endTime - startTime).isAtLeast(2000);
    }

    @Test
    public void testScenarioDispatcher_withMultiplePathSegments_httpGetSuccess() throws Exception {
        ScenarioDispatcher dispatcher =
                mMockWebServerRule.startMockWebServer(
                        ScenarioDispatcherFactory.createFromScenarioFile(
                                "scenarios/scenario-test-005.json"));

        makeSimpleGetRequest(new URL(dispatcher.getBaseAddressWithPrefix() + "/hello/world"));

        assertThat(dispatcher.getCalledPaths()).containsExactlyElementsIn(List.of("/hello/world"));
    }

    @Test
    public void testScenarioDispatcher_withDuplicatePathCalls_doesNotReturnEarly()
            throws Exception {
        ScenarioDispatcher dispatcher =
                mMockWebServerRule.startMockWebServer(
                        ScenarioDispatcherFactory.createFromScenarioFile(
                                "scenarios/scenario-test-006.json"));

        String baseAddress = dispatcher.getBaseAddressWithPrefix().toString();
        makeSimpleGetRequest(new URL(baseAddress + "/bidding"));
        makeSimpleGetRequest(new URL(baseAddress + "/bidding"));
        makeSimpleGetRequest(new URL(baseAddress + "/scoring"));

        assertThat(dispatcher.getCalledPaths())
                .containsExactlyElementsIn(List.of("/bidding", "/scoring"));
    }

    // Regression test for bug b/325677040.
    @Test
    public void testScenarioDispatcher_withComplexUrlStructure_success() throws Exception {
        ScenarioDispatcher dispatcher =
                mMockWebServerRule.startMockWebServer(
                        ScenarioDispatcherFactory.createFromScenarioFile(
                                "scenarios/scenario-test-007.json"));

        String baseAddress = dispatcher.getBaseAddressWithPrefix().toString();
        makeSimpleGetRequest(new URL(baseAddress + "/bidding"));
        makeSimpleGetRequest(new URL(baseAddress + "/scoring"));
        makeSimpleGetRequest(new URL(baseAddress + "/seller/reportImpression"));
        makeSimpleGetRequest(
                new URL(
                        String.format(
                                "%s/seller/reportImpression?render_uri=%s/render/shirts/0?bid=5",
                                baseAddress, baseAddress)));

        assertThat(dispatcher.getCalledPaths())
                .containsAtLeastElementsIn(List.of("/seller/reportImpression"));
    }

    @Test
    public void testScenarioDispatcher_withQueryParamPath_success() throws Exception {
        ScenarioDispatcher dispatcher =
                mMockWebServerRule.startMockWebServer(
                        ScenarioDispatcherFactory.createFromScenarioFile(
                                "scenarios/scenario-test-008.json"));
<<<<<<< HEAD
        String baseAddress = mMockWebServerRule.getServerBaseAddress();
=======
        String baseAddress = dispatcher.getBaseAddressWithPrefix().toString();
>>>>>>> 4a816567
        String path =
                "/seller/reportImpression?render_uri=https://localhost:38383/render/shoes/0?bid=10";

        makeSimpleGetRequest(new URL(baseAddress + path));

        assertThat(dispatcher.getCalledPaths()).containsExactly(path);
    }

    @Test
    public void testScenarioDispatcher_withQueryParamPath_doesNotFallback() throws Exception {
        ScenarioDispatcher dispatcher =
                mMockWebServerRule.startMockWebServer(
                        ScenarioDispatcherFactory.createFromScenarioFile(
                                "scenarios/scenario-test-009.json"));
<<<<<<< HEAD
        String baseAddress = mMockWebServerRule.getServerBaseAddress();
=======
        String baseAddress = dispatcher.getBaseAddressWithPrefix().toString();
>>>>>>> 4a816567
        String path =
                "/seller/reportImpression?render_uri=https://localhost:38383/render/shoes/0?bid=10";

        // Same structure as testScenarioDispatcher_withQueryParamPath_success except adding some
        // more data into the path.
        makeSimpleGetRequest(new URL(baseAddress + path));

        assertThat(dispatcher.getCalledPaths()).doesNotContain("/seller/reportImpression");
    }

    @Test
    public void testScenarioDispatcher_withServerPathInQueryParams_success() throws Exception {
        ScenarioDispatcher dispatcher =
                mMockWebServerRule.startMockWebServer(
                        ScenarioDispatcherFactory.createFromScenarioFile(
                                "scenarios/scenario-test-010.json"));
<<<<<<< HEAD
        String baseAddress = mMockWebServerRule.getServerBaseAddress();
=======
        String baseAddress = dispatcher.getBaseAddressWithPrefix().toString();
>>>>>>> 4a816567
        String path =
                "/seller/reportImpression?render_uri=http://localhost:"
                        + mMockWebServerRule.getMockWebServer().getPort()
                        + "/render/shoes/0?bid=10";

        makeSimpleGetRequest(new URL(baseAddress + path));

        assertThat(dispatcher.getCalledPaths()).containsExactly(path);
    }

    @Test
    public void testScenarioDispatcher_withMissingSlashPrefix_throwsException() throws Exception {
        ScenarioDispatcherFactory scenarioDispatcherFactory =
                ScenarioDispatcherFactory.createFromScenarioFile(
                        "scenarios/scenario-test-011.json");

        assertThrows(
                IllegalStateException.class,
                () -> scenarioDispatcherFactory.getDispatcher(new URL("http://localhost:8080")));
    }

    @SuppressWarnings("UnusedReturnValue")
    public static String makeSimpleGetRequest(URL url) throws Exception {
        StringBuilder result = new StringBuilder();
        HttpURLConnection conn = (HttpURLConnection) url.openConnection();
        conn.setRequestMethod("GET");

        InputStreamReader isReader = new InputStreamReader(conn.getInputStream());
        try (BufferedReader reader = new BufferedReader(isReader)) {
            String line;
            do {
                line = reader.readLine();
                result.append(line);
            } while (line != null);
        }
        return result.toString();
    }
}<|MERGE_RESOLUTION|>--- conflicted
+++ resolved
@@ -44,11 +44,7 @@
                         ScenarioDispatcherFactory.createFromScenarioFile(
                                 "scenarios/scenario-test-001.json"));
 
-<<<<<<< HEAD
-        String baseAddress = mMockWebServerRule.getServerBaseAddress();
-=======
-        String baseAddress = dispatcher.getBaseAddressWithPrefix().toString();
->>>>>>> 4a816567
+        String baseAddress = dispatcher.getBaseAddressWithPrefix().toString();
         URL url = new URL(baseAddress + "/bidding");
         makeSimpleGetRequest(url);
 
@@ -171,11 +167,7 @@
                 mMockWebServerRule.startMockWebServer(
                         ScenarioDispatcherFactory.createFromScenarioFile(
                                 "scenarios/scenario-test-008.json"));
-<<<<<<< HEAD
-        String baseAddress = mMockWebServerRule.getServerBaseAddress();
-=======
-        String baseAddress = dispatcher.getBaseAddressWithPrefix().toString();
->>>>>>> 4a816567
+        String baseAddress = dispatcher.getBaseAddressWithPrefix().toString();
         String path =
                 "/seller/reportImpression?render_uri=https://localhost:38383/render/shoes/0?bid=10";
 
@@ -190,11 +182,7 @@
                 mMockWebServerRule.startMockWebServer(
                         ScenarioDispatcherFactory.createFromScenarioFile(
                                 "scenarios/scenario-test-009.json"));
-<<<<<<< HEAD
-        String baseAddress = mMockWebServerRule.getServerBaseAddress();
-=======
-        String baseAddress = dispatcher.getBaseAddressWithPrefix().toString();
->>>>>>> 4a816567
+        String baseAddress = dispatcher.getBaseAddressWithPrefix().toString();
         String path =
                 "/seller/reportImpression?render_uri=https://localhost:38383/render/shoes/0?bid=10";
 
@@ -211,11 +199,7 @@
                 mMockWebServerRule.startMockWebServer(
                         ScenarioDispatcherFactory.createFromScenarioFile(
                                 "scenarios/scenario-test-010.json"));
-<<<<<<< HEAD
-        String baseAddress = mMockWebServerRule.getServerBaseAddress();
-=======
-        String baseAddress = dispatcher.getBaseAddressWithPrefix().toString();
->>>>>>> 4a816567
+        String baseAddress = dispatcher.getBaseAddressWithPrefix().toString();
         String path =
                 "/seller/reportImpression?render_uri=http://localhost:"
                         + mMockWebServerRule.getMockWebServer().getPort()
