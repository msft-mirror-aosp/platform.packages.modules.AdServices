--- conflicted
+++ resolved
@@ -127,11 +127,7 @@
             throws Exception {
         ScenarioDispatcher scenarioDispatcher =
                 mMockWebServerRule.startMockWebServer(scenarioDispatcherFactory);
-<<<<<<< HEAD
-        mServerBaseAddress = mMockWebServerRule.getServerBaseAddress();
-=======
         mServerBaseAddress = scenarioDispatcher.getBaseAddressWithPrefix().toString();
->>>>>>> 1d679908
         return scenarioDispatcher;
     }
 }