// Copyright (C) 2022 The Android Open Source Project
//
// Licensed under the Apache License, Version 2.0 (the "License");
// you may not use this file except in compliance with the License.
// You may obtain a copy of the License at
//
//      http://www.apache.org/licenses/LICENSE-2.0
//
// Unless required by applicable law or agreed to in writing, software
// distributed under the License is distributed on an "AS IS" BASIS,
// WITHOUT WARRANTIES OR CONDITIONS OF ANY KIND, either express or implied.
// See the License for the specific language governing permissions and
// limitations under the License.

package {
    default_applicable_licenses: ["Android-Apache-2.0"],
}

android_test {
    name: "CtsAdServicesDeviceTestCases",
    team: "trendy_team_android_rubidium",
    defaults: ["cts_defaults"],
    libs: [
        "android.test.runner",
        "android.test.base",
        "framework-adservices-lib",
        "auto_value_annotations",
    ],
    srcs: ["src/**/*.java"],
    // Tag this module as a cts test artifact
    exclude_srcs: [
        "src/android/adservices/debuggablects/*.java",
        "src/android/adservices/rootcts/*.java",
    ],
    test_suites: [
        "cts",
        "mts-adservices",
        "general-tests",
        "mcts-adservices",
    ],
    plugins: [
        "auto_value_plugin",
        "auto_annotation_plugin",
    ],
    static_libs: [
        "androidx.test.rules",
        "androidx.test.ext.junit",
        "androidx.test.ext.truth",
        "compatibility-device-util-axt",
        "ctstestrunner-axt",
        "cts-wm-util",
        "adservices-clients",
        "adservices-test-fixtures",
        "adservices-test-utility",
        "testng",
    ],
    sdk_version: "module_current",
    min_sdk_version: "Tiramisu",
    compile_multilib: "both",
    lint: {
        extra_check_modules: ["AdServicesTestLintChecker"],
        test: false, // TODO(b/343741206): remove when checks will run on android_test
    },
}

android_test {
    name: "CtsAdServicesRootTestCases",
    defaults: ["cts_defaults"],
    libs: [
        "android.test.runner",
        "android.test.base",
        "framework-adservices-lib",
        "auto_value_annotations",
    ],
    srcs: [
        "src/android/adservices/rootcts/*.java",
        "src/android/adservices/utils/*.java",
    ],
    // Tag this module as a cts test artifact
    exclude_srcs: [
        "src/android/adservices/debuggablects/*.java",
        "src/android/adservices/cts/*.java",
    ],
    test_suites: [
        "cts_root",
        "mts-adservices",
        "general-tests",
    ],
    plugins: [
        "auto_value_plugin",
        "auto_annotation_plugin",
    ],
    static_libs: [
        "androidx.test.rules",
        "androidx.test.ext.junit",
        "androidx.test.ext.truth",
        "compatibility-device-util-axt",
        "ctstestrunner-axt",
        "cts-wm-util",
        "adservices-clients",
        "adservices-test-fixtures",
        "adservices-test-utility",
        "testng",
    ],
    sdk_version: "module_current",
    min_sdk_version: "Tiramisu",
    compile_multilib: "both",
    manifest: "AndroidManifestRoot.xml",
    test_config: "AndroidTest.Root.xml",
    lint: {
        extra_check_modules: ["AdServicesTestLintChecker"],
        test: false, // TODO(b/343741206): remove when checks will run on android_test
    },
}

android_test {
    name: "CtsAdExtServicesDeviceTestCases",
    defaults: ["cts_defaults"],
    libs: [
        "android.ext.adservices",
        "android.test.runner",
        "android.test.base",
        "framework-adservices-lib",
        "auto_value_annotations",
    ],
    srcs: ["src/**/*.java"],
    // Tag this module as a cts test artifact
    exclude_srcs: [
        "src/android/adservices/debuggablects/*.java",
        "src/android/adservices/rootcts/*.java",
    ],
    test_suites: [
        "cts",
        "mts-extservices",
        "general-tests",
        "mcts-extservices",
    ],
    plugins: [
        "auto_value_plugin",
        "auto_annotation_plugin",
    ],
    static_libs: [
        "androidx.test.rules",
        "androidx.test.ext.junit",
        "androidx.test.ext.truth",
        "compatibility-device-util-axt",
        "ctstestrunner-axt",
        "cts-wm-util",
        "adservices-clients",
        "adservices-test-fixtures",
        "adservices-test-utility",
        "testng",
    ],
    sdk_version: "module_current",
    min_sdk_version: "30",
    max_sdk_version: "32",
    test_config: "AndroidTest.ExtServices.xml",
    manifest: "AndroidManifestExtServices.xml",
    compile_multilib: "both",
    lint: {
        extra_check_modules: ["AdServicesTestLintChecker"],
        baseline_filename: "lint-baseline-adextservices-devicetestcases.xml",
        test: false, // TODO(b/343741206): remove when checks will run on android_test
    },
}

android_test {
    name: "CtsAdServicesDebuggableDeviceTestCases",
    team: "trendy_team_android_rubidium",
    defaults: ["cts_defaults"],
    libs: [
        "android.test.runner",
        "android.test.base",
        "framework-adservices-lib",
    ],
    srcs: ["src/**/*.java"],
    // Tag this module as a cts test artifact
    exclude_srcs: [
        "src/android/adservices/cts/*.java",
        "src/android/adservices/rootcts/*.java",
    ],
    plugins: [
        "auto_value_plugin",
        "auto_annotation_plugin",
    ],
    test_suites: [
        "cts",
        "mts-adservices",
        "general-tests",
        "mcts-adservices",
    ],
    static_libs: [
        "androidx.room_room-runtime",
        "androidx.room_room-testing",
        "androidx.test.rules",
        "androidx.test.ext.junit",
        "androidx.test.ext.truth",
        "compatibility-device-util-axt",
        "ctstestrunner-axt",
        "cts-wm-util",
        "adservices-clients",
        "adservices-test-fixtures",
        "adservices-test-utility",
        "mockwebserver",
        "testng",
        "auto_value_annotations",
    ],
    sdk_version: "module_current",
    min_sdk_version: "Tiramisu",
    manifest: "AndroidManifestDebuggable.xml",
    test_config: "AndroidTestDebuggable.xml",
    lint: {
        extra_check_modules: ["AdServicesTestLintChecker"],
        test: false, // TODO(b/343741206): remove when checks will run on android_test
    },
}

android_test {
    name: "CtsAdExtServicesDebuggableDeviceTestCases",
    defaults: ["cts_defaults"],
    libs: [
        "android.test.runner",
        "android.test.base",
        "framework-adservices-lib",
    ],
    srcs: ["src/**/*.java"],
    // Tag this module as a cts test artifact
    exclude_srcs: [
        "src/android/adservices/cts/*.java",
        "src/android/adservices/rootcts/*.java",
    ],
    test_suites: [
        "cts",
        "mts-extservices",
        "general-tests",
        "mcts-extservices",
    ],
    plugins: [
        "auto_value_plugin",
        "auto_annotation_plugin",
    ],
    static_libs: [
        "androidx.room_room-runtime",
        "androidx.room_room-testing",
        "androidx.test.rules",
        "androidx.test.ext.junit",
        "androidx.test.ext.truth",
        "compatibility-device-util-axt",
        "ctstestrunner-axt",
        "cts-wm-util",
        "adservices-clients",
        "adservices-test-fixtures",
        "adservices-test-utility",
        "testng",
        "auto_value_annotations",
    ],
    sdk_version: "module_current",
    min_sdk_version: "30",
    max_sdk_version: "32",
    test_config: "AndroidTestDebuggable.ExtServices.xml",
    manifest: "AndroidManifestDebuggableExtServices.xml",
    lint: {
        extra_check_modules: ["AdServicesTestLintChecker"],
        baseline_filename: "lint-baseline-adextservices-debuggabletestcases.xml",
        test: false, // TODO(b/343741206): remove when checks will run on android_test
    },
}

java_library {
    name: "adservices-cts-test-utility",
    srcs: [
        "src/android/adservices/utils/**/*.java",
    ],
    plugins: [
        "auto_value_plugin",
        "auto_annotation_plugin",
    ],
    libs: [
        "framework-adservices-lib",
    ],
    static_libs: [
        "adservices-clients",
        "adservices-test-fixtures",
        "adservices-test-utility",
        "androidx.test.rules",
        "androidx.test.ext.junit",
        "auto_value_annotations",
        "mockwebserver",
        "testng",
    ],
    min_sdk_version: "Tiramisu",
<<<<<<< HEAD
=======
    lint: {
        extra_check_modules: ["AdServicesTestLintChecker"],
        baseline_filename: "lint-baseline-testutility.xml",
        test: false, // TODO(b/343741206): remove when checks will run on android_test
    },
>>>>>>> 1d679908
}

// Assets need to be bundled via this android_library since tests in submodules need to load assets.
android_library {
    name: "adservices-cts-assets",
    asset_dirs: [
        "assets",
    ],
    // Must use EmptyManifest.xml since "adservices-assets" will also be used by submodule tests.
    // If we use the normal "AndroidManifest.xml", we will redeclare permissions in the tests.
    // See b/228270294 for detail on duplicate permissions error.
    manifest: "EmptyManifest.xml",
    min_sdk_version: "30",
}<|MERGE_RESOLUTION|>--- conflicted
+++ resolved
@@ -289,14 +289,11 @@
         "testng",
     ],
     min_sdk_version: "Tiramisu",
-<<<<<<< HEAD
-=======
     lint: {
         extra_check_modules: ["AdServicesTestLintChecker"],
         baseline_filename: "lint-baseline-testutility.xml",
         test: false, // TODO(b/343741206): remove when checks will run on android_test
     },
->>>>>>> 1d679908
 }
 
 // Assets need to be bundled via this android_library since tests in submodules need to load assets.
