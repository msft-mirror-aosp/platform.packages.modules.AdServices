--- conflicted
+++ resolved
@@ -47,8 +47,6 @@
         <!-- Temporarily disable Device Config sync -->
         <option name="run-command" value="device_config set_sync_disabled_for_tests persistent" />
         <option name="teardown-command" value="device_config set_sync_disabled_for_tests none" />
-<<<<<<< HEAD
-=======
 
         <!-- TODO(b/221876775): Temporarily enable the ad filtering feature when unhidden -->
         <option name="run-command"
@@ -61,7 +59,6 @@
 
         <!-- Disable Register Ad Beacon Feature at teardown -->
         <option name="teardown-command" value="device_config put adservices fledge_register_ad_beacon_enabled false" />
->>>>>>> d654911e
     </target_preparer>
 
     <object type="module_controller"
