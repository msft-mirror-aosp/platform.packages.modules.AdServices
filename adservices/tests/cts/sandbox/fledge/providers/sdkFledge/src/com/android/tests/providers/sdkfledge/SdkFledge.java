/*
 * Copyright (C) 2022 The Android Open Source Project
 *
 * Licensed under the Apache License, Version 2.0 (the "License");
 * you may not use this file except in compliance with the License.
 * You may obtain a copy of the License at
 *
 *      http://www.apache.org/licenses/LICENSE-2.0
 *
 * Unless required by applicable law or agreed to in writing, software
 * distributed under the License is distributed on an "AS IS" BASIS,
 * WITHOUT WARRANTIES OR CONDITIONS OF ANY KIND, either express or implied.
 * See the License for the specific language governing permissions and
 * limitations under the License.
 */

package com.android.tests.providers.sdkfledge;

import android.adservices.adselection.AdSelectionConfig;
import android.adservices.adselection.AdSelectionOutcome;
import android.adservices.adselection.AddAdSelectionOverrideRequest;
import android.adservices.adselection.ReportImpressionRequest;
import android.adservices.clients.adselection.AdSelectionClient;
import android.adservices.clients.adselection.TestAdSelectionClient;
import android.adservices.clients.customaudience.AdvertisingCustomAudienceClient;
import android.adservices.clients.customaudience.TestAdvertisingCustomAudienceClient;
import android.adservices.common.AdData;
import android.adservices.common.AdSelectionSignals;
import android.adservices.common.AdTechIdentifier;
import android.adservices.customaudience.AddCustomAudienceOverrideRequest;
import android.adservices.customaudience.CustomAudience;
import android.adservices.customaudience.TrustedBiddingData;
import android.app.sdksandbox.LoadSdkException;
import android.app.sdksandbox.SandboxedSdk;
import android.app.sdksandbox.SandboxedSdkProvider;
import android.content.Context;
import android.net.Uri;
import android.os.Binder;
import android.os.Bundle;
import android.util.Log;
import android.view.View;

import androidx.annotation.NonNull;

import com.google.common.collect.ImmutableList;
import com.google.common.util.concurrent.MoreExecutors;

import java.time.Duration;
import java.time.Instant;
import java.time.temporal.ChronoUnit;
import java.util.ArrayList;
import java.util.Arrays;
import java.util.List;
import java.util.Map;
import java.util.concurrent.Executor;
import java.util.concurrent.Executors;
import java.util.concurrent.TimeUnit;

public class SdkFledge extends SandboxedSdkProvider {
    private static final String TAG = "SdkFledge";
    private static final Executor CALLBACK_EXECUTOR = Executors.newCachedThreadPool();

    private static final AdTechIdentifier SELLER = AdTechIdentifier.fromString("test.com");

    private static final AdTechIdentifier BUYER_1 = AdTechIdentifier.fromString("test2.com");
    private static final AdTechIdentifier BUYER_2 = AdTechIdentifier.fromString("test3.com");

    private static final String AD_URI_PREFIX = "/adverts/123/";

    private static final String SELLER_DECISION_LOGIC_URI_PATH = "/ssp/decision/logic/";
    private static final String BUYER_BIDDING_LOGIC_URI_PATH = "/buyer/bidding/logic/";
    private static final String SELLER_TRUSTED_SIGNAL_URI_PATH = "/kv/seller/signals/";

    private static final String SELLER_REPORTING_PATH = "/reporting/seller";
    private static final String BUYER_REPORTING_PATH = "/reporting/buyer";

    private static final AdSelectionSignals TRUSTED_SCORING_SIGNALS =
            AdSelectionSignals.fromString(
                    "{\n"
                            + "\t\"render_uri_1\": \"signals_for_1\",\n"
                            + "\t\"render_uri_2\": \"signals_for_2\"\n"
                            + "}");

    private static final AdSelectionSignals TRUSTED_BIDDING_SIGNALS =
            AdSelectionSignals.fromString(
                    "{\n"
                            + "\t\"example\": \"example\",\n"
                            + "\t\"valid\": \"Also valid\",\n"
                            + "\t\"list\": \"list\",\n"
                            + "\t\"of\": \"of\",\n"
                            + "\t\"keys\": \"trusted bidding signal Values\"\n"
                            + "}");

    private static final AdSelectionConfig AD_SELECTION_CONFIG =
            anAdSelectionConfigBuilder()
                    .setCustomAudienceBuyers(Arrays.asList(BUYER_1, BUYER_2))
                    .setDecisionLogicUri(
                            Uri.parse(
                                    String.format(
                                            "https://%s%s",
                                            SELLER, SELLER_DECISION_LOGIC_URI_PATH)))
                    .setTrustedScoringSignalsUri(
                            Uri.parse(
                                    String.format(
                                            "https://%s%s",
                                            SELLER, SELLER_TRUSTED_SIGNAL_URI_PATH)))
                    .build();
    private static final String HTTPS_SCHEME = "https";

    private AdSelectionClient mAdSelectionClient;
    private TestAdSelectionClient mTestAdSelectionClient;
    private AdvertisingCustomAudienceClient mCustomAudienceClient;
    private TestAdvertisingCustomAudienceClient mTestCustomAudienceClient;

    @Override
    public SandboxedSdk onLoadSdk(Bundle params) throws LoadSdkException {
        try {
            setup();
        } catch (Exception e) {
            String errorMessage =
                    String.format("Error setting up the test: message is %s", e.getMessage());
            Log.e(TAG, errorMessage);
            throw new LoadSdkException(e, new Bundle());
        }
        String decisionLogicJs =
                "function scoreAd(ad, bid, auction_config, seller_signals,"
                        + " trusted_scoring_signals, contextual_signal, user_signal,"
                        + " custom_audience_signal) { \n"
                        + "  return {'status': 0, 'score': bid };\n"
                        + "}\n"
                        + "function reportResult(ad_selection_config, render_uri, bid,"
                        + " contextual_signals) { \n"
                        + " return {'status': 0, 'results': {'signals_for_buyer':"
                        + " '{\"signals_for_buyer\":1}', 'reporting_uri': '"
                        + getUri(SELLER.toString(), SELLER_REPORTING_PATH).toString()
                        + "' } };\n"
                        + "}";

        String biddingLogicJsBuyer1 =
                "function generateBid(ad, auction_signals, per_buyer_signals,"
                        + " trusted_bidding_signals, contextual_signals,"
                        + " custom_audience_signals) { \n"
                        + "  return {'status': 0, 'ad': ad, 'bid': ad.metadata.result };\n"
                        + "}\n"
                        + "function reportWin(ad_selection_signals, per_buyer_signals,"
                        + " signals_for_buyer, contextual_signals, custom_audience_signals) { \n"
                        + " return {'status': 0, 'results': {'reporting_uri': '"
                        + getUri(BUYER_1.toString(), BUYER_REPORTING_PATH).toString()
                        + "' } };\n"
                        + "}";

        String biddingLogicJsBuyer2 =
                "function generateBid(ad, auction_signals, per_buyer_signals,"
                        + " trusted_bidding_signals, contextual_signals,"
                        + " custom_audience_signals) { \n"
                        + "  return {'status': 0, 'ad': ad, 'bid': ad.metadata.result };\n"
                        + "}\n"
                        + "function reportWin(ad_selection_signals, per_buyer_signals,"
                        + " signals_for_buyer, contextual_signals, custom_audience_signals) { \n"
                        + " return {'status': 0, 'results': {'reporting_uri': '"
                        + getUri(BUYER_2.toString(), BUYER_REPORTING_PATH).toString()
                        + "' } };\n"
                        + "}";

        List<Double> bidsForBuyer1 = ImmutableList.of(1.1, 2.2);
        List<Double> bidsForBuyer2 = ImmutableList.of(4.5, 6.7, 10.0);

        CustomAudience customAudience1 = createCustomAudience(BUYER_1, bidsForBuyer1);

        CustomAudience customAudience2 = createCustomAudience(BUYER_2, bidsForBuyer2);

        try {
            mCustomAudienceClient.joinCustomAudience(customAudience1).get(10, TimeUnit.SECONDS);
            mCustomAudienceClient.joinCustomAudience(customAudience2).get(10, TimeUnit.SECONDS);
        } catch (Exception e) {
            String errorMessage =
                    String.format("Error setting up the test: message is %s", e.getMessage());
            Log.e(TAG, errorMessage);
            throw new LoadSdkException(e, new Bundle());
        }

        try {
            AddAdSelectionOverrideRequest addAdSelectionOverrideRequest =
                    new AddAdSelectionOverrideRequest(
                            AD_SELECTION_CONFIG, decisionLogicJs, TRUSTED_SCORING_SIGNALS);
            mTestAdSelectionClient
                    .overrideAdSelectionConfigRemoteInfo(addAdSelectionOverrideRequest)
                    .get(10, TimeUnit.SECONDS);
        } catch (Exception e) {
            String errorMessage =
                    String.format(
                            "Error adding ad selection override: message is %s", e.getMessage());
            Log.e(TAG, errorMessage);
            throw new LoadSdkException(e, new Bundle());
        }

        try {
            AddCustomAudienceOverrideRequest addCustomAudienceOverrideRequest1 =
                    new AddCustomAudienceOverrideRequest.Builder()
                            .setBuyer(customAudience1.getBuyer())
                            .setName(customAudience1.getName())
                            .setBiddingLogicJs(biddingLogicJsBuyer1)
                            .setTrustedBiddingSignals(TRUSTED_BIDDING_SIGNALS)
                            .build();
            AddCustomAudienceOverrideRequest addCustomAudienceOverrideRequest2 =
                    new AddCustomAudienceOverrideRequest.Builder()
                            .setBuyer(customAudience2.getBuyer())
                            .setName(customAudience2.getName())
                            .setBiddingLogicJs(biddingLogicJsBuyer2)
                            .setTrustedBiddingSignals(TRUSTED_BIDDING_SIGNALS)
                            .build();

            mTestCustomAudienceClient
                    .overrideCustomAudienceRemoteInfo(addCustomAudienceOverrideRequest1)
                    .get(10, TimeUnit.SECONDS);
            mTestCustomAudienceClient
                    .overrideCustomAudienceRemoteInfo(addCustomAudienceOverrideRequest2)
                    .get(10, TimeUnit.SECONDS);
        } catch (Exception e) {
            String errorMessage =
                    String.format(
                            "Error adding custom audience override: message is %s", e.getMessage());
            Log.e(TAG, errorMessage);
            throw new LoadSdkException(e, new Bundle());
        }

        Log.i(
                TAG,
                "Running ad selection with logic URI " + AD_SELECTION_CONFIG.getDecisionLogicUri());
        Log.i(
                TAG,
                "Decision logic URI domain is "
                        + AD_SELECTION_CONFIG.getDecisionLogicUri().getHost());

        long adSelectionId = -1;
        try {
            // Running ad selection and asserting that the outcome is returned in < 10 seconds
            AdSelectionOutcome outcome =
                    mAdSelectionClient.selectAds(AD_SELECTION_CONFIG).get(10, TimeUnit.SECONDS);

            adSelectionId = outcome.getAdSelectionId();

            if (!outcome.getRenderUri()
                    .equals(getUri(BUYER_2.toString(), AD_URI_PREFIX + "/ad3"))) {
                String errorMessage =
                        String.format(
                                "Ad selection failed to select the correct ad, got %s instead",
                                outcome.getRenderUri().toString());
                Log.e(TAG, errorMessage);
                throw new LoadSdkException(new Exception(errorMessage), new Bundle());
            }
        } catch (Exception e) {
            String errorMessage =
                    String.format(
                            "Error encountered during ad selection: message is %s", e.getMessage());
            Log.e(TAG, errorMessage);
            throw new LoadSdkException(e, new Bundle());
        }

        try {
            ReportImpressionRequest reportImpressionRequest =
                    new ReportImpressionRequest(adSelectionId, AD_SELECTION_CONFIG);

            // Performing reporting, and asserting that no exception is thrown
            mAdSelectionClient.reportImpression(reportImpressionRequest).get(10, TimeUnit.SECONDS);
        } catch (Exception e) {
            String errorMessage =
                    String.format(
                            "Error encountered during reporting: message is %s", e.getMessage());
            Log.e(TAG, errorMessage);
            throw new LoadSdkException(e, new Bundle());
        }

<<<<<<< HEAD
=======
        // TODO(b/274837158) Uncomment after API is un-hidden

        //        try {
        //            ReportInteractionRequest reportInteractionClickRequest =
        //                    new ReportInteractionRequest(
        //                            adSelectionId,
        //                            CLICK_INTERACTION,
        //                            INTERACTION_DATA,
        //                            BUYER_DESTINATION | SELLER_DESTINATION);
        //
        //            ReportInteractionRequest reportInteractionHoverRequest =
        //                    new ReportInteractionRequest(
        //                            adSelectionId,
        //                            HOVER_INTERACTION,
        //                            INTERACTION_DATA,
        //                            BUYER_DESTINATION | SELLER_DESTINATION);
        //
        //            // Performing interaction reporting, and asserting that no exception is thrown
        //            mAdSelectionClient
        //                    .reportInteraction(reportInteractionClickRequest)
        //                    .get(10, TimeUnit.SECONDS);
        //            mAdSelectionClient
        //                    .reportInteraction(reportInteractionHoverRequest)
        //                    .get(10, TimeUnit.SECONDS);
        //        } catch (Exception e) {
        //            String errorMessage =
        //                    String.format(
        //                            "Error encountered during interaction reporting: message is
        // %s", e.getMessage());
        //            Log.e(TAG, errorMessage);
        //            throw new LoadSdkException(e, new Bundle());
        //        }

        // TODO(b/221876775): Unhide for frequency cap mainline promotion
        /*
        try {
            UpdateAdCounterHistogramRequest updateHistogramRequest =
                    new UpdateAdCounterHistogramRequest.Builder()
                            .setAdSelectionId(adSelectionId)
                            .setAdEventType(FrequencyCapFilters.AD_EVENT_TYPE_CLICK)
                            .setCallerAdTech(AD_SELECTION_CONFIG.getSeller())
                            .build();
            mAdSelectionClient
                    .updateAdCounterHistogram(updateHistogramRequest)
                    .get(10, TimeUnit.SECONDS);
        } catch (Exception exception) {
            String errorMessage =
                    String.format(
                            "Error encountered during ad counter histogram update: message is %s",
                            exception.getMessage());
            Log.e(TAG, errorMessage);
            throw new LoadSdkException(exception, new Bundle());
        }
        */

>>>>>>> d654911e
        // If we got this far, that means the test succeeded
        return new SandboxedSdk(new Binder());
    }

    @Override
    public View getView(
            @NonNull Context windowContext, @NonNull Bundle params, int width, int height) {
        return null;
    }

    private void setup() {
        mAdSelectionClient =
                new AdSelectionClient.Builder()
                        .setContext(getContext())
                        .setExecutor(CALLBACK_EXECUTOR)
                        .build();
        mTestAdSelectionClient =
                new TestAdSelectionClient.Builder()
                        .setContext(getContext())
                        .setExecutor(CALLBACK_EXECUTOR)
                        .build();
        mCustomAudienceClient =
                new AdvertisingCustomAudienceClient.Builder()
                        .setContext(getContext())
                        .setExecutor(MoreExecutors.directExecutor())
                        .build();
        mTestCustomAudienceClient =
                new TestAdvertisingCustomAudienceClient.Builder()
                        .setContext(getContext())
                        .setExecutor(MoreExecutors.directExecutor())
                        .build();
    }

    /**
     * @param buyer The name of the buyer for this Custom Audience
     * @param bids these bids, are added to its metadata. Our JS logic then picks this value and
     *     creates ad with the provided value as bid
     * @return a real Custom Audience object that can be persisted and used in bidding and scoring
     */
    private CustomAudience createCustomAudience(final AdTechIdentifier buyer, List<Double> bids) {

        // Generate ads for with bids provided
        List<AdData> ads = new ArrayList<>();

        // Create ads with the buyer name and bid number as the ad URI
        // Add the bid value to the metadata
        for (int i = 0; i < bids.size(); i++) {
            ads.add(
                    new AdData.Builder()
                            .setRenderUri(getUri(buyer.toString(), AD_URI_PREFIX + "/ad" + (i + 1)))
                            .setMetadata("{\"result\":" + bids.get(i) + "}")
                            .build());
        }

        return new CustomAudience.Builder()
                .setBuyer(buyer)
                .setName(buyer + "testCustomAudienceName")
                .setActivationTime(Instant.now().truncatedTo(ChronoUnit.MILLIS))
                .setExpirationTime(Instant.now().plus(Duration.ofDays(40)))
                .setDailyUpdateUri(getUri(buyer.toString(), "/update"))
                .setUserBiddingSignals(
                        AdSelectionSignals.fromString("{'valid': 'yep', 'opaque': 'definitely'}"))
                .setTrustedBiddingData(
                        new TrustedBiddingData.Builder()
                                .setTrustedBiddingKeys(
                                        Arrays.asList("example", "valid", "list", "of", "keys"))
                                .setTrustedBiddingUri(getUri(buyer.toString(), "/trusted/bidding"))
                                .build())
                .setBiddingLogicUri(getUri(buyer.toString(), BUYER_BIDDING_LOGIC_URI_PATH))
                .setAds(ads)
                .build();
    }

    public static AdSelectionConfig.Builder anAdSelectionConfigBuilder() {
        return new AdSelectionConfig.Builder()
                .setSeller(SELLER)
                .setDecisionLogicUri(getUri(SELLER.toString(), "/update"))
                .setCustomAudienceBuyers(Arrays.asList(BUYER_1, BUYER_2))
                .setAdSelectionSignals(AdSelectionSignals.EMPTY)
                .setSellerSignals(AdSelectionSignals.fromString("{\"test_seller_signals\":1}"))
                .setPerBuyerSignals(
                        Map.of(
                                BUYER_1,
                                AdSelectionSignals.fromString("{\"buyer_signals\":1}"),
                                BUYER_2,
                                AdSelectionSignals.fromString("{\"buyer_signals\":2}")))
                .setTrustedScoringSignalsUri(getUri(SELLER.toString(), "/trusted/scoring"));
    }

    private static Uri getUri(String host, String path) {
        return Uri.parse(HTTPS_SCHEME + "://" + host + path);
    }
}<|MERGE_RESOLUTION|>--- conflicted
+++ resolved
@@ -20,6 +20,7 @@
 import android.adservices.adselection.AdSelectionOutcome;
 import android.adservices.adselection.AddAdSelectionOverrideRequest;
 import android.adservices.adselection.ReportImpressionRequest;
+import android.adservices.adselection.ReportInteractionRequest;
 import android.adservices.clients.adselection.AdSelectionClient;
 import android.adservices.clients.adselection.TestAdSelectionClient;
 import android.adservices.clients.customaudience.AdvertisingCustomAudienceClient;
@@ -74,6 +75,34 @@
     private static final String SELLER_REPORTING_PATH = "/reporting/seller";
     private static final String BUYER_REPORTING_PATH = "/reporting/buyer";
 
+    // Interaction reporting constants
+    private static final String CLICK_INTERACTION = "click";
+    private static final String HOVER_INTERACTION = "hover";
+
+    private static final String SELLER_CLICK_URI_PATH = "/click/seller";
+    private static final String SELLER_HOVER_URI_PATH = "/hover/seller";
+
+    private static final String BUYER_CLICK_URI_PATH = "/click/buyer";
+    private static final String BUYER_HOVER_URI_PATH = "/hover/buyer";
+
+    private static final String SELLER_CLICK_URI =
+            String.format("https://%s%s", SELLER, SELLER_CLICK_URI_PATH);
+
+    private static final String SELLER_HOVER_URI =
+            String.format("https://%s%s", SELLER, SELLER_HOVER_URI_PATH);
+
+    private static final String BUYER_1_CLICK_URI =
+            String.format("https://%s%s", BUYER_1, BUYER_CLICK_URI_PATH);
+
+    private static final String BUYER_1_HOVER_URI =
+            String.format("https://%s%s", BUYER_1, BUYER_HOVER_URI_PATH);
+
+    private static final String BUYER_2_CLICK_URI =
+            String.format("https://%s%s", BUYER_2, BUYER_CLICK_URI_PATH);
+
+    private static final String BUYER_2_HOVER_URI =
+            String.format("https://%s%s", BUYER_2, BUYER_HOVER_URI_PATH);
+
     private static final AdSelectionSignals TRUSTED_SCORING_SIGNALS =
             AdSelectionSignals.fromString(
                     "{\n"
@@ -107,6 +136,13 @@
                     .build();
     private static final String HTTPS_SCHEME = "https";
 
+    private static final int BUYER_DESTINATION =
+            ReportInteractionRequest.FLAG_REPORTING_DESTINATION_BUYER;
+    private static final int SELLER_DESTINATION =
+            ReportInteractionRequest.FLAG_REPORTING_DESTINATION_SELLER;
+
+    private static final String INTERACTION_DATA = "{\"key\":\"value\"}";
+
     private AdSelectionClient mAdSelectionClient;
     private TestAdSelectionClient mTestAdSelectionClient;
     private AdvertisingCustomAudienceClient mCustomAudienceClient;
@@ -122,6 +158,27 @@
             Log.e(TAG, errorMessage);
             throw new LoadSdkException(e, new Bundle());
         }
+        // TODO(b/274837158) Uncomment after API is un-hidden
+//        String decisionLogicJs =
+//                "function scoreAd(ad, bid, auction_config, seller_signals,"
+//                        + " trusted_scoring_signals, contextual_signal, user_signal,"
+//                        + " custom_audience_signal) { \n"
+//                        + "  return {'status': 0, 'score': bid };\n"
+//                        + "}\n"
+//                        + "function reportResult(ad_selection_config, render_uri, bid,"
+//                        + " contextual_signals) { \n"
+//                        + "    registerAdBeacon('click', '"
+//                        + SELLER_CLICK_URI
+//                        + "');\n"
+//                        + "    registerAdBeacon('hover', '"
+//                        + SELLER_HOVER_URI
+//                        + "');\n"
+//                        + " return {'status': 0, 'results': {'signals_for_buyer':"
+//                        + " '{\"signals_for_buyer\":1}', 'reporting_uri': '"
+//                        + getUri(SELLER.toString(), SELLER_REPORTING_PATH).toString()
+//                        + "' } };\n"
+//                        + "}";
+
         String decisionLogicJs =
                 "function scoreAd(ad, bid, auction_config, seller_signals,"
                         + " trusted_scoring_signals, contextual_signal, user_signal,"
@@ -136,6 +193,27 @@
                         + "' } };\n"
                         + "}";
 
+
+        // TODO(b/274837158) Uncomment after API is un-hidden
+//        String biddingLogicJsBuyer1 =
+//                "function generateBid(ad, auction_signals, per_buyer_signals,"
+//                        + " trusted_bidding_signals, contextual_signals,"
+//                        + " custom_audience_signals) { \n"
+//                        + "  return {'status': 0, 'ad': ad, 'bid': ad.metadata.result };\n"
+//                        + "}\n"
+//                        + "function reportWin(ad_selection_signals, per_buyer_signals,"
+//                        + " signals_for_buyer, contextual_signals, custom_audience_signals) { \n"
+//                        + "    registerAdBeacon('click', '"
+//                        + BUYER_1_CLICK_URI
+//                        + "');\n"
+//                        + "    registerAdBeacon('hover', '"
+//                        + BUYER_1_HOVER_URI
+//                        + "');\n"
+//                        + " return {'status': 0, 'results': {'reporting_uri': '"
+//                        + getUri(BUYER_1.toString(), BUYER_REPORTING_PATH).toString()
+//                        + "' } };\n"
+//                        + "}";
+
         String biddingLogicJsBuyer1 =
                 "function generateBid(ad, auction_signals, per_buyer_signals,"
                         + " trusted_bidding_signals, contextual_signals,"
@@ -148,6 +226,26 @@
                         + getUri(BUYER_1.toString(), BUYER_REPORTING_PATH).toString()
                         + "' } };\n"
                         + "}";
+
+        // TODO(b/274837158) Uncomment after API is un-hidden
+//        String biddingLogicJsBuyer2 =
+//                "function generateBid(ad, auction_signals, per_buyer_signals,"
+//                        + " trusted_bidding_signals, contextual_signals,"
+//                        + " custom_audience_signals) { \n"
+//                        + "  return {'status': 0, 'ad': ad, 'bid': ad.metadata.result };\n"
+//                        + "}\n"
+//                        + "function reportWin(ad_selection_signals, per_buyer_signals,"
+//                        + " signals_for_buyer, contextual_signals, custom_audience_signals) { \n"
+//                        + "    registerAdBeacon('click', '"
+//                        + BUYER_2_CLICK_URI
+//                        + "');\n"
+//                        + "    registerAdBeacon('hover', '"
+//                        + BUYER_2_HOVER_URI
+//                        + "');\n"
+//                        + " return {'status': 0, 'results': {'reporting_uri': '"
+//                        + getUri(BUYER_2.toString(), BUYER_REPORTING_PATH).toString()
+//                        + "' } };\n"
+//                        + "}";
 
         String biddingLogicJsBuyer2 =
                 "function generateBid(ad, auction_signals, per_buyer_signals,"
@@ -271,8 +369,6 @@
             throw new LoadSdkException(e, new Bundle());
         }
 
-<<<<<<< HEAD
-=======
         // TODO(b/274837158) Uncomment after API is un-hidden
 
         //        try {
@@ -328,7 +424,6 @@
         }
         */
 
->>>>>>> d654911e
         // If we got this far, that means the test succeeded
         return new SandboxedSdk(new Binder());
     }
