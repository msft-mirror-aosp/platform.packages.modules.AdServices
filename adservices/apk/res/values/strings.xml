--- conflicted
+++ resolved
@@ -144,11 +144,7 @@
     <!-- Text for container2 body text. [CHAR LIMIT=NONE] -->
     <string name="notificationUI_container2_body_text">The Privacy Sandbox is on for your device, and apps can test these new, more private ways to show you ads. You can turn off the beta any time in your privacy settings.</string>
     <!-- Text for button to open Privacy Sandbox Settings from detailed notification activity. [CHAR LIMIT=NONE] -->
-<<<<<<< HEAD
-    <string name="notificationUI_left_control_button_text">Manage privacy settings</string>
-=======
     <string name="notificationUI_left_control_button_text" translatable="false">@string/notificationUI_confirmation_left_control_button_text</string>
->>>>>>> d654911e
     <!-- Text for button to acknowledge and dismiss detailed notification activity.  [CHAR LIMIT=NONE] -->
     <string name="notificationUI_right_control_button_text">Got it</string>
 
@@ -171,14 +167,14 @@
     <!-- ROW GA notification strings *****************************-->
 
     <!-- ROW small notification title in the notification center *****************************-->
-    <!-- ROW small notification title in the notification center *****************************-->
     <string name="notificationUI_notification_ga_title">New ad privacy features</string>
     <!-- ROW small notification content in the notification center *****************************-->
     <string name="notificationUI_notification_ga_content">Ad topics and new controls give you more choice over the ads you see</string>
 
     <!-- ROW Detailed Ga Notification Activity Landing Page UI strings ******************************************************-->
     <!-- Text for the title of the ROW notification landing page about ad topics. [CHAR LIMIT=NONE] -->
-    <string name="notificationUI_header_ga_title" translatable="false">@string/notificationUI_header_ga_title_eu</string>
+    <string name="notificationUI_header_ga_title">New ads privacy features now available</string>
+    <!-- Text for the subtitle of the ROW notification landing page about ad topics. [CHAR LIMIT=NONE] -->
     <string name="notificationUI_container1_ga_introduction" translatable="false">@string/notificationUI_container1_body_ga_text_eu</string>
     <!-- Text for explanation of apps and topics ad of the ROW notification landing page. [CHAR LIMIT=NONE] -->
     <string name="notificationUI_container2_ga_introduction">Android notes topics of interest based on apps you’ve used recently. Also, apps you use can determine what you like. Later, apps can ask for this information to show you personalized ads. You can choose which topics and apps are used to show you ads.</string>
@@ -203,7 +199,7 @@
     <!-- Text for information explaining ads in the expander of the ROW notification landing page. [CHAR LIMIT=NONE] -->
     <string name="notificationUI_how_it_works_row_body6">Apps you use can ask Android for information to help them measure the performance of their ads. Android lets apps collect limited types of data, such as the time of day an ad was shown to you.</string>
     <!-- Text for information explaining ads in the expander of the ROW notification landing page. [CHAR LIMIT=NONE] -->
-    <string name="notificationUI_how_it_works_row_body7">@string/notificationUI_learn_more_from_privacy_policy</string>
+    <string name="notificationUI_how_it_works_row_body7" translatable="false">@string/notificationUI_learn_more_from_privacy_policy</string>
 
     <!-- EU GA notification strings *****************************-->
 
@@ -217,7 +213,7 @@
 
     <!-- EU Detailed Ga Notification Activity Landing Page UI strings ******************************************************-->
     <!-- Text for the title of the EU notification landing page about ad topics. [CHAR LIMIT=NONE] -->
-    <string name="notificationUI_header_ga_title_eu">Enhanced ad privacy on Android</string>
+    <string name="notificationUI_header_ga_title_eu">Try new ads privacy features</string>
     <!-- Text for the subtitle of the EU notification landing page about ad topics. [CHAR LIMIT=NONE] -->
     <string name="notificationUI_container1_body_ga_text_eu">Android is launching new privacy features that give you more choice over the ads you see.</string>
     <!-- Text for content of the EU notification landing page about app-suggested ad and ad measurement. [CHAR LIMIT=NONE] -->
@@ -231,7 +227,7 @@
     <!-- Text for content of the EU notification landing page about app-suggested ad and ad measurement. [CHAR LIMIT=NONE] -->
     <string name="notificationUI_learn_more_from_privacy_policy">Learn more about how Android protects your data in our <a href="https://policies.google.com/privacy">Privacy Policy</a>.</string>
     <!-- Text for the button to join ad topics in the EU notification landing page about ad topics. [CHAR LIMIT=NONE] -->
-    <string name="notificationUI_right_control_button_ga_text_eu">Yes, I\'m in</string>
+    <string name="notificationUI_right_control_button_ga_text_eu">Try it out</string>
     <!-- Text for the explanation of ad topics in the expander in the EU notification landing page about ad topics. [CHAR LIMIT=NONE] -->
     <string name="notificationUI_how_it_works_topics_expanded_text3">&#8226;&#160;&#160;What data is used</string>
     <!-- Text for the explanation of ad topics in the expander in the EU notification landing page about ad topics. [CHAR LIMIT=NONE] -->
@@ -249,9 +245,9 @@
 
     <!--  EU GA Notification Activity Page 2 UI strings ******************************************************-->
     <!-- Text for title of the EU notification landing page about app-suggested ad and ad measurement. [CHAR LIMIT=NONE] -->
-    <string name="notificationUI_fledge_measurement_title">Other features that make ads more private</string>
+    <string name="notificationUI_fledge_measurement_title">Other ads privacy features now available</string>
     <!-- Text for explanation in the EU notification landing page about app-suggested ads and ad measurement. [CHAR LIMIT=NONE] -->
-    <string name="notificationUI_fledge_measurement_introduction_text1">Android is launching new ways to limit what apps can learn about you when they show you personalized ads.</string>
+    <string name="notificationUI_fledge_measurement_introduction_text1">Android also offers new ways to limit what apps can learn about you when they show you personalized ads.</string>
     <!-- Text for explanation in the EU notification landing page about app-suggested ads and ad measurement. [CHAR LIMIT=NONE] -->
     <string name="notificationUI_fledge_measurement_introduction_text2">&#8226;&#160;&#160;App-suggested ads help protect your identity and information about your app usage while enabling apps to show you relevant ads. Based on your activity, an app you use can suggest related ads on other apps. You can see a list of apps and block them from making suggestions, in privacy settings.</string>
     <!-- Text for explanation in the EU notification landing page about app-suggested ads and ad measurement. [CHAR LIMIT=NONE] -->
@@ -279,8 +275,6 @@
     <!-- Text for explanation inside the expander of the EU notification landing page about app-suggested ads and ad measurement. [CHAR LIMIT=NONE] -->
     <string name="notificationUI_how_it_works_fledge_measurement_expanded_text9">Apps you use can ask Android for information that helps them measure the performance of their ads. Android protects your privacy by limiting the information apps can share with one another.</string>
 
-<<<<<<< HEAD
-=======
     <!--*****************************************************************************************-->
     <!-- GA V2 Notification Flow Strings ********************************************************-->
     <!--*****************************************************************************************-->
@@ -397,7 +391,6 @@
     <!--*****************************************************************************************-->
     <!-- Settings *******************************************************************************-->
     <!--*****************************************************************************************-->
->>>>>>> d654911e
 
     <!-- Settings App UI main view strings ******************************************************-->
     <!-- Title text of the main view. [CHAR LIMIT=NONE] -->
@@ -574,7 +567,7 @@
     <!-- Text for the button to open the apps view. [CHAR LIMIT=NONE] -->
     <string name="settingsUI_apps_ga_title">App-suggested ads</string>
     <!-- Text for the button to open the measurement view. [CHAR LIMIT=NONE] -->
-    <string name="settingsUI_measurement_ga_title">@string/settingsUI_main_view_info_text8</string>
+    <string name="settingsUI_measurement_ga_title" translatable="false">@string/settingsUI_main_view_info_text8</string>
     <!-- Text for the explanation of ad topics. [CHAR LIMIT=NONE] -->
     <string name="settingsUI_main_view_ad_topics_info">Android notes topics of interest based on the apps you’ve used recently and how frequently you use them.</string>
     <!-- Text for the explanation of app-suggested ads. [CHAR LIMIT=NONE] -->
