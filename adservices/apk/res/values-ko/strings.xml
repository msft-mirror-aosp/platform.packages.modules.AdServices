--- conflicted
+++ resolved
@@ -222,14 +222,11 @@
     <string name="settingsUI_blocked_apps_ga_title" msgid="1896327995101895088">"차단한 앱"</string>
     <string name="settingsUI_reset_apps_ga_title" msgid="371969808353100852">"앱 추천 데이터 재설정"</string>
     <string name="settingsUI_apps_view_footer" msgid="6428897482766556515">"일반적으로 앱에서는 사용 환경을 맞춤설정하기 위해 사용자가 관심을 갖는 항목을 기억합니다. 앱은 또한 Android에 요청해 사용자의 주제에 관한 정보를 저장할 수 있습니다.\n\n예를 들어 사용자가 마라톤 훈련에 관한 앱을 이용한다면 앱은 사용자가 러닝화에 관심이 있는 것으로 파악할 수 있습니다. 나중에 다른 앱을 사용할 때 이전 앱에서 추천한 러닝화에 관한 광고가 표시될 수 있습니다.\n\nAndroid는 앱 추천 데이터를 정기적으로 자동 삭제합니다. 앱을 다시 사용하면 목록에 이 앱이 다시 표시될 수 있습니다. 원하지 않으면 앱이 나에게 광고를 추천하지 않도록 차단할 수 있습니다.\n\n사용하는 앱에서 광고 추천 설정, 광고 주제 설정, 광고 ID 설정, 사용 중인 앱이 광고를 맞춤설정하는지에 따라 나에게 표시되는 광고가 맞춤설정될 수 있습니다."</string>
-<<<<<<< HEAD
-=======
     <string name="notificationUI_u18_notification_title" msgid="4880509503177562077">"새로운 광고 개인 정보 보호 기능 사용 가능"</string>
     <string name="notificationUI_u18_notification_content" msgid="6734418183242286936">"광고 실적을 측정하는 데 도움이 되는 매우 제한된 정보만 앱 간에 공유됩니다."</string>
     <string name="notificationUI_u18_body1" msgid="5384339364319615715">"광고 측정이라는 새로운 광고 개인 정보 보호 기능이 출시됩니다. 앱에서 광고 실적을 측정하는 데 도움이 되도록 Android에서는 광고가 사용자에게 표시된 시기 등 매우 제한된 정보만 앱 간에 공유합니다."</string>
     <string name="notificationUI_u18_body3" msgid="4511974346169641579">"광고 개인 정보 보호 설정에서 변경할 수 있습니다."</string>
     <string name="settingsUI_u18_main_view_measurement_info" msgid="1709326915590855853">"사용하는 앱에서 광고 실적 측정에 도움이 되는 정보를 Android에 요구할 수 있습니다. Android는 제한된 유형의 데이터만 앱에서 수집하도록 허용합니다."</string>
->>>>>>> dadf00a6
     <string name="ic_consent_notification_ga_image_description" msgid="6146488914437778539">"음악, 뉴스, 스포츠와 같은 관심분야를 나타내는 기호를 보여주는 컬러 그림"</string>
     <string name="ic_main_view_ga_image_description" msgid="1846571138870271761">"원 안에 자물쇠가 그려져 있는 컬러 그림"</string>
     <string name="ic_placeholder_icon_for_empty_apps_list_description" msgid="8171099879240285360">"9개의 점이 사각형을 이루고 있는 작은 흑백 그림"</string>
