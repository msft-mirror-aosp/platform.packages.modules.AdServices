<?xml version="1.0" encoding="utf-8"?>
<!-- Copyright (C) 2022 The Android Open Source Project

     Licensed under the Apache License, Version 2.0 (the "License");
     you may not use this file except in compliance with the License.
     You may obtain a copy of the License at

          http://www.apache.org/licenses/LICENSE-2.0

     Unless required by applicable law or agreed to in writing, software
     distributed under the License is distributed on an "AS IS" BASIS,
     WITHOUT WARRANTIES OR CONDITIONS OF ANY KIND, either express or implied.
     See the License for the specific language governing permissions and
     limitations under the License.
-->

<androidx.constraintlayout.widget.ConstraintLayout
    xmlns:android="http://schemas.android.com/apk/res/android"
    xmlns:app="http://schemas.android.com/apk/res-auto"
    xmlns:tools="http://schemas.android.com/tools"
    android:id="@+id/notification_activity"
    android:orientation="vertical"
    android:layout_width="match_parent"
    android:layout_height="match_parent" >
    <ScrollView
        android:id="@+id/notification_fragment_scrollview"
        android:layout_width="match_parent"
        android:layout_height="0dp"
        android:scrollbars="vertical"
        app:layout_constraintTop_toTopOf="parent"
        app:layout_constraintBottom_toTopOf="@id/nav_buttons"
        app:layout_constraintEnd_toEndOf="parent"
        app:layout_constraintStart_toStartOf="parent" >
        <LinearLayout
            android:layout_height="wrap_content"
            android:paddingStart="@dimen/adservices_content_horizontal_padding"
            android:paddingEnd="@dimen/adservices_content_horizontal_padding"
            android:paddingBottom="@dimen/adservices_content_padding"
            android:orientation="vertical"
            android:layout_gravity="center_horizontal"
            style="@style/NotificationContainer">
            <LinearLayout
                android:layout_width="match_parent"
                android:layout_height="wrap_content"
                android:orientation="vertical">
                <ImageView
                    android:layout_width="wrap_content"
                    android:layout_height="wrap_content"
                    android:layout_marginTop="@dimen/adservices_content_3x_padding"
                    android:layout_marginStart="0dp"
                    android:src="@drawable/ic_android_icon"
                    tools:ignore="ContentDescription" />
                <TextView
                    android:text="@string/notificationUI_pas_header_title"
                    style="@style/MainStyle.H1" />

            </LinearLayout>

            <LinearLayout
                android:id="@+id/container1"
                android:layout_width="match_parent"
                android:layout_height="wrap_content"
                android:layout_marginTop="@dimen/adservices_content_two_thirds_padding"


                android:orientation="vertical"
                android:animateLayoutChanges="true">
                <TextView
                    android:layout_width="match_parent"
                    android:layout_height="wrap_content"
                    android:text="@string/notificationUI_pas_combined_body_1"
                    style="@style/MainStyle.Body1"
                    android:gravity="center_vertical" />
                <TextView
                    android:layout_width="match_parent"
                    android:layout_height="wrap_content"
                    android:text="@string/notificationUI_pas_combined_body_2"
                    style="@style/MainStyle.Body1"
                    android:gravity="center_vertical" />
                <ImageView
                    android:layout_width="match_parent"
                    android:layout_height="wrap_content"
                    android:layout_marginTop="@dimen/adservices_content_two_thirds_padding"
                    android:src="@drawable/ic_consent_notification_ga_image"
                    android:contentDescription="@string/ic_consent_notification_ga_image_description"/>
                <TextView
                    android:layout_width="match_parent"
                    android:layout_height="wrap_content"
                    android:layout_marginTop="@dimen/adservices_content_half_padding"
                    android:text="@string/notificationUI_pas_combined_body_3"
                    style="@style/MainStyle.Body1" />
                <TextView
                    android:id="@+id/how_it_works_expander"
                    android:drawableEnd="@drawable/ic_chevron_down"
<<<<<<< HEAD
                    android:layout_marginTop="16dp"
=======
                    android:layout_marginTop="@dimen/adservices_content_two_thirds_padding"
>>>>>>> 522b38ba
                    android:text="@string/notificationUI_ga_container1_control_text_v2"
                    style="@style/MainStyle.Body1" />
                <LinearLayout
                    android:id="@+id/how_it_works_expanded_text"
                    android:layout_width="match_parent"
                    android:layout_height="wrap_content"
                    android:orientation="vertical"
                    android:visibility="gone" >
                    <TextView
                        android:text="@string/notificationUI_pas_combined_dropdown_subtitle1"
                        style="@style/MainStyle.Body1Bold" />
                    <TextView
                        android:text="@string/notificationUI_pas_combined_dropdown_body1"
                        android:layout_marginTop="0dp"
                        style="@style/MainStyle.Body1" />
                    <TextView
                        android:text="@string/notificationUI_how_it_works_row_body2_v2"
                        android:layout_marginTop="@dimen/adservices_content_three_quarter_padding"
                        style="@style/MainStyle.Body1BulletSubtext" />
                    <TextView
                        android:text="@string/notificationUI_pas_combined_dropdown_body2"
                        android:layout_marginTop="@dimen/adservices_content_three_quarter_padding"
                        style="@style/MainStyle.Body1BulletSubtext" />
                    <TextView
                        android:text="@string/notificationUI_pas_combined_dropdown_body3"
                        style="@style/MainStyle.Body1" />
                    <TextView
                        android:text="@string/notificationUI_pas_combined_dropdown_body4"
                        style="@style/MainStyle.Body1" />
                    <TextView
                        android:text="@string/notificationUI_pas_combined_dropdown_subtitle2"
                        style="@style/MainStyle.Body1Bold" />
                    <TextView
                        android:text="@string/notificationUI_pas_combined_dropdown_body5"
                        android:layout_marginTop="0dp"
                        style="@style/MainStyle.Body1" />
                    <TextView
                        android:id="@+id/learn_more_from_privacy_policy"
                        android:text="@string/notificationUI_how_it_works_row_body7_v2"
                        style="@style/MainStyle.Body1" />
                </LinearLayout>
            </LinearLayout>
            <TextView
                android:layout_width="match_parent"
                android:layout_height="wrap_content"
                android:layout_marginTop="@dimen/adservices_content_padding"
                android:text="@string/notificationUI_you_can_change_in_privacy_settings_v2"
                style="@style/MainStyle.Body1" />
        </LinearLayout>
    </ScrollView>

    <androidx.constraintlayout.widget.ConstraintLayout
        android:id="@+id/nav_buttons"
        android:layout_width="match_parent"
        android:layout_height="wrap_content"
        app:layout_constraintBottom_toBottomOf="parent"
        app:layout_constraintEnd_toEndOf="parent"
        app:layout_constraintStart_toStartOf="parent" >
        <View
            android:layout_width="match_parent"
            android:layout_height="@dimen/adservices_divider_height"
            android:background="@color/divider_color"
            app:layout_constraintEnd_toEndOf="parent"
            app:layout_constraintStart_toStartOf="parent"
            app:layout_constraintTop_toTopOf="parent" />
        <LinearLayout
            style="@style/NotificationButtonContainer"
            app:layout_constraintBottom_toBottomOf="parent"
            app:layout_constraintEnd_toEndOf="parent"
            app:layout_constraintStart_toStartOf="parent">
            <Button
                android:id="@+id/leftControlButton"
                style="@style/MainStyle.PrimaryButtonNegative"
                android:text="@string/notificationUI_left_control_button_text"
                app:layout_constraintStart_toStartOf="parent"
                app:layout_constraintTop_toTopOf="parent"/>
            <Button
                android:id="@+id/rightControlButton"
                style="@style/MainStyle.PrimaryButton"
                android:text="@string/notificationUI_right_control_button_text"
                app:layout_constraintEnd_toEndOf="parent"
                app:layout_constraintTop_toTopOf="parent" />
        </LinearLayout>
    </androidx.constraintlayout.widget.ConstraintLayout>
</androidx.constraintlayout.widget.ConstraintLayout><|MERGE_RESOLUTION|>--- conflicted
+++ resolved
@@ -92,11 +92,7 @@
                 <TextView
                     android:id="@+id/how_it_works_expander"
                     android:drawableEnd="@drawable/ic_chevron_down"
-<<<<<<< HEAD
-                    android:layout_marginTop="16dp"
-=======
                     android:layout_marginTop="@dimen/adservices_content_two_thirds_padding"
->>>>>>> 522b38ba
                     android:text="@string/notificationUI_ga_container1_control_text_v2"
                     style="@style/MainStyle.Body1" />
                 <LinearLayout
