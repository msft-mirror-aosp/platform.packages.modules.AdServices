<?xml version="1.0" encoding="UTF-8"?>
<!--  Copyright (C) 2022 The Android Open Source Project

     Licensed under the Apache License, Version 2.0 (the "License");
     you may not use this file except in compliance with the License.
     You may obtain a copy of the License at

          http://www.apache.org/licenses/LICENSE-2.0

     Unless required by applicable law or agreed to in writing, software
     distributed under the License is distributed on an "AS IS" BASIS,
     WITHOUT WARRANTIES OR CONDITIONS OF ANY KIND, either express or implied.
     See the License for the specific language governing permissions and
     limitations under the License.
 -->

<!--  IMPORTANT! If adding new strings, then run generate_adservices_public_xml.py  -->

<resources xmlns:android="http://schemas.android.com/apk/res/android"
    xmlns:xliff="urn:oasis:names:tc:xliff:document:1.2">
    <string name="permlab_accessAdServicesTopics" msgid="1108993892369517728">"kufikia API ya Mada za AdServices"</string>
    <string name="permdesc_accessAdServicesTopics" msgid="4220466427260104683">"Huruhusu programu kufikia API ya Mada za AdServices."</string>
    <string name="permlab_accessAdServicesAttribution" msgid="4498132091418336093">"kufikia API za Maelezo za AdServices"</string>
    <string name="permdesc_accessAdServicesAttribution" msgid="1644434244130657749">"Huruhusu programu kufikia API za Maelezo za AdServices."</string>
    <string name="permlab_accessAdServicesCustomAudience" msgid="2766614780488510189">"kufikia API ya Hadhira Maalumu ya AdServices"</string>
    <string name="permdesc_accessAdServicesCustomAudience" msgid="2034811807106784662">"Huruhusu programu kufikia API ya Hadhira Maalumu ya AdServices."</string>
    <string name="permlab_accessAdServicesAdId" msgid="2754825914769538156">"Uwezo wa kufikia AdId API"</string>
    <string name="permdesc_accessAdServicesAdId" msgid="7717770480967762044">"Huruhusu programu kufikia AdId API."</string>
    <string name="permlab_accessAdServicesConsent" msgid="3203633397142568707">"fikia API ya Idhini za AdServices"</string>
    <string name="permdesc_accessAdServicesConsent" msgid="8440334072391708453">"Inaruhusu programu kufikia API ya Idhini za AdServices."</string>
    <string name="permlab_adServicesAccessAdId" msgid="1425385999072194463">"Kufikia API ya Kitambulisho cha Tangazo"</string>
    <string name="permdesc_adServicesAccessAdId" msgid="5082994464565978279">"Huruhusu programu kufikia API ya Kitambulisho cha Tangazo."</string>
    <string name="permlab_adServicesAccessAppSetId" msgid="1300149048751231124">"Kufikia API ya Kitambulisho cha Kundi la Programu"</string>
    <string name="permdesc_adServicesAccessAppSetId" msgid="7919418391145455372">"Hurusu programu kufikia API ya Kitambulisho cha Kundi la Programu."</string>
    <string name="permlab_adServicesAccessConsentService" msgid="5994709782267864205">"Uwezo wa kufikia API ya Idhini ya Huduma"</string>
    <string name="permdesc_adServicesAccessConsentService" msgid="4587727715580124241">"Inaruhusu programu kufikia API ya Idhini ya Huduma."</string>
    <string name="permlab_modifyAdServicesState" msgid="3594653261299518914">"Ufikiaji wa enablement state modification API ya AdService"</string>
    <string name="permdesc_modifyAdServicesState" msgid="2485849128464307209">"Inaruhusu programu kufikia enablement state modification API ya AdService."</string>
    <string name="permlab_accessAdServicesState" msgid="482058883975394398">"Ufikiaji wa enablement state API ya AdService"</string>
    <string name="permdesc_accessAdServicesState" msgid="1165015604618567202">"Inaruhusu programu kufikia enablement state API ya AdService."</string>
    <string name="permlab_accessAdServicesManager" msgid="4816332609066703740">"Uwezo wa kufikia API za AdServicesManager’s"</string>
    <string name="permdesc_accessAdServicesManager" msgid="2619300431637689524">"Inaruhusu programu kufikia API za AdServicesManager."</string>
    <string name="app_label" msgid="5985320129629013968">"Mfumo wa Android"</string>
    <string name="notificationUI_notification_title_eu" msgid="6328781145332100489">"Jiunge na toleo la beta la faragha ya matangazo kwenye Android"</string>
    <string name="notificationUI_notification_content_eu" msgid="4119222762583017840">"Android inaendelea kugundua njia za faragha zaidi za programu kukuonyesha matangazo"</string>
    <string name="notificationUI_notification_cta_eu" msgid="1294908454704864207">"Pata maelezo zaidi"</string>
    <string name="notificationUI_header_title_eu" msgid="4955298263079910371">"Toleo la beta la faragha ya matangazo kwenye Android"</string>
    <string name="notificationUI_container1_title_eu" msgid="8315199862119660570">"Mambo mapya"</string>
    <string name="notificationUI_container1_body_text_eu" msgid="1700290522706948241">"Vipengele vipya vya faragha katika Mazingira ya Faragha huwezesha programu zikuonyeshe matangazo yanayokufaa zaidi, lakini huzuia mambo ambayo programu hizo zinaweza kujifunza kuhusu shughuli zako kwenye tovuti na programu za wasanidi programu wengine."</string>
    <string name="notificationUI_container1_control_text_eu" msgid="3158258148321255153">"Jinsi inavyofanya kazi"</string>
    <string name="notificationUI_container2_title_eu" msgid="7198761373796187596">"Jinsi ya kushiriki"</string>
    <string name="notificationUI_container2_body_text_eu" msgid="5763735880112009239">"Kuwasha toleo la beta huwezesha programu kujaribu njia hizi mpya zenye faragha zaidi ili zikuonyeshe matangazo. Unaweza kuzima toleo la beta wakati wowote kwenye mipangilio ya faragha."</string>
    <string name="notificationUI_left_control_button_text_eu" msgid="3573715612232957187">"Hapana"</string>
    <string name="notificationUI_right_control_button_text_eu" msgid="8484787286437052150">"Washa"</string>
    <string name="notificationUI_more_button_text" msgid="8861584693765844519">"Zaidi"</string>
    <string name="notificationUI_confirmation_accept_title" msgid="3178322390976087463">"Asante kwa kushiriki"</string>
    <string name="notificationUI_confirmation_accept_subtitle" msgid="6980730715078085252">"Umejiunga kwenye toleo la beta la faragha ya matangazo kwenye Android. Kipengele cha Mazingira ya Faragha kimewashwa kwenye kifaa chako.\n\nUnaweza kupata maelezo zaidi au kuzima toleo la beta wakati wowote katika mipangilio ya faragha."</string>
    <string name="notificationUI_confirmation_decline_title" msgid="6453417169877486440">"Umechagua kutoshiriki"</string>
    <string name="notificationUI_confirmation_decline_subtitle" msgid="4194388733937808440">"Asante kwa jibu lako. Kipengele cha Mazingira ya Faragha kimezimwa kwenye kifaa chako.\n\nIwapo utabadili mawazo yako au utataka kupata maelezo zaidi, nenda kwenye mipangilio ya faragha."</string>
    <string name="notificationUI_confirmation_left_control_button_text" msgid="7459283556129950513">"Mipangilio ya faragha"</string>
    <string name="notificationUI_confirmation_right_control_button_text" msgid="1390803936115621269">"Nimeelewa"</string>
    <string name="notificationUI_container2_title" msgid="3844342008598264655">"Umejiunga kwenye toleo la beta"</string>
    <string name="notificationUI_container2_body_text" msgid="758560159693325060">"Kipengele cha Mazingira ya Faragha kimewashwa kwenye kifaa chako, na programu zinaweza kujaribu njia hizi mpya zenye faragha zaidi ili zikuonyeshe matangazo. Unaweza kuzima toleo la beta wakati wowote kwenye mipangilio ya faragha."</string>
    <string name="notificationUI_right_control_button_text" msgid="4418849554981401536">"Nimeelewa"</string>
    <string name="notificationUI_how_it_works_expanded_text1" msgid="5567641119079971239">"Mazingira ya Faragha katika Android yanakupa vipengele vipya ambavyo programu zinaweza kutumia ili zikuonyeshe matangazo ambayo huenda ukayapenda. Teknolojia hizi hazitumii vitambulishi vya kifaa.\n\nAndroid na programu zako zinaweza kukadiria aina ya matangazo ambayo huenda yakakuvutia, na kuhifadhi mambo yanayokuvutia kwa muda kwenye kifaa chako. Hali hii huwezesha programu zikuonyeshe matangazo ambayo huenda ukayapenda, bila kufuatilia shughuli zako kwenye tovuti na programu za wasanidi programu wengine."</string>
    <string name="notificationUI_how_it_works_expanded_text2" msgid="6676443093692450581">"Kuweka mapendeleo ya matangazo kupitia Mazingira ya Faragha"</string>
    <string name="notificationUI_how_it_works_expanded_text3" msgid="603165966360369018">"•  Mambo yanayokuvutia yaliyokadiriwa na Android"</string>
    <string name="notificationUI_how_it_works_expanded_text4" msgid="3910573920883580609">"Mara kwa mara, Android hukadiria mambo makuu yanayokuvutia kulingana na programu unazotumia, kwa mfano, \"Michezo\" au \"Safari.\" \n\nHapo baadaye, programu inaweza kuiomba Android ruhusa ya kutumia mambo hayo yanayokuvutia ili ikuonyeshe matangazo yanayokufaa zaidi.\n\nUnaweza kuangalia orodha ya mambo yanayokuvutia hivi sasa kwenye mipangilio ya faragha, na kuzuia jambo lolote lisilokuvutia."</string>
    <string name="notificationUI_how_it_works_expanded_text5" msgid="7257714040472055781">"•  Mambo yanayokuvutia yaliyokadiriwa na programu"</string>
    <string name="notificationUI_how_it_works_expanded_text6" msgid="2949292580123453023">"Programu zinaweza kukadiria mambo yanayokuvutia na kuyahifadhi kwa muda kwenye Android. Kwa mfano, programu unayotumia kununua viatu vya mazoezi ya kukimbia huenda ikakadiria jambo linalokuvutia kuwa \"kukimbia mbio ndefu.\"\n\nHapo baadaye, kulingana na jambo hili linalokuvutia, programu tofauti inaweza kukuonyesha tangazo linalohusiana na mbio ndefu.\n\nKatika mipangilio ya faragha, unaweza kudhibiti orodha ya programu zilizohifadhi mambo yanayokuvutia."</string>
    <string name="notificationUI_notification_ga_title" msgid="7090667803616048587">"Vipengele vipya vya faragha ya matangazo"</string>
    <string name="notificationUI_notification_ga_content" msgid="3483979694272908942">"Mada za matangazo na vidhibiti vipya vinakupa chaguo zaidi za matangazo unayoyaona"</string>
    <string name="notificationUI_header_ga_title" msgid="3557937325021173836">"Vipengele vipya vya faragha ya matangazo sasa vinapatikana"</string>
    <string name="notificationUI_container2_ga_introduction" msgid="2201578950159210581">"Android hutambua mada zinazokuvutia kulingana na programu ulizozitumia hivi karibuni. Pia, programu unazotumia zinaweza kubaini mambo unayopendelea. Baadaye, programu zinaweza kuomba taarifa hizi ili kukuonyesha matangazo yaliyowekewa mapendeleo. Unaweza kuchagua ni mada na programu zipi zinatumika kukuonyesha matangazo."</string>
    <string name="notificationUI_container3_ga_introduction" msgid="4247237824558927582">"Ili kupima utendaji wa tangazo, aina chache za data hushirikiwa baina ya programu."</string>
    <string name="notificationUI_ga_container1_control_text" msgid="2711321174550177509">"Maelezo zaidi kuhusu matangazo kwenye Android"</string>
    <string name="notificationUI_how_it_works_row_subtitle1" msgid="8685034725335826096">"Matangazo muhimu zaidi"</string>
    <string name="notificationUI_how_it_works_row_body1" msgid="5865369599951938718">"Programu zinaweza kuiomba Android maelezo ili kusaidia kuweka mapendeleo ya matangazo unayoyaona."</string>
    <string name="notificationUI_how_it_works_row_body2" msgid="6601773212442110369">"•  Android hubaini mada zinazokuvutia kulingana na programu ulizotumia hivi karibuni."</string>
    <string name="notificationUI_how_it_works_row_body3" msgid="3692457397642529055">"•  Programu unazotumia zinaweza pia kubainisha mambo unayopendelea kulingana na jinsi unavyozitumia. Kwa mfano, ikiwa utatumia programu inayouza viatu vya kukimbilia umbali mrefu, programu inaweza kuamua kwamba unavutiwa na kukimbia mbio za masafa marefu."</string>
    <string name="notificationUI_how_it_works_row_body4" msgid="8731138074016839243">"Baadaye, programu unayotumia inaweza kuomba taarifa hizi — mada za matangazo au matangazo yanayopendekezwa na programu ulizotumia."</string>
    <string name="notificationUI_how_it_works_row_body5" msgid="4524382869577899661">"Android hufuta kiotomatiki mada na data inayopendekezwa na programu mara kwa mara. Unaweza pia kuzuia mada na programu mahususi ambazo hupendi ziweke mapendekezo."</string>
    <string name="notificationUI_how_it_works_subtitle2" msgid="2203542887026049927">"Kupima kiwango cha utendaji wa tangazo"</string>
    <string name="notificationUI_how_it_works_row_body6" msgid="5368364880910986588">"Programu unazotumia zinaweza kuiomba Android taarifa ili kuzisaidia zipime utendaji wa matangazo. Android huziwezesha programu kukusanya aina chache za data, kama vile muda wa siku ambapo ulionyeshwa tangazo."</string>
    <string name="notificationUI_notification_ga_title_eu" msgid="5803977334621918481">"Jaribu kutumia vipengele vipya vya faragha ya matangazo"</string>
    <string name="notificationUI_notification_ga_content_eu" msgid="8430705356085726474">"Mada za matangazo hukupatia chaguo zaidi za matangazo unayoona"</string>
    <string name="notificationUI_notification_ga_cta_eu" msgid="8494461862622985200">"Angalia Maelezo"</string>
    <string name="notificationUI_header_ga_title_eu" msgid="6246782633712559485">"Jaribu vipengele vipya vya faragha ya matangazo"</string>
    <string name="notificationUI_container1_body_ga_text_eu" msgid="2461669162863900717">"Android inazindua vipengele vipya vya faragha vinavyokupatia chaguo zaidi kwa matangazo unayoona."</string>
    <string name="notificationUI_container2_body_ga_text_eu" msgid="1692066129509373924">"Mada za matangazo husaidia programu kukuonyesha matangazo yanayofaa huku zikilinda utambulisho wako na maelezo kuhusu matumizi yako ya programu. Android inaweza kutambua mada zinazokuvutia kulingana na programu ulizotumia hivi karibuni. Baadaye, programu unayotumia inaweza kuiomba Android mada zinakuzofaa ili iweke mapendeleo kwenye matangazo unayoona."</string>
    <string name="notificationUI_container3_body_ga_text_eu" msgid="5992069735281496875">"Unaweza kuona mada za matangazo kwenye mipangilio ya kifaa chako na kuzuia zile ambazo usingependa zishirikiwe na programu. Pia, Android hufuta kiotomatiki mada za matangazo mara kwa mara."</string>
    <string name="notificationUI_change_any_time_in_privacy_settings_eu" msgid="2908767337419331427">"Unaweza kubadilisha uamuzi wako wakati wowote kwenye mipangilio ya faragha."</string>
    <string name="notificationUI_container1_control_ga_text_eu" msgid="4496835418228234590">"Maelezo zaidi kuhusu mada za matangazo"</string>
    <string name="notificationUI_learn_more_from_privacy_policy" msgid="7809111628979410445">"Pata maelezo zaidi kuhusu jinsi Android inavyolinda data yako kwenye "<a href="https://policies.google.com/privacy">"Sera yetu ya Faragha"</a>"."</string>
    <string name="notificationUI_right_control_button_ga_text_eu" msgid="7164165910760741822">"Jaribu"</string>
    <string name="notificationUI_how_it_works_topics_expanded_text3" msgid="5620813445262745365">"•  Aina ya data inayotumiwa"</string>
    <string name="notificationUI_how_it_works_topics_expanded_text4" msgid="398508225331553559">"Mada zako za matangazo hulingana na programu ulizotumia hivi karibuni kwenye kifaa hiki na jinsi unavyozitumia mara kwa mara."</string>
    <string name="notificationUI_how_it_works_topics_expanded_text5" msgid="5976468008939416198">"•  Jinsi tunavyotumia data hii"</string>
    <string name="notificationUI_how_it_works_topics_expanded_text6" msgid="6318275524155409408">"Android hutambua mada unazopendelea kadiri unavyotumia programu zako. Lebo za mada hubainishwa mapema na hujumuisha vitu kama vile, Sanaa na Burudani, Ununuzi na Michezo. Baadaye, programu unayotumia inaweza kuiomba Android baadhi ya mada zako (lakini si data kuhusu utambulisho na taarifa zako za matumizi ya programu) ili iweke mapendeleo kwenye matangazo unayoona."</string>
    <string name="notificationUI_how_it_works_topics_expanded_text7" msgid="4275126336833782389">"•  Jinsi unavyoweza kudhibiti data yako"</string>
    <string name="notificationUI_how_it_works_topics_expanded_text8" msgid="2797007387412839612">"Android hufuta kiotomatiki mada mara kwa mara. Kadiri unavyoendelea kutumia programu, mada inaweza kuonekana tena kwenye orodha. Pia, unaweza kuzuia mada ambazo hutaki Android ishiriki na programu na kuzima mada za matangazo wakati wowote kwenye mipangilio ya faragha."</string>
    <string name="notificationUI_you_can_change_in_privacy_settings" msgid="4781410091509838647">"Unaweza kufanya mabadiliko kwenye mipangilio ya faragha."</string>
    <string name="notificationUI_fledge_measurement_title" msgid="1721724915714192994">"Vipengele vingine vya faragha ya matangazo sasa vinapatikana"</string>
    <string name="notificationUI_fledge_measurement_introduction_text1" msgid="2217529852483952185">"Android pia inakupa njia mpya za kudhibiti mambo ambayo programu zinaweza kujifunza kukuhusu zinapokuonyesha matangazo yaliyowekewa mapendeleo."</string>
    <string name="notificationUI_fledge_measurement_introduction_text2" msgid="601600895880486962">"•  Matangazo yanayopendekezwa na programu husaidia kulinda utambulisho na taarifa zako za matumizi ya programu huku yakiwezesha programu kukuonyesha matangazo yanayofaa. Kulingana na shughuli zako, programu unayotumia inaweza kupendekeza matangazo yanayohusiana kwenye programu zingine. Unaweza kuona orodha ya programu na kuzizuia zisiweke mapendekezo, kwenye mipangilio ya faragha."</string>
    <string name="notificationUI_fledge_measurement_introduction_text3" msgid="956235653060248351">"•  Kwa kutumia vipimo vya matangazo, aina chache za data hushirikiwa kati ya programu ili kupima utendaji wa matangazo, kama vile muda katika siku ulipoonyeshwa tangazo."</string>
    <string name="notificationUI_fledge_measurement_control_ga_text_eu" msgid="2346851728118443500">"Maelezo zaidi kuhusu matangazo yanayopendekezwa na programu na upimaji wa matangazo"</string>
    <string name="notificationUI_how_it_works_fledge_measurement_expanded_text0" msgid="2456923104551938349">"Matangazo yanayopendekezwa na programu"</string>
    <string name="notificationUI_how_it_works_fledge_measurement_expanded_text1" msgid="5606895535548790900">"•  Aina ya data inayotumiwa"</string>
    <string name="notificationUI_how_it_works_fledge_measurement_expanded_text2" msgid="6309052819494439288">"Shughuli yako katika programu unayotumia kwenye kifaa hiki."</string>
    <string name="notificationUI_how_it_works_fledge_measurement_expanded_text3" msgid="5347980571056638783">"•  Jinsi programu zinavyotumia data hii"</string>
    <string name="notificationUI_how_it_works_fledge_measurement_expanded_text4" msgid="4738335469671465639">"Programu zinaweza kuhifadhi taarifa kwenye Android kuhusu mambo unayopendelea. Kwa mfano, iwapo utatumia programu iliyo na maudhui ya mafunzo ya kukimbia mbio ndefu, huenda programu ikaamua kwamba unavutiwa na viatu vya mazoezi ya kukimbia. Baadaye, ikiwa utatumia programu tofauti, programu hiyo inaweza kukuonyesha tangazo la viatu vya mazoezi ya kukimbia lililopendekezwa na programu ya kwanza."</string>
    <string name="notificationUI_how_it_works_fledge_measurement_expanded_text5" msgid="8737925570089314631">"•  Jinsi unavyoweza kudhibiti data yako"</string>
    <string name="notificationUI_how_it_works_fledge_measurement_expanded_text6" msgid="495908587748380196">"Android hufuta kiotomatiki data inayopendekezwa na programu mara kwa mara. Programu unayotumia tena huenda ikaonekana tena kwenye orodha."</string>
    <string name="notificationUI_how_it_works_fledge_measurement_expanded_text7" msgid="8995912218837619600">"Pia unaweza kuzuia programu isikupendekezee matangazo, kuweka upya data yote ya mapendekezo ya matangazo au kuzima matangazo yanayopendekezwa na programu wakati wowote kwenye mipangilio ya faragha."</string>
    <string name="notificationUI_how_it_works_fledge_measurement_expanded_text9" msgid="5709134827192739362">"Programu unazotumia zinaweza kuiomba Android taarifa zinazozisaidia kupima utendaji wa matangazo kwenye programu hizo. Android hulinda faragha yako kwa kudhibiti taarifa ambazo programu zinaweza kushiriki na programu zingine."</string>
    <string name="notificationUI_notification_ga_title_eu_v2" msgid="9132669086237883391">"Vipengele vipya vya faragha ya matangazo sasa vinapatikana"</string>
    <string name="notificationUI_notification_ga_content_eu_v2" msgid="9205285241542339861">"Pata chaguo zaidi kwa matangazo unayoyaona huku ukilinda utambulisho wako"</string>
    <string name="notificationUI_fledge_measurement_title_v2" msgid="1097778529908285549">"Vipengele vipya vya faragha ya matangazo sasa vinapatikana"</string>
    <string name="notificationUI_fledge_measurement_introduction_text1_v2" msgid="4019531984422364790">"Android inazindua njia mpya za kudhibiti mambo ambayo programu zinaweza kujifunza kukuhusu zinapokuonyesha matangazo yaliyowekewa mapendeleo."</string>
    <string name="notificationUI_fledge_measurement_introduction_text2_v2" msgid="7324869061552803848">"•  Kupitia matangazo yanayopendekezwa na programu, vipengele vipya vya faragha husaidia kulinda utambulisho na maelezo yako kuhusu matumizi yako ya programu huku vikiruhusu programu zikuonyeshe matangazo yanayokufaa. Kulingana na shughuli zako, programu unayotumia inaweza kupendekeza matangazo yanayohusiana kwenye programu zingine. Unaweza kuona orodha ya programu na kuzizuia zisiweke mapendekezo katika mipangilio ya faragha."</string>
    <string name="notificationUI_fledge_measurement_introduction_text3_v2" msgid="7061185974787039681">"•  Kwa kutumia upimaji wa matangazo, aina chache za data hushirikiwa kati ya programu ili kuelewa utendaji wa matangazo, kama vile wakati wa siku ulipoonyeshwa tangazo."</string>
    <string name="notificationUI_how_it_works_fledge_measurement_expanded_text2_v2" msgid="5467298277353569728">"Shughuli yako katika programu iliyo kwenye kifaa hiki inaweza kutumika kukupendekezea matangazo."</string>
    <string name="notificationUI_header_ga_title_eu_v2" msgid="8442776546238998877">"Washa kipengele kingine cha faragha ya matangazo"</string>
    <string name="notificationUI_container1_body_ga_text_eu_v2" msgid="1119632112904754361">"Android pia ina kipengele kipya cha faragha kinachokupa chaguo zaidi kwa matangazo unayoyaona."</string>
    <string name="notificationUI_container2_body_ga_text_eu_v2" msgid="7264946073865844642">"Mada za matangazo husaidia programu kukuonyesha matangazo yanayofaa huku zikilinda utambulisho wako na maelezo kuhusu matumizi yako ya programu. Android inaweza kutambua mada unazopenda kulingana na programu ulizotumia hivi majuzi. Baadaye, programu unayotumia inaweza kuiomba Android mada zinazofaa ili kukuonyesha matangazo yanayokufaa zaidi."</string>
    <string name="notificationUI_container3_body_ga_text_eu_v2" msgid="3204499878554843655">"Unaweza kuona mada za matangazo kwenye mipangilio yako ya faragha na kuzuia mada ambazo usingependa zishirikiwe na programu. Pia, Android hufuta kiotomatiki mada za tangazo mara kwa mara."</string>
    <string name="notificationUI_right_control_button_ga_text_eu_v2" msgid="7227289411885047121">"Washa"</string>
    <string name="notificationUI_notification_ga_title_v2" msgid="7429979629916798545">"Vipengele vipya vya faragha ya matangazo sasa vinapatikana"</string>
    <string name="notificationUI_notification_ga_content_v2" msgid="4673081782304081905">"Sasa kuna chaguo zaidi kwa matangazo unayoyaona huku ukilinda utambulisho wako"</string>
    <string name="notificationUI_header_ga_title_v2" msgid="2079990149331373941">"Vipengele vipya vya faragha ya matangazo sasa vinapatikana"</string>
    <string name="notificationUI_container1_ga_introduction_v2" msgid="3820258766801905248">"Sasa Android ina vipengele vipya vya faragha vinavyokupa chaguo zaidi kwa matangazo unayoyaona."</string>
    <string name="notificationUI_next_button_text" msgid="5564270455474313663">"Endelea"</string>
    <string name="settingsUI_main_view_title" msgid="1663691082473230496">"Mazingira ya Faragha"</string>
    <string name="settingsUI_main_view_subtitle" msgid="2059496555507319371">"Shiriki kwenye toleo la beta la faragha ya matangazo kwenye Android"</string>
    <string name="settingsUI_privacy_sandbox_beta_switch_title" msgid="5264782269528129670">"Mazingira ya Faragha"</string>
    <string name="settingsUI_topics_title" msgid="5996189869721397937">"Mambo yanayokuvutia yaliyokadiriwa na Android"</string>
    <string name="settingsUI_apps_title" msgid="2772289096915264175">"Programu zinazokadiria mambo yanayokuvutia"</string>
    <string name="settingsUI_main_view_info_text8" msgid="2262800588014737545">"Upimaji wa matangazo"</string>
    <string name="settingsUI_main_view_info_text9" msgid="5431131706102562540">"Programu zinaweza kutumia Mazingira ya Faragha ili kupima ufanisi wa matangazo. Ili kufanya hivi, watangazaji wanaweza kuhifadhi data kwa muda katika Android kuhusu shughuli zako kwenye matangazo na programu zao. Kiasi cha data wanachoweza kuhifadhi kimedhibitiwa na kitafutwa mara kwa mara.\n\nUnaweza kufuta data hii wakati wowote kwa kuzima kipengele cha Mazingira ya Faragha."</string>
    <string name="settingsUI_topics_view_subtitle" msgid="6608135144119617292">"Mara kwa mara, Android hukadiria mambo makuu yanayokuvutia kulingana na programu unazotumia. Programu zinaweza kuiomba Android ruhusa ya kutumia mambo hayo yanayokuvutia ili zikuonyeshe matangazo yanayokufaa zaidi.\n\nIkiwa utazuia jambo linalokuvutia, jambo hilo halitawekwa tena katika orodha isipokuwa ukiondoa kizuizi. Huenda bado ukaona baadhi ya matangazo yanayohusiana."</string>
    <string name="settingsUI_block_topic_title" msgid="1883542291264768402">"Zuia"</string>
    <string name="settingsUI_unblock_topic_title" msgid="1710283575567727667">"Ondoa kizuizi"</string>
    <string name="settingsUI_blocked_topics_title" msgid="5030422883546261820">"Mambo yanayokuvutia uliyoyazuia"</string>
    <string name="settingsUI_reset_topics_title" msgid="6917960006583871987">"Weka upya mambo yote yanayokuvutia"</string>
    <string name="settingsUI_topics_view_no_topics_text" msgid="6954747579303498382">"Hakuna mambo yanayokuvutia ya kuonyesha kwa sasa."</string>
    <string name="settingsUI_topics_view_no_topics_ga_text" msgid="8043163159679359485">"Hakuna mada za kuonyesha kwa sasa.\nPata maelezo zaidi kuhusu "<a href="https://support.google.com/android?p=ad_privacy">"mada za tangazo"</a></string>
    <string name="settingsUI_topics_view_info_text1" msgid="2477020249748216309">"Mazingira ya Faragha"</string>
    <string name="settingsUI_topics_view_info_text2" msgid="6223353589295876851">"Toleo la beta la faragha ya matangazo kwenye Android hutoa vipengele vipya ambavyo programu zinaweza kutumia ili zikuonyeshe matangazo ambayo huenda ukayapenda. Teknolojia hizi hazitumii vitambulishi vya kifaa.\n\nAndroid inaweza kukadiria aina ya matangazo ambayo huenda yakakuvutia na kuhifadhi mambo haya yanayokuvutia kwa muda kwenye kifaa chako. Hali hii huwezesha programu kukuonyesha matangazo yanayokufaa, bila kufuatilia shughuli zako kwenye tovuti na programu za wasanidi programu wengine."</string>
    <string name="settingsUI_topics_view_no_blocked_topics_text" msgid="6553014185055718781">"Huna mambo yanayokuvutia uliyozuia"</string>
    <string name="settingsUI_no_blocked_topics_ga_text" msgid="377459829879121256">"Hakuna mada ulizozuia"</string>
    <string name="settingsUI_view_blocked_topics_title" msgid="3705333677440361392">"Angalia mada ulizozuia"</string>
    <string name="settingsUI_topics_are_reset" msgid="7539323750312329931">"Mambo yanayokuvutia yamewekwa upya"</string>
    <string name="settingsUI_topics_are_reset_ga" msgid="5250296990870048195">"Mada zimewekwa upya"</string>
    <string name="settingsUI_apps_view_subtitle" msgid="8193343057416677400">"Programu zinaweza kukadiria mambo yanayokuvutia na kuyahifadhi kwa muda kupitia Android. Hapo baadaye, programu tofauti inaweza kukuonyesha tangazo kulingana na mambo haya yanayokuvutia.\n\nIwapo utazuia programu, haitakadiria mambo yanayokuvutia. Haitawekwa tena kwenye orodha hii ya programu isipokuwa uiondolee kizuizi. Mambo yanayokuvutia yaliyoakadiriwa na programu hiyo yatafutwa, ila huenda bado ukaona baadhi ya matangazo yanayohusiana."</string>
    <string name="settingsUI_blocked_apps_title" msgid="1260257485713408637">"Programu ulizozuia"</string>
    <string name="settingsUI_view_blocked_apps_title" msgid="379556513199380600">"Angalia programu ulizozuia"</string>
    <string name="settingsUI_reset_apps_title" msgid="6221704974528131179">"Weka upya mambo yanayokuvutia yaliyokadiriwa na programu"</string>
    <string name="settingsUI_apps_view_no_apps_text" msgid="7460005016322426137">"Huna programu zinazokadiria mambo yanayokuvutia kwa sasa"</string>
    <string name="settingsUI_apps_view_no_apps_ga_text" msgid="742044210764257860">"Hakuna programu za kuonyesha kwa sasa. \nPata maelezo zaidi kuhusu "<a href="https://support.google.com/android?p=ad_privacy">"matangazo yanayopendekezwa na programu"</a></string>
    <string name="settingsUI_apps_view_info_text1" msgid="7835635425477842692">"Mazingira ya Faragha"</string>
    <string name="settingsUI_apps_view_info_text2" msgid="308547275474796552">"Toleo la beta la faragha ya matangazo kwenye Android hutoa vipengele vipya ambavyo programu zinaweza kutumia ili zikuonyeshe matangazo ambayo huenda ukayapenda. Teknolojia hizi hazitumii vitambulishi vya kifaa.\n\nProgramu zako zinaweza kukadiria aina ya matangazo ambayo huenda yakakuvutia na kuhifadhi mambo haya yanayokuvitia kwa muda kwenye kifaa chako. Hali hii huwezesha programu kukuonyesha matangazo yanayokufaa, bila kufuatilia shughuli zako kwenye tovuti na programu za wasanidi programu wengine."</string>
    <string name="settingsUI_apps_view_no_blocked_apps_text" msgid="3953560911214151396">"Huna programu ulizozuia"</string>
    <string name="settingsUI_no_blocked_apps_ga_text" msgid="7488680173653861943">"Hakuna programu ulizozuia"</string>
    <string name="settingsUI_measurement_switch_title" msgid="6623116680555954932">"Ruhusu upimaji wa matangazo"</string>
    <string name="settingsUI_measurement_view_intro_text" msgid="3608942051176719850">"Programu na watangazaji wanaweza kuomba maelezo kwenye Android yatakayowasaidia kupima utendaji wa matangazo yao.\n\nData ya kupima matangazo hufutwa mara kwa mara kwenye kifaa chako."</string>
    <string name="settingsUI_measurement_view_reset_title" msgid="3063374834649428050">"Weka upya data ya upimaji"</string>
    <string name="settingsUI_measurement_view_footer_text" msgid="5978750159738729308">"Android hulinda faragha yako kwa kudhibiti taarifa ambazo programu zinaweza kushiriki na programu zingine. Ripoti hutumwa kwa kuchelewa ili kulinda utambulisho wako.\n\nHuenda kivinjari chako kikawa na mipangilio inayofanana. Ukiwasha kipengele cha upimaji wa tangazo kwenye Android na kwenye kivinjari chako, huenda kampuni ikaweza kupima ufanisi wa tangazo kati ya programu unazotumia na tovuti unazotembelea. Historia yako ya kuvinjari huwekwa kuwa ya faragha kwenye kifaa chako.\n\nPata maelezo zaidi kuhusu jinsi Android inavyolinda data yako katika "<a href="https://policies.google.com/privacy">"Sera yetu ya Faragha"</a>"."</string>
    <string name="settingsUI_measurement_are_reset" msgid="4375330550418573499">"Data ya upimaji wa tangazo iliwekwa upya"</string>
    <string name="settingsUI_dialog_negative_text" msgid="3014088254631375852">"Ghairi"</string>
    <string name="settingsUI_dialog_opt_out_title" msgid="1862069591629418291">"Ungependa kuzima kipengele cha Mazingira ya Faragha?"</string>
    <string name="settingsUI_dialog_opt_out_message" msgid="5696012172835241848">"Iwapo utabadili mawazo yako au utataka kupata maelezo zaidi kuhusu toleo la beta la faragha ya matangazo kwenye Android, nenda kwenye mipangilio ya faragha"</string>
    <string name="settingsUI_dialog_opt_out_positive_text" msgid="5344259263448028614">"Zima"</string>
    <string name="settingsUI_dialog_block_topic_title" msgid="5744004384480280782">"Ungependa kuzuia mada ya <xliff:g id="TOPIC">%1$s</xliff:g>?"</string>
    <string name="settingsUI_dialog_block_topic_message" msgid="2581824495438333677">"Mada hii itazuiwa na haitawekwa kwenye orodha yako tena, isipokuwa ukiiweka mwenyewe. Bado unaweza kuona baadhi ya matangazo yanayohusiana."</string>
    <string name="settingsUI_dialog_block_topic_positive_text" msgid="2626152417590300510">"Zuia"</string>
    <string name="settingsUI_dialog_unblock_topic_title" msgid="7361000923920947234">"Umeiondolea kizuizi mada ya <xliff:g id="TOPIC">%1$s</xliff:g>"</string>
    <string name="settingsUI_dialog_unblock_topic_message" msgid="1090743551997420666">"Android inaweza ikaweka tena mada hii kwenye orodha yako, lakini huenda isionekane papo hapo"</string>
    <string name="settingsUI_dialog_unblock_topic_positive_text" msgid="2192452325573789737">"Sawa"</string>
    <string name="settingsUI_dialog_reset_topic_title" msgid="8025836207966712435">"Ungependa kuweka upya mada zote za matangazo?"</string>
    <string name="settingsUI_dialog_reset_topic_message" msgid="4243744527757134000">"Orodha yako itafutwa na mada mpya zitawekwa kuanzia sasa. Huenda ukaendelea kuona baadhi ya matangazo yanayohusiana na mada ulizoziweka upya."</string>
    <string name="settingsUI_dialog_reset_topic_positive_text" msgid="8345697359799280761">"Weka upya"</string>
    <string name="settingsUI_dialog_block_app_title" msgid="421160714549264414">"Ungependa kuzuia <xliff:g id="APP">%1$s</xliff:g>?"</string>
    <string name="settingsUI_dialog_block_app_message" msgid="758788973278770119">"Programu hii haitapendekeza matangazo na haitawekwa tena kwenye orodha yako, isipokuwa uiondolee kizuizi. Huenda bado ukaona baadhi ya matangazo yanayohusiana."</string>
    <string name="settingsUI_dialog_unblock_app_title" msgid="4360730780049298286">"Umeiondolea kizuizi <xliff:g id="APP">%1$s</xliff:g>"</string>
    <string name="settingsUI_dialog_unblock_app_message" msgid="5758218424845642060">"Programu hii inaweza kukupendekezea tena matangazo, lakini huenda isionekane kwenye orodha yako papo hapo. Huenda ikachukua muda hadi uone matangazo yanayohusiana."</string>
    <string name="settingsUI_dialog_reset_app_title" msgid="5177572712117150557">"Je, ungependa kuweka upya matangazo yanayopendekezwa na programu?"</string>
    <string name="settingsUI_dialog_reset_app_message" msgid="7845329616145691006">"Data ya mapendekezo ya matangazo kutoka kwenye programu zilizo katika orodha yako itafutwa na programu zitapendekeza matangazo mapya kuanzia sasa. Bado unaweza kuona baadhi ya matangazo yanayohusiana."</string>
    <string name="settingsUI_apps_are_reset" msgid="1814400631145418530">"Data ya programu iliwekwa upya"</string>
    <string name="settingsUI_dialog_topics_opt_in_title" msgid="8121927422479701361">"Kipengele cha mada za matangazo kimewashwa"</string>
    <string name="settingsUI_dialog_topics_opt_in_message" msgid="906156509464496182">"Android itaanza kudokeza mada zinazokuvutia, lakini inaweza kuchukua muda kwa mada zako za kwanza kuonekana."</string>
    <string name="settingsUI_dialog_topics_opt_out_title" msgid="729119757000459089">"Ungependa kuzima kipengele cha mada za matangazo?"</string>
    <string name="settingsUI_dialog_topics_opt_out_message" msgid="1536431481297878931">"Orodha hii ya mada itafutwa. Android haitadokeza mada zinazokuvutia tena, lakini bado unaweza kuona matangazo yanayofaa."</string>
    <string name="settingsUI_dialog_apps_opt_in_title" msgid="1802639238531107941">"Kipengele cha matangazo yanayopendekezwa na programu kimewashwa"</string>
    <string name="settingsUI_dialog_apps_opt_in_message" msgid="6335861029594000364">"Huenda programu zikaanza kupendekeza matangazo. Utaona orodha ya programu pindi zitakapoanza kupendekeza matangazo."</string>
    <string name="settingsUI_dialog_apps_opt_out_title" msgid="2152898453001885432">"Ungependa kuzima kipengele cha matangazo yanayopendekezwa na programu?"</string>
    <string name="settingsUI_dialog_apps_opt_out_message" msgid="6894065908128443334">"Data yote ya mapendekezo ya matangazo itafutwa. Programu hazitaweza kupendekeza matangazo tena, lakini bado unaweza kuona matangazo yanayofaa."</string>
    <string name="settingsUI_dialog_measurement_opt_in_title" msgid="313317715284771681">"Kipengele cha upimaji wa matangazo kimewashwa"</string>
    <string name="settingsUI_dialog_measurement_opt_in_message" msgid="1122570790810645916">"Android inaweza kushiriki tu maelezo machache zaidi na programu ili kuzisaidia programu kupima utendaji wa matangazo yake."</string>
    <string name="settingsUI_dialog_measurement_opt_out_title" msgid="1629867723206716370">"Ungependa kuzima kipengele cha upimaji wa matangazo?"</string>
    <string name="settingsUI_dialog_measurement_opt_out_message" msgid="1050338738668085641">"Ripoti zote za upimaji wa matangazo ambazo hazijashughulikiwa zitafutwa na hakuna ripoti mpya zitakazotengenezwa au kushirikiwa."</string>
    <string name="settingsUI_main_view_ga_title" msgid="4149820452019697214">"Faragha ya matangazo"</string>
    <string name="settingsUI_topics_ga_title" msgid="7324482132761824214">"Mada za matangazo"</string>
    <string name="settingsUI_apps_ga_title" msgid="1527820834800364372">"Matangazo yanayopendekezwa na programu"</string>
    <string name="settingsUI_main_view_ad_topics_info" msgid="2643088833140772417">"Android hutambua mada zinazokuvutia kulingana na programu ulizotumia hivi karibuni pamoja na jinsi unavyozitumia mara kwa mara."</string>
    <string name="settingsUI_main_view_apps_info" msgid="1668244327840008046">"Pia, programu unazotumia zinaweza kubainisha unachopenda kulingana na jinsi unavyozitumia."</string>
    <string name="settingsU_main_view_measurement_info" msgid="7950104699961821635">"Programu unazotumia zinaweza kuiomba Android maelezo ili kuzisaidia zipime utendaji wa matangazo yao. Android huziwezesha programu kukusanya aina chache za data."</string>
    <string name="settingsU_main_view_learn_more" msgid="2129694798398023916">"Pata maelezo zaidi kuhusu "<a href="https://support.google.com/android?p=ad_privacy">"faragha ya matangazo kwenye Android"</a></string>
    <string name="settingsUI_topics_subtitle" msgid="6545976434367750110">"Umewasha / mada <xliff:g id="TOPICS_COUNT">%1$d</xliff:g>"</string>
    <string name="settingsUI_topics_subtitle_plural" msgid="4809219115021801972">"{count,plural, =1{Imewashwa / mada #}other{Zimewashwa / mada #}}"</string>
    <string name="settingsUI_apps_subtitle" msgid="387595280958995973">"Imewashwa / programu <xliff:g id="APPS_COUNT">%1$d</xliff:g>"</string>
    <string name="settingsUI_apps_subtitle_plural" msgid="3989880089023565457">"{count,plural, =1{Imewashwa / programu #}other{Zimewashwa / programu #}}"</string>
    <string name="settingsUI_subtitle_consent_on" msgid="7522464537194619022">"Umewasha"</string>
    <string name="settingsUI_subtitle_consent_off" msgid="1604274030685784887">"Umezima"</string>
<<<<<<< HEAD
    <string name="settingsUI_topics_view_ga_subtitle" msgid="3672784134413586246">"Mada zinazokuvutia hutegemea programu ulizotumia hivi karibuni na hutumiwa na programu ili kukuonyesha matangazo yaliyowekewa mapendeleo.\n\nUnaweza kuzuia mada ambazo hungependa kushiriki na programu. Android pia hufuta kiotomatiki mada mara kwa mara."</string>
=======
    <string name="settingsUI_topics_view_ga_subtitle" msgid="2539452210063311377">"Mada zinazovutia hulingana na programu ulizotumia hivi karibuni na hutumiwa na programu ili kukuonyesha matangazo yaliyowekewa mapendeleo.\n\nUnaweza kuzuia mada ambazo hungependa kushiriki kwenye programu. Android pia hufuta mada kiotomatiki mara kwa mara .\n\nIngawa kipengele hiki kinaweza kuwashwa, huenda usione orodha ya mada hadi kipengele hiki kipatikane kikamilifu na programu zianze kukitumia."</string>
>>>>>>> dadf00a6
    <string name="settingsUI_topics_switch_title" msgid="5856255848598189791">"Ruhusu mada za matangazo"</string>
    <string name="settingsUI_blocked_topics_ga_title" msgid="7163366621282449273">"Mada za matangazo ulizozuia"</string>
    <string name="settingsUI_reset_topics_ga_title" msgid="5365554894399951300">"Weka upya mada zote za matangazo"</string>
    <string name="settingsU_topics_view_footer" msgid="4769146330248953561">"Android hutambua mada unazopendelea kulingana na programu ulizotumia wiki kadhaa zilizopita.\n\nPia, programu unayotumia inaweza kuomba mfumo wa Android mada unazopendelea ili kuweka mapendeleo ya matangazo unayoyaona. Android hushiriki hadi mada 3 huku ikilinda utambulisho na taarifa zako za matumizi ya programu.\n\nAndroid hufuta mada kiotomatiki mara kwa mara. Kadiri unavyoendelea kutumia programu, huenda mada ikaonekana tena kwenye orodha. Au unaweza kuzuia mada ambazo hutaki Android ishiriki kwenye programu.\n\nKwenye programu zako, tangazo unaloliona huenda likawekewa mapendeleo, kulingana na mipangilio hii, mipangilio ya matangazo yanayopendekezwa na programu, mipangilio yako ya kitambulisho cha matangazo na iwapo programu unayotumia inaweka mapendeleo ya matangazo."</string>
    <string name="settingsUI_apps_switch_title" msgid="1308209012769248890">"Ruhusu matangazo yanayopendekezwa na programu"</string>
    <string name="settingsUI_apps_view_ga_subtitle" msgid="1869320244600600364">"Programu unazotumia zinaweza kubainisha unachopenda kisha kupendekeza matangazo kwenye programu nyingine.\n\nUnaweza kuzuia programu kuweka mapendekezo. Android pia hufuta kiotomatiki data inayopendekezwa na programu mara kwa mara.\n\nIngawa kipengele hiki kinaweza kuwashwa, huenda usione orodha ya mada hadi kipengele hiki kipatikane kikamilifu na programu zianze kukitumia."</string>
    <string name="settingsUI_blocked_apps_ga_title" msgid="1896327995101895088">"Programu ulizozuia"</string>
    <string name="settingsUI_reset_apps_ga_title" msgid="371969808353100852">"Weka upya data inayopendekezwa na programu"</string>
    <string name="settingsUI_apps_view_footer" msgid="6428897482766556515">"Ni kawaida kwa programu unazotumia kukumbuka mambo yanayokuvutia ili kuweka mapendeleo kwenye matumizi yako. Programu zinaweza pia kuhifadhi maelezo kwenye Android kuhusu mada zako.\n\nKwa mfano, ikiwa unatumia programu inayohusu mafunzo ya mbio, programu inaweza kuamua kuwa unavutiwa na viatu vya mazoezi ya kukimbia. Baadaye, ukitumia programu tofauti, programu hiyo inaweza kukuonyesha tangazo la viatu vya mazoezi ya kukimbia lililopendekezwa na programu ya kwanza.\n\nAndroid hufuta kiotomatiki data iliyopendekezwa na programu mara kwa mara. Huenda programu unayotumia tena ikaonekana tena kwenye orodha. Au unaweza kuizuia programu isikupendekezee matangazo.\n\nKwenye programu zako, tangazo unaloona linaweza kuwekewa mapendeleo, kulingana na mipangilio hii, mipangilio ya mada za matangazo, mipangilio ya kitambulisho chako cha matangazo na ikiwa programu unayotumia inaweka mapendeleo kwenye matangazo."</string>
<<<<<<< HEAD
=======
    <string name="notificationUI_u18_notification_title" msgid="4880509503177562077">"Kipengele kipya cha faragha ya matangazo kinapatikana"</string>
    <string name="notificationUI_u18_notification_content" msgid="6734418183242286936">"Data mahususi pekee ndiyo hushirikiwa kati ya programu ili kusaidia kupima utendaji wa matangazo"</string>
    <string name="notificationUI_u18_body1" msgid="5384339364319615715">"Tunazindua kipengele kipya cha faragha ya matangazo kinachojulikana kama upimaji wa matangazo. Android hushiriki data mahususi pekee kati ya programu, kama vile wakati ulipoonyeshwa tangazo, ili kuwezesha programu kupima utendaji wa matangazo."</string>
    <string name="notificationUI_u18_body3" msgid="4511974346169641579">"Unaweza kutekeleza mabadiliko kwenye mipangilio ya faragha ya matangazo."</string>
    <string name="settingsUI_u18_main_view_measurement_info" msgid="1709326915590855853">"Programu unazotumia zinaweza kuomba idhini ya kufikia data mahususi kwenye Android ili kuziwezesha kupima utendaji wa matangazo. Android huziwezesha programu kukusanya aina chache za data."</string>
>>>>>>> dadf00a6
    <string name="ic_consent_notification_ga_image_description" msgid="6146488914437778539">"Mchoro unaovutia wa ishara unaowakilisha mada unazopendelea kama vile muziki, habari na michezo"</string>
    <string name="ic_main_view_ga_image_description" msgid="1846571138870271761">"Mchoro unaovutia wa kufuli ikiwa ndani ya duara"</string>
    <string name="ic_placeholder_icon_for_empty_apps_list_description" msgid="8171099879240285360">"Mchoro mdogo wenye rangi nyeusi na nyeupe ulio na nukta tisa unaounda umbo mraba"</string>
    <string name="ic_placeholder_icon_for_empty_topics_list_description" msgid="2112218456926009271">"Mchoro mdogo wenye rangi nyeusi na nyeupe ulio na umbo rahisi kama vile moyo, pembe tatu na mraba"</string>
    <string name="topic10001" msgid="1636806320891333775">"Sanaa na Burudani"</string>
    <string name="topic10002" msgid="1226367977754287428">"Uigizaji na Ukumbi wa Maonyesho"</string>
    <string name="topic10003" msgid="6949890838957814881">"Vibonzo na Manga"</string>
    <string name="topic10004" msgid="5397903150832181233">"Katuni"</string>
    <string name="topic10005" msgid="6316179809581237302">"Vibonzo"</string>
    <string name="topic10006" msgid="7442330644172139790">"Maonyesho na Matamasha ya Muziki"</string>
    <string name="topic10007" msgid="5537896091418145164">"Dansi"</string>
    <string name="topic10008" msgid="2737343278307552521">"Sekta ya Burudani"</string>
    <string name="topic10009" msgid="3252367380340240453">"Burudani na Chemshabongo"</string>
    <string name="topic10010" msgid="932301479153552725">"Majaribio na Utafiti wa Burudani"</string>
    <string name="topic10011" msgid="3123553390567261985">"Vichekesho"</string>
    <string name="topic10012" msgid="8756486271154511326">"Picha na Video za Kuchekesha"</string>
    <string name="topic10013" msgid="1242353161202448753">"Vichekesho vya Moja kwa Moja"</string>
    <string name="topic10014" msgid="6086156236112755291">"Matukio ya Michezo ya Moja kwa Moja"</string>
    <string name="topic10015" msgid="9196350141359833832">"Kiinimacho"</string>
    <string name="topic10016" msgid="202419376638900745">"Orodha za Filamu na Ratiba za Maonyesho ya Ukumbini"</string>
    <string name="topic10017" msgid="6737229918787540100">"Filamu"</string>
    <string name="topic10018" msgid="6823676154109177487">"Filamu za Mapigano na Matukio"</string>
    <string name="topic10019" msgid="6875960630918973127">"Filamu za Uhuisho"</string>
    <string name="topic10020" msgid="4323870300602151489">"Filamu za Kuchekesha"</string>
    <string name="topic10021" msgid="446758643774468418">"Filamu Huru na za Itikadi Fulani"</string>
    <string name="topic10022" msgid="3671929742155787005">"Filamu za Kuonyesha Hali Halisi"</string>
    <string name="topic10023" msgid="3547616830531182863">"Filamu za Maigizo"</string>
    <string name="topic10024" msgid="1044853632986202120">"Filamu za Familia"</string>
    <string name="topic10025" msgid="5958629223443279316">"Filamu za Kutisha"</string>
    <string name="topic10026" msgid="5685515125614860029">"Filamu za Mahaba"</string>
    <string name="topic10027" msgid="8846353713171614854">"Filamu za Kusisimua"</string>
    <string name="topic10028" msgid="170404703980174756">"Muziki na Sauti"</string>
    <string name="topic10029" msgid="4634600135545614665">"Muziki wa Blues"</string>
    <string name="topic10030" msgid="7226438392540805771">"Muziki wa Zamani"</string>
    <string name="topic10031" msgid="1488013446112025676">"Muziki wa Country"</string>
    <string name="topic10032" msgid="9053666244854789632">"Muziki wa Kielektroniki na Dansi"</string>
    <string name="topic10033" msgid="440063573197454181">"Muziki wa Jadi na Asili"</string>
    <string name="topic10034" msgid="8296307244554241197">"Jazz"</string>
    <string name="topic10035" msgid="9171752741499923310">"Mitiririko na Vipakuliwa vya Muziki"</string>
    <string name="topic10036" msgid="2490236112725457376">"Video za Muziki"</string>
    <string name="topic10037" msgid="1923690469725883551">"Ala za Muziki"</string>
    <string name="topic10038" msgid="2817492732688549631">"Piano na Kibodi"</string>
    <string name="topic10039" msgid="8970033643570782019">"Muziki wa Pop"</string>
    <string name="topic10040" msgid="7478395512712452137">"Redio"</string>
    <string name="topic10041" msgid="3319379117705411886">"Kipindi cha Mazugumzo kwenye Redio"</string>
    <string name="topic10042" msgid="8830471038440654640">"Muziki wa Rap na Hip-hop"</string>
    <string name="topic10043" msgid="8585450284346207691">"Muziki wa Rock"</string>
    <string name="topic10044" msgid="3710011249220779842">"Muziki wa Classic Rock na Oldies"</string>
    <string name="topic10045" msgid="7593443421067822441">"Muziki wa Hard Rock na wa Rock wa Kisasa"</string>
    <string name="topic10046" msgid="8715621227472631784">"Muziki wa Indie na Muziki Mbadala"</string>
    <string name="topic10047" msgid="3518038303049899798">"Maktaba za Sampuli na Sauti"</string>
    <string name="topic10048" msgid="3063505369500799094">"Muziki wa Soul na R&amp;B"</string>
    <string name="topic10049" msgid="8061992014977840818">"Nyimbo za Filamu"</string>
    <string name="topic10050" msgid="3540229495848506229">"Muziki wa Dunia"</string>
    <string name="topic10051" msgid="6132468331924347995">"Muziki wa Rege na Karibi"</string>
    <string name="topic10052" msgid="8213269199807045473">"Maghala ya Picha Mtandaoni"</string>
    <string name="topic10053" msgid="1378192203082454197">"Video za Mtandaoni"</string>
    <string name="topic10054" msgid="3727401645405134505">"Utiririshaji wa Video wa Moja kwa Moja"</string>
    <string name="topic10055" msgid="4943174831732192854">"Utiririshaji wa Filamu na TV"</string>
    <string name="topic10056" msgid="3066058636154255073">"Opera"</string>
    <string name="topic10057" msgid="387445514677222034">"Mwongozo na Marejeleo ya TV"</string>
    <string name="topic10058" msgid="9149178644022969766">"Mitandao na Stesheni za TV"</string>
    <string name="topic10059" msgid="6300562669238320524">"Vipindi na Maonyesho ya TV"</string>
    <string name="topic10060" msgid="3901256055064835246">"Vichekesho vya TV"</string>
    <string name="topic10061" msgid="8343924749123326062">"Makala ya TV ya Maisha Halisi na Maudhui Yasiyo ya Kubuni"</string>
    <string name="topic10062" msgid="9183355218976951211">"Maigizo kwenye TV"</string>
    <string name="topic10063" msgid="644340831620792432">"Tamthilia kwenye TV"</string>
    <string name="topic10064" msgid="5961885645457010998">"Maonyesho ya TV Mahususi kwa Familia"</string>
    <string name="topic10065" msgid="7916343612028608044">"Vipindi vya TV vya Maisha Halisi"</string>
    <string name="topic10066" msgid="5984396525358003559">"Vipindi vya TV vya Ubunifu wa Sayansi na Njozi"</string>
    <string name="topic10067" msgid="6404637729885733437">"Sanaa ya Maonyesho na Usanifu"</string>
    <string name="topic10068" msgid="4589856961950168493">"Usanifu"</string>
    <string name="topic10069" msgid="3129378082034151991">"Upakaji rangi"</string>
    <string name="topic10070" msgid="2570256568661324147">"Sanaa Digitali na ya Upigaji Picha"</string>
    <string name="topic10071" msgid="1288722040962471254">"Magari"</string>
    <string name="topic10072" msgid="9155509766616567261">"Malori na Matrela ya Mizigo"</string>
    <string name="topic10073" msgid="3748676231341513738">"Magari ya Zamani"</string>
    <string name="topic10074" msgid="2040911547161463227">"Magari Maalum na Yenye Utendaji wa Juu"</string>
    <string name="topic10075" msgid="1242538698445713796">"Bei za Mafuta na Ujazaji Mafuta kwenye Magari"</string>
    <string name="topic10076" msgid="8674225812339579627">"Magari (Kulingana na Aina)"</string>
    <string name="topic10077" msgid="3577709810751953433">"Magari Yanayojiendesha Yenyewe"</string>
    <string name="topic10078" msgid="5493263845129910125">"Vibandawazi"</string>
    <string name="topic10079" msgid="3466838852836498580">"Gari la Milango Miwili"</string>
    <string name="topic10080" msgid="3515647285637163190">"Gari Aina ya Hatchback"</string>
    <string name="topic10081" msgid="4135085035401158860">"Magari Mahuluti na Mbadala"</string>
    <string name="topic10082" msgid="7168659489029594320">"Magari ya Kifahari"</string>
    <string name="topic10083" msgid="1532745144715857802">"Magari Madogo na yenye Ukubwa wa Kati"</string>
    <string name="topic10084" msgid="1984231414410381476">"Pikipiki"</string>
    <string name="topic10085" msgid="5235555028227554661">"Magari ya Barabara Zisizo za Lami (Off-Road)"</string>
    <string name="topic10086" msgid="8360336602646460411">"Magari ya Kuchukulia Bidhaa"</string>
    <string name="topic10087" msgid="6566900167002195406">"Skuta na Baiskeli Zinazotumia Mota"</string>
    <string name="topic10088" msgid="2899313082601001223">"Gari Aina ya Sedan"</string>
    <string name="topic10089" msgid="1053630346809973163">"Gari Aina ya Station Wagon"</string>
    <string name="topic10090" msgid="4478565601243447368">"Magari Aina ya SUV na yenye Vipuri Mchanganyiko (Crossovers)"</string>
    <string name="topic10091" msgid="3812668311830832874">"Magari yenye Vipuri Mchanganyiko (Crossovers)"</string>
    <string name="topic10092" msgid="524130833813249539">"Magari Makubwa na Madogo yenye Uwezo wa Kubeba Mizigo na Abiria"</string>
    <string name="topic10093" msgid="8900143351472824542">"Uvutaji Magari yenye Hitilafu na Usaidizi wa Kando ya Barabara"</string>
    <string name="topic10094" msgid="6205146188176216038">"Usalama wa Magari na Barabara"</string>
    <string name="topic10095" msgid="7983070264654477553">"Vipuri na Vifuasi vya Magari"</string>
    <string name="topic10096" msgid="8148747014459050804">"Urekebishaji na Matengenezo ya Magari"</string>
    <string name="topic10097" msgid="4716536434833425748">"Ununuzi wa Magari"</string>
    <string name="topic10098" msgid="6401980112135995019">"Magari Yaliyotumika"</string>
    <string name="topic10099" msgid="8018714209926584445">"Maonyesho ya Magari"</string>
    <string name="topic10100" msgid="2481422464734249871">"Urembo na Siha"</string>
    <string name="topic10101" msgid="7889144198021629053">"Sanaa ya Mwili"</string>
    <string name="topic10102" msgid="577637051755692238">"Utunzaji wa Uso na Mwili"</string>
    <string name="topic10103" msgid="6618157344631408510">"Marashi ya Mwili"</string>
    <string name="topic10104" msgid="6043649669944382784">"Bidhaa za Kuogea na Kutunza Mwili"</string>
    <string name="topic10105" msgid="3248569527339253661">"Urembo Nadhifu"</string>
    <string name="topic10106" msgid="1291481249483309832">"Urembo na Vipodozi"</string>
    <string name="topic10107" msgid="1335060201249279923">"Bidhaa za Kutunza Kucha"</string>
    <string name="topic10108" msgid="4996884435711154930">"Marashi na Manukato"</string>
    <string name="topic10109" msgid="7298403319989686251">"Nyembe na Vifaa vya Kunyolea"</string>
    <string name="topic10110" msgid="5954355866247248022">"Mitindo na Ubunifu"</string>
    <string name="topic10111" msgid="4447710938881368413">"Siha"</string>
    <string name="topic10112" msgid="8816530137921714131">"Kujenga Misuli"</string>
    <string name="topic10113" msgid="8138889299405853557">"Maelekezo ya Siha na Mazoezi Binafsi"</string>
    <string name="topic10114" msgid="2172821400279346865">"Bidhaa za Teknolojia ya Siha"</string>
    <string name="topic10115" msgid="9060244278068231494">"Huduma za Kutunza Nywele"</string>
    <string name="topic10116" msgid="116242880964485085">"Vitabu na Fasihi"</string>
    <string name="topic10117" msgid="8933734721100160863">"Fasihi ya Watoto"</string>
    <string name="topic10118" msgid="4368531903547695191">"Vitabu Pepe"</string>
    <string name="topic10119" msgid="2781095265741115471">"Magazeti"</string>
    <string name="topic10120" msgid="3099507102655270527">"Ushairi"</string>
    <string name="topic10121" msgid="4466592180799340837">"Biashara na Sekta ya Viwanda"</string>
    <string name="topic10122" msgid="2375136741125920744">"Utangazaji na Masoko"</string>
    <string name="topic10123" msgid="6974082907852347979">"Mauzo"</string>
    <string name="topic10124" msgid="44474598156972786">"Kilimo na Elimu ya Misitu"</string>
    <string name="topic10125" msgid="9170394261421539760">"Uzalishaji wa Chakula"</string>
    <string name="topic10126" msgid="2210146434071038904">"Sekta ya Uzalishaji Magari"</string>
    <string name="topic10127" msgid="5503077037318678029">"Sekta ya Usafiri wa Anga"</string>
    <string name="topic10128" msgid="285525650692719959">"Shughuli za Biashara"</string>
    <string name="topic10129" msgid="3094691551566702427">"Mipangilio ya Kazi Inayomfaa Mfanyakazi"</string>
    <string name="topic10130" msgid="1922351409757117764">"Rasilimali Watu"</string>
    <string name="topic10131" msgid="8598763405951029782">"Ukopeshaji wa Biashara"</string>
    <string name="topic10132" msgid="1476352626208153907">"Ujenzi na Matengenezo"</string>
    <string name="topic10133" msgid="7089177624979453528">"Uhandisi wa Ujenzi"</string>
    <string name="topic10134" msgid="3833032373311037601">"Sekta ya Ulinzi"</string>
    <string name="topic10135" msgid="2478808072377000440">"Nishati na Huduma (za Umma na Binafsi)"</string>
    <string name="topic10136" msgid="9083992436834044162">"Usambazaji na Usafishaji wa Maji"</string>
    <string name="topic10137" msgid="1912599316814246824">"Sekta ya Ukarimu"</string>
    <string name="topic10138" msgid="7428346836350671895">"Utengenezaji"</string>
    <string name="topic10139" msgid="1396685812404869953">"Vyuma na Uchimbaji Madini"</string>
    <string name="topic10140" msgid="5264212052238781441">"Fursa za Biashara na Masoko yenye Viwango Vingi (MLM)"</string>
    <string name="topic10141" msgid="860058416683118730">"Kampuni za Dawa na Bioteknolojia"</string>
    <string name="topic10142" msgid="2912550934111655896">"Uchapaji na Uchapishaji"</string>
    <string name="topic10143" msgid="5690610408227078117">"Biashara Rejareja"</string>
    <string name="topic10144" msgid="3341052306953106368">"Mtaji wa Uwekezaji"</string>
    <string name="topic10145" msgid="6886608911083388041">"Kompyuta na Vifaa vya Kielektroniki"</string>
    <string name="topic10146" msgid="8202145175139144216">"Vifaa vya Kompyuta"</string>
    <string name="topic10147" msgid="4687964705548995437">"Printa"</string>
    <string name="topic10148" msgid="8861628145647459323">"Usalama wa Kompyuta"</string>
    <string name="topic10149" msgid="1719988773455991739">"Kingavirusi na Programu Hasidi"</string>
    <string name="topic10150" msgid="1482205464872465298">"Usalama wa Mtandao"</string>
    <string name="topic10151" msgid="1772262905623388968">"Vifaa vya Kielektroniki vya Mtumiaji"</string>
    <string name="topic10152" msgid="651152740021127086">"Kamera na Kamkoda"</string>
    <string name="topic10153" msgid="8741504768717646372">"GPS na Uelekezaji"</string>
    <string name="topic10154" msgid="5382029798409496090">"Kutumia Mifumo Otomatiki Nyumbani"</string>
    <string name="topic10155" msgid="5243817792730496258">"Vifaa vya Burudani vya Nyumbani"</string>
    <string name="topic10156" msgid="2497791567138856030">"MP3 na Vicheza Faili za Sauti na Video Vinavyoweza Kubebeka"</string>
    <string name="topic10157" msgid="4723439422860510190">"Teknolojia ya Kifaa cha Kuvaliwa"</string>
    <string name="topic10158" msgid="5345830001295028513">"Kurejesha na Kuhifadhi Nakala ya Data"</string>
    <string name="topic10159" msgid="6146958285117174314">"Kompyuta za Mezani"</string>
    <string name="topic10160" msgid="6624820395549466426">"Kompyuta za Kupakata na Kompyuta Ndogo"</string>
    <string name="topic10161" msgid="912458758908978530">"Kushirikiana"</string>
    <string name="topic10162" msgid="6717352131379507693">"Usambaaji wa Mifumo na Matumizi ya Kompyuta kwenye Wingu"</string>
    <string name="topic10163" msgid="6344926622025055321">"Usanidi wa programu"</string>
    <string name="topic10164" msgid="4228888249078845459">"Programu"</string>
    <string name="topic10165" msgid="5507908999219967161">"Programu ya Sauti na Muziki"</string>
    <string name="topic10166" msgid="4768106492755849560">"Programu ya Biashara na Tija"</string>
    <string name="topic10167" msgid="8556935769754922871">"Programu ya Upangaji Ratiba na Kalenda"</string>
    <string name="topic10168" msgid="7730134961167790334">"Programu ya Ushirikiano na ya Mikutano ya Video"</string>
    <string name="topic10169" msgid="5655084106378890454">"Programu ya Uwasilishaji"</string>
    <string name="topic10170" msgid="4638281897205909919">"Programu ya Lahajedwali"</string>
    <string name="topic10171" msgid="7910183120486541228">"Programu ya Kuchakata Maneno"</string>
    <string name="topic10172" msgid="3626573644414074730">"Uchapishaji katika Eneo-kazi"</string>
    <string name="topic10173" msgid="7320053835183057144">"Fonti"</string>
    <string name="topic10174" msgid="5770469447869586710">"Vidhibiti vya Vipakuliwa"</string>
    <string name="topic10175" msgid="3475235810022334041">"Programu Dezo na Programu ya Kushirikiwa Kabla ya Kuanza Kutozwa"</string>
    <string name="topic10176" msgid="6881704501596479881">"Programu ya Uhuishaji na Michoro"</string>
    <string name="topic10177" msgid="6740430730079682579">"Wasaidizi Binafsi Mahiri"</string>
    <string name="topic10178" msgid="7261811053741593091">"Vicheza Faili za Sauti na Video"</string>
    <string name="topic10179" msgid="2967001567120854492">"Programu ya Ufuatiliaji"</string>
    <string name="topic10180" msgid="4197420326455130102">"Mifumo ya Uendeshaji"</string>
    <string name="topic10181" msgid="3537573129132698830">"Programu ya Kuhariri Picha na Video"</string>
    <string name="topic10182" msgid="7688631285131229981">"Programu ya Kuhariri Picha"</string>
    <string name="topic10183" msgid="5994974566140272512">"Programu ya Kuhariri Video"</string>
    <string name="topic10184" msgid="8685817335076871509">"Huduma za Programu"</string>
    <string name="topic10185" msgid="308314128178285390">"Vivinjari"</string>
    <string name="topic10186" msgid="3147859503481018245">"Fedha"</string>
    <string name="topic10187" msgid="7077128721410871032">"Uhasibu na Ukaguzi"</string>
    <string name="topic10188" msgid="2206138708659457910">"Mipango na Maandalizi ya Kodi"</string>
    <string name="topic10189" msgid="4001795553008246784">"Shughuli za Kibenki"</string>
    <string name="topic10190" msgid="2988430661381243083">"Huduma za Utumaji na Uhamishaji wa Pesa Kielekroniki"</string>
    <string name="topic10191" msgid="6196081825838237614">"Mikopo na Ukopeshaji"</string>
    <string name="topic10192" msgid="3290123244833047307">"Kadi za Mikopo"</string>
    <string name="topic10193" msgid="294407043381146861">"Ufadhili wa Ununuzi wa Nyumba"</string>
    <string name="topic10194" msgid="2834543407440890272">"Mikopo Binafsi"</string>
    <string name="topic10195" msgid="7650553060132394782">"Mikopo ya Wanafunzi na Ufadhili wa Masomo ya Chuo"</string>
    <string name="topic10196" msgid="5395035781876507254">"Mipango na Usimamizi wa Fedha"</string>
    <string name="topic10197" msgid="1287138667488226463">"Kustaafu na Pensheni"</string>
    <string name="topic10198" msgid="2523256186943366779">"Ruzuku"</string>
    <string name="topic10199" msgid="3746711537661530183">"Ruzuku"</string>
    <string name="topic10200" msgid="2394864891391267841">"Bima"</string>
    <string name="topic10201" msgid="4301879117376963742">"Bima ya Magari"</string>
    <string name="topic10202" msgid="739808503036239379">"Bima ya Afya"</string>
    <string name="topic10203" msgid="838786942776142290">"Bima ya Nyumba"</string>
    <string name="topic10204" msgid="6591131759521321677">"Bima ya Maisha"</string>
    <string name="topic10205" msgid="3294946723815021478">"Bima ya Safari"</string>
    <string name="topic10206" msgid="6166888350685752683">"Uwekezaji"</string>
    <string name="topic10207" msgid="2296385804039743999">"Bidhaa na Biashara ya Siku Zijazo"</string>
    <string name="topic10208" msgid="2717498987483479091">"Sarafu na Fedha za Kigeni"</string>
    <string name="topic10209" msgid="5204948738662951962">"Fedha za Uwekezaji kwa Tahadhari Kubwa"</string>
    <string name="topic10210" msgid="4607225697024266227">"Fedha za Uwekezaji wa Pamoja"</string>
    <string name="topic10211" msgid="7475381839877166080">"Hisa na Dhamana"</string>
    <string name="topic10212" msgid="3988751035952286047">"Vyakula na Vinywaji"</string>
    <string name="topic10213" msgid="1358963098339995471">"Mapishi na Maelekezo ya Upishi"</string>
    <string name="topic10214" msgid="8463864389138867811">"Kubanika na Kuchoma Nyama"</string>
    <string name="topic10215" msgid="3085467051491069648">"Mapishi"</string>
    <string name="topic10216" msgid="6043130649326166680">"Mlo wa Wasiokula Nyama"</string>
    <string name="topic10217" msgid="7173870057669247536">"Mapishi ya Wala Mboga"</string>
    <string name="topic10218" msgid="5570240643247064951">"Ulaji vyakula vyenye Lishe bora"</string>
    <string name="topic10219" msgid="5896715206025463732">"Wauzaji wa Rejareja wa Chakula na Bidhaa za Kila Siku"</string>
    <string name="topic10220" msgid="3894580611467039658">"Michezo"</string>
    <string name="topic10221" msgid="14471057764591805">"Michezo ya Kumbi na ya Kutumia Sarafu"</string>
    <string name="topic10222" msgid="2704894577954508861">"Biliadi"</string>
    <string name="topic10223" msgid="202900267060220170">"Michezo ya Ubao"</string>
    <string name="topic10224" msgid="6572627325588452785">"Michezo ya Mikakati Dhahania na Sataranji"</string>
    <string name="topic10225" msgid="8056906319560292131">"Michezo ya Kadi"</string>
    <string name="topic10226" msgid="714463563336281099">"Michezo ya Kadi Zinazokusanyika"</string>
    <string name="topic10227" msgid="218768654597520683">"Michezo ya Kompyuta na Video"</string>
    <string name="topic10228" msgid="850597136074192489">"Michezo ya Majukwaa na Mapigano"</string>
    <string name="topic10229" msgid="4284501233897149886">"Michezo ya Matukio"</string>
    <string name="topic10230" msgid="7156822286576815181">"Michezo ya Kawaida"</string>
    <string name="topic10231" msgid="7620407218897744361">"Michezo ya Video yenye Ushindani"</string>
    <string name="topic10232" msgid="3029734447275709941">"Michezo ya Uendeshaji na Mbio za Magari"</string>
    <string name="topic10233" msgid="8318075279868138231">"Michezo ya Kupigana"</string>
    <string name="topic10234" msgid="3899847414436099153">"Marejeleo na Maoni ya Michezo ya Video"</string>
    <string name="topic10235" msgid="5851356242523630529">"Vidokezo na Udanganyifu katika Michezo ya Video"</string>
    <string name="topic10236" msgid="1986665634014804954">"Michezo ya Watu Wengi Zaidi"</string>
    <string name="topic10237" msgid="5569920221620447713">"Michezo ya Muziki na Dansi"</string>
    <string name="topic10238" msgid="7431087331656772530">"Michezo Inayoruhusu Ubunifu"</string>
    <string name="topic10239" msgid="8667462879554115515">"Michezo ya Ufyatuaji"</string>
    <string name="topic10240" msgid="1618985302446756520">"Michezo ya Uigaji Matukio"</string>
    <string name="topic10241" msgid="8450778411063723262">"Michezo ya Biashara na Matajiri"</string>
    <string name="topic10242" msgid="8860812940320018907">"Michezo ya Kujenga Miji"</string>
    <string name="topic10243" msgid="1764694148721971512">"Michezo ya Kuiga Maisha"</string>
    <string name="topic10244" msgid="4308588210397969087">"Viigiza Magari"</string>
    <string name="topic10245" msgid="6904368410919496658">"Michezo ya Spoti"</string>
    <string name="topic10246" msgid="3381244806751528148">"Michezo ya Usimamizi wa Spoti"</string>
    <string name="topic10247" msgid="5927502688389762068">"Michezo ya Mikakati"</string>
    <string name="topic10248" msgid="8471339627212674032">"Kubadilisha Mchezo wa Video na Programu Jalizi"</string>
    <string name="topic10249" msgid="5076706536204559962">"Michezo Inayoelimisha"</string>
    <string name="topic10250" msgid="6083030595195401083">"Michezo na Shughuli Mahususi kwa Familia"</string>
    <string name="topic10251" msgid="99237306730665104">"Kuchora na Kupaka Rangi"</string>
    <string name="topic10252" msgid="6543039575961394064">"Michezo ya Mavazi na Mitindo"</string>
    <string name="topic10253" msgid="566596668186874227">"Mafumbo na Chemshabongo"</string>
    <string name="topic10254" msgid="5732147617072023634">"Michezo ya Uigizaji wa Majukumu"</string>
    <string name="topic10255" msgid="2890655077164103057">"Mchezo wa Tenisi wa Mezani"</string>
    <string name="topic10256" msgid="3302096971402751679">"Michezo ya Vigae"</string>
    <string name="topic10257" msgid="4238531589193902619">"Michezo ya Maneno"</string>
    <string name="topic10258" msgid="6995329540076529056">"Mapumziko na Mambo Yapendelewayo"</string>
    <string name="topic10259" msgid="8649688885811560410">"Maadhimisho"</string>
    <string name="topic10260" msgid="487999213495640080">"Maadhimisho ya Siku za Kuzaliwa na Siku Muhimu Zinazoambatana na Jina"</string>
    <string name="topic10261" msgid="8970668366745952094">"Shughuli za Uzamiaji na Upigaji Mbizi"</string>
    <string name="topic10262" msgid="6644046161469353448">"Sanaa Inayotumia Vitambaa na Nyuzi"</string>
    <string name="topic10263" msgid="848165976917542929">"Nje ya Nyumba"</string>
    <string name="topic10264" msgid="6274985117752637104">"Uvuvi"</string>
    <string name="topic10265" msgid="4134876488948695674">"Uwindaji na Ulengaji wa Shabaha"</string>
    <string name="topic10266" msgid="6617785039128074351">"Mchezo wa Bunduki Bandia ya Rangi"</string>
    <string name="topic10267" msgid="488093331618885003">"Udhibiti wa Redio na Ufanyizaji Miundo"</string>
    <string name="topic10268" msgid="277932389492046264">"Harusi"</string>
    <string name="topic10269" msgid="8572041514147955202">"Nyumba na Bustani"</string>
    <string name="topic10270" msgid="2646715182474030951">"Utunzaji wa Bustani"</string>
    <string name="topic10271" msgid="1308931236810509881">"Nyumba na Mapambo ya Ndani"</string>
    <string name="topic10272" msgid="8746698707390628887">"Vifaa vya Nyumbani"</string>
    <string name="topic10273" msgid="344442071339164852">"Uboreshaji wa Nyumba"</string>
    <string name="topic10274" msgid="8982330028561451429">"Ulinzi na Usalama wa Nyumba"</string>
    <string name="topic10275" msgid="8280198018937968735">"Mahitaji ya Nyumbani"</string>
    <string name="topic10276" msgid="1651598271798609235">"Muundo wa Mlalo"</string>
    <string name="topic10277" msgid="7675195736886448994">"Intaneti na Mawasiliano ya Simu"</string>
    <string name="topic10278" msgid="873251714192341707">"Barua pepe na Ujumbe"</string>
    <string name="topic10279" msgid="6514296374139842600">"Barua pepe"</string>
    <string name="topic10280" msgid="7976787187115018267">"Ujumbe wa Papo Hapo na wa Maandishi"</string>
    <string name="topic10281" msgid="4013341162811169339">"Gumzo la Sauti na Video"</string>
    <string name="topic10282" msgid="7810462611906257564">"ISP"</string>
    <string name="topic10283" msgid="3958287780718485172">"Watoa Huduma za Simu"</string>
    <string name="topic10284" msgid="2415044270290467935">"Milio na Mandhari za Simu"</string>
    <string name="topic10285" msgid="7056449544316408821">"Mitambo ya Kutafuta"</string>
    <string name="topic10286" msgid="3458688996478472971">"Simu Mahiri"</string>
    <string name="topic10287" msgid="6766203044518402938">"Mkutano kwa njia ya Simu"</string>
    <string name="topic10288" msgid="3883137694557636622">"Programu za Wavuti na Zana za Mtandaoni"</string>
    <string name="topic10289" msgid="3392995633794787676">"Huduma za Wavuti"</string>
    <string name="topic10290" msgid="3118880486702986341">"Hifadhi ya Wingu"</string>
    <string name="topic10291" msgid="6025855926350955094">"Usanifu na Usanidi wa Wavuti"</string>
    <string name="topic10292" msgid="3069720659823056935">"Upangishaji wa Wavuti"</string>
    <string name="topic10293" msgid="2489957780009828409">"Kazi na Elimu"</string>
    <string name="topic10294" msgid="474839431177892843">"Elimu"</string>
    <string name="topic10295" msgid="2215489196192620880">"Uchapishaji na Mikutano ya Kitaaluma"</string>
    <string name="topic10296" msgid="4494362881225210483">"Vyuo na Vyuo Vikuu"</string>
    <string name="topic10297" msgid="8596946591674128749">"Mafunzo ya Mbali"</string>
    <string name="topic10298" msgid="6669181180128620422">"Elimu ya Makuzi ya Watoto Wadogo"</string>
    <string name="topic10299" msgid="989138215800115613">"Chekechea"</string>
    <string name="topic10300" msgid="8281464235308602670">"Kusomea Nyumbani"</string>
    <string name="topic10301" msgid="9156890858635333460">"Majaribio ya Usaili na Kujipima"</string>
    <string name="topic10302" msgid="1325835179421990876">"Rasilimali za Darasani na za Ufundishaji"</string>
    <string name="topic10303" msgid="3103839978894155537">"Elimu ya Ufundi na Elimu ya Kujiendeleza"</string>
    <string name="topic10304" msgid="8831682558788062486">"Kazi"</string>
    <string name="topic10305" msgid="8415203095484493106">"Rasilimali na Mipango ya Kazi"</string>
    <string name="topic10306" msgid="7426556527349374835">"Nafasi za Kazi"</string>
    <string name="topic10307" msgid="1187762846826735256">"Sheria na Serikali"</string>
    <string name="topic10308" msgid="3346756665358311386">"Uhalifu na Haki"</string>
    <string name="topic10309" msgid="2041175328931014735">"Ya Kisheria"</string>
    <string name="topic10310" msgid="7079570344976872062">"Huduma za Kisheria"</string>
    <string name="topic10311" msgid="2095095138677585525">"Habari"</string>
    <string name="topic10312" msgid="939721674816307639">"Habari za Uchumi"</string>
    <string name="topic10313" msgid="4159611985538361632">"Habari za Mahali Ulipo"</string>
    <string name="topic10314" msgid="93219947859117151">"Uunganishaji na Ununuzi"</string>
    <string name="topic10315" msgid="5046321177148647481">"Magazeti"</string>
    <string name="topic10316" msgid="8592980844674525307">"Siasa"</string>
    <string name="topic10317" msgid="2412259096368647866">"Habari za Michezo"</string>
    <string name="topic10318" msgid="1508449672941031904">"Hali ya Hewa"</string>
    <string name="topic10319" msgid="3973645291178509390">"Habari za Ulimwengu"</string>
    <string name="topic10320" msgid="5279440074507438174">"Jumuiya za mtandaoni"</string>
    <string name="topic10321" msgid="7018890132742820265">"Klipu za Sanaa na GIF Zilizohuishwa"</string>
    <string name="topic10322" msgid="1585737438943011532">"Kuchumbiana na Mambo Binafsi"</string>
    <string name="topic10323" msgid="962863497957179646">"Ujumlishaji wa Mipasho na Ualamishaji wa Kijamii"</string>
    <string name="topic10324" msgid="1425257460381023853">"Kushiriki na Kupangisha Faili"</string>
    <string name="topic10325" msgid="8698912164970408378">"Watoa Huduma za Gumzo na Jukwaa"</string>
    <string name="topic10326" msgid="2425798096705921796">"Blogu Ndogo"</string>
    <string name="topic10327" msgid="8518822987595111212">"Kushiriki Picha na Video"</string>
    <string name="topic10328" msgid="8932708475346340912">"Kushiriki Picha"</string>
    <string name="topic10329" msgid="223933889758324282">"Kushiriki Video"</string>
    <string name="topic10330" msgid="188028553492626282">"Ngozi"</string>
    <string name="topic10331" msgid="426844238985651925">"Programu za Mtandao Jamii na Programu Jalizi"</string>
    <string name="topic10332" msgid="291747325781232456">"Mitandao Jamii"</string>
    <string name="topic10333" msgid="7950152600374846488">"Watu na Jamii"</string>
    <string name="topic10334" msgid="8671262583721706509">"Familia na Mahusiano"</string>
    <string name="topic10335" msgid="1526523762163185819">"Asili na Jinialojia"</string>
    <string name="topic10336" msgid="4551233571090493177">"Ndoa"</string>
    <string name="topic10337" msgid="8436172065188964882">"Malezi"</string>
    <string name="topic10338" msgid="8896269734682970">"Kuasili"</string>
    <string name="topic10339" msgid="781900237993621300">"Watoto Wachanga na Watoto wenye Umri Kuanzia Mwaka Mmoja hadi Miaka Mitano"</string>
    <string name="topic10340" msgid="6538182603360796294">"Usalama wa Intaneti kwa Watoto"</string>
    <string name="topic10341" msgid="3586543243312398568">"Mahaba"</string>
    <string name="topic10342" msgid="3695176378281477573">"Sayansi Dhahania na Njozi"</string>
    <string name="topic10343" msgid="2318169062960263837">"Wanyama na Wanyama Vipenzi"</string>
    <string name="topic10344" msgid="2005534117977874327">"Vyakula na Bidhaa za Utunzaji wa Wanyama Vipenzi"</string>
    <string name="topic10345" msgid="2397329020706244200">"Wanyama Vipenzi"</string>
    <string name="topic10346" msgid="1323702748723563694">"Ndege"</string>
    <string name="topic10347" msgid="3301879823396773413">"Paka"</string>
    <string name="topic10348" msgid="8066686305498410222">"Mbwa"</string>
    <string name="topic10349" msgid="5253723822905761195">"Samaki na Tangi la Kufugia Samaki"</string>
    <string name="topic10350" msgid="6164036369108076590">"Wanyama Watambaao na Wanaoishi Majini"</string>
    <string name="topic10351" msgid="1132984519083501363">"Madaktari wa Mifugo"</string>
    <string name="topic10352" msgid="6310110390516037997">"Mali Isiyohamishika"</string>
    <string name="topic10353" msgid="5114390804081576684">"Maeneo na Mashamba Yasiyoendelezwa"</string>
    <string name="topic10354" msgid="7980778954791504082">"Mali Zinazomilikiwa kwa Ushirikiano na Maeneo ya Mapumziko"</string>
    <string name="topic10355" msgid="7720717354548642600">"Marejeleo"</string>
    <string name="topic10356" msgid="8366981308613661935">"Orodha Binafsi na za Biashara"</string>
    <string name="topic10357" msgid="3185598234676097975">"Marejeleo ya Jumla"</string>
    <string name="topic10358" msgid="6732669037513504019">"Vikokotoo na Zana za Marejeleo"</string>
    <string name="topic10359" msgid="8901932349008990500">"Kamusi na Ensaiklopidia"</string>
    <string name="topic10360" msgid="6113408769992775754">"Rasilimali za Elimu"</string>
    <string name="topic10361" msgid="364838820459183817">"Jinsi Ya"</string>
    <string name="topic10362" msgid="3760998790588600032">"Muda na Kalenda"</string>
    <string name="topic10363" msgid="5464708619861040861">"Rasilimali za Lugha"</string>
    <string name="topic10364" msgid="4685400848805560054">"Mafunzo ya Lugha za Kigeni"</string>
    <string name="topic10365" msgid="5196231842716190887">"Rasilimali na Zana za Tafsiri"</string>
    <string name="topic10366" msgid="7460927054539097025">"Ramani"</string>
    <string name="topic10367" msgid="3900361839783743700">"Sayansi"</string>
    <string name="topic10368" msgid="2069447039109930660">"Uhalisia Ulioboreshwa na Uhalisia Pepe"</string>
    <string name="topic10369" msgid="5747888306428024793">"Sayansi za Kibiolojia"</string>
    <string name="topic10370" msgid="4860829940151353583">"Jenetiki"</string>
    <string name="topic10371" msgid="8229818210867472466">"Kemia"</string>
    <string name="topic10372" msgid="6400467418954574231">"Ikolojia na Mazingira"</string>
    <string name="topic10373" msgid="6990757247198163741">"Jiolojia"</string>
    <string name="topic10374" msgid="8057983193031950119">"Mashine Kujifunza na Utashi wa Kompyuta"</string>
    <string name="topic10375" msgid="8511185098682306025">"Hisabati"</string>
    <string name="topic10376" msgid="6387800251638760737">"Fizikia"</string>
    <string name="topic10377" msgid="7834619927563362042">"Teknolojia ya Roboti"</string>
    <string name="topic10378" msgid="242496862821758873">"Ununuzi"</string>
    <string name="topic10379" msgid="5505228335012447165">"Ukusanyaji wa Vitu vya Thamani na Vitu vya Kale"</string>
    <string name="topic10380" msgid="4989560205486143927">"Mavazi"</string>
    <string name="topic10381" msgid="7585496746485093505">"Mavazi ya Watoto"</string>
    <string name="topic10382" msgid="5088060295126473451">"Mavazi Maalum"</string>
    <string name="topic10383" msgid="4947104586590538143">"Mavazi ya Wanaume"</string>
    <string name="topic10384" msgid="3752472493887374077">"Mavazi ya Wanawake"</string>
    <string name="topic10385" msgid="5275843140794803595">"Matangazo"</string>
    <string name="topic10386" msgid="5887032952574801982">"Rasilimali za Watumiaji"</string>
    <string name="topic10387" msgid="8474154360410317897">"Ofa za Kuponi na Punguzo"</string>
    <string name="topic10388" msgid="3650307363028796765">"Mipango na Kadi za Kutuza Uaminifu"</string>
    <string name="topic10389" msgid="1542336508240183221">"Usaidizi wa Kiufundi na Marekebisho"</string>
    <string name="topic10390" msgid="831225961168954292">"Maua"</string>
    <string name="topic10391" msgid="6810540242154911762">"Kadi za Salamu"</string>
    <string name="topic10392" msgid="2431377771302967625">"Bidhaa na Mahitaji ya Sherehe na Sikukuu"</string>
    <string name="topic10393" msgid="2671274205988136926">"Tovuti za Ununuzi"</string>
    <string name="topic10394" msgid="1530096364743244151">"Spoti"</string>
    <string name="topic10395" msgid="316192616624062917">"Kandanda ya Marekani"</string>
    <string name="topic10396" msgid="8042120651878490689">"Kandanda ya Australia"</string>
    <string name="topic10397" msgid="492901976344700942">"Mbio za Magari"</string>
    <string name="topic10398" msgid="3471795015226090296">"Besiboli"</string>
    <string name="topic10399" msgid="2126280752064021308">"Mpira wa kikapu"</string>
    <string name="topic10400" msgid="5440499529264277027">"Kubingirisha tufe"</string>
    <string name="topic10401" msgid="166689951236922024">"Ndondi"</string>
    <string name="topic10402" msgid="2451339788231007479">"Ushangiliaji"</string>
    <string name="topic10403" msgid="6455478521804717635">"Michezo ya Vyuo"</string>
    <string name="topic10404" msgid="5261583496913118024">"Kriketi"</string>
    <string name="topic10405" msgid="482477447879117820">"Kuendesha baiskeli"</string>
    <string name="topic10406" msgid="8167644332387528703">"Kuendesha Farasi"</string>
    <string name="topic10407" msgid="3237734582719584272">"Michezo Iliyokithiri"</string>
    <string name="topic10408" msgid="3859749534843254349">"Kukwea na Kupanda Milima"</string>
    <string name="topic10409" msgid="7485614115639267976">"Michezo ya Kubuni Taswira"</string>
    <string name="topic10410" msgid="5996939009229881074">"Gofu"</string>
    <string name="topic10411" msgid="2513997418184786648">"Sarakasi"</string>
    <string name="topic10412" msgid="5411755341358248299">"Mpira wa magongo"</string>
    <string name="topic10413" msgid="3319233613448963890">"Kuteleza kwenye Barafu"</string>
    <string name="topic10414" msgid="1797840816328584660">"Sanaa ya Kupigana"</string>
    <string name="topic10415" msgid="2886043330316735719">"Mbio za Pikipiki"</string>
    <string name="topic10416" msgid="3436682172863605224">"Olimpiki"</string>
    <string name="topic10417" msgid="8296644015663416236">"Raga"</string>
    <string name="topic10418" msgid="8276736633218488127">"Kukimbia na Kutembea"</string>
    <string name="topic10419" msgid="5663062924928275215">"Michezo ya Kuteleza kwenye Theluji"</string>
    <string name="topic10420" msgid="2509320683543423424">"Soka"</string>
    <string name="topic10421" msgid="6512889128030030686">"Kuteleza katika Mawimbi"</string>
    <string name="topic10422" msgid="8342986282852879750">"Kuogelea"</string>
    <string name="topic10423" msgid="6333426807705188459">"Tenisi"</string>
    <string name="topic10424" msgid="5495511215629567375">"Michezo ya Riadha na Uwanjani"</string>
    <string name="topic10425" msgid="4009138228283995179">"Voliboli"</string>
    <string name="topic10426" msgid="7998590461761852196">"Miereka"</string>
    <string name="topic10427" msgid="6711468161729797769">"Safari na Usafirishaji"</string>
    <string name="topic10428" msgid="661919563628063196">"Safari za Kusisimua"</string>
    <string name="topic10429" msgid="408270392813634227">"Usafiri wa Angani"</string>
    <string name="topic10430" msgid="3046485339481297656">"Safari za Kibiashara"</string>
    <string name="topic10431" msgid="7439352609169583150">"Ukodishaji Magari"</string>
    <string name="topic10432" msgid="5034961318884376752">"Meli na Boti Binafsi za Kifahari"</string>
    <string name="topic10433" msgid="6354590445323135986">"Safari za Kifamilia"</string>
    <string name="topic10434" msgid="7081309045291255264">"Fungate na Mapumziko ya Wenzi"</string>
    <string name="topic10435" msgid="1064605516265819020">"Hoteli na Malazi"</string>
    <string name="topic10436" msgid="9050375924140897722">"Safari za Basi na Reli za Umbali Mrefu"</string>
    <string name="topic10437" msgid="2655664900730187701">"Usafiri wa Bei Rahisi na Ulioandaliwa kwa Muda Mchache"</string>
    <string name="topic10438" msgid="7944023251845122923">"Vifaa vya Usafiri na Mizigo"</string>
    <string name="topic10439" msgid="7845433008088931971">"Vivutio vya Watalii"</string>
    <string name="topic10440" msgid="485118071443976808">"Fukwe na Visiwa"</string>
    <string name="topic10441" msgid="518643446480879895">"Bustani na Hifadhi za Maeneo"</string>
    <string name="topic10442" msgid="6534536077484540292">"Bustani zenye Maudhui Maalum"</string>
    <string name="topic10443" msgid="8787722062991478596">"Bustani za Wanyama"</string>
    <string name="topic10444" msgid="2075863187654728611">"Wapangaji wa Njia na Trafiki"</string>
    <string name="topic10445" msgid="3460421948068980869">"Huduma na Mawakala wa Safari"</string>
    <string name="topic10446" msgid="5333138740720504195">"Mwongozo wa Safari na Simulizi za Safari Zilizoambatana na Picha"</string>
</resources><|MERGE_RESOLUTION|>--- conflicted
+++ resolved
@@ -212,11 +212,7 @@
     <string name="settingsUI_apps_subtitle_plural" msgid="3989880089023565457">"{count,plural, =1{Imewashwa / programu #}other{Zimewashwa / programu #}}"</string>
     <string name="settingsUI_subtitle_consent_on" msgid="7522464537194619022">"Umewasha"</string>
     <string name="settingsUI_subtitle_consent_off" msgid="1604274030685784887">"Umezima"</string>
-<<<<<<< HEAD
-    <string name="settingsUI_topics_view_ga_subtitle" msgid="3672784134413586246">"Mada zinazokuvutia hutegemea programu ulizotumia hivi karibuni na hutumiwa na programu ili kukuonyesha matangazo yaliyowekewa mapendeleo.\n\nUnaweza kuzuia mada ambazo hungependa kushiriki na programu. Android pia hufuta kiotomatiki mada mara kwa mara."</string>
-=======
     <string name="settingsUI_topics_view_ga_subtitle" msgid="2539452210063311377">"Mada zinazovutia hulingana na programu ulizotumia hivi karibuni na hutumiwa na programu ili kukuonyesha matangazo yaliyowekewa mapendeleo.\n\nUnaweza kuzuia mada ambazo hungependa kushiriki kwenye programu. Android pia hufuta mada kiotomatiki mara kwa mara .\n\nIngawa kipengele hiki kinaweza kuwashwa, huenda usione orodha ya mada hadi kipengele hiki kipatikane kikamilifu na programu zianze kukitumia."</string>
->>>>>>> dadf00a6
     <string name="settingsUI_topics_switch_title" msgid="5856255848598189791">"Ruhusu mada za matangazo"</string>
     <string name="settingsUI_blocked_topics_ga_title" msgid="7163366621282449273">"Mada za matangazo ulizozuia"</string>
     <string name="settingsUI_reset_topics_ga_title" msgid="5365554894399951300">"Weka upya mada zote za matangazo"</string>
@@ -226,14 +222,11 @@
     <string name="settingsUI_blocked_apps_ga_title" msgid="1896327995101895088">"Programu ulizozuia"</string>
     <string name="settingsUI_reset_apps_ga_title" msgid="371969808353100852">"Weka upya data inayopendekezwa na programu"</string>
     <string name="settingsUI_apps_view_footer" msgid="6428897482766556515">"Ni kawaida kwa programu unazotumia kukumbuka mambo yanayokuvutia ili kuweka mapendeleo kwenye matumizi yako. Programu zinaweza pia kuhifadhi maelezo kwenye Android kuhusu mada zako.\n\nKwa mfano, ikiwa unatumia programu inayohusu mafunzo ya mbio, programu inaweza kuamua kuwa unavutiwa na viatu vya mazoezi ya kukimbia. Baadaye, ukitumia programu tofauti, programu hiyo inaweza kukuonyesha tangazo la viatu vya mazoezi ya kukimbia lililopendekezwa na programu ya kwanza.\n\nAndroid hufuta kiotomatiki data iliyopendekezwa na programu mara kwa mara. Huenda programu unayotumia tena ikaonekana tena kwenye orodha. Au unaweza kuizuia programu isikupendekezee matangazo.\n\nKwenye programu zako, tangazo unaloona linaweza kuwekewa mapendeleo, kulingana na mipangilio hii, mipangilio ya mada za matangazo, mipangilio ya kitambulisho chako cha matangazo na ikiwa programu unayotumia inaweka mapendeleo kwenye matangazo."</string>
-<<<<<<< HEAD
-=======
     <string name="notificationUI_u18_notification_title" msgid="4880509503177562077">"Kipengele kipya cha faragha ya matangazo kinapatikana"</string>
     <string name="notificationUI_u18_notification_content" msgid="6734418183242286936">"Data mahususi pekee ndiyo hushirikiwa kati ya programu ili kusaidia kupima utendaji wa matangazo"</string>
     <string name="notificationUI_u18_body1" msgid="5384339364319615715">"Tunazindua kipengele kipya cha faragha ya matangazo kinachojulikana kama upimaji wa matangazo. Android hushiriki data mahususi pekee kati ya programu, kama vile wakati ulipoonyeshwa tangazo, ili kuwezesha programu kupima utendaji wa matangazo."</string>
     <string name="notificationUI_u18_body3" msgid="4511974346169641579">"Unaweza kutekeleza mabadiliko kwenye mipangilio ya faragha ya matangazo."</string>
     <string name="settingsUI_u18_main_view_measurement_info" msgid="1709326915590855853">"Programu unazotumia zinaweza kuomba idhini ya kufikia data mahususi kwenye Android ili kuziwezesha kupima utendaji wa matangazo. Android huziwezesha programu kukusanya aina chache za data."</string>
->>>>>>> dadf00a6
     <string name="ic_consent_notification_ga_image_description" msgid="6146488914437778539">"Mchoro unaovutia wa ishara unaowakilisha mada unazopendelea kama vile muziki, habari na michezo"</string>
     <string name="ic_main_view_ga_image_description" msgid="1846571138870271761">"Mchoro unaovutia wa kufuli ikiwa ndani ya duara"</string>
     <string name="ic_placeholder_icon_for_empty_apps_list_description" msgid="8171099879240285360">"Mchoro mdogo wenye rangi nyeusi na nyeupe ulio na nukta tisa unaounda umbo mraba"</string>
