<?xml version="1.0" encoding="UTF-8"?>
<!--  Copyright (C) 2022 The Android Open Source Project

     Licensed under the Apache License, Version 2.0 (the "License");
     you may not use this file except in compliance with the License.
     You may obtain a copy of the License at

          http://www.apache.org/licenses/LICENSE-2.0

     Unless required by applicable law or agreed to in writing, software
     distributed under the License is distributed on an "AS IS" BASIS,
     WITHOUT WARRANTIES OR CONDITIONS OF ANY KIND, either express or implied.
     See the License for the specific language governing permissions and
     limitations under the License.
 -->

<!--  IMPORTANT! If adding new strings, then run generate_adservices_public_xml.py  -->

<resources xmlns:android="http://schemas.android.com/apk/res/android"
    xmlns:xliff="urn:oasis:names:tc:xliff:document:1.2">
    <string name="permlab_accessAdServicesTopics" msgid="1108993892369517728">"få åtkomst till AdServices Topics API"</string>
    <string name="permdesc_accessAdServicesTopics" msgid="4220466427260104683">"Tillåter att en app får åtkomst till AdServices Topics API."</string>
    <string name="permlab_accessAdServicesAttribution" msgid="4498132091418336093">"få åtkomst till AdServices Attribution API:er"</string>
    <string name="permdesc_accessAdServicesAttribution" msgid="1644434244130657749">"Tillåter att en app får åtkomst till AdServices Attribution API:er."</string>
    <string name="permlab_accessAdServicesCustomAudience" msgid="2766614780488510189">"få åtkomst till AdServices Custom Audience API"</string>
    <string name="permdesc_accessAdServicesCustomAudience" msgid="2034811807106784662">"Tillåter att en app får åtkomst till AdServices Custom Audience API."</string>
    <string name="permlab_accessAdServicesAdId" msgid="2754825914769538156">"Få åtkomst till Ad ID API"</string>
    <string name="permdesc_accessAdServicesAdId" msgid="7717770480967762044">"Tillåter att en app får åtkomst till Ad ID API."</string>
    <string name="permlab_accessAdServicesConsent" msgid="3203633397142568707">"få åtkomst till AdServices Consent API"</string>
    <string name="permdesc_accessAdServicesConsent" msgid="8440334072391708453">"Tillåter att en app får åtkomst till AdServices Consent API."</string>
    <string name="permlab_adServicesAccessAdId" msgid="1425385999072194463">"Få åtkomst till Ad ID API"</string>
    <string name="permdesc_adServicesAccessAdId" msgid="5082994464565978279">"Tillåter att en app får åtkomst till Ad ID API."</string>
    <string name="permlab_adServicesAccessAppSetId" msgid="1300149048751231124">"Få åtkomst till App Set ID API"</string>
    <string name="permdesc_adServicesAccessAppSetId" msgid="7919418391145455372">"Tillåter att en app får åtkomst till App Set ID API."</string>
    <string name="permlab_adServicesAccessConsentService" msgid="5994709782267864205">"Få åtkomst till Consent Service API"</string>
    <string name="permdesc_adServicesAccessConsentService" msgid="4587727715580124241">"Tillåter att en app får åtkomst till Consent Service API."</string>
    <string name="permlab_modifyAdServicesState" msgid="3594653261299518914">"Åtkomst till AdServices API för ändring av aktiveringsstatus"</string>
    <string name="permdesc_modifyAdServicesState" msgid="2485849128464307209">"Tillåter att en app får åtkomst till AdServices API för ändring av aktiveringsstatus."</string>
    <string name="permlab_accessAdServicesState" msgid="482058883975394398">"Åtkomst till AdServices API för aktiveringsstatus"</string>
    <string name="permdesc_accessAdServicesState" msgid="1165015604618567202">"Tillåter att en app får åtkomst till AdServices API för aktiveringsstatus."</string>
    <string name="permlab_accessAdServicesManager" msgid="4816332609066703740">"Åtkomst till AdServicesManagers API:er"</string>
    <string name="permdesc_accessAdServicesManager" msgid="2619300431637689524">"Tillåter att en app får åtkomst till AdServicesManagers API:er."</string>
    <string name="app_label" msgid="5985320129629013968">"Android-system"</string>
    <string name="notificationUI_notification_title_eu" msgid="6328781145332100489">"Gå med i Androids betaprogram för annonsintegritet"</string>
    <string name="notificationUI_notification_content_eu" msgid="4119222762583017840">"Android utforskar mer privata sätt för appar att visa annonser."</string>
    <string name="notificationUI_notification_cta_eu" msgid="1294908454704864207">"Läs mer"</string>
    <string name="notificationUI_header_title_eu" msgid="4955298263079910371">"Androids betaprogram för annonsintegritet"</string>
    <string name="notificationUI_container1_title_eu" msgid="8315199862119660570">"Nyheter"</string>
    <string name="notificationUI_container1_body_text_eu" msgid="1700290522706948241">"De nya integritetsfunktionerna i Privacy Sandbox gör det möjligt för appar att visa relevanta annonser, men de begränsar vilken information dessa appar kan få om dina aktiviteter på webbplatser och i appar från andra utvecklare."</string>
    <string name="notificationUI_container1_control_text_eu" msgid="3158258148321255153">"Så fungerar det"</string>
    <string name="notificationUI_container2_title_eu" msgid="7198761373796187596">"Så här deltar du"</string>
    <string name="notificationUI_container2_body_text_eu" msgid="5763735880112009239">"Om du aktiverar betaprogrammet kan appar testa dessa nya, privatare metoderna för att visa annonser. Du kan inaktivera betaprogammet när du vill i integritetsinställningarna."</string>
    <string name="notificationUI_left_control_button_text_eu" msgid="3573715612232957187">"Nej tack"</string>
    <string name="notificationUI_right_control_button_text_eu" msgid="8484787286437052150">"Aktivera"</string>
    <string name="notificationUI_more_button_text" msgid="8861584693765844519">"Mer"</string>
    <string name="notificationUI_confirmation_accept_title" msgid="3178322390976087463">"Tack för ditt deltagande"</string>
    <string name="notificationUI_confirmation_accept_subtitle" msgid="6980730715078085252">"Du deltar i Androids betaprogram för annonsintegritet. Privacy Sandbox har aktiverats för enheten.\n\nDu kan läsa mer eller inaktivera betaprogrammet när du vill i integritetsinställningarna."</string>
    <string name="notificationUI_confirmation_decline_title" msgid="6453417169877486440">"Du har valt att inte delta"</string>
    <string name="notificationUI_confirmation_decline_subtitle" msgid="4194388733937808440">"Tack för ditt svar. Privacy Sandbox har inaktiverats för enheten.\n\nOm du ändrar dig eller vill läsa mer kan du öppna integritetsinställningar."</string>
    <string name="notificationUI_confirmation_left_control_button_text" msgid="7459283556129950513">"Integritetsinställningar"</string>
    <string name="notificationUI_confirmation_right_control_button_text" msgid="1390803936115621269">"OK"</string>
    <string name="notificationUI_container2_title" msgid="3844342008598264655">"Du deltar i betaprogrammet"</string>
    <string name="notificationUI_container2_body_text" msgid="758560159693325060">"Privacy Sandbox har aktiverats för din enhet, och appar kan testa dessa nya, privatare metoderna för att visa annonser. Du kan inaktivera betaprogammet när du vill i integritetsinställningarna."</string>
    <string name="notificationUI_right_control_button_text" msgid="4418849554981401536">"OK"</string>
    <string name="notificationUI_how_it_works_expanded_text1" msgid="5567641119079971239">"Androids Privacy Sandbox tillhandahåller nya funktioner som appar kan använda för att visa annonser som kan intressera dig. Med dessa funktioner används inte enhetsidentifierare.\n\nAndroid och dina appar kan uppskatta vilka typer av annonser du kan vara intresserad av och spara dina intressen tillfälligt på enheten. Det innebär att appar kan visa annonser som du kanske gillar, utan att spåra dina aktivitet på webbplatser och i appar från andra utvecklare."</string>
    <string name="notificationUI_how_it_works_expanded_text2" msgid="6676443093692450581">"Annonsanpassning med Privacy Sandbox"</string>
    <string name="notificationUI_how_it_works_expanded_text3" msgid="603165966360369018">"•  Intressen uppskattas av Android"</string>
    <string name="notificationUI_how_it_works_expanded_text4" msgid="3910573920883580609">"Android uppskattar regelbundet dina främsta intressen utifrån de appar du använder, till exempel sport eller resor.\n\nSedan kan en app begära att få använda dessa intressen från Android för att visa mer relevanta annonser.\n\nDu kan se listan med befintliga intressen i integritetsinställningarna och blockera alla du inte gillar."</string>
    <string name="notificationUI_how_it_works_expanded_text5" msgid="7257714040472055781">"•  Intressen uppskattas av appar"</string>
    <string name="notificationUI_how_it_works_expanded_text6" msgid="2949292580123453023">"Appar kan uppskatta dina intressen och spara dem tillfälligt med Android. Om du till exempel använder en app för att köpa löparskor kan den uppskatta dina intressen som ”springa maraton”.\n\nSedan kan en annan app visa en annons relaterad till maraton utifrån detta intresse.\n\nDu kan hantera listan över appar som har sparade intressen i integritetsinställningarna."</string>
    <string name="notificationUI_notification_ga_title" msgid="7090667803616048587">"Nya funktioner för annonsintegritet"</string>
    <string name="notificationUI_notification_ga_content" msgid="3483979694272908942">"Annonsämnen och nya inställningar ger dig mer kontroll över annonserna som visas"</string>
    <string name="notificationUI_header_ga_title" msgid="3557937325021173836">"Nya funktioner för annonsintegritet är nu tillgängliga"</string>
    <string name="notificationUI_container2_ga_introduction" msgid="2201578950159210581">"Android registrerar ämnen du är intresserad av baserat på appar du nyligen har använt. Appar som du använder kan också bedöma vad du gillar. Senare kan appar be om denna information för att visa anpassade annonser för dig. Du kan välja vilka ämnen och appar som ska användas för att visa annonser."</string>
    <string name="notificationUI_container3_ga_introduction" msgid="4247237824558927582">"För att mäta en annons resultat delas begränsade typer av data mellan appar."</string>
    <string name="notificationUI_ga_container1_control_text" msgid="2711321174550177509">"Mer om annonser på Android"</string>
    <string name="notificationUI_how_it_works_row_subtitle1" msgid="8685034725335826096">"Mer användbara annonser"</string>
    <string name="notificationUI_how_it_works_row_body1" msgid="5865369599951938718">"Appar kan be Android om information för att anpassa vilka annonser som visas."</string>
    <string name="notificationUI_how_it_works_row_body2" msgid="6601773212442110369">"•  Android registrerar ämnen du är intresserad av baserat på vilka appar du nyligen har använt."</string>
    <string name="notificationUI_how_it_works_row_body3" msgid="3692457397642529055">"•  Appar som du använder kan också bedöma vad du gillar baserat på hur du använder dem. Om du till exempel använder en app som säljer löparskor kan appen göra bedömningen att du är intresserad av att springa maraton."</string>
    <string name="notificationUI_how_it_works_row_body4" msgid="8731138074016839243">"Senare kan en app be om denna information – antingen dina annonsämnen eller annonser som föreslås av appar du har använt."</string>
    <string name="notificationUI_how_it_works_row_body5" msgid="4524382869577899661">"Android raderar automatiskt ämnen och data om annonsförslag regelbundet. Du kan även blockera specifika ämnen och appar som du inte vill ska ge förslag."</string>
    <string name="notificationUI_how_it_works_subtitle2" msgid="2203542887026049927">"Mäta hur bra resultatet är för en annons"</string>
    <string name="notificationUI_how_it_works_row_body6" msgid="5368364880910986588">"Appar du använder kan be Android om information för att hjälpa dem att mäta annonsernas resultat. Android tillåter att appar samlar in begränsade typer av data, till exempel vilken tidpunkt en annons visades."</string>
    <string name="notificationUI_notification_ga_title_eu" msgid="5803977334621918481">"Testa nya funktioner för annonsintegritet"</string>
    <string name="notificationUI_notification_ga_content_eu" msgid="8430705356085726474">"Annonsämnen ger dig större kontroll över vilka annonser du ser"</string>
    <string name="notificationUI_notification_ga_cta_eu" msgid="8494461862622985200">"Visa information"</string>
    <string name="notificationUI_header_ga_title_eu" msgid="6246782633712559485">"Testa nya funktioner för annonsintegritet"</string>
    <string name="notificationUI_container1_body_ga_text_eu" msgid="2461669162863900717">"Android lanserar nya integritetsfunktioner som ger dig större kontroll över vilka annonser du ser."</string>
    <string name="notificationUI_container2_body_ga_text_eu" msgid="1692066129509373924">"Annonsämnen hjälper appar att visa relevanta annonser samtidigt som din appanvändning och identitet skyddas. Android kan registrera ämnen du är intresserad av baserat på vilka appar du nyligen har använt. Senare kan en app be Android om relevanta ämnen för att anpassa vilka annonser som visas."</string>
    <string name="notificationUI_container3_body_ga_text_eu" msgid="5992069735281496875">"Du kan se annonsämnen i enhetsinställningarna och blockera dem som du inte vill ska delas med appar. Android raderar även annonsämnen regelbundet och automatiskt."</string>
    <string name="notificationUI_change_any_time_in_privacy_settings_eu" msgid="2908767337419331427">"Du kan ångra dig när som helst i integritetsinställningarna."</string>
    <string name="notificationUI_container1_control_ga_text_eu" msgid="4496835418228234590">"Mer om annonsämnen"</string>
    <string name="notificationUI_learn_more_from_privacy_policy" msgid="7809111628979410445">"Läs mer om hur Android skyddar din data i vår "<a href="https://policies.google.com/privacy">"integritetspolicy"</a>"."</string>
    <string name="notificationUI_right_control_button_ga_text_eu" msgid="7164165910760741822">"Prova nu"</string>
    <string name="notificationUI_how_it_works_topics_expanded_text3" msgid="5620813445262745365">"•  Vilken data används?"</string>
    <string name="notificationUI_how_it_works_topics_expanded_text4" msgid="398508225331553559">"Dina annonsämnen baseras på vilka appar du nyligen har använt på den här enheten och hur ofta du använder dem."</string>
    <string name="notificationUI_how_it_works_topics_expanded_text5" msgid="5976468008939416198">"•  Så här använder vi denna data"</string>
    <string name="notificationUI_how_it_works_topics_expanded_text6" msgid="6318275524155409408">"Android registrerar ämnen du är intresserad av när du använder dina appar. Ämnesetiketter är fördefinierade och inkluderar bl.a. Konst och underhållning, Shopping och Sport. Senare kan en app be Android om några av dina ämnen (men inte data om din appanvändning eller identitet) för att anpassa vilka annonser som visas."</string>
    <string name="notificationUI_how_it_works_topics_expanded_text7" msgid="4275126336833782389">"•  Så här kan du hantera din data"</string>
    <string name="notificationUI_how_it_works_topics_expanded_text8" msgid="2797007387412839612">"Android raderar ämnen automatiskt och regelbundet. När du använder appar kan ett ämne dyka upp på listan igen. Du kan också blockera ämnen som du inte vill att Android ska dela med appar och inaktivera annonsämnen när som helst i integritetsinställningarna."</string>
    <string name="notificationUI_you_can_change_in_privacy_settings" msgid="4781410091509838647">"Du kan göra ändringar i integritetsinställningarna."</string>
    <string name="notificationUI_fledge_measurement_title" msgid="1721724915714192994">"Andra funktioner för annonsintegritet är nu tillgängliga"</string>
    <string name="notificationUI_fledge_measurement_introduction_text1" msgid="2217529852483952185">"Android erbjuder även nya sätt att begränsa vilken information appar kan få om dig när de visar anpassade annonser."</string>
    <string name="notificationUI_fledge_measurement_introduction_text2" msgid="601600895880486962">"•  Föreslagna annonser i appar bidrar till att skydda din identitet och appanvändning samtidigt som appar kan visa relevanta annonser. Utifrån din aktivitet kan en app föreslå relaterade annonser i andra appar. I integritetsinställningarna kan du se en lista över appar och blockera dem från att ge förslag."</string>
    <string name="notificationUI_fledge_measurement_introduction_text3" msgid="956235653060248351">"•  Med annonsmätning delas begränsade typer av data mellan appar för att mäta annonsernas resultat, till exempel vilken tidpunkt en annons visades för dig."</string>
    <string name="notificationUI_fledge_measurement_control_ga_text_eu" msgid="2346851728118443500">"Mer om föreslagna annonser i appar och annonsmätning"</string>
    <string name="notificationUI_how_it_works_fledge_measurement_expanded_text0" msgid="2456923104551938349">"Föreslagna annonser i appar"</string>
    <string name="notificationUI_how_it_works_fledge_measurement_expanded_text1" msgid="5606895535548790900">"•  Vilken data som används"</string>
    <string name="notificationUI_how_it_works_fledge_measurement_expanded_text2" msgid="6309052819494439288">"Din aktivitet i en app som du använder på den här enheten."</string>
    <string name="notificationUI_how_it_works_fledge_measurement_expanded_text3" msgid="5347980571056638783">"•  Så här använder appar denna data"</string>
    <string name="notificationUI_how_it_works_fledge_measurement_expanded_text4" msgid="4738335469671465639">"Appar kan lagra information om saker du gillar i Android. Om du till exempel använder en app om maratonträning kan appen göra bedömningen att du är intresserad av löparskor. Om du senare använder en annan app kan den appen visa en annons för löparskor utifrån den första appens förslag."</string>
    <string name="notificationUI_how_it_works_fledge_measurement_expanded_text5" msgid="8737925570089314631">"•  Så här kan du hantera din data"</string>
    <string name="notificationUI_how_it_works_fledge_measurement_expanded_text6" msgid="495908587748380196">"Android raderar föreslagen data från appar automatiskt och regelbundet. Om du använder en app på nytt kan den dyka upp på listan igen."</string>
    <string name="notificationUI_how_it_works_fledge_measurement_expanded_text7" msgid="8995912218837619600">"Du kan även blockera en app från att föreslå annonser för dig, återställa all data om annonsförslag eller inaktivera föreslagna annonser i appar när som helst i integritetsinställningarna."</string>
    <string name="notificationUI_how_it_works_fledge_measurement_expanded_text9" msgid="5709134827192739362">"Appar du använder kan be Android om information som hjälper dem att mäta annonsernas resultat. Android skyddar din integritet genom att begränsa informationen som appar kan dela med varandra."</string>
    <string name="notificationUI_notification_ga_title_eu_v2" msgid="9132669086237883391">"Nya funktioner för annonsintegritet är nu tillgängliga"</string>
    <string name="notificationUI_notification_ga_content_eu_v2" msgid="9205285241542339861">"Få större kontroll över vilka annonser du ser och skydda din identitet"</string>
    <string name="notificationUI_fledge_measurement_title_v2" msgid="1097778529908285549">"Nya funktioner för annonsintegritet är nu tillgängliga"</string>
    <string name="notificationUI_fledge_measurement_introduction_text1_v2" msgid="4019531984422364790">"Android lanserar nya sätt att begränsa vilken information appar kan få om dig när de visar anpassade annonser."</string>
    <string name="notificationUI_fledge_measurement_introduction_text2_v2" msgid="7324869061552803848">"•  Med föreslagna annonser i appar bidrar de nya integritetsfunktionerna till att skydda din identitet och appanvändning samtidigt som webbplatser kan visa relevanta annonser. Utifrån din aktivitet kan en app föreslå relaterade annonser i andra appar. I integritetsinställningarna kan du se en lista över appar och blockera dem från att ge förslag."</string>
    <string name="notificationUI_fledge_measurement_introduction_text3_v2" msgid="7061185974787039681">"•  Med annonsmätning delas begränsade typer av data mellan appar för att tolka annonsernas resultat, till exempel vilken tidpunkt en annons visades för dig."</string>
    <string name="notificationUI_how_it_works_fledge_measurement_expanded_text2_v2" msgid="5467298277353569728">"Din aktivitet i en app på den här enheten kan användas för att föreslå annonser."</string>
    <string name="notificationUI_header_ga_title_eu_v2" msgid="8442776546238998877">"Aktivera en till funktion för annonsintegritet"</string>
    <string name="notificationUI_container1_body_ga_text_eu_v2" msgid="1119632112904754361">"Android erbjuder även en ny integritetsfunktion som ger dig större kontroll över vilka annonser du ser."</string>
    <string name="notificationUI_container2_body_ga_text_eu_v2" msgid="7264946073865844642">"Annonsämnen hjälper appar att visa relevanta annonser samtidigt som din appanvändning och identitet skyddas. Android kan registrera ämnen du är intresserad av baserat på appar du nyligen har använt. Senare kan en app be Android om relevanta ämnen för att visa mer relevanta annonser."</string>
    <string name="notificationUI_container3_body_ga_text_eu_v2" msgid="3204499878554843655">"Du kan se annonsämnen i integritetsinställningarna och blockera dem som du inte vill ska delas med appar. Android raderar också annonsämnen automatiskt och regelbundet."</string>
    <string name="notificationUI_right_control_button_ga_text_eu_v2" msgid="7227289411885047121">"Aktivera"</string>
    <string name="notificationUI_notification_ga_title_v2" msgid="7429979629916798545">"Nya funktioner för annonsintegritet är nu tillgängliga"</string>
    <string name="notificationUI_notification_ga_content_v2" msgid="4673081782304081905">"Nu får du större kontroll över vilka annonser du ser samtidigt som du skyddar din identitet"</string>
    <string name="notificationUI_header_ga_title_v2" msgid="2079990149331373941">"Nya funktioner för annonsintegritet är nu tillgängliga"</string>
    <string name="notificationUI_container1_ga_introduction_v2" msgid="3820258766801905248">"Android erbjuder nu nya integritetsfunktioner som ger dig större kontroll över vilka annonser du ser."</string>
    <string name="notificationUI_next_button_text" msgid="5564270455474313663">"Nästa"</string>
    <string name="settingsUI_main_view_title" msgid="1663691082473230496">"Privacy Sandbox"</string>
    <string name="settingsUI_main_view_subtitle" msgid="2059496555507319371">"Delta i Androids betaprogram för annonsintegritet"</string>
    <string name="settingsUI_privacy_sandbox_beta_switch_title" msgid="5264782269528129670">"Privacy Sandbox"</string>
    <string name="settingsUI_topics_title" msgid="5996189869721397937">"Intressen som uppskattats av Android"</string>
    <string name="settingsUI_apps_title" msgid="2772289096915264175">"Appar som uppskattar intressen"</string>
    <string name="settingsUI_main_view_info_text8" msgid="2262800588014737545">"Annonsmätning"</string>
    <string name="settingsUI_main_view_info_text9" msgid="5431131706102562540">"Appar kan använda Privacy Sandbox för att mäta hur effektiva annonserna i dem är. För att göra detta kan annonsörer tillfälligt spara data via Android om dina interaktioner med annonserna och apparna. Hur mycket data som kan sparas begränsas och datan raderas regelbundet.\n\nDu kan radera denna data när du vill genom att inaktivera Privacy Sandbox."</string>
    <string name="settingsUI_topics_view_subtitle" msgid="6608135144119617292">"Android uppskattar regelbundet dina främsta intressen utifrån de appar du använder. Appar kan begära att få använda dessa intressen från Android för att visa mer relevanta annonser.\n\nOm du blockerar ett intresse läggs det inte till i listan igen förrän du tar bort blockeringen. Du kanske fortfarande ser relaterade annonser."</string>
    <string name="settingsUI_block_topic_title" msgid="1883542291264768402">"Blockera"</string>
    <string name="settingsUI_unblock_topic_title" msgid="1710283575567727667">"Avblockera"</string>
    <string name="settingsUI_blocked_topics_title" msgid="5030422883546261820">"Intressen som du har blockerat"</string>
    <string name="settingsUI_reset_topics_title" msgid="6917960006583871987">"Återställ alla intressen"</string>
    <string name="settingsUI_topics_view_no_topics_text" msgid="6954747579303498382">"Det finns inga intressen att visa just nu."</string>
    <string name="settingsUI_topics_view_no_topics_ga_text" msgid="8043163159679359485">"Det finns inga ämnen att visa just nu.\nLäs mer om "<a href="https://support.google.com/android?p=ad_privacy">"annonsämnen"</a></string>
    <string name="settingsUI_topics_view_info_text1" msgid="2477020249748216309">"Privacy Sandbox"</string>
    <string name="settingsUI_topics_view_info_text2" msgid="6223353589295876851">"Androids betaprogram för annonsintegritet tillhandahåller nya funktioner som appar kan använda för att visa annonser som kan intressera dig. Med dessa funktioner används inte enhetsidentifierare.\n\nAndroid kan uppskatta vilka typer av annonser du kan vara intresserad av och spara dessa intressen tillfälligt på enheten. Det innebär att appar kan visa relevanta annonser, utan att spåra dina aktivitet på webbplatser och i appar från andra utvecklare."</string>
    <string name="settingsUI_topics_view_no_blocked_topics_text" msgid="6553014185055718781">"Du har inga blockerade intressen"</string>
    <string name="settingsUI_no_blocked_topics_ga_text" msgid="377459829879121256">"Inga blockerade ämnen"</string>
    <string name="settingsUI_view_blocked_topics_title" msgid="3705333677440361392">"Se blockerade ämnen"</string>
    <string name="settingsUI_topics_are_reset" msgid="7539323750312329931">"Intressen återställs"</string>
    <string name="settingsUI_topics_are_reset_ga" msgid="5250296990870048195">"Ämnena har återställts"</string>
    <string name="settingsUI_apps_view_subtitle" msgid="8193343057416677400">"Appar kan uppskatta dina intressen och spara dem tillfälligt med Android. Sedan kan en annan app visa annonser utifrån dessa intressen.\n\nOm du blockerar en app uppskattar den inte längre dina intressen. Den läggs inte till i den här applistan igen såvida du inte tar bort blockeringen. Intressen som redan uppskattats av appen raderas, men du kan fortfarande se relaterade annonser."</string>
    <string name="settingsUI_blocked_apps_title" msgid="1260257485713408637">"Appar du har blockerat"</string>
    <string name="settingsUI_view_blocked_apps_title" msgid="379556513199380600">"Visa blockerade appar"</string>
    <string name="settingsUI_reset_apps_title" msgid="6221704974528131179">"Återställ intressen som uppskattats av appar"</string>
    <string name="settingsUI_apps_view_no_apps_text" msgid="7460005016322426137">"Inga appar genererar intressen för dig just nu"</string>
    <string name="settingsUI_apps_view_no_apps_ga_text" msgid="742044210764257860">"Det finns inga appar att visa just nu. \nLäs mer om "<a href="https://support.google.com/android?p=ad_privacy">"föreslagna annonser i appar"</a></string>
    <string name="settingsUI_apps_view_info_text1" msgid="7835635425477842692">"Privacy Sandbox"</string>
    <string name="settingsUI_apps_view_info_text2" msgid="308547275474796552">"Androids betaprogram för annonsintegritet tillhandahåller nya funktioner som appar kan använda för att visa annonser som kan intressera dig. Med dessa funktioner används inte enhetsidentifierare.\n\nAndroid kan uppskatta vilka typer av annonser du kan vara intresserad av och spara dessa intressen tillfälligt på enheten. Det innebär att appar kan visa relevanta annonser, utan att spåra dina aktivitet på webbplatser och i appar från andra utvecklare."</string>
    <string name="settingsUI_apps_view_no_blocked_apps_text" msgid="3953560911214151396">"Du har inga blockerade appar"</string>
    <string name="settingsUI_no_blocked_apps_ga_text" msgid="7488680173653861943">"Inga blockerade appar"</string>
    <string name="settingsUI_measurement_switch_title" msgid="6623116680555954932">"Tillåt annonsmätning"</string>
    <string name="settingsUI_measurement_view_intro_text" msgid="3608942051176719850">"Appar och annonsörer kan be om information från Android som hjälper dem att mäta annonsresultat.\n\nAnnonsresultatdata raderas regelbundet från enheten."</string>
    <string name="settingsUI_measurement_view_reset_title" msgid="3063374834649428050">"Återställ mätdata"</string>
    <string name="settingsUI_measurement_view_footer_text" msgid="5978750159738729308">"Android skyddar din integritet genom att begränsa informationen som appar kan dela med varandra. Rapporter skickas med en fördröjning för att skydda din identitet.\n\nDin webbläsare kan ha en liknande inställning. Om annonsmätning är aktiverat för både Android och webbläsaren kan ett företag mäta en annons effektivitet baserat på appar du använder och webbplatser du besöker. Din webbhistorik hålls privat på din enhet.\n\nLäs mer om hur Android skyddar din data i vår "<a href="https://policies.google.com/privacy">"integritetspolicy"</a>"."</string>
    <string name="settingsUI_measurement_are_reset" msgid="4375330550418573499">"Annonsmätningsdata har återställts"</string>
    <string name="settingsUI_dialog_negative_text" msgid="3014088254631375852">"Avbryt"</string>
    <string name="settingsUI_dialog_opt_out_title" msgid="1862069591629418291">"Vill du inaktivera Privacy Sandbox?"</string>
    <string name="settingsUI_dialog_opt_out_message" msgid="5696012172835241848">"Om du ändrar dig eller vill läsa mer om Androids betaprogram för annonsintegritet, kan du gå till dina integritetsinställningar"</string>
    <string name="settingsUI_dialog_opt_out_positive_text" msgid="5344259263448028614">"Inaktivera"</string>
    <string name="settingsUI_dialog_block_topic_title" msgid="5744004384480280782">"Vill du blockera <xliff:g id="TOPIC">%1$s</xliff:g>?"</string>
    <string name="settingsUI_dialog_block_topic_message" msgid="2581824495438333677">"Det här ämnet blockeras och läggs inte till i listan igen såvida du inte lägger till det själv. Du kanske fortfarande ser relaterade annonser."</string>
    <string name="settingsUI_dialog_block_topic_positive_text" msgid="2626152417590300510">"Blockera"</string>
    <string name="settingsUI_dialog_unblock_topic_title" msgid="7361000923920947234">"Blockeringen av <xliff:g id="TOPIC">%1$s</xliff:g> har tagits bort"</string>
    <string name="settingsUI_dialog_unblock_topic_message" msgid="1090743551997420666">"Android kan lägga till det här ämnet i listan igen, men det dyker kanske inte upp omedelbart"</string>
    <string name="settingsUI_dialog_unblock_topic_positive_text" msgid="2192452325573789737">"OK"</string>
    <string name="settingsUI_dialog_reset_topic_title" msgid="8025836207966712435">"Vill du återställa alla annonsämnen?"</string>
    <string name="settingsUI_dialog_reset_topic_message" msgid="4243744527757134000">"Listan rensas och nya ämnen läggs till från och med nu. Du kanske fortfarande ser en del annonser som är relaterade till de återställda ämnena."</string>
    <string name="settingsUI_dialog_reset_topic_positive_text" msgid="8345697359799280761">"Återställ"</string>
    <string name="settingsUI_dialog_block_app_title" msgid="421160714549264414">"Vill du blockera <xliff:g id="APP">%1$s</xliff:g>?"</string>
    <string name="settingsUI_dialog_block_app_message" msgid="758788973278770119">"Den här appen kommer inte att föreslå annonser eller läggas till i listan igen såvida du inte tar bort blockeringen. Du kanske fortfarande ser relaterade annonser."</string>
    <string name="settingsUI_dialog_unblock_app_title" msgid="4360730780049298286">"Blockeringen av <xliff:g id="APP">%1$s</xliff:g> har tagits bort"</string>
    <string name="settingsUI_dialog_unblock_app_message" msgid="5758218424845642060">"Den här appen kan föreslå annonser för dig igen, men de dyker kanske inte upp i listan omedelbart. Det kan ta ett tag innan du ser relaterade annonser."</string>
    <string name="settingsUI_dialog_reset_app_title" msgid="5177572712117150557">"Vill du återställa annonsförslag från appar?"</string>
    <string name="settingsUI_dialog_reset_app_message" msgid="7845329616145691006">"All data om annonsförslag från apparna på listan raderas och apparna föreslår nya annonser från och med nu. Du kanske fortfarande ser relaterade annonser."</string>
    <string name="settingsUI_apps_are_reset" msgid="1814400631145418530">"Appdata har återställts"</string>
    <string name="settingsUI_dialog_topics_opt_in_title" msgid="8121927422479701361">"Annonsämnen är aktiverat"</string>
    <string name="settingsUI_dialog_topics_opt_in_message" msgid="906156509464496182">"Android börjar identifiera ämnen du är intresserad av, men det kan ta ett tag innan de första ämnena visas."</string>
    <string name="settingsUI_dialog_topics_opt_out_title" msgid="729119757000459089">"Vill du inaktivera annonsämnen?"</string>
    <string name="settingsUI_dialog_topics_opt_out_message" msgid="1536431481297878931">"Listan över ämnen raderas. Android identifierar inte ämnen du är intresserad av längre, men relevanta annonser kanske fortsätter att visas."</string>
    <string name="settingsUI_dialog_apps_opt_in_title" msgid="1802639238531107941">"Föreslagna annonser i appar är aktiverat"</string>
    <string name="settingsUI_dialog_apps_opt_in_message" msgid="6335861029594000364">"Du kan få förslag på annonser i appar. Du kan se en lista över dessa appar när annonserna börjar föreslås."</string>
    <string name="settingsUI_dialog_apps_opt_out_title" msgid="2152898453001885432">"Vill du inaktivera föreslagna annonser i appar?"</string>
    <string name="settingsUI_dialog_apps_opt_out_message" msgid="6894065908128443334">"All data för annonsförslag raderas. Du får inte längre förslag på annonser i apparna, men relevanta annonser kanske fortsätter att visas."</string>
    <string name="settingsUI_dialog_measurement_opt_in_title" msgid="313317715284771681">"Annonsmätning är aktiverat"</string>
    <string name="settingsUI_dialog_measurement_opt_in_message" msgid="1122570790810645916">"Android delar endast mycket begränsad information med apparna så att annonsprestandan kan mätas för apparna."</string>
    <string name="settingsUI_dialog_measurement_opt_out_title" msgid="1629867723206716370">"Vill du inaktivera annonsmätning?"</string>
    <string name="settingsUI_dialog_measurement_opt_out_message" msgid="1050338738668085641">"Alla väntande annonsmätningsrapporter raderas och inga nya rapporter skapas eller delas."</string>
    <string name="settingsUI_main_view_ga_title" msgid="4149820452019697214">"Annonsintegritet"</string>
    <string name="settingsUI_topics_ga_title" msgid="7324482132761824214">"Annonsämnen"</string>
    <string name="settingsUI_apps_ga_title" msgid="1527820834800364372">"Föreslagna annonser i appar"</string>
    <string name="settingsUI_main_view_ad_topics_info" msgid="2643088833140772417">"Android noterar ämnen du är intresserad av baserat på vilka appar du nyligen har använt och hur ofta du använder dem."</string>
    <string name="settingsUI_main_view_apps_info" msgid="1668244327840008046">"Appar som du använder kan också bedöma vad du gillar baserat på hur du använder dem."</string>
    <string name="settingsU_main_view_measurement_info" msgid="7950104699961821635">"Appar du använder kan be Android om information för att hjälpa dem att mäta annonsernas resultat. Android tillåter att appar samlar in begränsade typer av data."</string>
    <string name="settingsU_main_view_learn_more" msgid="2129694798398023916">"Läs mer om "<a href="https://support.google.com/android?p=ad_privacy">"annonsintegritet på Android"</a></string>
    <string name="settingsUI_topics_subtitle" msgid="6545976434367750110">"På/<xliff:g id="TOPICS_COUNT">%1$d</xliff:g> ämnen"</string>
    <string name="settingsUI_topics_subtitle_plural" msgid="4809219115021801972">"{count,plural, =1{På/# ämne}other{På/# ämnen}}"</string>
    <string name="settingsUI_apps_subtitle" msgid="387595280958995973">"På/<xliff:g id="APPS_COUNT">%1$d</xliff:g> appar"</string>
    <string name="settingsUI_apps_subtitle_plural" msgid="3989880089023565457">"{count,plural, =1{På/# app}other{På/# appar}}"</string>
    <string name="settingsUI_subtitle_consent_on" msgid="7522464537194619022">"På"</string>
    <string name="settingsUI_subtitle_consent_off" msgid="1604274030685784887">"Av"</string>
    <string name="settingsUI_topics_view_ga_subtitle" msgid="2539452210063311377">"De ämnen du är intresserad av baseras på vilka appar du nyligen har använt och de används av apparna för att visa dig anpassade annonser.\n\nDu kan blockera ämnen som du inte vill dela med appar. Android raderar också ämnen automatiskt och regelbundet.\n\nÄven om den här funktionen kan aktiveras kanske du inte ser en lista över ämnen förrän funktionen är helt tillgänglig och den börjar användas i appar."</string>
    <string name="settingsUI_topics_switch_title" msgid="5856255848598189791">"Tillåt annonsämnen"</string>
    <string name="settingsUI_blocked_topics_ga_title" msgid="7163366621282449273">"Annonsämnen du har blockerat"</string>
    <string name="settingsUI_reset_topics_ga_title" msgid="5365554894399951300">"Återställ alla annonsämnen"</string>
    <string name="settingsU_topics_view_footer" msgid="4769146330248953561">"Android registrerar ämnen du är intresserad av baserat på vilka appar du har använt de senaste veckorna.\n\nSenare kan en app du använder fråga Android om dina ämnen för att anpassa annonserna som visas. Android delar upp till tre ämnen, samtidigt som din identitet och information om din appanvändning skyddas.\n\nAndroid raderar automatiskt ämnen regelbundet. När du använder appar kan ett ämne dyka upp på listan igen. Du kan också blockera ämnen som du inte vill att Android ska dela med appar.\n\nEn annons som du ser i en app kan vara anpassad – det beror på den här inställningen, inställningen för annonsämnen, dina inställningar för reklam-id och huruvida appen du använder anpassar annonser."</string>
    <string name="settingsUI_apps_switch_title" msgid="1308209012769248890">"Tillåt annonsförslag från appar"</string>
    <string name="settingsUI_apps_view_ga_subtitle" msgid="1869320244600600364">"Appar som du använder kan bedöma vad du gillar och sedan föreslå annonser i andra appar.\n\nDu kan blockera appar från att ge förslag. Android raderar data om annonsförslag automatiskt och regelbundet.\n\nÄven om den här funktionen kan aktiveras kanske du inte ser en lista över appar förrän funktionen är helt tillgänglig och den börjar användas i appar."</string>
    <string name="settingsUI_blocked_apps_ga_title" msgid="1896327995101895088">"Appar du har blockerat"</string>
    <string name="settingsUI_reset_apps_ga_title" msgid="371969808353100852">"Återställ föreslagen data från appar"</string>
    <string name="settingsUI_apps_view_footer" msgid="6428897482766556515">"Det är vanligt att appar du använder kommer ihåg vad du är intresserad av för att anpassa din upplevelse. Appar kan även lagra information om dina ämnen med Android.\n\nOm du till exempel använder en app om maratonträning kan appen göra bedömningen att du är intresserad av löparskor. Om du senare använder en annan app kan den appen visa en annons för löparskor utifrån den första appens förslag.\n\nAndroid raderar föreslagen data från appar automatiskt och regelbundet. Om du använder en app på nytt kan den dyka upp på listan igen. Du kan även blockera en app från att föreslå annonser för dig.\n\nEn annons som du ser i en app kan vara anpassad – det beror på den här inställningen, inställningen för annonsämnen, dina inställningar för reklam-id och huruvida appen du använder anpassar annonser."</string>
<<<<<<< HEAD
=======
    <string name="notificationUI_u18_notification_title" msgid="4880509503177562077">"Det finns nya funktioner för annonsintegritet"</string>
    <string name="notificationUI_u18_notification_content" msgid="6734418183242286936">"Endast väldigt begränsad information delas mellan appar i syfte att mäta annonsresultat"</string>
    <string name="notificationUI_u18_body1" msgid="5384339364319615715">"Vi lanserar en ny funktion för annonsintegritet som kallas annonsmätning. Android delar endast väldigt begränsad information mellan appar, till exempel när en annons visades för dig, så att appar kan mäta annonsers resultat."</string>
    <string name="notificationUI_u18_body3" msgid="4511974346169641579">"Du kan göra ändringar i inställningarna för annonsintegritet."</string>
    <string name="settingsUI_u18_main_view_measurement_info" msgid="1709326915590855853">"Appar du använder kan be Android om information för att hjälpa dem att mäta annonsernas resultat. Android tillåter endast att appar samlar in begränsade typer av data."</string>
>>>>>>> dadf00a6
    <string name="ic_consent_notification_ga_image_description" msgid="6146488914437778539">"Färgglad illustration av symboler som representerar intressanta ämnen som musik, nyheter och sport"</string>
    <string name="ic_main_view_ga_image_description" msgid="1846571138870271761">"Färgglad illustration av ett lås inuti en cirkel"</string>
    <string name="ic_placeholder_icon_for_empty_apps_list_description" msgid="8171099879240285360">"Liten, svartvit illustration av nio punkter som bildar en kvadrat"</string>
    <string name="ic_placeholder_icon_for_empty_topics_list_description" msgid="2112218456926009271">"Liten, svartvit illustration av enkla former som ett hjärta, en triangel och en kvadrat"</string>
    <string name="topic10001" msgid="1636806320891333775">"Konst och underhållning"</string>
    <string name="topic10002" msgid="1226367977754287428">"Skådespeleri och teater"</string>
    <string name="topic10003" msgid="6949890838957814881">"Anime och manga"</string>
    <string name="topic10004" msgid="5397903150832181233">"Tecknat"</string>
    <string name="topic10005" msgid="6316179809581237302">"Tecknade serier"</string>
    <string name="topic10006" msgid="7442330644172139790">"Konserter och musikfestivaler"</string>
    <string name="topic10007" msgid="5537896091418145164">"Dans"</string>
    <string name="topic10008" msgid="2737343278307552521">"Nöjesindustri"</string>
    <string name="topic10009" msgid="3252367380340240453">"Nöje och frågesport"</string>
    <string name="topic10010" msgid="932301479153552725">"Roliga tester och fåniga undersökningar"</string>
    <string name="topic10011" msgid="3123553390567261985">"Humor"</string>
    <string name="topic10012" msgid="8756486271154511326">"Roliga bilder och videor"</string>
    <string name="topic10013" msgid="1242353161202448753">"Ståuppkomedi"</string>
    <string name="topic10014" msgid="6086156236112755291">"Sportevenemang"</string>
    <string name="topic10015" msgid="9196350141359833832">"Magi"</string>
    <string name="topic10016" msgid="202419376638900745">"Film- och teaterutbud"</string>
    <string name="topic10017" msgid="6737229918787540100">"Filmer"</string>
    <string name="topic10018" msgid="6823676154109177487">"Action- och äventyrsfilm"</string>
    <string name="topic10019" msgid="6875960630918973127">"Animerad film"</string>
    <string name="topic10020" msgid="4323870300602151489">"Komedifilm"</string>
    <string name="topic10021" msgid="446758643774468418">"Kult- och indiefilm"</string>
    <string name="topic10022" msgid="3671929742155787005">"Dokumentärfilm"</string>
    <string name="topic10023" msgid="3547616830531182863">"Dramafilm"</string>
    <string name="topic10024" msgid="1044853632986202120">"Familjefilm"</string>
    <string name="topic10025" msgid="5958629223443279316">"Skräckfilm"</string>
    <string name="topic10026" msgid="5685515125614860029">"Romantisk film"</string>
    <string name="topic10027" msgid="8846353713171614854">"Thriller"</string>
    <string name="topic10028" msgid="170404703980174756">"Musik och ljud"</string>
    <string name="topic10029" msgid="4634600135545614665">"Blues"</string>
    <string name="topic10030" msgid="7226438392540805771">"Klassisk musik"</string>
    <string name="topic10031" msgid="1488013446112025676">"Countrymusik"</string>
    <string name="topic10032" msgid="9053666244854789632">"Dansmusik och elektronisk musik"</string>
    <string name="topic10033" msgid="440063573197454181">"Folkmusik och traditionell musik"</string>
    <string name="topic10034" msgid="8296307244554241197">"Jazz"</string>
    <string name="topic10035" msgid="9171752741499923310">"Streamad musik och nedladdningar"</string>
    <string name="topic10036" msgid="2490236112725457376">"Musikvideor"</string>
    <string name="topic10037" msgid="1923690469725883551">"Musikinstrument"</string>
    <string name="topic10038" msgid="2817492732688549631">"Pianon och klaviaturer"</string>
    <string name="topic10039" msgid="8970033643570782019">"Popmusik"</string>
    <string name="topic10040" msgid="7478395512712452137">"Radio"</string>
    <string name="topic10041" msgid="3319379117705411886">"Pratradio"</string>
    <string name="topic10042" msgid="8830471038440654640">"Rap och hiphop"</string>
    <string name="topic10043" msgid="8585450284346207691">"Rockmusik"</string>
    <string name="topic10044" msgid="3710011249220779842">"Klassisk rock och gamla godingar"</string>
    <string name="topic10045" msgid="7593443421067822441">"Hårdrock och progressiv musik"</string>
    <string name="topic10046" msgid="8715621227472631784">"Indie och alternativ musik"</string>
    <string name="topic10047" msgid="3518038303049899798">"Samplingar och ljudbibliotek"</string>
    <string name="topic10048" msgid="3063505369500799094">"Jazz och R&amp;B"</string>
    <string name="topic10049" msgid="8061992014977840818">"Filmmusik"</string>
    <string name="topic10050" msgid="3540229495848506229">"Världsmusik"</string>
    <string name="topic10051" msgid="6132468331924347995">"Reggae och karibisk musik"</string>
    <string name="topic10052" msgid="8213269199807045473">"Bildgallerier online"</string>
    <string name="topic10053" msgid="1378192203082454197">"Onlinevideo"</string>
    <string name="topic10054" msgid="3727401645405134505">"Livestreaming"</string>
    <string name="topic10055" msgid="4943174831732192854">"Film- och tv-streaming"</string>
    <string name="topic10056" msgid="3066058636154255073">"Opera"</string>
    <string name="topic10057" msgid="387445514677222034">"Tv-guider och referensmaterial"</string>
    <string name="topic10058" msgid="9149178644022969766">"Tv-bolag och tv-kanaler"</string>
    <string name="topic10059" msgid="6300562669238320524">"Tv-serier och tv-program"</string>
    <string name="topic10060" msgid="3901256055064835246">"Tv-komedier"</string>
    <string name="topic10061" msgid="8343924749123326062">"Tv-dokumentärer och faktaprogram"</string>
    <string name="topic10062" msgid="9183355218976951211">"Tv-drama"</string>
    <string name="topic10063" msgid="644340831620792432">"Tv-såpor"</string>
    <string name="topic10064" msgid="5961885645457010998">"Familjevänliga tv-program"</string>
    <string name="topic10065" msgid="7916343612028608044">"Reality-tv"</string>
    <string name="topic10066" msgid="5984396525358003559">"Science fiction- och fantasy-serier"</string>
    <string name="topic10067" msgid="6404637729885733437">"Visuell konst och design"</string>
    <string name="topic10068" msgid="4589856961950168493">"Design"</string>
    <string name="topic10069" msgid="3129378082034151991">"Måleri"</string>
    <string name="topic10070" msgid="2570256568661324147">"Fotografisk och digital konst"</string>
    <string name="topic10071" msgid="1288722040962471254">"Bilar och fordon"</string>
    <string name="topic10072" msgid="9155509766616567261">"Lastbilar och släp"</string>
    <string name="topic10073" msgid="3748676231341513738">"Veteranfordon"</string>
    <string name="topic10074" msgid="2040911547161463227">"Specialutrustade bilar och sportbilar"</string>
    <string name="topic10075" msgid="1242538698445713796">"Bensinpriser och fordonsbränsle"</string>
    <string name="topic10076" msgid="8674225812339579627">"Motorfordon (efter typ)"</string>
    <string name="topic10077" msgid="3577709810751953433">"Självkörande fordon"</string>
    <string name="topic10078" msgid="5493263845129910125">"Cabrioleter"</string>
    <string name="topic10079" msgid="3466838852836498580">"Kupébilar"</string>
    <string name="topic10080" msgid="3515647285637163190">"Halvkombi"</string>
    <string name="topic10081" msgid="4135085035401158860">"Hybridfordon och alternativa fordon"</string>
    <string name="topic10082" msgid="7168659489029594320">"Lyxfordon"</string>
    <string name="topic10083" msgid="1532745144715857802">"Mikrobilar och mindre småbilar"</string>
    <string name="topic10084" msgid="1984231414410381476">"Motorcyklar"</string>
    <string name="topic10085" msgid="5235555028227554661">"Terrängfordon"</string>
    <string name="topic10086" msgid="8360336602646460411">"Pickuper"</string>
    <string name="topic10087" msgid="6566900167002195406">"Skotrar och mopeder"</string>
    <string name="topic10088" msgid="2899313082601001223">"Sedanbilar"</string>
    <string name="topic10089" msgid="1053630346809973163">"Kombi"</string>
    <string name="topic10090" msgid="4478565601243447368">"Stadsjeepar och crossoverbilar"</string>
    <string name="topic10091" msgid="3812668311830832874">"Crossoverbilar"</string>
    <string name="topic10092" msgid="524130833813249539">"Skåpbilar och minibussar"</string>
    <string name="topic10093" msgid="8900143351472824542">"Bärgning och vägassistans"</string>
    <string name="topic10094" msgid="6205146188176216038">"Fordons- och trafiksäkerhet"</string>
    <string name="topic10095" msgid="7983070264654477553">"Fordonsdelar och tillbehör"</string>
    <string name="topic10096" msgid="8148747014459050804">"Fordonsreparation och fordonsvård"</string>
    <string name="topic10097" msgid="4716536434833425748">"Bilhandel"</string>
    <string name="topic10098" msgid="6401980112135995019">"Begagnade fordon"</string>
    <string name="topic10099" msgid="8018714209926584445">"Fordonsmässor"</string>
    <string name="topic10100" msgid="2481422464734249871">"Skönhet och träning"</string>
    <string name="topic10101" msgid="7889144198021629053">"Kroppskonst"</string>
    <string name="topic10102" msgid="577637051755692238">"Ansikts- och kroppsvård"</string>
    <string name="topic10103" msgid="6618157344631408510">"Antiperspiranter"</string>
    <string name="topic10104" msgid="6043649669944382784">"Bad- och kroppsprodukter"</string>
    <string name="topic10105" msgid="3248569527339253661">"Naturlig skönhetsvård"</string>
    <string name="topic10106" msgid="1291481249483309832">"Smink och kosmetika"</string>
    <string name="topic10107" msgid="1335060201249279923">"Nagelvårdsprodukter"</string>
    <string name="topic10108" msgid="4996884435711154930">"Parfymer och dofter"</string>
    <string name="topic10109" msgid="7298403319989686251">"Rakhyvlar och rakapparater"</string>
    <string name="topic10110" msgid="5954355866247248022">"Mode och stil"</string>
    <string name="topic10111" msgid="4447710938881368413">"Träning"</string>
    <string name="topic10112" msgid="8816530137921714131">"Bodybuilding"</string>
    <string name="topic10113" msgid="8138889299405853557">"Träningsanvisningar och personlig träning"</string>
    <string name="topic10114" msgid="2172821400279346865">"Teknikprodukter för träning"</string>
    <string name="topic10115" msgid="9060244278068231494">"Hårvård"</string>
    <string name="topic10116" msgid="116242880964485085">"Böcker och litteratur"</string>
    <string name="topic10117" msgid="8933734721100160863">"Barnböcker"</string>
    <string name="topic10118" msgid="4368531903547695191">"E-böcker"</string>
    <string name="topic10119" msgid="2781095265741115471">"Tidskrifter"</string>
    <string name="topic10120" msgid="3099507102655270527">"Poesi"</string>
    <string name="topic10121" msgid="4466592180799340837">"Företag och industri"</string>
    <string name="topic10122" msgid="2375136741125920744">"Annonsering och marknadsföring"</string>
    <string name="topic10123" msgid="6974082907852347979">"Försäljning"</string>
    <string name="topic10124" msgid="44474598156972786">"Lant- och skogsbruk"</string>
    <string name="topic10125" msgid="9170394261421539760">"Livsmedelsproduktion"</string>
    <string name="topic10126" msgid="2210146434071038904">"Fordonsindustri"</string>
    <string name="topic10127" msgid="5503077037318678029">"Luftfartsindustri"</string>
    <string name="topic10128" msgid="285525650692719959">"Affärsverksamhet"</string>
    <string name="topic10129" msgid="3094691551566702427">"Flexibla arbetsarrangemang"</string>
    <string name="topic10130" msgid="1922351409757117764">"Personal/bemanning"</string>
    <string name="topic10131" msgid="8598763405951029782">"Kommersiell långivning"</string>
    <string name="topic10132" msgid="1476352626208153907">"Byggnad och underhåll"</string>
    <string name="topic10133" msgid="7089177624979453528">"Väg- och vattenbyggnad"</string>
    <string name="topic10134" msgid="3833032373311037601">"Försvarsindustri"</string>
    <string name="topic10135" msgid="2478808072377000440">"El och energi"</string>
    <string name="topic10136" msgid="9083992436834044162">"Vattenförsörjning och vattenbehandling"</string>
    <string name="topic10137" msgid="1912599316814246824">"Hotellbranschen"</string>
    <string name="topic10138" msgid="7428346836350671895">"Tillverkning"</string>
    <string name="topic10139" msgid="1396685812404869953">"Metaller och gruvdrift"</string>
    <string name="topic10140" msgid="5264212052238781441">"MLM och affärsmöjligheter"</string>
    <string name="topic10141" msgid="860058416683118730">"Läkemedelsindustrin och bioteknik"</string>
    <string name="topic10142" msgid="2912550934111655896">"Tryck och utgivning"</string>
    <string name="topic10143" msgid="5690610408227078117">"Detaljhandel"</string>
    <string name="topic10144" msgid="3341052306953106368">"Riskkapital"</string>
    <string name="topic10145" msgid="6886608911083388041">"Datorer och elektronik"</string>
    <string name="topic10146" msgid="8202145175139144216">"Datorkringutrustning"</string>
    <string name="topic10147" msgid="4687964705548995437">"Skrivare"</string>
    <string name="topic10148" msgid="8861628145647459323">"Datorsäkerhet"</string>
    <string name="topic10149" msgid="1719988773455991739">"Antivirus och skadliga program"</string>
    <string name="topic10150" msgid="1482205464872465298">"Nätverkssäkerhet"</string>
    <string name="topic10151" msgid="1772262905623388968">"Hemelektronik"</string>
    <string name="topic10152" msgid="651152740021127086">"Kameror och videokameror"</string>
    <string name="topic10153" msgid="8741504768717646372">"GPS och navigering"</string>
    <string name="topic10154" msgid="5382029798409496090">"Hemautomatisering"</string>
    <string name="topic10155" msgid="5243817792730496258">"Hemmabiosystem"</string>
    <string name="topic10156" msgid="2497791567138856030">"MP3-spelare och bärbara mediespelare"</string>
    <string name="topic10157" msgid="4723439422860510190">"Smarta accessoarer"</string>
    <string name="topic10158" msgid="5345830001295028513">"Säkerhetskopiering och återställning av data"</string>
    <string name="topic10159" msgid="6146958285117174314">"Stationära datorer"</string>
    <string name="topic10160" msgid="6624820395549466426">"Laptops och notebook-datorer"</string>
    <string name="topic10161" msgid="912458758908978530">"Nätverk"</string>
    <string name="topic10162" msgid="6717352131379507693">"Distribuerade system och molnteknik"</string>
    <string name="topic10163" msgid="6344926622025055321">"Programmering"</string>
    <string name="topic10164" msgid="4228888249078845459">"Programvara"</string>
    <string name="topic10165" msgid="5507908999219967161">"Ljud- och musikprogram"</string>
    <string name="topic10166" msgid="4768106492755849560">"Företags- och produktivitetsprogram"</string>
    <string name="topic10167" msgid="8556935769754922871">"Kalender- och planeringsprogram"</string>
    <string name="topic10168" msgid="7730134961167790334">"Samarbets- och konferensprogram"</string>
    <string name="topic10169" msgid="5655084106378890454">"Presentationsprogram"</string>
    <string name="topic10170" msgid="4638281897205909919">"Kalkylarksprogram"</string>
    <string name="topic10171" msgid="7910183120486541228">"Ordbehandlingsprogram"</string>
    <string name="topic10172" msgid="3626573644414074730">"Desktop Publishing"</string>
    <string name="topic10173" msgid="7320053835183057144">"Teckensnitt"</string>
    <string name="topic10174" msgid="5770469447869586710">"Nedladdningshanterare"</string>
    <string name="topic10175" msgid="3475235810022334041">"Freeware och shareware"</string>
    <string name="topic10176" msgid="6881704501596479881">"Grafik- och animationsprogram"</string>
    <string name="topic10177" msgid="6740430730079682579">"Smarta personliga assistenter"</string>
    <string name="topic10178" msgid="7261811053741593091">"Mediespelare"</string>
    <string name="topic10179" msgid="2967001567120854492">"Övervakningsprogram"</string>
    <string name="topic10180" msgid="4197420326455130102">"Operativsystem"</string>
    <string name="topic10181" msgid="3537573129132698830">"Foto- och videoprogram"</string>
    <string name="topic10182" msgid="7688631285131229981">"Fotoprogram"</string>
    <string name="topic10183" msgid="5994974566140272512">"Videoprogram"</string>
    <string name="topic10184" msgid="8685817335076871509">"Programverktyg"</string>
    <string name="topic10185" msgid="308314128178285390">"Webbläsare"</string>
    <string name="topic10186" msgid="3147859503481018245">"Ekonomi"</string>
    <string name="topic10187" msgid="7077128721410871032">"Bokföring och revision"</string>
    <string name="topic10188" msgid="2206138708659457910">"Skattefrågor och skatteplanering"</string>
    <string name="topic10189" msgid="4001795553008246784">"Bankärenden"</string>
    <string name="topic10190" msgid="2988430661381243083">"Penningöverföring och elektronisk överföring"</string>
    <string name="topic10191" msgid="6196081825838237614">"Krediter och långivning"</string>
    <string name="topic10192" msgid="3290123244833047307">"Kreditkort"</string>
    <string name="topic10193" msgid="294407043381146861">"Bostadslån"</string>
    <string name="topic10194" msgid="2834543407440890272">"Privatlån"</string>
    <string name="topic10195" msgid="7650553060132394782">"Studielån och stipendier"</string>
    <string name="topic10196" msgid="5395035781876507254">"Finansiell planering och förvaltning"</string>
    <string name="topic10197" msgid="1287138667488226463">"Pension"</string>
    <string name="topic10198" msgid="2523256186943366779">"Bidrag"</string>
    <string name="topic10199" msgid="3746711537661530183">"Bidrag"</string>
    <string name="topic10200" msgid="2394864891391267841">"Försäkring"</string>
    <string name="topic10201" msgid="4301879117376963742">"Fordonsförsäkring"</string>
    <string name="topic10202" msgid="739808503036239379">"Sjukförsäkring"</string>
    <string name="topic10203" msgid="838786942776142290">"Hemförsäkringar"</string>
    <string name="topic10204" msgid="6591131759521321677">"Livförsäkringar"</string>
    <string name="topic10205" msgid="3294946723815021478">"Reseförsäkringar"</string>
    <string name="topic10206" msgid="6166888350685752683">"Investeringar"</string>
    <string name="topic10207" msgid="2296385804039743999">"Handel med varor och terminer"</string>
    <string name="topic10208" msgid="2717498987483479091">"Valutor och valutaväxling"</string>
    <string name="topic10209" msgid="5204948738662951962">"Hedgefonder"</string>
    <string name="topic10210" msgid="4607225697024266227">"Aktiefonder"</string>
    <string name="topic10211" msgid="7475381839877166080">"Aktier och obligationer"</string>
    <string name="topic10212" msgid="3988751035952286047">"Mat och dryck"</string>
    <string name="topic10213" msgid="1358963098339995471">"Matlagning och recept"</string>
    <string name="topic10214" msgid="8463864389138867811">"Grillning"</string>
    <string name="topic10215" msgid="3085467051491069648">"Kokkonst"</string>
    <string name="topic10216" msgid="6043130649326166680">"Vegetarisk matlagning"</string>
    <string name="topic10217" msgid="7173870057669247536">"Vegansk matlagning"</string>
    <string name="topic10218" msgid="5570240643247064951">"Hälsosam kost"</string>
    <string name="topic10219" msgid="5896715206025463732">"Livsmedelshandlare och livsmedelskedjor"</string>
    <string name="topic10220" msgid="3894580611467039658">"Spel"</string>
    <string name="topic10221" msgid="14471057764591805">"Arkad- och myntspel"</string>
    <string name="topic10222" msgid="2704894577954508861">"Biljard"</string>
    <string name="topic10223" msgid="202900267060220170">"Brädspel"</string>
    <string name="topic10224" msgid="6572627325588452785">"Schack och abstrakta strategispel"</string>
    <string name="topic10225" msgid="8056906319560292131">"Kortspel"</string>
    <string name="topic10226" msgid="714463563336281099">"Samlarkortspel"</string>
    <string name="topic10227" msgid="218768654597520683">"Dator- och tv-spel"</string>
    <string name="topic10228" msgid="850597136074192489">"Action- och plattformsspel"</string>
    <string name="topic10229" msgid="4284501233897149886">"Äventyrsspel"</string>
    <string name="topic10230" msgid="7156822286576815181">"Småspel"</string>
    <string name="topic10231" msgid="7620407218897744361">"E-sport"</string>
    <string name="topic10232" msgid="3029734447275709941">"Bil- och racingspel"</string>
    <string name="topic10233" msgid="8318075279868138231">"Krigsspel"</string>
    <string name="topic10234" msgid="3899847414436099153">"Spelreferenser och spelrecensioner"</string>
    <string name="topic10235" msgid="5851356242523630529">"Fusk och knep till tv-spel"</string>
    <string name="topic10236" msgid="1986665634014804954">"Massiva multiplayer-spel"</string>
    <string name="topic10237" msgid="5569920221620447713">"Musik- och dansspel"</string>
    <string name="topic10238" msgid="7431087331656772530">"Sandlådespel"</string>
    <string name="topic10239" msgid="8667462879554115515">"Skjutspel"</string>
    <string name="topic10240" msgid="1618985302446756520">"Simuleringsspel"</string>
    <string name="topic10241" msgid="8450778411063723262">"Företags- och företagsledarspel"</string>
    <string name="topic10242" msgid="8860812940320018907">"Stadsbyggnadsspel"</string>
    <string name="topic10243" msgid="1764694148721971512">"Livssimuleringsspel"</string>
    <string name="topic10244" msgid="4308588210397969087">"Fordonssimulatorer"</string>
    <string name="topic10245" msgid="6904368410919496658">"Sportspel"</string>
    <string name="topic10246" msgid="3381244806751528148">"Klubbledningsspel"</string>
    <string name="topic10247" msgid="5927502688389762068">"Strategispel"</string>
    <string name="topic10248" msgid="8471339627212674032">"Moddar och tillägg till tv-spel"</string>
    <string name="topic10249" msgid="5076706536204559962">"Pedagogiska spel"</string>
    <string name="topic10250" msgid="6083030595195401083">"Familjevänliga spel och aktiviteter"</string>
    <string name="topic10251" msgid="99237306730665104">"Rita och måla"</string>
    <string name="topic10252" msgid="6543039575961394064">"Utklädnings- och modespel"</string>
    <string name="topic10253" msgid="566596668186874227">"Tankenötter"</string>
    <string name="topic10254" msgid="5732147617072023634">"Rollspel"</string>
    <string name="topic10255" msgid="2890655077164103057">"Bordtennis"</string>
    <string name="topic10256" msgid="3302096971402751679">"Brickspel"</string>
    <string name="topic10257" msgid="4238531589193902619">"Ordlekar"</string>
    <string name="topic10258" msgid="6995329540076529056">"Hobby och fritid"</string>
    <string name="topic10259" msgid="8649688885811560410">"Årsdagar"</string>
    <string name="topic10260" msgid="487999213495640080">"Födelsedagar och namnsdagar"</string>
    <string name="topic10261" msgid="8970668366745952094">"Dykning och undervattensaktiviteter"</string>
    <string name="topic10262" msgid="6644046161469353448">"Fiber- och textilkonst"</string>
    <string name="topic10263" msgid="848165976917542929">"Friluftsliv"</string>
    <string name="topic10264" msgid="6274985117752637104">"Fiske"</string>
    <string name="topic10265" msgid="4134876488948695674">"Jakt och skytte"</string>
    <string name="topic10266" msgid="6617785039128074351">"Paintball"</string>
    <string name="topic10267" msgid="488093331618885003">"Radiostyrda fordon och modellbygge"</string>
    <string name="topic10268" msgid="277932389492046264">"Bröllop"</string>
    <string name="topic10269" msgid="8572041514147955202">"Hem och trädgård"</string>
    <string name="topic10270" msgid="2646715182474030951">"Trädgårdsarbete"</string>
    <string name="topic10271" msgid="1308931236810509881">"Heminredning"</string>
    <string name="topic10272" msgid="8746698707390628887">"Hushållsapparater"</string>
    <string name="topic10273" msgid="344442071339164852">"Hemrenovering"</string>
    <string name="topic10274" msgid="8982330028561451429">"Hemsäkerhet"</string>
    <string name="topic10275" msgid="8280198018937968735">"Hushållsartiklar"</string>
    <string name="topic10276" msgid="1651598271798609235">"Landskapsarkitektur"</string>
    <string name="topic10277" msgid="7675195736886448994">"Internet och telekom"</string>
    <string name="topic10278" msgid="873251714192341707">"E-post och meddelanden"</string>
    <string name="topic10279" msgid="6514296374139842600">"E-post"</string>
    <string name="topic10280" msgid="7976787187115018267">"Sms och snabbmeddelanden"</string>
    <string name="topic10281" msgid="4013341162811169339">"Röst- och videochatt"</string>
    <string name="topic10282" msgid="7810462611906257564">"Internetleverantörer"</string>
    <string name="topic10283" msgid="3958287780718485172">"Teletjänstleverantörer"</string>
    <string name="topic10284" msgid="2415044270290467935">"Ringsignaler och mobilteman"</string>
    <string name="topic10285" msgid="7056449544316408821">"Sökmotorer"</string>
    <string name="topic10286" msgid="3458688996478472971">"Smartphone"</string>
    <string name="topic10287" msgid="6766203044518402938">"Telefonkonferens"</string>
    <string name="topic10288" msgid="3883137694557636622">"Webbappar och onlineverktyg"</string>
    <string name="topic10289" msgid="3392995633794787676">"Webbtjänster"</string>
    <string name="topic10290" msgid="3118880486702986341">"Molnlagring"</string>
    <string name="topic10291" msgid="6025855926350955094">"Webbdesign och webbutveckling"</string>
    <string name="topic10292" msgid="3069720659823056935">"Webbhotell"</string>
    <string name="topic10293" msgid="2489957780009828409">"Arbete och utbildning"</string>
    <string name="topic10294" msgid="474839431177892843">"Utbildning"</string>
    <string name="topic10295" msgid="2215489196192620880">"Akademiska konferenser och publikationer"</string>
    <string name="topic10296" msgid="4494362881225210483">"Universitet och högskolor"</string>
    <string name="topic10297" msgid="8596946591674128749">"Distansutbildning"</string>
    <string name="topic10298" msgid="6669181180128620422">"Pedagogik för yngre barn"</string>
    <string name="topic10299" msgid="989138215800115613">"Förskola"</string>
    <string name="topic10300" msgid="8281464235308602670">"Hemundervisning"</string>
    <string name="topic10301" msgid="9156890858635333460">"Standardprov och inträdesprov"</string>
    <string name="topic10302" msgid="1325835179421990876">"Undervisningsresurser"</string>
    <string name="topic10303" msgid="3103839978894155537">"Yrkes- och vidareutbildning"</string>
    <string name="topic10304" msgid="8831682558788062486">"Jobb"</string>
    <string name="topic10305" msgid="8415203095484493106">"Yrkesvägledning"</string>
    <string name="topic10306" msgid="7426556527349374835">"Jobbannonser"</string>
    <string name="topic10307" msgid="1187762846826735256">"Juridik och myndigheter"</string>
    <string name="topic10308" msgid="3346756665358311386">"Brott och rättsväsende"</string>
    <string name="topic10309" msgid="2041175328931014735">"Juridik"</string>
    <string name="topic10310" msgid="7079570344976872062">"Juridiska tjänster"</string>
    <string name="topic10311" msgid="2095095138677585525">"Nyheter"</string>
    <string name="topic10312" msgid="939721674816307639">"Ekonominyheter"</string>
    <string name="topic10313" msgid="4159611985538361632">"Lokala nyheter"</string>
    <string name="topic10314" msgid="93219947859117151">"Företagsfusioner och förvärv"</string>
    <string name="topic10315" msgid="5046321177148647481">"Dagstidningar"</string>
    <string name="topic10316" msgid="8592980844674525307">"Politik"</string>
    <string name="topic10317" msgid="2412259096368647866">"Sportnyheter"</string>
    <string name="topic10318" msgid="1508449672941031904">"Väder"</string>
    <string name="topic10319" msgid="3973645291178509390">"Världsnyheter"</string>
    <string name="topic10320" msgid="5279440074507438174">"Internetgrupper"</string>
    <string name="topic10321" msgid="7018890132742820265">"Clip art och animerade GIF-bilder"</string>
    <string name="topic10322" msgid="1585737438943011532">"Dejting och personligt"</string>
    <string name="topic10323" msgid="962863497957179646">"Flödessamlare och sociala bokmärken"</string>
    <string name="topic10324" msgid="1425257460381023853">"Fildelning och värdlagring"</string>
    <string name="topic10325" msgid="8698912164970408378">"Forum- och chattleverantörer"</string>
    <string name="topic10326" msgid="2425798096705921796">"Mikrobloggar"</string>
    <string name="topic10327" msgid="8518822987595111212">"Foto- och videodelning"</string>
    <string name="topic10328" msgid="8932708475346340912">"Foto- och bilddelning"</string>
    <string name="topic10329" msgid="223933889758324282">"Videodelning"</string>
    <string name="topic10330" msgid="188028553492626282">"Skins"</string>
    <string name="topic10331" msgid="426844238985651925">"Appar och tillägg för sociala nätverk"</string>
    <string name="topic10332" msgid="291747325781232456">"Sociala nätverk"</string>
    <string name="topic10333" msgid="7950152600374846488">"Folk och samhälle"</string>
    <string name="topic10334" msgid="8671262583721706509">"Familj och relationer"</string>
    <string name="topic10335" msgid="1526523762163185819">"Förfäder och släktforskning"</string>
    <string name="topic10336" msgid="4551233571090493177">"Äktenskap"</string>
    <string name="topic10337" msgid="8436172065188964882">"Föräldraskap"</string>
    <string name="topic10338" msgid="8896269734682970">"Adoption"</string>
    <string name="topic10339" msgid="781900237993621300">"Spädbarn och småbarn"</string>
    <string name="topic10340" msgid="6538182603360796294">"Säkerhet för barn på internet"</string>
    <string name="topic10341" msgid="3586543243312398568">"Romantik"</string>
    <string name="topic10342" msgid="3695176378281477573">"Science fiction och fantasy"</string>
    <string name="topic10343" msgid="2318169062960263837">"Djur och husdjur"</string>
    <string name="topic10344" msgid="2005534117977874327">"Djurfoder och djurvårdsmaterial"</string>
    <string name="topic10345" msgid="2397329020706244200">"Husdjur"</string>
    <string name="topic10346" msgid="1323702748723563694">"Fåglar"</string>
    <string name="topic10347" msgid="3301879823396773413">"Katter"</string>
    <string name="topic10348" msgid="8066686305498410222">"Hundar"</string>
    <string name="topic10349" msgid="5253723822905761195">"Fiskar och akvarier"</string>
    <string name="topic10350" msgid="6164036369108076590">"Reptiler och amfibier"</string>
    <string name="topic10351" msgid="1132984519083501363">"Veterinärer"</string>
    <string name="topic10352" msgid="6310110390516037997">"Fastigheter"</string>
    <string name="topic10353" msgid="5114390804081576684">"Tomter och mark"</string>
    <string name="topic10354" msgid="7980778954791504082">"Andels- och semesterhus"</string>
    <string name="topic10355" msgid="7720717354548642600">"Referens"</string>
    <string name="topic10356" msgid="8366981308613661935">"Förteckningar över företag och privatpersoner"</string>
    <string name="topic10357" msgid="3185598234676097975">"Allmänt referensmaterial"</string>
    <string name="topic10358" msgid="6732669037513504019">"Kalkylatorer och referensverktyg"</string>
    <string name="topic10359" msgid="8901932349008990500">"Ordböcker och uppslagsverk"</string>
    <string name="topic10360" msgid="6113408769992775754">"Utbildningsresurser"</string>
    <string name="topic10361" msgid="364838820459183817">"Gör så här"</string>
    <string name="topic10362" msgid="3760998790588600032">"Tid och kalendrar"</string>
    <string name="topic10363" msgid="5464708619861040861">"Språkresurser"</string>
    <string name="topic10364" msgid="4685400848805560054">"Språkstudier"</string>
    <string name="topic10365" msgid="5196231842716190887">"Verktyg och resurser för översättning"</string>
    <string name="topic10366" msgid="7460927054539097025">"Kartor"</string>
    <string name="topic10367" msgid="3900361839783743700">"Vetenskap"</string>
    <string name="topic10368" msgid="2069447039109930660">"Förstärkt och virtuell verklighet"</string>
    <string name="topic10369" msgid="5747888306428024793">"Biologi"</string>
    <string name="topic10370" msgid="4860829940151353583">"Genetik"</string>
    <string name="topic10371" msgid="8229818210867472466">"Kemi"</string>
    <string name="topic10372" msgid="6400467418954574231">"Ekologi och miljö"</string>
    <string name="topic10373" msgid="6990757247198163741">"Geologi"</string>
    <string name="topic10374" msgid="8057983193031950119">"Maskininlärning och artificiell intelligens"</string>
    <string name="topic10375" msgid="8511185098682306025">"Matematik"</string>
    <string name="topic10376" msgid="6387800251638760737">"Fysik"</string>
    <string name="topic10377" msgid="7834619927563362042">"Robotik"</string>
    <string name="topic10378" msgid="242496862821758873">"Shopping"</string>
    <string name="topic10379" msgid="5505228335012447165">"Antikviteter och samlarobjekt"</string>
    <string name="topic10380" msgid="4989560205486143927">"Kläder"</string>
    <string name="topic10381" msgid="7585496746485093505">"Barnkläder"</string>
    <string name="topic10382" msgid="5088060295126473451">"Dräkter"</string>
    <string name="topic10383" msgid="4947104586590538143">"Herrkläder"</string>
    <string name="topic10384" msgid="3752472493887374077">"Damkläder"</string>
    <string name="topic10385" msgid="5275843140794803595">"Radannonser"</string>
    <string name="topic10386" msgid="5887032952574801982">"Resurser för konsumenter"</string>
    <string name="topic10387" msgid="8474154360410317897">"Kuponger och rabatterbjudanden"</string>
    <string name="topic10388" msgid="3650307363028796765">"Stamkundskort och stamkundsprogram"</string>
    <string name="topic10389" msgid="1542336508240183221">"Teknisk support och reparation"</string>
    <string name="topic10390" msgid="831225961168954292">"Blommor"</string>
    <string name="topic10391" msgid="6810540242154911762">"Gratulationskort"</string>
    <string name="topic10392" msgid="2431377771302967625">"Fest- och semesterprodukter"</string>
    <string name="topic10393" msgid="2671274205988136926">"Shoppingportaler"</string>
    <string name="topic10394" msgid="1530096364743244151">"Sport"</string>
    <string name="topic10395" msgid="316192616624062917">"Amerikansk fotboll"</string>
    <string name="topic10396" msgid="8042120651878490689">"Australisk fotboll"</string>
    <string name="topic10397" msgid="492901976344700942">"Bilracing"</string>
    <string name="topic10398" msgid="3471795015226090296">"Baseboll"</string>
    <string name="topic10399" msgid="2126280752064021308">"Basket"</string>
    <string name="topic10400" msgid="5440499529264277027">"Bowling"</string>
    <string name="topic10401" msgid="166689951236922024">"Boxning"</string>
    <string name="topic10402" msgid="2451339788231007479">"Cheerleading"</string>
    <string name="topic10403" msgid="6455478521804717635">"Skolsport"</string>
    <string name="topic10404" msgid="5261583496913118024">"Cricket"</string>
    <string name="topic10405" msgid="482477447879117820">"Cykel"</string>
    <string name="topic10406" msgid="8167644332387528703">"Ridsport"</string>
    <string name="topic10407" msgid="3237734582719584272">"Extremsporter"</string>
    <string name="topic10408" msgid="3859749534843254349">"Klättring och bergsbestigning"</string>
    <string name="topic10409" msgid="7485614115639267976">"Fantasysport"</string>
    <string name="topic10410" msgid="5996939009229881074">"Golf"</string>
    <string name="topic10411" msgid="2513997418184786648">"Gymnastik"</string>
    <string name="topic10412" msgid="5411755341358248299">"Hockey"</string>
    <string name="topic10413" msgid="3319233613448963890">"Skridskor"</string>
    <string name="topic10414" msgid="1797840816328584660">"Kampsport"</string>
    <string name="topic10415" msgid="2886043330316735719">"Motorcykelracing"</string>
    <string name="topic10416" msgid="3436682172863605224">"Olympiska spelen"</string>
    <string name="topic10417" msgid="8296644015663416236">"Rugby"</string>
    <string name="topic10418" msgid="8276736633218488127">"Löpning och gång"</string>
    <string name="topic10419" msgid="5663062924928275215">"Skidor och snowboard"</string>
    <string name="topic10420" msgid="2509320683543423424">"Fotboll"</string>
    <string name="topic10421" msgid="6512889128030030686">"Surfing"</string>
    <string name="topic10422" msgid="8342986282852879750">"Simning"</string>
    <string name="topic10423" msgid="6333426807705188459">"Tennis"</string>
    <string name="topic10424" msgid="5495511215629567375">"Friidrott"</string>
    <string name="topic10425" msgid="4009138228283995179">"Volleyboll"</string>
    <string name="topic10426" msgid="7998590461761852196">"Brottning"</string>
    <string name="topic10427" msgid="6711468161729797769">"Resor och transport"</string>
    <string name="topic10428" msgid="661919563628063196">"Äventyrsresor"</string>
    <string name="topic10429" msgid="408270392813634227">"Flygresor"</string>
    <string name="topic10430" msgid="3046485339481297656">"Affärsresor"</string>
    <string name="topic10431" msgid="7439352609169583150">"Biluthyrning"</string>
    <string name="topic10432" msgid="5034961318884376752">"Kryssningar och charterresor"</string>
    <string name="topic10433" msgid="6354590445323135986">"Familjeresor"</string>
    <string name="topic10434" msgid="7081309045291255264">"Smekmånader och romantiska resor"</string>
    <string name="topic10435" msgid="1064605516265819020">"Hotell och boenden"</string>
    <string name="topic10436" msgid="9050375924140897722">"Långdistansresor med buss och tåg"</string>
    <string name="topic10437" msgid="2655664900730187701">"Budget- och sista minuten-resor"</string>
    <string name="topic10438" msgid="7944023251845122923">"Bagage och resetillbehör"</string>
    <string name="topic10439" msgid="7845433008088931971">"Turistmål"</string>
    <string name="topic10440" msgid="485118071443976808">"Stränder och öar"</string>
    <string name="topic10441" msgid="518643446480879895">"Parker och trädgårdar"</string>
    <string name="topic10442" msgid="6534536077484540292">"Temaparker"</string>
    <string name="topic10443" msgid="8787722062991478596">"Djurparker"</string>
    <string name="topic10444" msgid="2075863187654728611">"Trafik- och ruttplanerare"</string>
    <string name="topic10445" msgid="3460421948068980869">"Resebyråer och resetjänster"</string>
    <string name="topic10446" msgid="5333138740720504195">"Resehandböcker och reseskildringar"</string>
</resources><|MERGE_RESOLUTION|>--- conflicted
+++ resolved
@@ -222,14 +222,11 @@
     <string name="settingsUI_blocked_apps_ga_title" msgid="1896327995101895088">"Appar du har blockerat"</string>
     <string name="settingsUI_reset_apps_ga_title" msgid="371969808353100852">"Återställ föreslagen data från appar"</string>
     <string name="settingsUI_apps_view_footer" msgid="6428897482766556515">"Det är vanligt att appar du använder kommer ihåg vad du är intresserad av för att anpassa din upplevelse. Appar kan även lagra information om dina ämnen med Android.\n\nOm du till exempel använder en app om maratonträning kan appen göra bedömningen att du är intresserad av löparskor. Om du senare använder en annan app kan den appen visa en annons för löparskor utifrån den första appens förslag.\n\nAndroid raderar föreslagen data från appar automatiskt och regelbundet. Om du använder en app på nytt kan den dyka upp på listan igen. Du kan även blockera en app från att föreslå annonser för dig.\n\nEn annons som du ser i en app kan vara anpassad – det beror på den här inställningen, inställningen för annonsämnen, dina inställningar för reklam-id och huruvida appen du använder anpassar annonser."</string>
-<<<<<<< HEAD
-=======
     <string name="notificationUI_u18_notification_title" msgid="4880509503177562077">"Det finns nya funktioner för annonsintegritet"</string>
     <string name="notificationUI_u18_notification_content" msgid="6734418183242286936">"Endast väldigt begränsad information delas mellan appar i syfte att mäta annonsresultat"</string>
     <string name="notificationUI_u18_body1" msgid="5384339364319615715">"Vi lanserar en ny funktion för annonsintegritet som kallas annonsmätning. Android delar endast väldigt begränsad information mellan appar, till exempel när en annons visades för dig, så att appar kan mäta annonsers resultat."</string>
     <string name="notificationUI_u18_body3" msgid="4511974346169641579">"Du kan göra ändringar i inställningarna för annonsintegritet."</string>
     <string name="settingsUI_u18_main_view_measurement_info" msgid="1709326915590855853">"Appar du använder kan be Android om information för att hjälpa dem att mäta annonsernas resultat. Android tillåter endast att appar samlar in begränsade typer av data."</string>
->>>>>>> dadf00a6
     <string name="ic_consent_notification_ga_image_description" msgid="6146488914437778539">"Färgglad illustration av symboler som representerar intressanta ämnen som musik, nyheter och sport"</string>
     <string name="ic_main_view_ga_image_description" msgid="1846571138870271761">"Färgglad illustration av ett lås inuti en cirkel"</string>
     <string name="ic_placeholder_icon_for_empty_apps_list_description" msgid="8171099879240285360">"Liten, svartvit illustration av nio punkter som bildar en kvadrat"</string>
