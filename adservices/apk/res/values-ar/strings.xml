--- conflicted
+++ resolved
@@ -36,11 +36,8 @@
     <string name="permdesc_modifyAdServicesState" msgid="2485849128464307209">"‏يتيح هذا الإذن للتطبيق الوصول إلى واجهة برمجة تطبيقات AdService’s enablement state modification."</string>
     <string name="permlab_accessAdServicesState" msgid="482058883975394398">"‏الوصول إلى واجهة برمجة تطبيقات AdService’s enablement state"</string>
     <string name="permdesc_accessAdServicesState" msgid="1165015604618567202">"‏يتيح هذا الإذن للتطبيق الوصول إلى واجهة برمجة تطبيقات AdService’s enablement state."</string>
-<<<<<<< HEAD
-=======
     <string name="permlab_accessAdServicesManager" msgid="4816332609066703740">"‏الوصول إلى واجهات برمجة تطبيقات AdServicesManager"</string>
     <string name="permdesc_accessAdServicesManager" msgid="2619300431637689524">"‏يسمح هذا الإذن للتطبيق بالوصول إلى واجهات برمجة تطبيقات AdServicesManager."</string>
->>>>>>> 80cd5746
     <string name="app_label" msgid="5985320129629013968">"‏نظام Android"</string>
     <string name="notificationUI_notification_title_eu" msgid="6328781145332100489">"‏الانضمام إلى حماية خصوصية الإعلانات من Android (الإصدار التجريبي)"</string>
     <string name="notificationUI_notification_content_eu" msgid="4119222762583017840">"‏يعمل نظام Android على استكشاف طرق أكثر خصوصية لتتمكن التطبيقات من عرض إعلاناتك."</string>
@@ -86,8 +83,7 @@
     <string name="settingsUI_topics_view_info_text1" msgid="2477020249748216309">"مبادرة حماية الخصوصية"</string>
     <string name="settingsUI_topics_view_info_text2" msgid="6223353589295876851">"‏توفّر حماية خصوصية الإعلانات من Android (الإصدار التجريبي) ميزات جديدة يمكن للتطبيقات استخدامها لعرض التطبيقات التي قد تعجبك. لا تستخدم هذه التقنيات معرّفات الأجهزة.\n\nيمكن لنظام Android أن يُحدّد أنواع الإعلانات التي قد تهتم بمشاهدتها، وحفظ فئات الاهتمام على جهازك مؤقّتًا. يتيح هذا الأمر للتطبيقات عرض الإعلانات ذات الصلة، بدون أن يتم تتبُّع نشاطك بواسطة المواقع الإلكترونية والتطبيقات التابعة لمطورين آخرين."</string>
     <string name="settingsUI_topics_view_no_blocked_topics_text" msgid="6553014185055718781">"ليس لديك فئات اهتمام محظورة"</string>
-    <!-- no translation found for settingsUI_topics_are_reset (7539323750312329931) -->
-    <skip />
+    <string name="settingsUI_topics_are_reset" msgid="7539323750312329931">"تمت إعادة ضبط الاهتمامات."</string>
     <string name="settingsUI_apps_view_subtitle" msgid="8193343057416677400">"‏يمكن أن تُحدّد التطبيقات اهتماماتك وتحفظها مؤقتًا على نظام Android. وفي وقت لاحق، يمكن أن يعرض تطبيق آخر إعلانًا وفقًا لهذه الاهتمامات.\n\nفي حال حظر أحد التطبيقات، لن يُحدّد هذا التطبيق أي اهتمامات بعد ذلك. لن تتم إضافة هذا التطبيق إلى قائمة التطبيقات مرة أخرى ما لم يتم إزالة حظره. وسيتم أيضًا حذف الاهتمامات التي سبق وحدّدها التطبيق، ولكن قد يستمر ظهور بعض الإعلانات ذات الصلة."</string>
     <string name="settingsUI_blocked_apps_title" msgid="3902259560117462894">"التطبيقات المحظورة"</string>
     <string name="settingsUI_reset_apps_title" msgid="6221704974528131179">"إعادة ضبط الاهتمامات المحددّة وفقًا للتطبيقات"</string>
