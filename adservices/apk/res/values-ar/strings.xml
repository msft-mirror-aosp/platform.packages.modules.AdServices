--- conflicted
+++ resolved
@@ -222,14 +222,11 @@
     <string name="settingsUI_blocked_apps_ga_title" msgid="1896327995101895088">"التطبيقات التي حظرتها"</string>
     <string name="settingsUI_reset_apps_ga_title" msgid="371969808353100852">"إعادة ضبط البيانات المقترَحة من التطبيقات"</string>
     <string name="settingsUI_apps_view_footer" msgid="6428897482766556515">"‏من الشائع أن تتذكر التطبيقات التي تستخدمها المحتوى الذي تهتم به لتخصيص تجربتك. يمكن للتطبيقات أيضًا تخزين معلومات من خلال Android حول المواضيع التي تهمك.\n\nعلى سبيل المثال، إذا كنت تستخدم تطبيقًا للتدريب على الماراثون، قد يحدِّد التطبيق أنك مهتم بأحذية الجري. إذا استخدمت لاحقًا تطبيقًا مختلفًا، يمكن لهذا التطبيق أن يعرض لك إعلانًا عن أحذية للجري اقترَحه التطبيق الأول.\n\nيحذف Android تلقائيًا البيانات المقترَحة من التطبيقات بانتظام. إذا استخدمت تطبيقًا مرة أخرى، قد يظهر في القائمة من جديد، أو يمكنك منع تطبيق من اقتراح إعلانات لك.\n\nفي تطبيقاتك، قد يكون الإعلان الذي يظهر لك مخصّصًا بناءً على هذا الإعداد وإعدادات مواضيع الإعلان وإعدادات المعرّف الإعلاني، وما إذا كان التطبيق الذي تستخدمه يخصِّص الإعلانات أم لا."</string>
-<<<<<<< HEAD
-=======
     <string name="notificationUI_u18_notification_title" msgid="4880509503177562077">"تتوفّر ميزة جديدة للخصوصية في عرض الإعلانات"</string>
     <string name="notificationUI_u18_notification_content" msgid="6734418183242286936">"لا تتم مشاركة سوى معلومات محدودة للغاية بين التطبيقات للمساعدة في قياس أداء الإعلان."</string>
     <string name="notificationUI_u18_body1" msgid="5384339364319615715">"‏سنطلق ميزة جديدة اسمها \"قياس أداء الإعلانات\" ضِمن ميزات الخصوصية في عرض الإعلانات. لا يشارك Android سوى معلومات محدودة للغاية بين التطبيقات، مثلاً وقت عرض إعلان لك، لمساعدة التطبيقات على قياس أداء الإعلانات."</string>
     <string name="notificationUI_u18_body3" msgid="4511974346169641579">"يمكنك إجراء تغييرات في إعدادات خصوصية الإعلانات."</string>
     <string name="settingsUI_u18_main_view_measurement_info" msgid="1709326915590855853">"‏التطبيقات التي تستخدمها يمكن أن تطلب من Android معلومات تساعدها في قياس أداء إعلاناتها. لا يسمح Android للتطبيقات إلا بجمع أنواع محدودة من البيانات."</string>
->>>>>>> dadf00a6
     <string name="ic_consent_notification_ga_image_description" msgid="6146488914437778539">"رسم توضيحي ملوّن للرموز التي تمثّل المواضيع ذات الأهمية، مثلاً الموسيقى والأخبار والرياضة"</string>
     <string name="ic_main_view_ga_image_description" msgid="1846571138870271761">"رسم توضيحي ملوّن لقفل داخل دائرة"</string>
     <string name="ic_placeholder_icon_for_empty_apps_list_description" msgid="8171099879240285360">"رسم توضيحي صغير بالأبيض والأسود لتسع نقاط تشكِّل مربعًا"</string>
