--- conflicted
+++ resolved
@@ -36,11 +36,8 @@
     <string name="permdesc_modifyAdServicesState" msgid="2485849128464307209">"አንድ መተግበሪያ የAdService የማስቻል ሁኔታ ለውጥ ኤፒአይን እንዲደርስ ያስችላል።"</string>
     <string name="permlab_accessAdServicesState" msgid="482058883975394398">"የAdService የማስቻል ሁኔታ ኤፒአይ መዳረሻ"</string>
     <string name="permdesc_accessAdServicesState" msgid="1165015604618567202">"አንድ መተግበሪያ የAdService የማስቻል ሁኔታ ኤፒአይን እንዲደርስ ያስችላል።"</string>
-<<<<<<< HEAD
-=======
     <string name="permlab_accessAdServicesManager" msgid="4816332609066703740">"የAdServicesManager ኤፒአዮች መዳረሻ"</string>
     <string name="permdesc_accessAdServicesManager" msgid="2619300431637689524">"አንድ መተግበሪያ የAdServicesManager ኤፒአዮችን እንዲደርስ ይፈቅዳል።"</string>
->>>>>>> 80cd5746
     <string name="app_label" msgid="5985320129629013968">"የAndroid ስርዓት"</string>
     <string name="notificationUI_notification_title_eu" msgid="6328781145332100489">"የAndroid ማስታወቂያዎች የግላዊነት ቅድመ ይሁንታን ይቀላቀሉ"</string>
     <string name="notificationUI_notification_content_eu" msgid="4119222762583017840">"Android መተግበሪያዎች ይበልጥ ግላዊ የሆኑ ለእርስዎ ማስታወቂያዎችን የሚያሳዩባቸው መንገዶችን እያሰሰ ነው"</string>
@@ -86,8 +83,7 @@
     <string name="settingsUI_topics_view_info_text1" msgid="2477020249748216309">"የግላዊነት Sandbox"</string>
     <string name="settingsUI_topics_view_info_text2" msgid="6223353589295876851">"የAndroid ማስታወቂያዎች የግላዊነት ቅድመ ይሁንታ መተግበሪያዎች እርስዎ ሊወዷቸው የሚችሏቸው ማስታወቂያዎችን ለእርስዎ ለማሳየት ሊጠቀሙባቸው የሚችሉ አዲስ ባህሪያትን ያቀርባል። እነዚህ ቴክኖሎጂዎች የመሣሪያ ለዪዎችን አይጠቀሙም።\n\nAndroid እርስዎ ሊፈልጓቸው የሚችሉ የማስታወቂያ አይነቶችን መገመት እና እነዚህን ዝንባሌዎች በመሣሪያዎ ላይ በጊዜያዊነት ማስቀመጥ ይችላል። ይህ መተግበሪያዎች በሌሎች ገንቢዎች በተሰሩ ድር ጣቢያዎች እና መተግበሪያዎች ላይ እርስዎ የሚኖርዎትን እንቅስቃሴ ሳይከታተሉ ተዛማጅነት ያላቸው ማስታወቂያዎችን ለእርስዎ እንዲያሳዩ ያስችላቸዋል።"</string>
     <string name="settingsUI_topics_view_no_blocked_topics_text" msgid="6553014185055718781">"ምንም የታገዱ ዝንባሌዎች የሉዎትም"</string>
-    <!-- no translation found for settingsUI_topics_are_reset (7539323750312329931) -->
-    <skip />
+    <string name="settingsUI_topics_are_reset" msgid="7539323750312329931">"ዝንባሌዎች ዳግም ጀምረዋል"</string>
     <string name="settingsUI_apps_view_subtitle" msgid="8193343057416677400">"መተግበሪያዎች የእርስዎን ዝንባሌዎች መገመት እና እነዚህን Android ላይ በጊዜያዊነት ማስቀመጥ ይችላሉ። በኋላ የተለየ መተግበሪያ በእነዚህ ዝንባሌዎች ላይ ተመስርቶ ማስታወቂያ ለእርስዎ ማሳየት ይችላል።\n\nአንድን መተግበሪያ ካገዱ ተጨማሪ ዝንባሌዎችን አይገምትም። እርስዎ እገዳውን ካላነሱ በስተቀር ወደዚህ የመተግበሪያዎች ዝርዝር ተመልሶ አይታከልም። በመተግበሪያው አስቀድመው የተገመቱ ዝንባሌዎች ይሰረዛሉ ነገር ግን አሁንም አንዳንድ ተዛማጅ ማስታወቂያዎችን ሊያዩ ይችላሉ።"</string>
     <string name="settingsUI_blocked_apps_title" msgid="3902259560117462894">"እርስዎ ያገዷቸው መተግበሪያዎች"</string>
     <string name="settingsUI_reset_apps_title" msgid="6221704974528131179">"በመተግበሪያዎች የተገመቱ ዝንባሌዎችን ዳግም አስጀምር"</string>
