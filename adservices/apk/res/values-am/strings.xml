--- conflicted
+++ resolved
@@ -222,14 +222,11 @@
     <string name="settingsUI_blocked_apps_ga_title" msgid="1896327995101895088">"እርስዎ ያገዷቸው መተግበሪያዎች"</string>
     <string name="settingsUI_reset_apps_ga_title" msgid="371969808353100852">"በመተግበሪያ የተጠቆመ ውሂብን ዳግም አስጀምር"</string>
     <string name="settingsUI_apps_view_footer" msgid="6428897482766556515">"ተሞክሮዎን ግላዊነት ለማላበስ እርስዎ የሚጠቀሟቸው መተግበሪያዎች የእርስዎ ዝንባሌን ማስታወሳቸው የተለመደ ነው። እንዲሁም መተግበሪያዎች ስለርዕሶችዎ በAndroid መረጃን ማከማቸት ይችላሉ።\n\nለምሳሌ ስለማራቶን ስልጠና አንድን መተግበሪያ ከተጠቀሙ መተግበሪያው እርስዎ በሩጫ ጫማዎች ላይ ዝንባሌ እንዳለዎት ሊወስን ይችላል። በኋላ ላይ የተለየ መተግበሪያ የሚጠቀሙ ከሆነ ያ መተግበሪያ በመጀመሪያው መተግበሪያ በአስተያየት የተጠቆሙ የሩጫ ጫማዎች ማስታወቂያ ሊያሳይዎት ይችላል።\n\nAndroid በመተግበሪያ አስተያየት የተደረገ ውሂብን በመደበኛነት በራስ ሰር ይሰርዛል። በድጋሚ የሚጠቀሙት መተግበሪያ በዝርዝሩ ላይ ዳግም ሊታይ ይችላል። ወይም መተግበሪያ ለእርስዎ ማስታወቂያን በአስተያየት ከመጠቆም ማገድ ይችላሉ።\n\nበመተግበሪያዎችዎ ውስጥ በዚህ ቅንብር፣ በማስታወቂያ ርዕሶቹ ቅንብር፣ በእርስዎ የማስታወቂያ መታወቂያ ቅንብሮች እና የሚጠቀሙት መተግበሪያ ማስታወቂያዎችን ግላዊነት በሚያላብስበት መንገድ መሰረት የሚያዩት ማስታወቂያ ግላዊነትን የተላበሰ ሊሆን ይችላል።"</string>
-<<<<<<< HEAD
-=======
     <string name="notificationUI_u18_notification_title" msgid="4880509503177562077">"አዲስ የማስታወቂያዎች የግላዊነት ባህሪ ይገኛል"</string>
     <string name="notificationUI_u18_notification_content" msgid="6734418183242286936">"የማስታወቂያ አፈጻጸምን እንዲለኩ ለማገዝ በመተግበሪያዎች መካከል በጣም የተገደበ መረጃ ብቻ ይጋራል።"</string>
     <string name="notificationUI_u18_body1" msgid="5384339364319615715">"የማስታወቂያ ልኬት የሚባል አዲስ የማስታወቂያ ግላዊነት ባህሪ እያስጀመርን ነው። Android በመተግበሪያዎች መካከል በጣም የተገደበ መረጃን ብቻ ያጋራል፣ ለምሳሌ የማስታወቂያዎችን አፈጻጸም ለመለካት መተግበሪያዎችን ለማገዝ አንድ ማስታወቂያ ለእርስዎ ሲታይ።"</string>
     <string name="notificationUI_u18_body3" msgid="4511974346169641579">"እርስዎ በማስታወቂያ ግላዊነት ቅንብሮች ውስጥ ለውጦችን ማድረግ ይችላሉ።"</string>
     <string name="settingsUI_u18_main_view_measurement_info" msgid="1709326915590855853">"እርስዎ የሚጠቀሙባቸው መተግበሪያዎች የማስታወቂያዎቻቸውን አፈጻጸም ለመለካት እንዲያግዛቸው መረጃ Androidን መጠየቅ ይችላሉ። Android መተግበሪያዎች የተገደቡ የውሂብ ዓይነቶችን ብቻ እንዲሰበስቡ ያደርጋል።"</string>
->>>>>>> dadf00a6
     <string name="ic_consent_notification_ga_image_description" msgid="6146488914437778539">"እንደ ሙዚቃ፣ ዜና እና ስፖርት ያሉ የዝንባሌ ርዕሶችን የሚወክሉ በቀለም የተሞሉ የሥዕላዊ ማብራሪያ ምልክቶች"</string>
     <string name="ic_main_view_ga_image_description" msgid="1846571138870271761">"በክበብ ውስጥ ያለ በቀለም የተሞላ ቁልፍ ሥዕላዊ ማብራሪያ"</string>
     <string name="ic_placeholder_icon_for_empty_apps_list_description" msgid="8171099879240285360">"ኩብ የሚፈጥሩ የዘጠኝ ነጥቦች ትንሽ ጥቁር እና ነጭ ሥዕላዊ ማብራሪያ"</string>
