--- conflicted
+++ resolved
@@ -36,11 +36,8 @@
     <string name="permdesc_modifyAdServicesState" msgid="2485849128464307209">"Permite que um aplicativo tenha acesso à API para mudança do estado de ativação do AdService."</string>
     <string name="permlab_accessAdServicesState" msgid="482058883975394398">"Acesso à API de estado de ativação do AdService."</string>
     <string name="permdesc_accessAdServicesState" msgid="1165015604618567202">"Permite que um aplicativo tenha acesso à API de estado de ativação do AdService."</string>
-<<<<<<< HEAD
-=======
     <string name="permlab_accessAdServicesManager" msgid="4816332609066703740">"Acesso às APIs do AdServicesManager"</string>
     <string name="permdesc_accessAdServicesManager" msgid="2619300431637689524">"Permite que um aplicativo acesse APIs do AdServicesManager."</string>
->>>>>>> 80cd5746
     <string name="app_label" msgid="5985320129629013968">"Sistema Android"</string>
     <string name="notificationUI_notification_title_eu" msgid="6328781145332100489">"Participe do programa Beta da privacidade de anúncios do Android"</string>
     <string name="notificationUI_notification_content_eu" msgid="4119222762583017840">"O Android está procurando como os apps podem mostrar anúncios de forma mais particular"</string>
@@ -86,8 +83,7 @@
     <string name="settingsUI_topics_view_info_text1" msgid="2477020249748216309">"Sandbox de privacidade"</string>
     <string name="settingsUI_topics_view_info_text2" msgid="6223353589295876851">"A versão Beta da privacidade de anúncios do Android oferece novos recursos usados pelos apps para mostrar anúncios que você pode gostar. Essas tecnologias não usam identificadores de dispositivo.\n\nO Android pode estimar os tipos de anúncios que podem ser do seu interesse e salvar essa informação temporariamente no seu dispositivo. Isso permite que os apps mostrem anúncios relevantes sem rastrear sua atividade nos sites e apps de outros desenvolvedores."</string>
     <string name="settingsUI_topics_view_no_blocked_topics_text" msgid="6553014185055718781">"Você não tem interesses bloqueados"</string>
-    <!-- no translation found for settingsUI_topics_are_reset (7539323750312329931) -->
-    <skip />
+    <string name="settingsUI_topics_are_reset" msgid="7539323750312329931">"Os interesses foram redefinidos"</string>
     <string name="settingsUI_apps_view_subtitle" msgid="8193343057416677400">"Os apps podem estimar e salvar seus interesses temporariamente com o Android. Depois, outro app pode mostrar um anúncio com base nesses interesses.\n\nSe você bloquear um app, ele não vai mais estimar interesses. Ele não vai ser adicionado à lista de apps novamente, a menos que você o desbloqueie. Os interesses já estimados pelo app vão ser excluídos, mas você talvez ainda encontre alguns anúncios relacionados."</string>
     <string name="settingsUI_blocked_apps_title" msgid="3902259560117462894">"Apps bloqueados"</string>
     <string name="settingsUI_reset_apps_title" msgid="6221704974528131179">"Redefinir interesses estimados por apps"</string>
