<?xml version="1.0" encoding="utf-8"?>
<!--
/*
 * Copyright (C) 2023 The Android Open Source Project
 *
 * Licensed under the Apache License, Version 2.0 (the "License");
 * you may not use this file except in compliance with the License.
 * You may obtain a copy of the License at
 *
 *     http://www.apache.org/licenses/LICENSE-2.0
 *
 * Unless required by applicable law or agreed to in writing, software
 * distributed under the License is distributed on an "AS IS" BASIS,
 * WITHOUT WARRANTIES OR CONDITIONS OF ANY KIND, either express or implied.
 * See the License for the specific language governing permissions and
 * limitations under the License.
 */
-->
<manifest xmlns:android="http://schemas.android.com/apk/res/android"
    xmlns:androidprv="http://schemas.android.com/apk/prv/res/android"
    xmlns:tools="http://schemas.android.com/tools"
    package="android.ext.services"
    android:versionCode="309999900"
    android:versionName="2019-09"
    coreApp="true">

    <!-- Declare the broadcast as protected so only the system service can send it.  The AdServices
    System Service will send this broadcast to the AdServices module where there is a package
    change.-->
    <protected-broadcast android:name="com.android.ext.adservices.PACKAGE_CHANGED"/>

    <!-- Allows the system service to query app status-->
    <uses-permission android:name="android.permission.QUERY_ALL_PACKAGES"/>

    <!-- Permissions required for reading device configs -->
    <uses-permission android:name="android.permission.READ_DEVICE_CONFIG"/>

    <!-- Used for reporting -->
    <uses-permission android:name="android.permission.INTERNET"/>

    <!-- Used for scheduling connectivity jobs -->
    <uses-permission android:name="android.permission.ACCESS_NETWORK_STATE" />

    <!-- Allows an application to access AdServices Topics API. -->
    <permission android:name="android.permission.ACCESS_ADSERVICES_TOPICS"
                android:label="@string/permlab_accessAdServicesTopics"
                android:description="@string/permdesc_accessAdServicesTopics"
                android:protectionLevel="normal"/>

    <!-- Allows an application to access AdServices Attribution APIs. -->
    <permission android:name="android.permission.ACCESS_ADSERVICES_ATTRIBUTION"
                android:label="@string/permlab_accessAdServicesAttribution"
                android:description="@string/permdesc_accessAdServicesAttribution"
                android:protectionLevel="normal"/>

    <!-- Allows an application to access AdServices Custom Audience APIs. -->
    <permission android:name="android.permission.ACCESS_ADSERVICES_CUSTOM_AUDIENCE"
                android:label="@string/permlab_accessAdServicesCustomAudience"
                android:description="@string/permdesc_accessAdServicesCustomAudience"
                android:protectionLevel="normal"/>

    <!-- Allows an application to access AdServices Ad Id API. -->
    <permission android:name="android.permission.ACCESS_ADSERVICES_AD_ID"
                android:label="@string/permlab_accessAdServicesAdId"
                android:description="@string/permdesc_accessAdServicesAdId"
                android:protectionLevel="normal"/>

    <!-- Note: Signature permissions for AdServices code running in ExtServices APK must be
    redefined with the suffix _COMPAT since the ExtServices and AdServices APKs are signed by
    different keys. -->

    <!-- Allows AdServices to access API for Ad ID. -->
    <permission android:name="android.permission.ACCESS_PRIVILEGED_AD_ID_COMPAT"
                android:label="@string/permlab_adServicesAccessAdId"
                android:description="@string/permdesc_adServicesAccessAdId"
                android:protectionLevel="signature"/>

    <!-- Allows AdServices to access API for App set ID. -->
    <permission android:name="android.permission.ACCESS_PRIVILEGED_APP_SET_ID_COMPAT"
                android:label="@string/permlab_adServicesAccessAppSetId"
                android:description="@string/permdesc_adServicesAccessAppSetId"
                android:protectionLevel="signature"/>

    <!-- Allows AdServices to access API for AdServices Cobalt upload. -->
    <permission android:name="android.permission.ACCESS_PRIVILEGED_ADSERVICES_COBALT_UPLOAD_COMPAT"
                android:label="@string/permlab_adServicesAccessAdServicesCobaltUpload"
                android:description="@string/permdesc_adServicesAccessAdServicesCobaltUpload"
                android:protectionLevel="signature"/>

    <!-- Allows the caller to modify AdService's state via Common Service. -->
    <permission android:name="android.permission.MODIFY_ADSERVICES_STATE_COMPAT"
                android:label="@string/permlab_modifyAdServicesState"
                android:description="@string/permdesc_modifyAdServicesState"
                android:protectionLevel="signature|configurator"/>

    <!-- Allows the caller to get AdService's state via Common Service. -->
    <permission android:name="android.permission.ACCESS_ADSERVICES_STATE_COMPAT"
                android:label="@string/permlab_accessAdServicesState"
                android:description="@string/permdesc_accessAdServicesState"
                android:protectionLevel="signature|configurator"/>

    <uses-permission android:name="android.permission.ACCESS_PRIVILEGED_AD_ID_COMPAT"/>
    <uses-permission android:name="android.permission.ACCESS_PRIVILEGED_APP_SET_ID_COMPAT"/>
    <uses-permission android:name="android.permission.ACCESS_PRIVILEGED_ADSERVICES_COBALT_UPLOAD_COMPAT" />

    <!-- Allows JobScheduler to persist jobs across reboot. -->
    <uses-permission android:name="android.permission.RECEIVE_BOOT_COMPLETED"/>

    <application
        android:name=".ExtServicesApplication"
        android:label="@string/app_name"
        android:forceQueryable="true"
        android:allowBackup="false"
        android:supportsRtl="true"
        android:icon="@drawable/ic_android_icon"
        android:theme="@style/FilterTouches">
        <!-- Activity for the main view of Adservices Settings UI-->
        <activity
            android:name="com.android.adservices.ui.settings.activities.AdServicesSettingsMainActivity"
            android:exported="true"
            android:enabled="false"
            android:theme="@style/Theme.SubSettingsBase"
            android:process=".adservices">
            <intent-filter android:priority="1">
                <action android:name="android.adservices.ui.SETTINGS"/>
                <category android:name="android.intent.category.DEFAULT"/>
            </intent-filter>
        </activity>

        <!-- Activity for the topics view of Adservices Settings UI-->
        <activity
            android:name="com.android.adservices.ui.settings.activities.TopicsActivity"
            android:exported="true"
            android:enabled="false"
            android:theme="@style/Theme.SubSettingsBase"
            android:process=".adservices">
            <intent-filter android:priority="1">
                <action android:name="android.adservices.ui.TOPICS"/>
                <category android:name="android.intent.category.DEFAULT"/>
            </intent-filter>
        </activity>

        <!-- Activity for the blocked topics view of Adservices Settings UI-->
        <activity
            android:name="com.android.adservices.ui.settings.activities.BlockedTopicsActivity"
            android:exported="true"
            android:enabled="false"
            android:theme="@style/Theme.SubSettingsBase"
            android:process=".adservices">
            <intent-filter android:priority="1">
                <action android:name="android.adservices.ui.BLOCKED_TOPICS"/>
                <category android:name="android.intent.category.DEFAULT"/>
            </intent-filter>
        </activity>

        <!-- Activity for the apps view of Adservices Settings UI-->
        <activity
            android:name="com.android.adservices.ui.settings.activities.AppsActivity"
            android:exported="true"
            android:enabled="false"
            android:theme="@style/Theme.SubSettingsBase"
            android:process=".adservices">
            <intent-filter android:priority="1">
                <action android:name="android.adservices.ui.APPS"/>
                <category android:name="android.intent.category.DEFAULT"/>
            </intent-filter>
        </activity>

        <!-- Activity for the blocked apps view of Adservices Settings UI-->
        <activity
            android:name="com.android.adservices.ui.settings.activities.BlockedAppsActivity"
            android:exported="true"
            android:enabled="false"
            android:theme="@style/Theme.SubSettingsBase"
            android:process=".adservices">
            <intent-filter android:priority="1">
                <action android:name="android.adservices.ui.BLOCKED_APPS"/>
                <category android:name="android.intent.category.DEFAULT"/>
            </intent-filter>
        </activity>

        <!-- Activity for the ads measurement view of AdServices Settings UI-->
        <activity
            android:name="com.android.adservices.ui.settings.activities.MeasurementActivity"
            android:exported="true"
            android:enabled="false"
            android:theme="@style/Theme.SubSettingsBase"
            android:process=".adservices">
            <intent-filter android:priority="1">
                <action android:name="android.adservices.ui.MEASUREMENT"/>
                <category android:name="android.intent.category.DEFAULT"/>
            </intent-filter>
        </activity>

        <!-- Activity for Adservices Detailed Notification UI -->
        <activity
            android:name="com.android.adservices.ui.notifications.ConsentNotificationActivity"
            android:exported="true"
            android:enabled="false"
            android:theme="@style/AdServices.NotificationTheme"
            android:process=".adservices">
            <intent-filter android:priority="1">
                <action android:name="android.adservices.ui.NOTIFICATIONS"/>
                <category android:name="android.intent.category.DEFAULT"/>
            </intent-filter>
        </activity>

        <service android:name="com.android.adservices.adselection.AdSelectionService"
                 android:exported="true"
                 android:visibleToInstantApps="false"
                 android:process=".adservices">
            <intent-filter android:priority="1">
                <action android:name="android.adservices.adselection.AD_SELECTION_SERVICE"/>
            </intent-filter>
        </service>

        <service android:name=
                     "com.android.adservices.customaudience.CustomAudienceService"
                 android:exported="true"
                 android:visibleToInstantApps="false"
                 android:process=".adservices">
            <intent-filter android:priority="1">
                <action android:name=
                            "android.adservices.customaudience.CUSTOM_AUDIENCE_SERVICE"/>
            </intent-filter>
        </service>

        <service android:name="com.android.adservices.topics.TopicsService"
                 android:exported="true"
                 android:visibleToInstantApps="false"
                 android:process=".adservices">
            <intent-filter android:priority="1">
                <action android:name="android.adservices.TOPICS_SERVICE"/>
            </intent-filter>
        </service>

        <service android:name="com.android.adservices.adid.AdIdService"
                 android:exported="true"
                 android:visibleToInstantApps="false"
                 android:process=".adservices">
            <intent-filter android:priority="1">
                <action android:name="android.adservices.ADID_SERVICE"/>
            </intent-filter>
        </service>

        <service android:name="com.android.adservices.appsetid.AppSetIdService"
                 android:exported="true"
                 android:visibleToInstantApps="false"
                 android:process=".adservices">
            <intent-filter android:priority="1">
                <action android:name="android.adservices.APPSETID_SERVICE"/>
            </intent-filter>
        </service>

        <service android:name="com.android.adservices.measurement.MeasurementService"
                 android:exported="true"
                 android:visibleToInstantApps="false"
                 android:process=".adservices">
            <intent-filter android:priority="1">
                <action android:name="android.adservices.MEASUREMENT_SERVICE"/>
            </intent-filter>
        </service>

        <service android:name="com.android.adservices.common.AdServicesCommonService"
                 android:exported="true"
                 android:visibleToInstantApps="false"
                 android:process=".adservices">
            <intent-filter android:priority="1">
                <action android:name="android.adservices.AD_SERVICES_COMMON_SERVICE"/>
            </intent-filter>
        </service>

        <!-- Daily maintenance Job. -->
        <service android:name="com.android.adservices.service.MaintenanceJobService"
                 android:permission="android.permission.BIND_JOB_SERVICE"
                 android:process=".adservices">
        </service>

        <!-- Epoch computation Job. -->
        <service android:name="com.android.adservices.service.topics.EpochJobService"
                 android:permission="android.permission.BIND_JOB_SERVICE"
                 android:process=".adservices">
        </service>

        <!-- Mdd background Job. -->
        <service android:name="com.android.adservices.download.MddJobService"
                 android:permission="android.permission.BIND_JOB_SERVICE"
                 android:process=".adservices">
        </service>

        <!-- Enable Notification Job. -->
        <service android:name="com.android.adservices.service.common.ConsentNotificationJobService"
                 android:permission="android.permission.BIND_JOB_SERVICE"
                 android:process=".adservices">
        </service>

        <!-- Measurement event main report upload job. -->
        <service
            android:name="com.android.adservices.service.measurement.reporting.EventReportingJobService"
            android:permission="android.permission.BIND_JOB_SERVICE"
            android:process=".adservices">
        </service>

        <!-- Measurement debug report upload job. -->
        <service android:name=
                     "com.android.adservices.service.measurement.reporting.DebugReportingJobService"
            android:permission="android.permission.BIND_JOB_SERVICE"
            android:process=".adservices">
        </service>

        <!-- Measurement verbose debug report upload job. -->
        <service android:name=
              "com.android.adservices.service.measurement.reporting.VerboseDebugReportingJobService"
            android:permission="android.permission.BIND_JOB_SERVICE"
            android:process=".adservices">
        </service>

        <!-- Measurement event fallback report upload job. -->
        <service android:name=
                     "com.android.adservices.service.measurement.reporting.EventFallbackReportingJobService"
                 android:permission="android.permission.BIND_JOB_SERVICE"
                 android:process=".adservices">
        </service>

        <!-- Measurement aggregate main report upload job. -->
        <service android:name=
                     "com.android.adservices.service.measurement.reporting.AggregateReportingJobService"
                 android:permission="android.permission.BIND_JOB_SERVICE"
                 android:process=".adservices">
        </service>

        <!-- Measurement aggregate fallback report upload job. -->
        <service android:name=
                     "com.android.adservices.service.measurement.reporting.AggregateFallbackReportingJobService"
                 android:permission="android.permission.BIND_JOB_SERVICE"
                 android:process=".adservices">
        </service>

        <!-- Measurement Attribution Job.-->
        <service android:name=
                     "com.android.adservices.service.measurement.attribution.AttributionJobService"
                 android:permission="android.permission.BIND_JOB_SERVICE"
                 android:process=".adservices">
        </service>
        <!-- Measurement Attribution Fallback Job.-->
        <service android:name=
                     "com.android.adservices.service.measurement.attribution.AttributionFallbackJobService"
                 android:permission="android.permission.BIND_JOB_SERVICE"
                 android:process=".adservices">
        </service>

        <!-- Deletion Job.-->
        <service android:name=
                     "com.android.adservices.service.measurement.DeleteExpiredJobService"
                 android:permission="android.permission.BIND_JOB_SERVICE"
                 android:process=".adservices">
        </service>

        <!-- Measurement Deletion Uninstalled Apps Job. -->
        <service android:name=
                     "com.android.adservices.service.measurement.DeleteUninstalledJobService"
                 android:permission="android.permission.BIND_JOB_SERVICE"
                 android:process=".adservices">
        </service>

        <!-- FLEDGE Background Fetch Job -->
        <service android:name=
                     "com.android.adservices.service.customaudience.BackgroundFetchJobService"
                 android:permission="android.permission.BIND_JOB_SERVICE"
                 android:process=".adservices">
        </service>

        <!-- FLEDGE Ad selection debug report sender Job -->
        <service android:name=
                     "com.android.adservices.service.adselection.DebugReportSenderJobService"
                 android:permission="android.permission.BIND_JOB_SERVICE"
                 android:process=".adservices">
        </service>

        <!-- FLEDGE Protected Signals periodic encoding job -->
        <service android:name=
                     "com.android.adservices.service.signals.PeriodicEncodingJobService"
                 android:permission="android.permission.BIND_JOB_SERVICE"
                 android:process=".adservices">
        </service>

        <!-- Measurement Registration Job -->
        <service android:name=
                     "com.android.adservices.service.measurement.registration.AsyncRegistrationQueueJobService"
                 android:permission="android.permission.BIND_JOB_SERVICE"
                 android:process=".adservices">
        </service>
        <!-- Measurement Registration Fallback Job -->
        <service android:name=
                     "com.android.adservices.service.measurement.registration.AsyncRegistrationFallbackJobService"
                 android:permission="android.permission.BIND_JOB_SERVICE"
                 android:process=".adservices">
        </service>

        <!-- Measurement Verbose Debug Reporting Fallback Job. -->
        <service android:name=
                     "com.android.adservices.service.measurement.reporting.VerboseDebugReportingFallbackJobService"
                 android:permission="android.permission.BIND_JOB_SERVICE"
                 android:process=".adservices">
        </service>

        <!-- Measurement Debug Reporting Fallback Job. -->
        <service android:name=
                     "com.android.adservices.service.measurement.reporting.DebugReportingFallbackJobService"
                 android:permission="android.permission.BIND_JOB_SERVICE"
                 android:process=".adservices">
        </service>

<<<<<<< HEAD
=======
        <!-- Cobalt Logging Job -->
        <service android:name="com.android.adservices.cobalt.CobaltJobService"
            android:permission="android.permission.BIND_JOB_SERVICE"
            android:process=".adservices">
        </service>

>>>>>>> 98cbd62a
        <provider
            android:name=
                "com.android.adservices.service.measurement.attribution.TriggerContentProvider"
            android:authorities="com.android.ext.adservices.provider.trigger"
            android:exported="false"
            android:process=".adservices"
        />

        <provider
            android:name=
                "com.android.adservices.service.measurement.registration.AsyncRegistrationContentProvider"
            android:authorities="com.android.ext.adservices.provider.asyncregistration"
            android:exported="false"
            android:process=".adservices"
        />

        <!-- Boot completed receiver registers package changed event receivers. -->
        <receiver android:name="com.android.adservices.service.common.AdExtBootCompletedReceiver"
                  android:enabled="@bool/isAdExtBootCompletedReceiverEnabled"
                  android:exported="true"
                  android:process=".adservices">
            <intent-filter>
                <action android:name="android.intent.action.BOOT_COMPLETED"/>
            </intent-filter>
        </receiver>

        <!-- On S-, this class handles intents from the system. -->
        <receiver android:name="com.android.adservices.service.common.PackageChangedReceiver"
                  android:enabled="false"
                  android:exported="true"
                  android:process=".adservices">
            <intent-filter>
                <action android:name="android.intent.action.PACKAGE_FULLY_REMOVED"/>
                <action android:name="android.intent.action.PACKAGE_DATA_CLEARED"/>
                <data android:scheme="package"/>
            </intent-filter>
        </receiver>

        <!-- Used and present only on S- -->
        <uses-library android:name="android.ext.adservices" android:required="false"/>
    </application>
</manifest><|MERGE_RESOLUTION|>--- conflicted
+++ resolved
@@ -411,15 +411,12 @@
                  android:process=".adservices">
         </service>
 
-<<<<<<< HEAD
-=======
         <!-- Cobalt Logging Job -->
         <service android:name="com.android.adservices.cobalt.CobaltJobService"
             android:permission="android.permission.BIND_JOB_SERVICE"
             android:process=".adservices">
         </service>
 
->>>>>>> 98cbd62a
         <provider
             android:name=
                 "com.android.adservices.service.measurement.attribution.TriggerContentProvider"
