/*
 * Copyright (C) 2022 The Android Open Source Project
 *
 * Licensed under the Apache License, Version 2.0 (the "License");
 * you may not use this file except in compliance with the License.
 * You may obtain a copy of the License at
 *
 *      http://www.apache.org/licenses/LICENSE-2.0
 *
 * Unless required by applicable law or agreed to in writing, software
 * distributed under the License is distributed on an "AS IS" BASIS,
 * WITHOUT WARRANTIES OR CONDITIONS OF ANY KIND, either express or implied.
 * See the License for the specific language governing permissions and
 * limitations under the License.
 */

package com.android.adservices.ui.notifications;

import static com.android.adservices.service.ui.ux.collection.PrivacySandboxUxCollection.BETA_UX;

import static com.google.common.truth.Truth.assertThat;

import static org.mockito.Matchers.any;
import static org.mockito.Mockito.doReturn;
import static org.mockito.Mockito.spy;

import android.content.Context;
import android.content.Intent;

import androidx.test.core.app.ApplicationProvider;
import androidx.test.ext.junit.runners.AndroidJUnit4;
import androidx.test.filters.FlakyTest;
import androidx.test.platform.app.InstrumentationRegistry;
import androidx.test.uiautomator.By;
import androidx.test.uiautomator.UiDevice;
import androidx.test.uiautomator.UiObject;
import androidx.test.uiautomator.UiObjectNotFoundException;
import androidx.test.uiautomator.UiSelector;
import androidx.test.uiautomator.Until;

import com.android.adservices.api.R;
import com.android.adservices.common.AdServicesExtendedMockitoTestCase;
import com.android.adservices.common.AdservicesTestHelper;
import com.android.adservices.service.Flags;
import com.android.adservices.service.FlagsFactory;
import com.android.adservices.service.PhFlags;
import com.android.adservices.service.common.BackgroundJobsManager;
import com.android.adservices.service.consent.ConsentManager;
import com.android.adservices.service.ui.data.UxStatesManager;
import com.android.adservices.ui.util.ApkTestUtil;
import com.android.dx.mockito.inline.extended.ExtendedMockito;
import com.android.modules.utils.testing.ExtendedMockitoRule.SpyStatic;

import org.junit.After;
import org.junit.Before;
import org.junit.Test;
import org.junit.runner.RunWith;
import org.mockito.Mock;

import java.io.IOException;

@SpyStatic(PhFlags.class)
@SpyStatic(BackgroundJobsManager.class)
@SpyStatic(FlagsFactory.class)
@SpyStatic(ConsentManager.class)
@SpyStatic(UxStatesManager.class)
@RunWith(AndroidJUnit4.class)
public final class NotificationActivityUiAutomatorTest extends AdServicesExtendedMockitoTestCase {

    private static final String NOTIFICATION_TEST_PACKAGE =
            "android.test.adservices.ui.NOTIFICATIONS";
    private static final int LAUNCH_TIMEOUT = 5000;
    private static final UiDevice sDevice =
            UiDevice.getInstance(InstrumentationRegistry.getInstrumentation());

    @Mock private ConsentManager mConsentManager;
    private Context mContext;

    // TODO(b/261216850): Migrate this NotificationActivity to non-mock test
    @Mock private Flags mMockFlags;
    @Mock private UxStatesManager mUxStatesManager;

    @Before
    public void setup() throws UiObjectNotFoundException, IOException {
        mContext = spy(appContext.get());

        doReturn(true).when(mMockFlags).getUIDialogsFeatureEnabled();
        doReturn(true).when(mMockFlags).isUiFeatureTypeLoggingEnabled();
        doReturn(true).when(mMockFlags).getRecordManualInteractionEnabled();
        doReturn(true).when(mMockFlags).getConsentNotificationActivityDebugMode();
        doReturn(BETA_UX).when(mUxStatesManager).getUx();
        doReturn("BETA_UX").when(mMockFlags).getDebugUx();

        extendedMockito.mockGetFlags(mMockFlags);
        ExtendedMockito.doReturn(mUxStatesManager)
                .when(() -> UxStatesManager.getInstance(any(Context.class)));
        ExtendedMockito.doReturn(mConsentManager)
                .when(() -> ConsentManager.getInstance(any(Context.class)));
        ExtendedMockito.doNothing()
                .when(() -> BackgroundJobsManager.scheduleAllBackgroundJobs(any(Context.class)));

        sDevice.pressHome();

        final String launcherPackage = sDevice.getLauncherPackageName();
        assertThat(launcherPackage).isNotNull();
        sDevice.wait(Until.hasObject(By.pkg(launcherPackage).depth(0)), LAUNCH_TIMEOUT);
    }

    @After
    public void teardown() throws Exception {
        ApkTestUtil.takeScreenshot(sDevice, getClass().getSimpleName() + "_" + getTestName() + "_");

        AdservicesTestHelper.killAdservicesProcess(mContext);
<<<<<<< HEAD

        mStaticMockSession.finishMocking();
    }

    @Test
    @FlakyTest(bugId = 302607350)
    public void notificationEuGaTest() throws UiObjectNotFoundException, InterruptedException {
        mTestName = new Object() {}.getClass().getEnclosingMethod().getName();

        doReturn(true).when(mMockFlags).getGaUxFeatureEnabled();
        doReturn("GA_UX").when(mMockFlags).getDebugUx();

        startActivity(true);

        UiObject notificationEuGaTitle = getElement(R.string.notificationUI_header_ga_title_eu);
        assertThat(notificationEuGaTitle.exists()).isTrue();

        UiObject leftControlButton =
                getElement(R.string.notificationUI_left_control_button_text_eu);
        UiObject rightControlButton =
                getElement(R.string.notificationUI_right_control_button_ga_text_eu);
        UiObject moreButton = getElement(R.string.notificationUI_more_button_text);

        verifyControlsAndMoreButtonAreDisplayed(leftControlButton, rightControlButton, moreButton);
    }

    @Test
    @FlakyTest(bugId = 302607350)
    public void notificationRowGaTest() throws UiObjectNotFoundException, InterruptedException {
        mTestName = new Object() {}.getClass().getEnclosingMethod().getName();

=======
    }
    @Test
    @FlakyTest(bugId = 302607350)
    public void notificationRowGaTest() throws Exception {
>>>>>>> e5cd4102
        doReturn(true).when(mMockFlags).getGaUxFeatureEnabled();
        doReturn("GA_UX").when(mMockFlags).getDebugUx();

        startActivity(false);

        UiObject notificationGaTitle = getElement(R.string.notificationUI_header_ga_title);
        assertThat(notificationGaTitle.exists()).isTrue();

        UiObject leftControlButton = getElement(R.string.notificationUI_left_control_button_text);
        UiObject rightControlButton = getElement(R.string.notificationUI_right_control_button_text);
        UiObject moreButton = getElement(R.string.notificationUI_more_button_text);
    }

    @Test
    @FlakyTest(bugId = 302607350)
    public void notificationEuGaTest() throws Exception {
        doReturn(true).when(mMockFlags).getGaUxFeatureEnabled();
        doReturn("GA_UX").when(mMockFlags).getDebugUx();

        startActivity(true);

        UiObject leftControlButton =
                getElement(R.string.notificationUI_confirmation_left_control_button_text);
        UiObject rightControlButton =
                getElement(R.string.notificationUI_confirmation_right_control_button_text);
        UiObject moreButton = getElement(R.string.notificationUI_more_button_text);

        verifyControlsAndMoreButtonAreDisplayed(leftControlButton, rightControlButton, moreButton);

        rightControlButton.click();

        UiObject acceptedTitle = getElement(R.string.notificationUI_header_ga_title_eu_v2);
        assertThat(acceptedTitle.exists()).isTrue();
        UiObject leftControlButtonOnSecondPage =
                getElement(R.string.notificationUI_left_control_button_text_eu_v2);
        UiObject rightControlButtonOnSecondPage =
                getElement(R.string.notificationUI_right_control_button_ga_text_eu_v2);
        UiObject moreButtonOnSecondPage = getElement(R.string.notificationUI_more_button_text);
        verifyControlsAndMoreButtonAreDisplayed(
                leftControlButtonOnSecondPage,
                rightControlButtonOnSecondPage,
                moreButtonOnSecondPage);
    }

    private void verifyControlsAndMoreButtonAreDisplayed(
            UiObject leftControlButton, UiObject rightControlButton, UiObject moreButton)
            throws UiObjectNotFoundException, InterruptedException {
        UiObject scrollView =
                sDevice.findObject(new UiSelector().className("android.widget.ScrollView"));

        // TODO: clean up the following code with NotificationPages.goThroughNotificationPage()
        if (scrollView.isScrollable()) {
            // there should be a more button
            assertThat(leftControlButton.exists()).isFalse();
            assertThat(rightControlButton.exists()).isFalse();
            assertThat(moreButton.exists()).isTrue();

            while (moreButton.exists()) {
                moreButton.click();
                Thread.sleep(2000);
            }
            assertThat(leftControlButton.exists()).isTrue();
            assertThat(rightControlButton.exists()).isTrue();
            assertThat(moreButton.exists()).isFalse();
        } else {
            // fix the flaky test where test fails due to only moreButton exists
            int clickCount = 10;
            while (moreButton.exists() && clickCount-- > 0) {
                moreButton.click();
                Thread.sleep(2000);
            }
            assertThat(leftControlButton.exists()).isTrue();
            assertThat(rightControlButton.exists()).isTrue();
            assertThat(moreButton.exists()).isFalse();
        }
    }

    private void startActivity(boolean isEUActivity) {
        Intent intent = new Intent(NOTIFICATION_TEST_PACKAGE);
        intent.addFlags(Intent.FLAG_ACTIVITY_NEW_TASK);
        intent.putExtra("isEUDevice", isEUActivity);
        mContext.startActivity(intent);

        sDevice.wait(Until.hasObject(By.pkg(NOTIFICATION_TEST_PACKAGE).depth(0)), LAUNCH_TIMEOUT);
    }

    private String getString(int resourceId) {
        return ApplicationProvider.getApplicationContext().getResources().getString(resourceId);
    }

    private UiObject getElement(int resId) {
        return sDevice.findObject(new UiSelector().text(getString(resId)));
    }

    private boolean isDefaultBrowserOpenedAfterClicksOnTheBottomOfSentence(
            String packageNameOfDefaultBrowser, UiObject sentence, int countOfClicks)
            throws Exception {
        int right = sentence.getBounds().right,
                bottom = sentence.getBounds().bottom,
                left = sentence.getBounds().left;
        for (int x = left; x < right; x += (right - left) / countOfClicks) {
            sDevice.click(x, bottom - 2);
            Thread.sleep(200);
        }

        if (!sentence.exists()) {
            sDevice.pressBack();
            ApkTestUtil.killDefaultBrowserPkgName(sDevice, mContext);
            return true;
        }

        return false;
    }
}<|MERGE_RESOLUTION|>--- conflicted
+++ resolved
@@ -111,44 +111,10 @@
         ApkTestUtil.takeScreenshot(sDevice, getClass().getSimpleName() + "_" + getTestName() + "_");
 
         AdservicesTestHelper.killAdservicesProcess(mContext);
-<<<<<<< HEAD
-
-        mStaticMockSession.finishMocking();
-    }
-
-    @Test
-    @FlakyTest(bugId = 302607350)
-    public void notificationEuGaTest() throws UiObjectNotFoundException, InterruptedException {
-        mTestName = new Object() {}.getClass().getEnclosingMethod().getName();
-
-        doReturn(true).when(mMockFlags).getGaUxFeatureEnabled();
-        doReturn("GA_UX").when(mMockFlags).getDebugUx();
-
-        startActivity(true);
-
-        UiObject notificationEuGaTitle = getElement(R.string.notificationUI_header_ga_title_eu);
-        assertThat(notificationEuGaTitle.exists()).isTrue();
-
-        UiObject leftControlButton =
-                getElement(R.string.notificationUI_left_control_button_text_eu);
-        UiObject rightControlButton =
-                getElement(R.string.notificationUI_right_control_button_ga_text_eu);
-        UiObject moreButton = getElement(R.string.notificationUI_more_button_text);
-
-        verifyControlsAndMoreButtonAreDisplayed(leftControlButton, rightControlButton, moreButton);
-    }
-
-    @Test
-    @FlakyTest(bugId = 302607350)
-    public void notificationRowGaTest() throws UiObjectNotFoundException, InterruptedException {
-        mTestName = new Object() {}.getClass().getEnclosingMethod().getName();
-
-=======
     }
     @Test
     @FlakyTest(bugId = 302607350)
     public void notificationRowGaTest() throws Exception {
->>>>>>> e5cd4102
         doReturn(true).when(mMockFlags).getGaUxFeatureEnabled();
         doReturn("GA_UX").when(mMockFlags).getDebugUx();
 
