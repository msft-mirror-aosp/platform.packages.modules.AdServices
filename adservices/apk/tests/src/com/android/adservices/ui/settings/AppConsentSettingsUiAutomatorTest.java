--- conflicted
+++ resolved
@@ -21,6 +21,7 @@
 import android.content.ComponentName;
 import android.content.Context;
 import android.content.Intent;
+import android.os.Build;
 
 import androidx.test.core.app.ApplicationProvider;
 import androidx.test.ext.junit.runners.AndroidJUnit4;
@@ -35,13 +36,12 @@
 
 import com.android.adservices.api.R;
 import com.android.adservices.common.AdservicesTestHelper;
-<<<<<<< HEAD
-=======
 import com.android.adservices.common.CompatAdServicesTestUtils;
->>>>>>> d654911e
 import com.android.compatibility.common.util.ShellUtils;
+import com.android.modules.utils.build.SdkLevel;
 
 import org.junit.After;
+import org.junit.Assume;
 import org.junit.Before;
 import org.junit.Ignore;
 import org.junit.Test;
@@ -61,6 +61,8 @@
     private static final String PRIVACY_SANDBOX_TEST_PACKAGE = "android.test.adservices.ui.MAIN";
     private static final int LAUNCH_TIMEOUT = 5000;
     private static UiDevice sDevice;
+    private static final String ADEXTSERVICES_PACKAGE_NAME =
+            "com.google.android.ext.adservices.api";
 
     @Before
     public void setup() throws UiObjectNotFoundException {
@@ -72,13 +74,10 @@
 
         // Start from the home screen
         sDevice.pressHome();
-<<<<<<< HEAD
-=======
 
         if (Build.VERSION.SDK_INT < Build.VERSION_CODES.TIRAMISU) {
             CompatAdServicesTestUtils.setFlags();
         }
->>>>>>> d654911e
     }
 
     @After
@@ -87,13 +86,10 @@
 
         // Note aosp_x86 requires --user 0 to uninstall though arm doesn't.
         ShellUtils.runShellCommand("pm uninstall --user 0 " + TEST_APP_NAME);
-<<<<<<< HEAD
-=======
 
         if (Build.VERSION.SDK_INT < Build.VERSION_CODES.TIRAMISU) {
             CompatAdServicesTestUtils.resetFlagsToDefault();
         }
->>>>>>> d654911e
     }
 
     // TODO: Remove this blank test along with the other @Ignore. b/268351419
@@ -108,6 +104,8 @@
     @Ignore("Flaky test. (b/268351419)")
     public void consentSystemServerOnlyTest()
             throws UiObjectNotFoundException, InterruptedException {
+        // System server is not available on S-, skip this test for S-
+        Assume.assumeTrue(SdkLevel.isAtLeastT());
         appConsentTest(0, false);
     }
 
@@ -121,6 +119,8 @@
     @Ignore("Flaky test. (b/268351419)")
     public void consentSystemServerAndPpApiTest()
             throws UiObjectNotFoundException, InterruptedException {
+        // System server is not available on S-, skip this test for S-
+        Assume.assumeTrue(SdkLevel.isAtLeastT());
         appConsentTest(2, false);
     }
 
@@ -128,6 +128,8 @@
     @Ignore("Flaky test. (b/268351419)")
     public void consentSystemServerOnlyDialogsOnTest()
             throws UiObjectNotFoundException, InterruptedException {
+        // System server is not available on S-, skip this test for S-
+        Assume.assumeTrue(SdkLevel.isAtLeastT());
         appConsentTest(0, true);
     }
 
@@ -142,6 +144,8 @@
     @Ignore("Flaky test. (b/268351419)")
     public void consentSystemServerAndPpApiDialogsOnTest()
             throws UiObjectNotFoundException, InterruptedException {
+        // System server is not available on S-, skip this test for S-
+        Assume.assumeTrue(SdkLevel.isAtLeastT());
         appConsentTest(2, true);
     }
 
