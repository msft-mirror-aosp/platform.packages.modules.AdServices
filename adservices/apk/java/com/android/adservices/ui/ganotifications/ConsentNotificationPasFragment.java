--- conflicted
+++ resolved
@@ -67,11 +67,7 @@
     public View onCreateView(
             @NonNull LayoutInflater inflater, ViewGroup container, Bundle savedInstanceState) {
         View inflatedView;
-<<<<<<< HEAD
-        mIsEUDevice = UxUtil.isEeaDevice(requireActivity(), getContext());
-=======
         mIsEUDevice = UxUtil.isEeaDevice(requireActivity());
->>>>>>> 522b38ba
         mIsRenotify = requireActivity().getIntent().getBooleanExtra(IS_RENOTIFY_KEY, false);
         mIsFirstTimeRow = false;
         if (mIsRenotify) {
