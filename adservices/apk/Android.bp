// Copyright (C) 2022 The Android Open Source Project
//
// Licensed under the Apache License, Version 2.0 (the "License");
// you may not use this file except in compliance with the License.
// You may obtain a copy of the License at
//
//     http://www.apache.org/licenses/LICENSE-2.0
//
// Unless required by applicable law or agreed to in writing, software
// distributed under the License is distributed on an "AS IS" BASIS,
// WITHOUT WARRANTIES OR CONDITIONS OF ANY KIND, either express or implied.
// See the License for the specific language governing permissions and
// limitations under the License.

package {
    default_applicable_licenses: ["Android-Apache-2.0"],
}

filegroup {
    name: "adservicesapk-filegroup",
    srcs: [
        "java/**/*.java",
    ],
}

android_app_certificate {
    name: "com.android.adservices.api.certificate",
    certificate: "com.android.adservices.api",
}

android_app {
    name: "AdExtServicesApk",
    sdk_version: "module_current",
    min_sdk_version: "31",
    // This is not enforced by PackageManager but we keep this
    // here since this APK is used for S- only.
    // TODO(b/263904312): Support for max_sdk_version.
    max_sdk_version: "32",
    certificate: ":com.android.adservices.api.certificate",
    privileged: true,
    srcs: [
        "java/**/*.java",
    ],
    libs: ["framework-adextservices"],
    static_libs: [
        "adservices-service-core",
        "androidx-constraintlayout_constraintlayout",
        "androidx.preference_preference",
        "androidx.fragment_fragment",
        "androidx.recyclerview_recyclerview",
        // TODO(b/230653497): Try to remove this.
        "androidx.room_room-runtime",
        "mobile_data_downloader_lib",
        "tflite_support_classifiers_java",
        "SettingsLibActionBarShadow",
        "SettingsLibSettingsTheme",
        "SettingsLibCollapsingToolbarBaseActivity",
        "SettingsLibMainSwitchPreference",
    ],
    jarjar_rules: "jarjar_rules.txt",
    resource_dirs: ["res"],
    aaptflags: [
        // Don't compress *.tflite files. Compressed models cannot be loaded on device.
        "-0 .tflite",
    ],
    optimize: {
        proguard_flags_files: ["proguard.flags"],
    },
    required: ["privapp_allowlist_com.android.adservices.api.xml"],
    apex_available: ["com.android.extservices"],
}

android_app {
    name: "AdServicesApk",
    sdk_version: "module_current",
    min_sdk_version: "Tiramisu",
    certificate: ":com.android.adservices.api.certificate",
    privileged: true,
    srcs: [
        "java/**/*.java",
    ],
    libs: [
        // Need it to access hidden stuff in framework-adservices.
        "framework-adservices.impl",
    ],
    static_libs: [
        "adservices-service-core",
        "androidx-constraintlayout_constraintlayout",
        "androidx.preference_preference",
        "androidx.fragment_fragment",
        "androidx.recyclerview_recyclerview",
        // TODO(b/230653497): Try to remove this.
        "androidx.room_room-runtime",
        "mobile_data_downloader_lib",
        "tflite_support_classifiers_java",
        "SettingsLibActionBarShadow",
        "SettingsLibSettingsTheme",
        "SettingsLibCollapsingToolbarBaseActivity",
        "SettingsLibMainSwitchPreference",
    ],
    jarjar_rules: "jarjar_rules.txt",
    resource_dirs: [
        "res",
        "publicres",
    ],
    aaptflags: [
        // Don't compress *.tflite files. Compressed models cannot be loaded on device.
        "-0 .tflite",
    ],
     optimize: {
        proguard_flags_files: ["proguard.flags"],
     },
    required: ["privapp_allowlist_com.android.adservices.api.xml"],
    apex_available: ["com.android.adservices"],
}

// Assets needs to be bundled via this android_library since our classes in service-core needs to
// load assets.
android_library {
    name: "adservices-assets",
    sdk_version: "module_current",
<<<<<<< HEAD
    min_sdk_version: "Tiramisu",
=======
    min_sdk_version: "31",
>>>>>>> d1d7b5f4
    static_libs: [
        "androidx-constraintlayout_constraintlayout",
        "SettingsLibSettingsTheme",
    ],
    asset_dirs: [
        "assets",
    ],
    aaptflags: [
        // Don't compress *.tflite files. Compressed models cannot be loaded on device.
        "-0 .tflite",
    ],
    // Must use EmptyManifest.xml since "adservices-assets" will also be used by the
    // service-core tests. If we use the normal "AndroidManifest.xml", we will redeclare permissions
    // in the tests
    // See b/228270294 for the error about duplicated permissions.
    manifest: "EmptyManifest.xml",
}<|MERGE_RESOLUTION|>--- conflicted
+++ resolved
@@ -119,11 +119,7 @@
 android_library {
     name: "adservices-assets",
     sdk_version: "module_current",
-<<<<<<< HEAD
-    min_sdk_version: "Tiramisu",
-=======
     min_sdk_version: "31",
->>>>>>> d1d7b5f4
     static_libs: [
         "androidx-constraintlayout_constraintlayout",
         "SettingsLibSettingsTheme",
