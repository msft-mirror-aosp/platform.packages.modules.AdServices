/*
 * Copyright (C) 2022 The Android Open Source Project
 *
 * Licensed under the Apache License, Version 2.0 (the "License");
 * you may not use this file except in compliance with the License.
 * You may obtain a copy of the License at
 *
 *      http://www.apache.org/licenses/LICENSE-2.0
 *
 * Unless required by applicable law or agreed to in writing, software
 * distributed under the License is distributed on an "AS IS" BASIS,
 * WITHOUT WARRANTIES OR CONDITIONS OF ANY KIND, either express or implied.
 * See the License for the specific language governing permissions and
 * limitations under the License.
 */

package com.android.adservices.data.measurement;

import android.adservices.measurement.DeletionRequest;
import android.net.Uri;
import android.util.Pair;

import androidx.annotation.NonNull;
import androidx.annotation.Nullable;

import com.android.adservices.service.measurement.Attribution;
import com.android.adservices.service.measurement.EventReport;
import com.android.adservices.service.measurement.EventSurfaceType;
import com.android.adservices.service.measurement.KeyValueData;
import com.android.adservices.service.measurement.KeyValueData.DataType;
import com.android.adservices.service.measurement.Source;
import com.android.adservices.service.measurement.Trigger;
import com.android.adservices.service.measurement.aggregation.AggregateEncryptionKey;
import com.android.adservices.service.measurement.aggregation.AggregateReport;
import com.android.adservices.service.measurement.registration.AsyncRegistration;
import com.android.adservices.service.measurement.reporting.DebugReport;

import java.time.Instant;
import java.util.Collection;
import java.util.List;
import java.util.Map;
import java.util.Optional;
import java.util.Set;

/** Interface for Measurement related data access operations. */
public interface IMeasurementDao {
    /** Set the transaction. */
    void setTransaction(ITransaction transaction);

    /** Add an entry to the Trigger datastore. */
    void insertTrigger(Trigger trigger) throws DatastoreException;

    /** Returns list of ids for all pending {@link Trigger}. */
    List<String> getPendingTriggerIds() throws DatastoreException;

    /**
     * Queries and returns the {@link Source}.
     *
     * @param sourceId ID of the requested Source
     * @return the requested Source
     */
    Source getSource(@NonNull String sourceId) throws DatastoreException;

    /**
     * Queries and returns the {@link Source}'s destinations.
     *
     * @param sourceId ID of the requested Source
     * @return a Pair of lists of app destination and web destination Uris
     */
    Pair<List<Uri>, List<Uri>> getSourceDestinations(@NonNull String sourceId)
            throws DatastoreException;

    /**
     * Queries and returns the {@link Source}'s attribution scopes.
     *
     * @param sourceId ID of the requested Source.
     * @return a list of attribution scopes.
     */
    List<String> getSourceAttributionScopes(@NonNull String sourceId) throws DatastoreException;

    /**
     * Queries and returns the {@link Source}'s attribution scopes for a given source registration
     * and reporting origin.
     *
     * @param registrationId ID of the registration.
     * @param registrationOrigin source registration origin.
     * @return an optional list of attribution scopes, empty if no source is found for the provided
     *     registration ID and reporting origin
     */
    Optional<Set<String>> getAttributionScopesForRegistration(
            @NonNull String registrationId, @NonNull String registrationOrigin)
            throws DatastoreException;

    /**
     * Updates existing sources based on the following criteria for attribution scope:
     *
     * <ol>
     *   <li>Deactivates sources with {@link Source#getMaxEventStates()} different from {@code
     *       pendingSource}.
     *   <li>Deactivates sources with {@link Source#getAttributionScopeLimit()} smaller than {@code
     *       pendingSource}.
     *   <li>Removes attribution scopes for existing sources not selected as the latest k
     *       attribution scopes, where k = {@code pendingSource#getAttributionScopeLimit()}.
     * </ol>
     *
     * @param pendingSource The pending source to compare against existing sources.
     * @throws DatastoreException If an error occurs while processing the data in the datastore.
     */
    void updateSourcesForAttributionScope(@NonNull Source pendingSource) throws DatastoreException;

    /**
     * Queries and returns the {@link Source}.
     *
     * @param sourceId ID of the requested Source
     * @return the source registrant from requested Source
     */
    String getSourceRegistrant(@NonNull String sourceId) throws DatastoreException;

    /**
     * Queries and returns the {@link Trigger}.
     *
     * @param triggerId Id of the request Trigger
     * @return the requested Trigger
     */
    Trigger getTrigger(String triggerId) throws DatastoreException;

    /**
     * Fetches the count of aggregate reports for the provided destination.
     *
     * @param attributionDestination Uri for the destination
     * @param destinationType DestinationType App/Web
     * @return number of aggregate reports in the database attributed to the provided destination
     */
    int getNumAggregateReportsPerDestination(
            @NonNull Uri attributionDestination, @EventSurfaceType int destinationType)
            throws DatastoreException;

    /**
     * Fetches the count of aggregate reports for the provided source id.
     *
     * @param sourceId source id
     * @param api aggregate report API
     * @return number of aggregate reports in the database attributed to the provided source id and
     *     with provided api value.
     */
    int countNumAggregateReportsPerSource(String sourceId, String api) throws DatastoreException;

    /**
     * Fetches the count of event reports for the provided destination.
     *
     * @param attributionDestination Uri for the destination
     * @param destinationType DestinationType App/Web
     * @return number of event reports in the database attributed to the provided destination
     */
    int getNumEventReportsPerDestination(
            @NonNull Uri attributionDestination, @EventSurfaceType int destinationType)
            throws DatastoreException;

    /**
     * Gets the number of sources associated to a publisher.
     *
     * @param publisherUri Uri for the publisher
     * @param publisherType PublisherType App/Web
     * @return Number of sources registered for the given publisher
     */
    long getNumSourcesPerPublisher(Uri publisherUri, @EventSurfaceType int publisherType)
            throws DatastoreException;

    /** Gets the number of triggers associated to a destination. */
    long getNumTriggersPerDestination(Uri destination, @EventSurfaceType int destinationType)
            throws DatastoreException;

    /**
     * Returns a list of app names that have measurement data. These app names are not part of the
     * installedApps list.
     *
     * @param installedApps app names with their android-app:// scheme
     * @return list of app names with their android-app:// scheme
     * @throws DatastoreException if transaction is not active
     */
    List<Uri> getUninstalledAppNamesHavingMeasurementData(List<Uri> installedApps)
            throws DatastoreException;

    /**
     * Gets the count of distinct reporting origins in the Attribution table in a time window with
     * matching publisher and destination, excluding a given reporting origin.
     */
    Integer countDistinctReportingOriginsPerPublisherXDestInAttribution(
            Uri sourceSite,
            Uri destination,
            Uri excludedReportingOrigin,
            long windowStartTime,
            long windowEndTime)
            throws DatastoreException;

    /**
     * Gets the count of distinct Uris of destinations in the Source table in a time window with
     * matching publisher, enrollment, and unexpired; excluding given destinations.
     */
    Integer countDistinctDestPerPubXEnrollmentInUnexpiredSourceInWindow(
            Uri publisher,
            @EventSurfaceType int publisherType,
            String enrollmentId,
            List<Uri> excludedDestinations,
            @EventSurfaceType int destinationType,
            long windowStartTime,
            long windowEndTime)
            throws DatastoreException;

    /**
     * Gets the count of distinct Uris of destinations in the Source table with matching publisher,
     * enrollment, and unexpired; excluding given destinations.
     */
    Integer countDistinctDestinationsPerPubXEnrollmentInUnexpiredSource(
            Uri publisher,
            @EventSurfaceType int publisherType,
            String enrollmentId,
            List<Uri> excludedDestinations,
            @EventSurfaceType int destinationType,
            long windowEndTime)
            throws DatastoreException;

    /**
     * Gets the count of distinct Uris of destinations in the Source table in a time window with
     * matching publisher; excluding given destinations.
     */
    Integer countDistinctDestinationsPerPublisherPerRateLimitWindow(
            Uri publisher,
            @EventSurfaceType int publisherType,
            List<Uri> excludedDestinations,
            @EventSurfaceType int destinationType,
            long windowStartTime,
            long windowEndTime)
            throws DatastoreException;

    /**
     * Gets the count of distinct reporting origins in the source table in a time period before
     * event time with matching publisher, enrollment; excluding the given registration origin.
     */
    Integer countDistinctRegOriginPerPublisherXEnrollmentExclRegOrigin(
            Uri registrationOrigin,
            Uri publisher,
            @EventSurfaceType int publisherType,
            String enrollmentId,
            long eventTime,
            long timePeriodInMs)
            throws DatastoreException;

    /**
     * Gets the count of distinct IDs of enrollments in the Source table in a time window with
     * matching publisher and destination; excluding a given reporting origin.
     */
    Integer countDistinctReportingOriginsPerPublisherXDestinationInSource(
            Uri publisher,
            @EventSurfaceType int publisherType,
            List<Uri> destinations,
            Uri excludedReportingOrigin,
            long windowStartTime,
            long windowEndTime)
            throws DatastoreException;

    /**
     * Updates the {@link Trigger.Status} value for the provided {@link Trigger}.
     *
     * @param triggerIds trigger to update
     * @param status status to apply
     * @throws DatastoreException database transaction related issues
     */
    void updateTriggerStatus(@NonNull Collection<String> triggerIds, @Trigger.Status int status)
            throws DatastoreException;

    /**
     * Add an entry to the Source datastore and returns the source ID.
     *
     * @param source Source data to be inserted.
     * @return source ID, if source ID is null, the record was not saved.
     */
    String insertSource(Source source) throws DatastoreException;

    /**
     * Queries and returns the list of matching {@link Source} for the provided {@link Trigger}.
     *
     * @return list of active matching sources; Null in case of SQL failure
     */
    List<Source> getMatchingActiveSources(Trigger trigger) throws DatastoreException;

    /**
     * Queries and returns the most recent matching delayed {@link Source} (Optional) for the
     * provided {@link Trigger}.
     */
    Optional<Source> getNearestDelayedMatchingActiveSource(@NonNull Trigger trigger)
            throws DatastoreException;

    /**
     * Updates the {@link Source.Status} value for the provided list of {@link Source}
     *
     * @param sourceIds list of sources.
     * @param status value to be set
     */
    void updateSourceStatus(@NonNull Collection<String> sourceIds, @Source.Status int status)
            throws DatastoreException;

    /**
     * @param sourceId the source ID
     * @param attributionStatus the source's JSON-encoded attributed triggers
     * @throws DatastoreException throws DatastoreException
     */
    void updateSourceAttributedTriggers(String sourceId, String attributionStatus)
            throws DatastoreException;

    /**
     * Update the value of {@link Source.Status} for the corresponding {@link Source}
     *
     * @param source the {@link Source} object.
     */
    void updateSourceEventReportDedupKeys(@NonNull Source source) throws DatastoreException;

    /**
     * Update the set of Aggregate dedup keys contained in the provided {@link Source}
     *
     * @param source the {@link Source} object.
     */
    void updateSourceAggregateReportDedupKeys(@NonNull Source source) throws DatastoreException;

    /**
     * Updates the value of aggregate contributions for the corresponding {@link Source}
     *
     * @param source the {@link Source} object.
     */
    void updateSourceAggregateContributions(@NonNull Source source) throws DatastoreException;

    /**
     * Returns list of all the reports associated with the {@link Source}.
     *
     * @param source for querying reports
     * @return list of relevant eventReports
     */
    List<EventReport> getSourceEventReports(Source source) throws DatastoreException;

    /**
     * Queries and returns the {@link EventReport}.
     *
     * @param eventReportId Id of the request Event Report
     * @return the requested Event Report; Null in case of SQL failure
     */
    @Nullable
    EventReport getEventReport(String eventReportId) throws DatastoreException;

    /**
     * Queries and returns the {@link AggregateReport}
     *
     * @param aggregateReportId Id of the request Aggregate Report
     * @return the request Aggregate Report; Null in case of SQL failure
     */
    @Nullable
    AggregateReport getAggregateReport(String aggregateReportId) throws DatastoreException;

    /**
     * Queries and returns the {@link DebugReport}
     *
     * @param debugReportId of the request Debug Report
     * @return the request Debug Report; Null in case of SQL failure
     */
    @Nullable
    DebugReport getDebugReport(String debugReportId) throws DatastoreException;

    /**
     * Change the status of an event report to DELIVERED
     *
     * @param eventReportId the id of the event report to be updated
     * @param status status of the event report
     */
    void markEventReportStatus(String eventReportId, @EventReport.Status int status)
            throws DatastoreException;

    /**
     * Change the summary bucket of the event report
     *
     * @param eventReportId the id of the event report to be updated
     * @param summaryBucket the new summary bucket of the report
     * @throws DatastoreException
     */
    void updateEventReportSummaryBucket(
            @NonNull String eventReportId, @NonNull String summaryBucket) throws DatastoreException;
    ;

    /**
     * Change the status of an event debug report to DELIVERED
     *
     * @param eventReportId the id of the event report to be updated
     */
    void markEventDebugReportDelivered(String eventReportId) throws DatastoreException;

    /**
     * Change the status of an aggregate report to DELIVERED
     *
     * @param aggregateReportId the id of the event report to be updated
     * @param status new status to set
     */
    void markAggregateReportStatus(String aggregateReportId, @AggregateReport.Status int status)
            throws DatastoreException;

    /**
     * Change the status of an aggregate debug report to DELIVERED
     *
     * @param aggregateReportId the id of the event report to be updated
     */
    void markAggregateDebugReportDelivered(String aggregateReportId) throws DatastoreException;

    /** Saves the {@link EventReport} to the datastore. */
    void insertEventReport(EventReport eventReport) throws DatastoreException;

    /** Deletes the {@link EventReport} and associated {@link Attribution} from the datastore. */
    void deleteEventReportAndAttribution(EventReport eventReport) throws DatastoreException;

    /** Deletes the {@link DebugReport} from the datastore. */
    void deleteDebugReport(String debugReportId) throws DatastoreException;

    /**
     * Deletes the {@link DebugReport} from the datastore based on parameters.
     *
     * @param registrant
     * @param start
     * @param end
     * @return number of debug records deleted
     * @throws DatastoreException
     */
    int deleteDebugReports(@NonNull Uri registrant, @NonNull Instant start, @NonNull Instant end)
            throws DatastoreException;

    /**
     * Returns list of all event reports that have a scheduled reporting time in the given window.
     */
    List<String> getPendingEventReportIdsInWindow(long windowStartTime, long windowEndTime)
            throws DatastoreException;

    /** Returns list of all debug event reports. */
    List<String> getPendingDebugEventReportIds() throws DatastoreException;

    /** Returns list of all pending event reports for a given app right away. */
    List<String> getPendingEventReportIdsForGivenApp(Uri appName) throws DatastoreException;

    /**
     * Find the number of entries for a rate limit window, scoped to event- or aggregate-level using
     * the {@link Source} and {@link Trigger}. Rate-Limit Window: (Scope, Source Site, Destination
     * Site, Window) from triggerTime.
     *
     * @return the number of entries for the window.
     */
    long getAttributionsPerRateLimitWindow(@Attribution.Scope int scope, @NonNull Source source,
            @NonNull Trigger trigger) throws DatastoreException;

    /** Add an entry in Attribution datastore. */
    void insertAttribution(@NonNull Attribution attribution) throws DatastoreException;

    /** Deletes all expired records in measurement tables. */
    void deleteExpiredRecords(
            long earliestValidInsertion,
            int registrationRetryLimit,
            @Nullable Long earliestValidAppReportInsertion)
            throws DatastoreException;

    /**
     * Mark relevant source as install attributed.
     *
     * @param uri package identifier
     * @param eventTimestamp timestamp of installation event
     */
    void doInstallAttribution(Uri uri, long eventTimestamp) throws DatastoreException;

    /**
     * Undo any install attributed source events.
     *
     * @param uri package identifier
     */
    void undoInstallAttribution(Uri uri) throws DatastoreException;

    /** Save aggregate encryption key to the datastore. */
    void insertAggregateEncryptionKey(AggregateEncryptionKey aggregateEncryptionKey)
            throws DatastoreException;

    /**
     * Retrieve all aggregate encryption keys from the datastore whose expiry time is greater than
     * or equal to {@code expiry}.
     */
    List<AggregateEncryptionKey> getNonExpiredAggregateEncryptionKeys(Uri coordinator, long expiry)
            throws DatastoreException;

    /** Remove aggregate encryption keys from the datastore older than {@code expiry}. */
    void deleteExpiredAggregateEncryptionKeys(long expiry) throws DatastoreException;

    /** Delete Event Report from datastore. */
    void deleteEventReport(EventReport eventReport) throws DatastoreException;

    /** Delete Aggregate Report from datastore. */
    void deleteAggregateReport(AggregateReport aggregateReport) throws DatastoreException;

    /** Save unencrypted aggregate payload to the datastore. */
    void insertAggregateReport(AggregateReport payload) throws DatastoreException;

    /** Save debug report payload to the datastore. */
    void insertDebugReport(DebugReport payload) throws DatastoreException;

    /**
     * Returns a map of coordinator to pending aggregate reports that have a scheduled reporting
     * time in the given window.
     */
    Map<String, List<String>> getPendingAggregateReportIdsByCoordinatorInWindow(
            long windowStartTime, long windowEndTime) throws DatastoreException;

    /** Returns a map of coordinator to pending aggregate debug reports */
    Map<String, List<String>> getPendingAggregateDebugReportIdsByCoordinator()
            throws DatastoreException;

    /** Returns list of all debug reports. */
    List<String> getDebugReportIds() throws DatastoreException;

    /** Returns list of all pending aggregate reports for a given app right away. */
    List<String> getPendingAggregateReportIdsForGivenApp(Uri appName) throws DatastoreException;

    /**
     * Delete all data generated by Measurement API, except for tables in the exclusion list.
     *
     * @param tablesToExclude a {@link List} of tables that won't be deleted. An empty list will
     *     delete every table.
     */
    void deleteAllMeasurementData(List<String> tablesToExclude) throws DatastoreException;

    /**
     * Delete records from source table that match provided source IDs.
     *
     * @param sourceIds source IDs to match
     * @throws DatastoreException database transaction issues
     */
    void deleteSources(@NonNull Collection<String> sourceIds) throws DatastoreException;

    /**
     * Delete records from trigger table that match provided trigger IDs.
     *
     * @param triggerIds trigger IDs to match
     * @throws DatastoreException database transaction issues
     */
    void deleteTriggers(@NonNull Collection<String> triggerIds) throws DatastoreException;

    /**
     * Delete records from async registration table that match provided async registration IDs.
     *
     * @param asyncRegistrationIds async registration IDs to match
     * @throws DatastoreException database transaction issues
     */
    void deleteAsyncRegistrations(@NonNull List<String> asyncRegistrationIds)
            throws DatastoreException;

    /**
     * Insert a record into the Async Registration Table.
     *
     * @param asyncRegistration a {@link AsyncRegistration} to insert into the Async Registration
     *     table
     */
    void insertAsyncRegistration(@NonNull AsyncRegistration asyncRegistration)
            throws DatastoreException;

    /**
     * Delete a record from the AsyncRegistration table.
     *
     * @param id a {@link String} id of the record to delete from the AsyncRegistration table.
     */
    void deleteAsyncRegistration(@NonNull String id) throws DatastoreException;

    /**
     * Get the record with the earliest request time and a valid retry count.
     *
     * @param retryLimit a long that is used for determining the next valid record to be serviced
     * @param failedOrigins set of origins that have failed during the current run
     */
    AsyncRegistration fetchNextQueuedAsyncRegistration(int retryLimit, Set<Uri> failedOrigins)
            throws DatastoreException;

    /**
     * Insert/Update the supplied {@link KeyValueData} object
     *
     * @param keyValueData a {@link KeyValueData} to be stored/update
     * @throws DatastoreException when insertion fails
     */
    void insertOrUpdateKeyValueData(@NonNull KeyValueData keyValueData) throws DatastoreException;

    /**
     * Returns the {@link KeyValueData} for {key, dataType} pair
     *
     * @param key of the stored data
     * @param dataType of the stored datta
     * @return {@link KeyValueData} object
     */
    KeyValueData getKeyValueData(@NonNull String key, @NonNull DataType dataType)
            throws DatastoreException;

    /**
     * Update the retry count for a record in the Async Registration table.
     *
     * @param asyncRegistration a {@link AsyncRegistration} for which the retryCount will be updated
     */
    void updateRetryCount(@NonNull AsyncRegistration asyncRegistration) throws DatastoreException;

    /**
     * Fetches aggregate reports that match either given source or trigger IDs. If A1 is set of
     * aggregate reports that match any of sourceIds and A2 is set of aggregate reports that match
     * any of triggerIds, then we delete (A1 U A2).
     *
     * @param sourceIds sources to be matched with aggregate reports
     * @param triggerIds triggers to be matched with aggregate reports
     */
    List<AggregateReport> fetchMatchingAggregateReports(
            @NonNull Collection<String> sourceIds, @NonNull Collection<String> triggerIds)
            throws DatastoreException;

    /**
     * Fetches event reports that match either given source or trigger IDs. If A1 is set of event
     * reports that match any of sourceIds and A2 is set of event reports that match any of
     * triggerIds, then we delete (A1 U A2).
     *
     * @param sourceIds sources to be matched with event reports
     * @param triggerIds triggers to be matched with event reports
     */
    List<EventReport> fetchMatchingEventReports(
            @NonNull Collection<String> sourceIds, @NonNull Collection<String> triggerIds)
            throws DatastoreException;

    /**
     * Get source IDs based on trigger IDs for flexible event API
     *
     * @param triggerIds triggers to be matched with source
     * @return the list of sourced ids
     * @throws DatastoreException throw DatastoreException
     */
    Set<String> fetchFlexSourceIdsFor(@NonNull Collection<String> triggerIds)
            throws DatastoreException;

    /** Deletes the {@link EventReport}s and associated {@link Attribution}s from the datastore. */
    void deleteFlexEventReportsAndAttributions(List<EventReport> eventReports)
            throws DatastoreException;

    /**
     * Returns list of sources matching registrant, publishers and also in the provided time frame.
     * It matches registrant and time range (start & end) irrespective of the {@code matchBehavior}.
     * In the resulting set, if matchBehavior is {@link
     * android.adservices.measurement.DeletionRequest.MatchBehavior#MATCH_BEHAVIOR_DELETE}, then it
     * matches origins and domains. In case of {@link
     * android.adservices.measurement.DeletionRequest.MatchBehavior#MATCH_BEHAVIOR_PRESERVE}, it
     * returns the records that don't match origins or domain.
     *
     * @param registrant registrant to match
     * @param start event time should be after this instant (inclusive)
     * @param end event time should be after this instant (inclusive)
     * @param origins publisher site match
     * @param domains publisher top level domain matches
     * @param matchBehavior indicates whether to return matching or inversely matching (everything
     *     except matching) data
     * @return list of source IDs
     * @throws DatastoreException database transaction level issues
     */
    List<String> fetchMatchingSources(
            @NonNull Uri registrant,
            @NonNull Instant start,
            @NonNull Instant end,
            @NonNull List<Uri> origins,
            @NonNull List<Uri> domains,
            @DeletionRequest.MatchBehavior int matchBehavior)
            throws DatastoreException;

    /**
     * Returns list of triggers matching registrant and destinations in the provided time frame.
     * It matches registrant and time range (start & end) irrespective of the {@code matchBehavior}.
     * In the resulting set, if matchBehavior is {@link
     * android.adservices.measurement.DeletionRequest.MatchBehavior#MATCH_BEHAVIOR_DELETE}, then it
     * matches origins and domains. In case of {@link
     * android.adservices.measurement.DeletionRequest.MatchBehavior#MATCH_BEHAVIOR_PRESERVE}, it
     * returns the records that don't match origins or domain.
     *
     * @param registrant registrant to match
     * @param start trigger time should be after this instant (inclusive)
     * @param end trigger time should be after this instant (inclusive)
     * @param origins destination site match
     * @param domains destination top level domain matches
     * @param matchBehavior indicates whether to return matching or inversely matching (everything
     *     except matching) data
     * @return list of trigger IDs
     * @throws DatastoreException database transaction level issues
     */
    Set<String> fetchMatchingTriggers(
            @NonNull Uri registrant,
            @NonNull Instant start,
            @NonNull Instant end,
            @NonNull List<Uri> origins,
            @NonNull List<Uri> domains,
            @DeletionRequest.MatchBehavior int matchBehavior)
            throws DatastoreException;

    /**
     * Returns a pair of lists of sources matching registrant, publishers and also in the provided
     * time frame. If 24 hours plus the most recent trigger time of all reports attributed to the
     * source is less than the current time then the source is in the first pair. If greater than or
     * equal to the current time then the source is in the second pair. It matches registrant.
     *
     * @param registrant registrant to match except matching) data
     * @param eventTime time of uninstall event
     * @return pair of lists of source IDs
     * @throws DatastoreException database transaction level issues
     */
    Pair<List<String>, List<String>> fetchMatchingSourcesUninstall(
            @NonNull Uri registrant, long eventTime) throws DatastoreException;

    /**
     * Returns a pair of lists of triggers matching registrant, publishers and also in the provided
     * time frame. If 24 hours plus the most recent trigger time of all reports attributed to the
     * trigger is less than the current time then the trigger is in the first pair. If greater than
     * or equal to the current time then the trigger is in the second pair. It matches registrant.
     *
     * @param registrant registrant to match except matching) data
     * @param eventTime time of uninstall event
     * @return pair of lists of trigger IDs
     * @throws DatastoreException database transaction level issues
     */
    Pair<List<String>, List<String>> fetchMatchingTriggersUninstall(
            @NonNull Uri registrant, long eventTime) throws DatastoreException;

    /**
     * Returns list of async registrations matching registrant and top origins in the provided time
     * frame. It matches registrant and time range (start & end) irrespective of the {@code
     * matchBehavior}. In the resulting set, if matchBehavior is {@link
     * android.adservices.measurement.DeletionRequest.MatchBehavior#MATCH_BEHAVIOR_DELETE}, then it
     * matches origins and domains. In case of {@link
     * android.adservices.measurement.DeletionRequest.MatchBehavior#MATCH_BEHAVIOR_PRESERVE}, it
     * returns the records that don't match origins or domain.
     *
     * @param registrant registrant to match
     * @param start request time should be after this instant (inclusive)
     * @param end request time should be after this instant (inclusive)
     * @param origins top origin site match
     * @param domains top origin top level domain matches
     * @param matchBehavior indicates whether to return matching or inversely matching (everything
     *     except matching) data
     * @return list of async registration IDs
     * @throws DatastoreException database transaction level issues
     */
    List<String> fetchMatchingAsyncRegistrations(
            @NonNull Uri registrant,
            @NonNull Instant start,
            @NonNull Instant end,
            @NonNull List<Uri> origins,
            @NonNull List<Uri> domains,
            @DeletionRequest.MatchBehavior int matchBehavior)
            throws DatastoreException;

    /**
     * Fetches the XNA relevant sources. It includes sources associated to the trigger's enrollment
     * ID as well as the sources associated to the provided SAN enrollment IDs.
     *
     * @param trigger trigger to match
     * @param xnaEnrollmentIds SAN enrollment IDs to match
     * @return XNA relevant sources
     * @throws DatastoreException when SQLite issue occurs
     */
    List<Source> fetchTriggerMatchingSourcesForXna(
            @NonNull Trigger trigger, @NonNull Collection<String> xnaEnrollmentIds)
            throws DatastoreException;

    /**
     * Insert an entry of source ID with enrollment ID into the {@link
     * MeasurementTables.XnaIgnoredSourcesContract#TABLE}. It means that the provided source should
     * be ignored to be picked up for doing XNA based attribution on the provided enrollment.
     *
     * @param sourceId source ID
     * @param enrollmentId enrollment ID
     */
    void insertIgnoredSourceForEnrollment(@NonNull String sourceId, @NonNull String enrollmentId)
            throws DatastoreException;

    /**
     * Increments Retry Counter for EventReporting Records and return the updated retry count. This
     * is used for Retry Limiting.
     *
     * @param id Primary key id of Record in Measurement Event Report Table.
     * @param reportType KeyValueData.DataType corresponding with Record type being incremented.
     * @return current report count
     */
    int incrementAndGetReportingRetryCount(String id, DataType reportType)
            throws DatastoreException;

    /**
     * Returns the number of unique AdIds provided by an Ad Tech in web contexts to match with the
     * platform AdID from app contexts for debug key population in reports. It counts distinct AdIDs
     * provided by the AdTech across sources and triggers in the DB.
     *
     * @param enrollmentId enrollmentId of previous source/trigger registrations to check AdId
     *     provided on registration.
     * @return number of unique AdIds the AdTech has provided.
     * @throws DatastoreException when SQLite issue occurs
     */
    long countDistinctDebugAdIdsUsedByEnrollment(@NonNull String enrollmentId)
            throws DatastoreException;

    /**
     * Inserts an entry of app report history with enrollment ID into the {@link
     * MeasurementTables.AppReportHistoryContract#TABLE}. It means that event / aggregate reports
     * for the given app destination have been delivered to the registration origin.
     *
     * @param appDestination app destination
     * @param registrationOrigin source registration origin
     * @param lastReportDeliveredTimestamp last deliver time for the report
     * @throws DatastoreException when SQLite issue occurs.
     */
    void insertOrUpdateAppReportHistory(
            @NonNull Uri appDestination,
            @NonNull Uri registrationOrigin,
            long lastReportDeliveredTimestamp)
            throws DatastoreException;

    /**
     * Returns the number of unique navigation sources by reporting origin and registration id.
     *
     * @param reportingOrigin the reporting origin to match.
     * @param registrationId the registration id to match.
     * @return the number of matched navigation sources.
     * @throws DatastoreException
     */
    long countNavigationSourcesPerReportingOrigin(
            @NonNull Uri reportingOrigin, @NonNull String registrationId) throws DatastoreException;

    /**
     * Let matchingSources be unexpired sources that match the provided publisher, publisher type
     * destination surface type and enrollmentId. Pick and return the sources that have the lowest
     * destination priority value or secondarily the least recently used destination excluding the
     * provided list of destinations.
     *
     * @param publisher publisher to match
     * @param publisherType publisher surface type, i.e. app/web to match
     * @param enrollmentId matching enrollment
     * @param excludedDestinations destinations to exclude while matching
     * @param destinationType destination type app/web
     * @param windowEndTime selected sources' expiry needs to be greater than this time
     * @return sources with least recently used destination along with the priority value
     * @throws DatastoreException when accessing the DB fails
     */
    Pair<Long, List<String>> fetchSourceIdsForLowestPriorityDestinationXEnrollmentXPublisher(
            Uri publisher,
            int publisherType,
            String enrollmentId,
            List<Uri> excludedDestinations,
            int destinationType,
            long windowEndTime)
            throws DatastoreException;

    /**
     * Deletes pending aggregate reports for the provided sources. Also delete the attributions that
     * are associated to those reports.
     *
     * @param sourceIds sources to consider to query the pending reports
     * @throws DatastoreException when accessing the DB fails
     */
    void deletePendingAggregateReportsAndAttributionsForSources(List<String> sourceIds)
            throws DatastoreException;

    /**
     * Deletes pending fake event reports for the provided sources. Attributions are not deleted.
     *
     * @param sourceIds sources to consider to query the pending reports
     * @param currentTimeStamp it's practically the current time stamp, we delete only those reports
     *     that have trigger time in future indicating that they are fake
     * @throws DatastoreException when deletion fails
     */
    void deleteFutureFakeEventReportsForSources(List<String> sourceIds, long currentTimeStamp)
            throws DatastoreException;

    /**
     * Return the timestamp of the latest pending report (Event or Aggregate) in the batching
     * window. The batching window is calculated as the earliest report's timestamp + batchWindow.
     * If there are no reports, return null.
     *
     * @param batchWindow Size of the batching window, in ms, starting at the next pending report.
     * @return Latest report's timestamp, in ms, within the batching window.
     * @throws DatastoreException when SQLite issue occurs
     */
    Long getLatestReportTimeInBatchWindow(long batchWindow) throws DatastoreException;
<<<<<<< HEAD
=======

    /**
     * Get total aggregate debug report budget per publisher x after window start time stamp.
     *
     * @param publisher publisher to match
     * @throws DatastoreException when SQLite issue occurs
     */
    int sumAggregateDebugReportBudgetXPublisherXWindow(
            Uri publisher, @EventSurfaceType int publisherType, long windowStartTime)
            throws DatastoreException;

    /**
     * Get total aggregate debug report budget per reporting publisher x origin x after window start
     * time stamp.
     *
     * @param publisher publisher to match
     * @param origin origin to match
     * @throws DatastoreException when SQLite issue occurs
     */
    int sumAggregateDebugReportBudgetXOriginXPublisherXWindow(
            Uri publisher, @EventSurfaceType int publisherType, Uri origin, long windowStartTime)
            throws DatastoreException;

    /**
     * Returns if there exists any sources with the same input destination.
     *
     * @param attributionDestinations destination to match
     * @param eventTime to filter out expired sources
     * @throws DatastoreException when SQLite issue occurs
     */
    boolean existsActiveSourcesWithDestination(Uri attributionDestinations, long eventTime)
            throws DatastoreException;
>>>>>>> cba5c425
}<|MERGE_RESOLUTION|>--- conflicted
+++ resolved
@@ -30,6 +30,7 @@
 import com.android.adservices.service.measurement.KeyValueData.DataType;
 import com.android.adservices.service.measurement.Source;
 import com.android.adservices.service.measurement.Trigger;
+import com.android.adservices.service.measurement.aggregation.AggregateDebugReportRecord;
 import com.android.adservices.service.measurement.aggregation.AggregateEncryptionKey;
 import com.android.adservices.service.measurement.aggregation.AggregateReport;
 import com.android.adservices.service.measurement.registration.AsyncRegistration;
@@ -323,11 +324,18 @@
     void updateSourceAggregateReportDedupKeys(@NonNull Source source) throws DatastoreException;
 
     /**
-     * Updates the value of aggregate contributions for the corresponding {@link Source}
+     * Updates the value of aggregate contributions for the corresponding {@link Source}.
      *
      * @param source the {@link Source} object.
      */
     void updateSourceAggregateContributions(@NonNull Source source) throws DatastoreException;
+
+    /**
+     * Updates the value of aggregate debug contributions for the corresponding {@link Source}.
+     *
+     * @param source the {@link Source} object.
+     */
+    void updateSourceAggregateDebugContributions(@NonNull Source source) throws DatastoreException;
 
     /**
      * Returns list of all the reports associated with the {@link Source}.
@@ -457,7 +465,8 @@
     void deleteExpiredRecords(
             long earliestValidInsertion,
             int registrationRetryLimit,
-            @Nullable Long earliestValidAppReportInsertion)
+            @Nullable Long earliestValidAppReportInsertion,
+            long earliestValidAggregateDebugReportInsertion)
             throws DatastoreException;
 
     /**
@@ -816,6 +825,16 @@
             throws DatastoreException;
 
     /**
+     * Insert an entry of {@link AggregateDebugReportRecord} into the {@link
+     * MeasurementTables.AggregatableDebugReportBudgetTrackerContract#TABLE} which tracks budget
+     * limits for aggregate debug reports.
+     *
+     * @param aggregateDebugReportRecord
+     */
+    void insertAggregateDebugReportRecord(AggregateDebugReportRecord aggregateDebugReportRecord)
+            throws DatastoreException;
+
+    /**
      * Returns the number of unique navigation sources by reporting origin and registration id.
      *
      * @param reportingOrigin the reporting origin to match.
@@ -881,8 +900,6 @@
      * @throws DatastoreException when SQLite issue occurs
      */
     Long getLatestReportTimeInBatchWindow(long batchWindow) throws DatastoreException;
-<<<<<<< HEAD
-=======
 
     /**
      * Get total aggregate debug report budget per publisher x after window start time stamp.
@@ -915,5 +932,4 @@
      */
     boolean existsActiveSourcesWithDestination(Uri attributionDestinations, long eventTime)
             throws DatastoreException;
->>>>>>> cba5c425
 }