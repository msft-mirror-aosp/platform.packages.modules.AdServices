/*
 * Copyright (C) 2023 The Android Open Source Project
 *
 * Licensed under the Apache License, Version 2.0 (the "License");
 * you may not use this file except in compliance with the License.
 * You may obtain a copy of the License at
 *
 *      http://www.apache.org/licenses/LICENSE-2.0
 *
 * Unless required by applicable law or agreed to in writing, software
 * distributed under the License is distributed on an "AS IS" BASIS,
 * WITHOUT WARRANTIES OR CONDITIONS OF ANY KIND, either express or implied.
 * See the License for the specific language governing permissions and
 * limitations under the License.
 */

package com.android.adservices.data.measurement;

import android.annotation.NonNull;
import android.annotation.Nullable;
import android.content.ContentValues;
import android.content.Context;
import android.database.Cursor;
import android.database.DatabaseUtils;
import android.database.sqlite.SQLiteDatabase;
import android.database.sqlite.SQLiteException;
import android.database.sqlite.SQLiteOpenHelper;

import com.android.adservices.LogUtil;
import com.android.adservices.data.DbHelper;
import com.android.adservices.data.measurement.migration.IMeasurementDbMigrator;
import com.android.adservices.data.measurement.migration.MeasurementDbMigratorV10;
import com.android.adservices.data.measurement.migration.MeasurementDbMigratorV11;
import com.android.adservices.data.measurement.migration.MeasurementDbMigratorV12;
import com.android.adservices.data.measurement.migration.MeasurementDbMigratorV13;
import com.android.adservices.data.measurement.migration.MeasurementDbMigratorV14;
import com.android.adservices.data.measurement.migration.MeasurementDbMigratorV15;
<<<<<<< HEAD
=======
import com.android.adservices.data.measurement.migration.MeasurementDbMigratorV16;
import com.android.adservices.data.measurement.migration.MeasurementDbMigratorV17;
import com.android.adservices.data.measurement.migration.MeasurementDbMigratorV18;
>>>>>>> dadf00a6
import com.android.adservices.data.measurement.migration.MeasurementDbMigratorV7;
import com.android.adservices.data.measurement.migration.MeasurementDbMigratorV8;
import com.android.adservices.data.measurement.migration.MeasurementDbMigratorV9;
import com.android.internal.annotations.VisibleForTesting;

import com.google.common.collect.ImmutableList;

import java.io.File;
import java.util.ArrayList;
import java.util.Arrays;
import java.util.List;
import java.util.stream.Collectors;
import java.util.stream.Stream;

/** Database Helper for Measurement database. */
public class MeasurementDbHelper extends SQLiteOpenHelper {
    private static final String DATABASE_NAME = "adservices_msmt.db";

<<<<<<< HEAD
    public static final int CURRENT_DATABASE_VERSION = 15;
=======
    public static final int CURRENT_DATABASE_VERSION = 18;
>>>>>>> dadf00a6
    public static final int OLD_DATABASE_FINAL_VERSION = 6;

    private static MeasurementDbHelper sSingleton = null;
    private final File mDbFile;
    private final int mDbVersion;
    private final DbHelper mDbHelper;

    @VisibleForTesting
    public MeasurementDbHelper(
            @NonNull Context context, @NonNull String dbName, int dbVersion, DbHelper dbHelper) {
        super(context, dbName, null, dbVersion);
        mDbFile = context.getDatabasePath(dbName);
        this.mDbVersion = dbVersion;
        this.mDbHelper = dbHelper;
    }

    /** Returns an instance of the DbHelper given a context. */
    @NonNull
    public static MeasurementDbHelper getInstance(@NonNull Context ctx) {
        synchronized (MeasurementDbHelper.class) {
            if (sSingleton == null) {
                sSingleton =
                        new MeasurementDbHelper(
                                ctx,
                                DATABASE_NAME,
                                CURRENT_DATABASE_VERSION,
                                DbHelper.getInstance(ctx));
            }
            return sSingleton;
        }
    }

    @Override
    public void onCreate(SQLiteDatabase db) {
        LogUtil.d(
                "MeasurementDbHelper.onCreate with version %d. Name: %s",
                mDbVersion, mDbFile.getName());
        SQLiteDatabase oldDb = mDbHelper.safeGetWritableDatabase();
        if (hasAllV6MeasurementTables(oldDb)) {
            LogUtil.d("MeasurementDbHelper.onCreate copying data from old db");
            // Migrate Data:
            // 1. Create V6 (old DbHelper's last database version) version of tables
            // 2. Copy data from old database
            // 3. Delete tables from old database
            // 4. Upgrade schema to the latest version
            createV6Schema(db);
            migrateOldDataToNewDatabase(oldDb, db);
            deleteV6TablesFromDatabase(oldDb);
            upgradeSchema(db, OLD_DATABASE_FINAL_VERSION, mDbVersion);
        } else {
            LogUtil.d("MeasurementDbHelper.onCreate creating empty database");
            createSchema(db);
        }
    }

    @Override
    public void onUpgrade(SQLiteDatabase db, int oldVersion, int newVersion) {
        LogUtil.d(
                "MeasurementDbHelper.onUpgrade. Attempting to upgrade version from %d to %d.",
                oldVersion, newVersion);
        upgradeSchema(db, oldVersion, newVersion);
    }

    @Override
    public void onOpen(SQLiteDatabase db) {
        super.onOpen(db);
        db.execSQL("PRAGMA foreign_keys=ON");
    }

    private List<IMeasurementDbMigrator> getOrderedDbMigrators() {
        return ImmutableList.of(
                new MeasurementDbMigratorV7(),
                new MeasurementDbMigratorV8(),
                new MeasurementDbMigratorV9(),
                new MeasurementDbMigratorV10(),
                new MeasurementDbMigratorV11(),
                new MeasurementDbMigratorV12(),
                new MeasurementDbMigratorV13(),
                new MeasurementDbMigratorV14(mDbHelper),
<<<<<<< HEAD
                new MeasurementDbMigratorV15(mDbHelper));
=======
                new MeasurementDbMigratorV15(mDbHelper),
                new MeasurementDbMigratorV16(),
                new MeasurementDbMigratorV17(),
                new MeasurementDbMigratorV18());
>>>>>>> dadf00a6
    }

    private boolean hasAllV6MeasurementTables(SQLiteDatabase db) {
        List<String> selectionArgList = new ArrayList<>(Arrays.asList(MeasurementTables.V6_TABLES));
        selectionArgList.add("table"); // Schema type to match
        String[] selectionArgs = new String[selectionArgList.size()];
        selectionArgList.toArray(selectionArgs);
        return DatabaseUtils.queryNumEntries(
                        db,
                        "sqlite_master",
                        "name IN ("
                                + Stream.generate(() -> "?")
                                        .limit(MeasurementTables.V6_TABLES.length)
                                        .collect(Collectors.joining(","))
                                + ")"
                                + " AND type = ?",
                        selectionArgs)
                == MeasurementTables.V6_TABLES.length;
    }

    /** Wraps getWritableDatabase to catch SQLiteException and log error. */
    @Nullable
    public SQLiteDatabase safeGetWritableDatabase() {
        try {
            return super.getWritableDatabase();
        } catch (SQLiteException e) {
            LogUtil.e(e, "Failed to get a writeable database");
            return null;
        }
    }

    public long getDbFileSize() {
        return mDbFile != null && mDbFile.exists() ? mDbFile.length() : -1;
    }

    private void createV6Schema(SQLiteDatabase db) {
        MeasurementTables.CREATE_STATEMENTS_V6.forEach(db::execSQL);
        Arrays.stream(MeasurementTables.CREATE_INDEXES_V6).forEach(db::execSQL);
    }

    private void createSchema(SQLiteDatabase db) {
        if (mDbVersion == CURRENT_DATABASE_VERSION) {
            MeasurementTables.CREATE_STATEMENTS.forEach(db::execSQL);
            Arrays.stream(MeasurementTables.CREATE_INDEXES).forEach(db::execSQL);
        } else {
            // If the provided DB version is not the latest, create the starting schema and upgrade
            // to that. This branch is primarily for testing purpose.
            createV6Schema(db);
            upgradeSchema(db, OLD_DATABASE_FINAL_VERSION, mDbVersion);
        }
    }

    private void migrateOldDataToNewDatabase(SQLiteDatabase oldDb, SQLiteDatabase db) {
        // Ordered iteration to populate Source & Trigger tables before other tables to avoid
        // foreign key constraint failures.
        Arrays.stream(MeasurementTables.V6_TABLES)
                .forEachOrdered((table) -> copyTable(oldDb, db, table));
    }

    private void copyTable(SQLiteDatabase oldDb, SQLiteDatabase newDb, String table) {
        try (Cursor cursor = oldDb.query(table, null, null, null, null, null, null, null)) {
            while (cursor.moveToNext()) {
                ContentValues contentValues = new ContentValues();
                DatabaseUtils.cursorRowToContentValues(cursor, contentValues);
                newDb.insert(table, null, contentValues);
            }
        }
    }

    private void deleteV6TablesFromDatabase(SQLiteDatabase db) {
        db.execSQL("PRAGMA foreign_keys=OFF");
        Arrays.stream(MeasurementTables.V6_TABLES)
                .forEach(
                        (table) ->
                                db.execSQL(
                                        "DROP TABLE IF EXISTS "
                                                + DatabaseUtils.sqlEscapeString(table)));
        db.execSQL("PRAGMA foreign_keys=ON");
    }

    private void upgradeSchema(SQLiteDatabase db, int oldVersion, int newVersion) {
        LogUtil.d(
                "MeasurementDbHelper.upgradeToLatestSchema. "
                        + "Attempting to upgrade version from %d to %d.",
                oldVersion, newVersion);
        getOrderedDbMigrators()
                .forEach(dbMigrator -> dbMigrator.performMigration(db, oldVersion, newVersion));
    }
}<|MERGE_RESOLUTION|>--- conflicted
+++ resolved
@@ -35,12 +35,9 @@
 import com.android.adservices.data.measurement.migration.MeasurementDbMigratorV13;
 import com.android.adservices.data.measurement.migration.MeasurementDbMigratorV14;
 import com.android.adservices.data.measurement.migration.MeasurementDbMigratorV15;
-<<<<<<< HEAD
-=======
 import com.android.adservices.data.measurement.migration.MeasurementDbMigratorV16;
 import com.android.adservices.data.measurement.migration.MeasurementDbMigratorV17;
 import com.android.adservices.data.measurement.migration.MeasurementDbMigratorV18;
->>>>>>> dadf00a6
 import com.android.adservices.data.measurement.migration.MeasurementDbMigratorV7;
 import com.android.adservices.data.measurement.migration.MeasurementDbMigratorV8;
 import com.android.adservices.data.measurement.migration.MeasurementDbMigratorV9;
@@ -59,11 +56,7 @@
 public class MeasurementDbHelper extends SQLiteOpenHelper {
     private static final String DATABASE_NAME = "adservices_msmt.db";
 
-<<<<<<< HEAD
-    public static final int CURRENT_DATABASE_VERSION = 15;
-=======
     public static final int CURRENT_DATABASE_VERSION = 18;
->>>>>>> dadf00a6
     public static final int OLD_DATABASE_FINAL_VERSION = 6;
 
     private static MeasurementDbHelper sSingleton = null;
@@ -143,14 +136,10 @@
                 new MeasurementDbMigratorV12(),
                 new MeasurementDbMigratorV13(),
                 new MeasurementDbMigratorV14(mDbHelper),
-<<<<<<< HEAD
-                new MeasurementDbMigratorV15(mDbHelper));
-=======
                 new MeasurementDbMigratorV15(mDbHelper),
                 new MeasurementDbMigratorV16(),
                 new MeasurementDbMigratorV17(),
                 new MeasurementDbMigratorV18());
->>>>>>> dadf00a6
     }
 
     private boolean hasAllV6MeasurementTables(SQLiteDatabase db) {
