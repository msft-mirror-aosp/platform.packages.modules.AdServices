/*
 * Copyright (C) 2023 The Android Open Source Project
 *
 * Licensed under the Apache License, Version 2.0 (the "License");
 * you may not use this file except in compliance with the License.
 * You may obtain a copy of the License at
 *
 *      http://www.apache.org/licenses/LICENSE-2.0
 *
 * Unless required by applicable law or agreed to in writing, software
 * distributed under the License is distributed on an "AS IS" BASIS,
 * WITHOUT WARRANTIES OR CONDITIONS OF ANY KIND, either express or implied.
 * See the License for the specific language governing permissions and
 * limitations under the License.
 */

package com.android.adservices.data.measurement;

import android.annotation.NonNull;
import android.annotation.Nullable;
import android.content.ContentValues;
import android.content.Context;
import android.database.Cursor;
import android.database.DatabaseUtils;
import android.database.sqlite.SQLiteDatabase;
import android.database.sqlite.SQLiteException;
import android.database.sqlite.SQLiteOpenHelper;

import com.android.adservices.LogUtil;
import com.android.adservices.data.DbHelper;
import com.android.adservices.data.measurement.migration.IMeasurementDbMigrator;
<<<<<<< HEAD
=======
import com.android.adservices.data.measurement.migration.MeasurementDbMigratorV10;
import com.android.adservices.data.measurement.migration.MeasurementDbMigratorV11;
>>>>>>> d654911e
import com.android.adservices.data.measurement.migration.MeasurementDbMigratorV7;
import com.android.adservices.data.measurement.migration.MeasurementDbMigratorV8;
import com.android.adservices.data.measurement.migration.MeasurementDbMigratorV9;
import com.android.internal.annotations.VisibleForTesting;

import com.google.common.collect.ImmutableList;

import java.io.File;
import java.util.ArrayList;
import java.util.Arrays;
import java.util.List;
import java.util.stream.Collectors;
import java.util.stream.Stream;

/** Database Helper for Measurement database. */
public class MeasurementDbHelper extends SQLiteOpenHelper {
    private static final String DATABASE_NAME = "adservices_msmt.db";

<<<<<<< HEAD
    public static final int CURRENT_DATABASE_VERSION = 9;
=======
    public static final int CURRENT_DATABASE_VERSION = 11;
>>>>>>> d654911e
    public static final int OLD_DATABASE_FINAL_VERSION = 6;

    private static MeasurementDbHelper sSingleton = null;
    private final File mDbFile;
    private final int mDbVersion;
    private final DbHelper mDbHelper;

    @VisibleForTesting
    public MeasurementDbHelper(
            @NonNull Context context, @NonNull String dbName, int dbVersion, DbHelper dbHelper) {
        super(context, dbName, null, dbVersion);
        mDbFile = context.getDatabasePath(dbName);
        this.mDbVersion = dbVersion;
        this.mDbHelper = dbHelper;
    }

    /** Returns an instance of the DbHelper given a context. */
    @NonNull
    public static MeasurementDbHelper getInstance(@NonNull Context ctx) {
        synchronized (MeasurementDbHelper.class) {
            if (sSingleton == null) {
                sSingleton =
                        new MeasurementDbHelper(
                                ctx,
                                DATABASE_NAME,
                                CURRENT_DATABASE_VERSION,
                                DbHelper.getInstance(ctx));
            }
            return sSingleton;
        }
    }

    @Override
    public void onCreate(SQLiteDatabase db) {
        LogUtil.d(
                "MeasurementDbHelper.onCreate with version %d. Name: %s",
                mDbVersion, mDbFile.getName());
        SQLiteDatabase oldDb = mDbHelper.safeGetWritableDatabase();
        if (hasAllV6MeasurementTables(oldDb)) {
            LogUtil.d("MeasurementDbHelper.onCreate copying data from old db");
            // Migrate Data:
            // 1. Create V6 (old DbHelper's last database version) version of tables
            // 2. Copy data from old database
            // 3. Delete tables from old database
            // 4. Upgrade schema to the latest version
            createV6Schema(db);
            migrateOldDataToNewDatabase(oldDb, db);
            deleteV6TablesFromDatabase(oldDb);
            upgradeSchema(db, OLD_DATABASE_FINAL_VERSION, mDbVersion);
        } else {
            LogUtil.d("MeasurementDbHelper.onCreate creating empty database");
            createSchema(db);
        }
    }

    @Override
    public void onUpgrade(SQLiteDatabase db, int oldVersion, int newVersion) {
        LogUtil.d(
                "MeasurementDbHelper.onUpgrade. Attempting to upgrade version from %d to %d.",
                oldVersion, newVersion);
        upgradeSchema(db, oldVersion, newVersion);
    }

    @Override
    public void onOpen(SQLiteDatabase db) {
        super.onOpen(db);
        db.execSQL("PRAGMA foreign_keys=ON");
    }

    private List<IMeasurementDbMigrator> getOrderedDbMigrators() {
        return ImmutableList.of(
                new MeasurementDbMigratorV7(),
                new MeasurementDbMigratorV8(),
<<<<<<< HEAD
                new MeasurementDbMigratorV9());
=======
                new MeasurementDbMigratorV9(),
                new MeasurementDbMigratorV10(),
                new MeasurementDbMigratorV11());
>>>>>>> d654911e
    }

    private boolean hasAllV6MeasurementTables(SQLiteDatabase db) {
        List<String> selectionArgList = new ArrayList<>(Arrays.asList(MeasurementTables.V6_TABLES));
        selectionArgList.add("table"); // Schema type to match
        String[] selectionArgs = new String[selectionArgList.size()];
        selectionArgList.toArray(selectionArgs);
        return DatabaseUtils.queryNumEntries(
                        db,
                        "sqlite_master",
                        "name IN ("
                                + Stream.generate(() -> "?")
                                        .limit(MeasurementTables.V6_TABLES.length)
                                        .collect(Collectors.joining(","))
                                + ")"
                                + " AND type = ?",
                        selectionArgs)
                == MeasurementTables.V6_TABLES.length;
    }

    /** Wraps getWritableDatabase to catch SQLiteException and log error. */
    @Nullable
    public SQLiteDatabase safeGetWritableDatabase() {
        try {
            return super.getWritableDatabase();
        } catch (SQLiteException e) {
            LogUtil.e(e, "Failed to get a writeable database");
            return null;
        }
    }

    public long getDbFileSize() {
        return mDbFile != null && mDbFile.exists() ? mDbFile.length() : -1;
    }

    private void createV6Schema(SQLiteDatabase db) {
        MeasurementTables.CREATE_STATEMENTS_V6.forEach(db::execSQL);
        Arrays.stream(MeasurementTables.CREATE_INDEXES_V6).forEach(db::execSQL);
    }

    private void createSchema(SQLiteDatabase db) {
        if (mDbVersion == CURRENT_DATABASE_VERSION) {
            MeasurementTables.CREATE_STATEMENTS.forEach(db::execSQL);
            Arrays.stream(MeasurementTables.CREATE_INDEXES).forEach(db::execSQL);
        } else {
            // If the provided DB version is not the latest, create the starting schema and upgrade
            // to that. This branch is primarily for testing purpose.
            createV6Schema(db);
            upgradeSchema(db, OLD_DATABASE_FINAL_VERSION, mDbVersion);
        }
    }

    private void migrateOldDataToNewDatabase(SQLiteDatabase oldDb, SQLiteDatabase db) {
        // Ordered iteration to populate Source & Trigger tables before other tables to avoid
        // foreign key constraint failures.
        Arrays.stream(MeasurementTables.V6_TABLES)
                .forEachOrdered((table) -> copyTable(oldDb, db, table));
    }

    private void copyTable(SQLiteDatabase oldDb, SQLiteDatabase newDb, String table) {
        try (Cursor cursor = oldDb.query(table, null, null, null, null, null, null, null)) {
            while (cursor.moveToNext()) {
                ContentValues contentValues = new ContentValues();
                DatabaseUtils.cursorRowToContentValues(cursor, contentValues);
                newDb.insert(table, null, contentValues);
            }
        }
    }

    private void deleteV6TablesFromDatabase(SQLiteDatabase db) {
        db.execSQL("PRAGMA foreign_keys=OFF");
        Arrays.stream(MeasurementTables.V6_TABLES)
                .forEach(
                        (table) ->
                                db.execSQL(
                                        "DROP TABLE IF EXISTS "
                                                + DatabaseUtils.sqlEscapeString(table)));
        db.execSQL("PRAGMA foreign_keys=ON");
    }

    private void upgradeSchema(SQLiteDatabase db, int oldVersion, int newVersion) {
        LogUtil.d(
                "MeasurementDbHelper.upgradeToLatestSchema. "
                        + "Attempting to upgrade version from %d to %d.",
                oldVersion, newVersion);
        getOrderedDbMigrators()
                .forEach(dbMigrator -> dbMigrator.performMigration(db, oldVersion, newVersion));
    }
}<|MERGE_RESOLUTION|>--- conflicted
+++ resolved
@@ -29,11 +29,8 @@
 import com.android.adservices.LogUtil;
 import com.android.adservices.data.DbHelper;
 import com.android.adservices.data.measurement.migration.IMeasurementDbMigrator;
-<<<<<<< HEAD
-=======
 import com.android.adservices.data.measurement.migration.MeasurementDbMigratorV10;
 import com.android.adservices.data.measurement.migration.MeasurementDbMigratorV11;
->>>>>>> d654911e
 import com.android.adservices.data.measurement.migration.MeasurementDbMigratorV7;
 import com.android.adservices.data.measurement.migration.MeasurementDbMigratorV8;
 import com.android.adservices.data.measurement.migration.MeasurementDbMigratorV9;
@@ -52,11 +49,7 @@
 public class MeasurementDbHelper extends SQLiteOpenHelper {
     private static final String DATABASE_NAME = "adservices_msmt.db";
 
-<<<<<<< HEAD
-    public static final int CURRENT_DATABASE_VERSION = 9;
-=======
     public static final int CURRENT_DATABASE_VERSION = 11;
->>>>>>> d654911e
     public static final int OLD_DATABASE_FINAL_VERSION = 6;
 
     private static MeasurementDbHelper sSingleton = null;
@@ -130,13 +123,9 @@
         return ImmutableList.of(
                 new MeasurementDbMigratorV7(),
                 new MeasurementDbMigratorV8(),
-<<<<<<< HEAD
-                new MeasurementDbMigratorV9());
-=======
                 new MeasurementDbMigratorV9(),
                 new MeasurementDbMigratorV10(),
                 new MeasurementDbMigratorV11());
->>>>>>> d654911e
     }
 
     private boolean hasAllV6MeasurementTables(SQLiteDatabase db) {
