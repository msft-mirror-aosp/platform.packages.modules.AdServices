/*
 * Copyright (C) 2022 The Android Open Source Project
 *
 * Licensed under the Apache License, Version 2.0 (the "License");
 * you may not use this file except in compliance with the License.
 * You may obtain a copy of the License at
 *
 *      http://www.apache.org/licenses/LICENSE-2.0
 *
 * Unless required by applicable law or agreed to in writing, software
 * distributed under the License is distributed on an "AS IS" BASIS,
 * WITHOUT WARRANTIES OR CONDITIONS OF ANY KIND, either express or implied.
 * See the License for the specific language governing permissions and
 * limitations under the License.
 */

package com.android.adservices.data.measurement.migration;

import android.content.ContentValues;
import android.database.Cursor;
import android.database.sqlite.SQLiteDatabase;
import android.net.Uri;

import com.android.adservices.LogUtil;
import com.android.adservices.data.measurement.MeasurementTables;
import com.android.adservices.service.measurement.util.BaseUriExtractor;
import com.android.adservices.service.measurement.util.Web;

import org.json.JSONArray;
import org.json.JSONException;
import org.json.JSONObject;

import java.util.HashMap;
import java.util.Map;
import java.util.Optional;

/** Migrates Measurement DB from user version 2 to 3. */
public class MeasurementDbMigratorV3 extends AbstractMeasurementDbMigrator {
    private static final String ANDROID_APP_SCHEME = "android-app";
    private static final String EVENT_REPORT_CONTRACT_BACKUP =
            MeasurementTables.EventReportContract.TABLE + "_backup";
    private static final String AGGREGATE_REPORT_CONTRACT_BACKUP =
            MeasurementTables.AggregateReport.TABLE + "_backup";
    private static final String ATTRIBUTION_CONTRACT_BACKUP =
            MeasurementTables.AttributionContract.TABLE + "_backup";
    private static final String ATTRIBUTION_CREATE_INDEX_SS_SO_DS_DO_EI_TT =
            "CREATE INDEX "
                    + MeasurementTables.INDEX_PREFIX
                    + MeasurementTables.AttributionContract.TABLE
                    + "_ss_so_ds_do_ei_tt"
                    + " ON "
                    + MeasurementTables.AttributionContract.TABLE
                    + "("
                    + MeasurementTables.AttributionContract.SOURCE_SITE
                    + ", "
                    + MeasurementTables.AttributionContract.SOURCE_ORIGIN
                    + ", "
                    + MeasurementTables.AttributionContract.DESTINATION_SITE
                    + ", "
                    + MeasurementTables.AttributionContract.DESTINATION_ORIGIN
                    + ", "
                    + MeasurementTables.AttributionContract.ENROLLMENT_ID
                    + ", "
                    + MeasurementTables.AttributionContract.TRIGGER_TIME
                    + ")";

    private static final String[] UPDATE_ASYNC_REGISTRATION_TABLE_QUERIES = {
        String.format(
<<<<<<< HEAD
                "ALTER TABLE %1$s ADD %2$s INTEGER",
                MeasurementTables.AsyncRegistrationContract.TABLE,
                MeasurementTables.AsyncRegistrationContract.REDIRECT_COUNT),
        String.format(
                "ALTER TABLE %1$s RENAME COLUMN %2$s TO %3$s",
                MeasurementTables.EventReportContract.TABLE,
                MeasurementTables.EventReportContract.SOURCE_ID,
                MeasurementTables.EventReportContract.SOURCE_EVENT_ID),
        String.format(
                "ALTER TABLE %1$s ADD %2$s INTEGER",
                MeasurementTables.EventReportContract.TABLE,
                MeasurementTables.EventReportContract.SOURCE_ID),
        String.format(
                "ALTER TABLE %1$s ADD %2$s INTEGER",
                MeasurementTables.EventReportContract.TABLE,
                MeasurementTables.EventReportContract.TRIGGER_ID),
        String.format(
                "ALTER TABLE %1$s ADD %2$s INTEGER",
                MeasurementTables.AggregateReport.TABLE,
                MeasurementTables.AggregateReport.SOURCE_ID),
        String.format(
                "ALTER TABLE %1$s ADD %2$s INTEGER",
                MeasurementTables.AggregateReport.TABLE,
                MeasurementTables.AggregateReport.TRIGGER_ID),
        String.format(
                "ALTER TABLE %1$s ADD %2$s INTEGER",
                MeasurementTables.AttributionContract.TABLE,
                MeasurementTables.AttributionContract.SOURCE_ID),
        String.format(
                "ALTER TABLE %1$s ADD %2$s INTEGER",
                MeasurementTables.AttributionContract.TABLE,
                MeasurementTables.AttributionContract.TRIGGER_ID),
        String.format(
                "ALTER TABLE %1$s ADD %2$s INTEGER",
                MeasurementTables.EventReportContract.TABLE,
                MeasurementTables.EventReportContract.DEBUG_REPORT_STATUS),
        String.format(
                "ALTER TABLE %1$s ADD %2$s INTEGER",
                MeasurementTables.AggregateReport.TABLE,
                MeasurementTables.AggregateReport.DEBUG_REPORT_STATUS),
        String.format(
                "ALTER TABLE %1$s ADD %2$s TEXT",
                MeasurementTables.TriggerContract.TABLE,
                MeasurementTables.TriggerContract.NOT_FILTERS),

        // SQLite does not support ALTER TABLE statement with foreign keys
        String.format(
                "ALTER TABLE %1$s RENAME TO %2$s",
                MeasurementTables.EventReportContract.TABLE, EVENT_REPORT_CONTRACT_BACKUP),
        MeasurementTables.CREATE_TABLE_EVENT_REPORT_V3,
        String.format(
                "INSERT INTO %1$s SELECT * FROM %2$s",
                MeasurementTables.EventReportContract.TABLE, EVENT_REPORT_CONTRACT_BACKUP),
        String.format("DROP TABLE %1$s", EVENT_REPORT_CONTRACT_BACKUP),
        String.format(
                "ALTER TABLE %1$s RENAME TO %2$s",
                MeasurementTables.AggregateReport.TABLE, AGGREGATE_REPORT_CONTRACT_BACKUP),
        MeasurementTables.CREATE_TABLE_AGGREGATE_REPORT_V3,
        String.format(
                "INSERT INTO %1$s SELECT * FROM %2$s",
                MeasurementTables.AggregateReport.TABLE, AGGREGATE_REPORT_CONTRACT_BACKUP),
        String.format("DROP TABLE %1$s", AGGREGATE_REPORT_CONTRACT_BACKUP),
        String.format(
                "ALTER TABLE %1$s RENAME TO %2$s",
                MeasurementTables.AttributionContract.TABLE, ATTRIBUTION_CONTRACT_BACKUP),
        MeasurementTables.CREATE_TABLE_ATTRIBUTION_V3,
        String.format(
                "INSERT INTO %1$s SELECT * FROM %2$s",
                MeasurementTables.AttributionContract.TABLE, ATTRIBUTION_CONTRACT_BACKUP),
        String.format("DROP TABLE %1$s", ATTRIBUTION_CONTRACT_BACKUP),
        ATTRIBUTION_CREATE_INDEX_SS_SO_DS_DO_EI_TT
=======
                "DROP TABLE IF EXISTS %1$s", MeasurementTables.AsyncRegistrationContract.TABLE),
        MeasurementTables.CREATE_TABLE_ASYNC_REGISTRATION_LATEST,
    };
    private static final String[] ADD_EVENT_REPORT_COLUMNS_VER_3 = {
        MeasurementTables.EventReportContract.SOURCE_ID,
        MeasurementTables.EventReportContract.TRIGGER_ID,
        MeasurementTables.EventReportContract.DEBUG_REPORT_STATUS
    };
    private static final String[] ADD_AGGREGATE_REPORT_COLUMNS_VER_3 = {
        MeasurementTables.AggregateReport.SOURCE_ID,
        MeasurementTables.AggregateReport.TRIGGER_ID,
        MeasurementTables.AggregateReport.DEBUG_REPORT_STATUS
    };
    private static final String[] ADD_ATTRIBUTION_COLUMNS_VER_3 = {
        MeasurementTables.AttributionContract.SOURCE_ID,
        MeasurementTables.AttributionContract.TRIGGER_ID
>>>>>>> 4bca3809
    };

    public MeasurementDbMigratorV3() {
        super(3);
    }

    @Override
    protected void performMigration(SQLiteDatabase db) {
        // Add a check to see if source_event_id column is present in the msmt_event_report table.
        // We use this as a proxy to determine if the db is already at v3.
        if (MigrationHelpers.isColumnPresent(
                db,
                MeasurementTables.EventReportContract.TABLE,
                MeasurementTables.EventReportContract.SOURCE_EVENT_ID)) {
            return;
        }
<<<<<<< HEAD
=======
        // Drop and create a new AsyncRegistrationTable if it exists.
        for (String query : UPDATE_ASYNC_REGISTRATION_TABLE_QUERIES) {
            db.execSQL(query);
        }

        alterEventReportTable(db);
        alterAggregateReportTable(db);
        alterAttributionTable(db);

        // Create index.
        db.execSQL(ATTRIBUTION_CREATE_INDEX_SS_SO_DS_DO_EI_TT);

>>>>>>> 4bca3809
        migrateSourceData(db);
        migrateEventReportData(db);
    }

    private static void alterEventReportTable(SQLiteDatabase db) {
        // If source_id column is present and source_event_id column is absent, convert source_id to
        // source_event_id.
        if (MigrationHelpers.isColumnPresent(
                        db,
                        MeasurementTables.EventReportContract.TABLE,
                        MeasurementTables.EventReportContract.SOURCE_ID)
                && !MigrationHelpers.isColumnPresent(
                        db,
                        MeasurementTables.EventReportContract.TABLE,
                        MeasurementTables.EventReportContract.SOURCE_EVENT_ID)) {
            db.execSQL(
                    String.format(
                            "ALTER TABLE %1$s RENAME COLUMN %2$s TO %3$s",
                            MeasurementTables.EventReportContract.TABLE,
                            MeasurementTables.EventReportContract.SOURCE_ID,
                            MeasurementTables.EventReportContract.SOURCE_EVENT_ID));
        }

        MigrationHelpers.addIntColumnsIfAbsent(
                db, MeasurementTables.EventReportContract.TABLE, ADD_EVENT_REPORT_COLUMNS_VER_3);
        MigrationHelpers.copyAndUpdateTable(
                db,
                MeasurementTables.EventReportContract.TABLE,
                EVENT_REPORT_CONTRACT_BACKUP,
                MeasurementTables.CREATE_TABLE_EVENT_REPORT_LATEST);
        MigrationHelpers.addTextColumnIfAbsent(
                db,
                MeasurementTables.TriggerContract.TABLE,
                MeasurementTables.TriggerContract.NOT_FILTERS);
    }

    private static void alterAggregateReportTable(SQLiteDatabase db) {
        MigrationHelpers.addIntColumnsIfAbsent(
                db, MeasurementTables.AggregateReport.TABLE, ADD_AGGREGATE_REPORT_COLUMNS_VER_3);
        MigrationHelpers.copyAndUpdateTable(
                db,
                MeasurementTables.AggregateReport.TABLE,
                AGGREGATE_REPORT_CONTRACT_BACKUP,
                MeasurementTables.CREATE_TABLE_AGGREGATE_REPORT_LATEST);
    }

    private static void alterAttributionTable(SQLiteDatabase db) {
        MigrationHelpers.addIntColumnsIfAbsent(
                db, MeasurementTables.AttributionContract.TABLE, ADD_ATTRIBUTION_COLUMNS_VER_3);
        MigrationHelpers.copyAndUpdateTable(
                db,
                MeasurementTables.AttributionContract.TABLE,
                ATTRIBUTION_CONTRACT_BACKUP,
                MeasurementTables.CREATE_TABLE_ATTRIBUTION_LATEST);
    }

    private static void migrateEventReportData(SQLiteDatabase db) {
        try (Cursor cursor = db.query(
                    MeasurementTables.EventReportContract.TABLE,
                    new String[] {
                        MeasurementTables.EventReportContract.ID,
                        MeasurementTables.EventReportContract.ATTRIBUTION_DESTINATION
                    },
                    null, null, null, null, null, null)) {
            while (cursor.moveToNext()) {
                updateEventReport(db, cursor);
            }
        }
    }

    private static void migrateSourceData(SQLiteDatabase db) {
        try (Cursor cursor =
                db.query(
                        MeasurementTables.SourceContract.TABLE,
                        new String[] {
                            MeasurementTables.SourceContract.ID,
                            MeasurementTables.SourceContract.AGGREGATE_SOURCE
                        },
                        null,
                        null,
                        null,
                        null,
                        null,
                        null)) {
            while (cursor.moveToNext()) {
                String id =
                        cursor.getString(
                                cursor.getColumnIndex(MeasurementTables.SourceContract.ID));
                String aggregateSourceV2 =
                        cursor.getString(
                                cursor.getColumnIndex(
                                        MeasurementTables.SourceContract.AGGREGATE_SOURCE));
                String aggregateSourceV3 = convertAggregateSource(aggregateSourceV2);
                updateAggregateSource(db, id, aggregateSourceV3);
            }
        }
    }

    private static void updateAggregateSource(
            SQLiteDatabase db, String id, String aggregateSourceV3) {
        ContentValues values = new ContentValues();
        values.put(MeasurementTables.SourceContract.AGGREGATE_SOURCE, aggregateSourceV3);
        long rowCount =
                db.update(
                        MeasurementTables.SourceContract.TABLE,
                        values,
                        MeasurementTables.SourceContract.ID + " = ?",
                        new String[] {id});
        if (rowCount != 1) {
            LogUtil.d("MeasurementDbMigratorV3: failed to update aggregate source record.");
        }
    }

    private static void updateEventReport(SQLiteDatabase db, Cursor cursor) {
        String id = cursor.getString(cursor.getColumnIndex(
                MeasurementTables.EventReportContract.ID));
        String destination = cursor.getString(cursor.getColumnIndex(
                MeasurementTables.EventReportContract.ATTRIBUTION_DESTINATION));
        Optional<String> baseUri = extractBaseUri(destination);
        if (baseUri.isPresent()) {
            ContentValues values = new ContentValues();
            values.put(MeasurementTables.EventReportContract.ATTRIBUTION_DESTINATION,
                    baseUri.get());
            long rowCount = db.update(
                    MeasurementTables.EventReportContract.TABLE,
                    values,
                    MeasurementTables.EventReportContract.ID + " = ?",
                    new String[]{id});
            if (rowCount != 1) {
                LogUtil.d("MeasurementDbMigratorV3: failed to update event report record.");
            }
        } else {
            LogUtil.d("MeasurementDbMigratorV3: baseUri not present. %s", destination);
        }
    }

    private static Optional<String> extractBaseUri(String destination) {
        if (destination == null) {
            return Optional.empty();
        }
        Uri uri = Uri.parse(destination);
        if (uri.getScheme() == null || !uri.isHierarchical() || !uri.isAbsolute()) {
            return Optional.empty();
        }
        if (uri.getScheme().equals(ANDROID_APP_SCHEME)) {
            return Optional.of(BaseUriExtractor.getBaseUri(uri).toString());
        }
        Optional<Uri> topPrivateDomainAndScheme = Web.topPrivateDomainAndScheme(uri);
        if (topPrivateDomainAndScheme.isPresent()) {
            return Optional.of(topPrivateDomainAndScheme.get().toString());
        }
        return Optional.empty();
    }

    private static String convertAggregateSource(String aggregateSourceStringV2) {
        if (aggregateSourceStringV2 == null) {
            return null;
        }
        try {
            JSONArray jsonArray = new JSONArray(aggregateSourceStringV2);
            Map<String, String> aggregateSourceMap = new HashMap<>();
            for (int i = 0; i < jsonArray.length(); i++) {
                JSONObject jsonObject = jsonArray.getJSONObject(i);
                String key = jsonObject.getString("id");
                String value = jsonObject.getString("key_piece");
                aggregateSourceMap.put(key, value);
            }
            return new JSONObject(aggregateSourceMap).toString();
        } catch (JSONException e) {
            LogUtil.e(e, "Aggregate source parsing failed when migrating from V2 to V3.");
            return null;
        }
    }
<<<<<<< HEAD
=======

>>>>>>> 4bca3809
}<|MERGE_RESOLUTION|>--- conflicted
+++ resolved
@@ -66,79 +66,6 @@
 
     private static final String[] UPDATE_ASYNC_REGISTRATION_TABLE_QUERIES = {
         String.format(
-<<<<<<< HEAD
-                "ALTER TABLE %1$s ADD %2$s INTEGER",
-                MeasurementTables.AsyncRegistrationContract.TABLE,
-                MeasurementTables.AsyncRegistrationContract.REDIRECT_COUNT),
-        String.format(
-                "ALTER TABLE %1$s RENAME COLUMN %2$s TO %3$s",
-                MeasurementTables.EventReportContract.TABLE,
-                MeasurementTables.EventReportContract.SOURCE_ID,
-                MeasurementTables.EventReportContract.SOURCE_EVENT_ID),
-        String.format(
-                "ALTER TABLE %1$s ADD %2$s INTEGER",
-                MeasurementTables.EventReportContract.TABLE,
-                MeasurementTables.EventReportContract.SOURCE_ID),
-        String.format(
-                "ALTER TABLE %1$s ADD %2$s INTEGER",
-                MeasurementTables.EventReportContract.TABLE,
-                MeasurementTables.EventReportContract.TRIGGER_ID),
-        String.format(
-                "ALTER TABLE %1$s ADD %2$s INTEGER",
-                MeasurementTables.AggregateReport.TABLE,
-                MeasurementTables.AggregateReport.SOURCE_ID),
-        String.format(
-                "ALTER TABLE %1$s ADD %2$s INTEGER",
-                MeasurementTables.AggregateReport.TABLE,
-                MeasurementTables.AggregateReport.TRIGGER_ID),
-        String.format(
-                "ALTER TABLE %1$s ADD %2$s INTEGER",
-                MeasurementTables.AttributionContract.TABLE,
-                MeasurementTables.AttributionContract.SOURCE_ID),
-        String.format(
-                "ALTER TABLE %1$s ADD %2$s INTEGER",
-                MeasurementTables.AttributionContract.TABLE,
-                MeasurementTables.AttributionContract.TRIGGER_ID),
-        String.format(
-                "ALTER TABLE %1$s ADD %2$s INTEGER",
-                MeasurementTables.EventReportContract.TABLE,
-                MeasurementTables.EventReportContract.DEBUG_REPORT_STATUS),
-        String.format(
-                "ALTER TABLE %1$s ADD %2$s INTEGER",
-                MeasurementTables.AggregateReport.TABLE,
-                MeasurementTables.AggregateReport.DEBUG_REPORT_STATUS),
-        String.format(
-                "ALTER TABLE %1$s ADD %2$s TEXT",
-                MeasurementTables.TriggerContract.TABLE,
-                MeasurementTables.TriggerContract.NOT_FILTERS),
-
-        // SQLite does not support ALTER TABLE statement with foreign keys
-        String.format(
-                "ALTER TABLE %1$s RENAME TO %2$s",
-                MeasurementTables.EventReportContract.TABLE, EVENT_REPORT_CONTRACT_BACKUP),
-        MeasurementTables.CREATE_TABLE_EVENT_REPORT_V3,
-        String.format(
-                "INSERT INTO %1$s SELECT * FROM %2$s",
-                MeasurementTables.EventReportContract.TABLE, EVENT_REPORT_CONTRACT_BACKUP),
-        String.format("DROP TABLE %1$s", EVENT_REPORT_CONTRACT_BACKUP),
-        String.format(
-                "ALTER TABLE %1$s RENAME TO %2$s",
-                MeasurementTables.AggregateReport.TABLE, AGGREGATE_REPORT_CONTRACT_BACKUP),
-        MeasurementTables.CREATE_TABLE_AGGREGATE_REPORT_V3,
-        String.format(
-                "INSERT INTO %1$s SELECT * FROM %2$s",
-                MeasurementTables.AggregateReport.TABLE, AGGREGATE_REPORT_CONTRACT_BACKUP),
-        String.format("DROP TABLE %1$s", AGGREGATE_REPORT_CONTRACT_BACKUP),
-        String.format(
-                "ALTER TABLE %1$s RENAME TO %2$s",
-                MeasurementTables.AttributionContract.TABLE, ATTRIBUTION_CONTRACT_BACKUP),
-        MeasurementTables.CREATE_TABLE_ATTRIBUTION_V3,
-        String.format(
-                "INSERT INTO %1$s SELECT * FROM %2$s",
-                MeasurementTables.AttributionContract.TABLE, ATTRIBUTION_CONTRACT_BACKUP),
-        String.format("DROP TABLE %1$s", ATTRIBUTION_CONTRACT_BACKUP),
-        ATTRIBUTION_CREATE_INDEX_SS_SO_DS_DO_EI_TT
-=======
                 "DROP TABLE IF EXISTS %1$s", MeasurementTables.AsyncRegistrationContract.TABLE),
         MeasurementTables.CREATE_TABLE_ASYNC_REGISTRATION_LATEST,
     };
@@ -155,7 +82,6 @@
     private static final String[] ADD_ATTRIBUTION_COLUMNS_VER_3 = {
         MeasurementTables.AttributionContract.SOURCE_ID,
         MeasurementTables.AttributionContract.TRIGGER_ID
->>>>>>> 4bca3809
     };
 
     public MeasurementDbMigratorV3() {
@@ -172,8 +98,6 @@
                 MeasurementTables.EventReportContract.SOURCE_EVENT_ID)) {
             return;
         }
-<<<<<<< HEAD
-=======
         // Drop and create a new AsyncRegistrationTable if it exists.
         for (String query : UPDATE_ASYNC_REGISTRATION_TABLE_QUERIES) {
             db.execSQL(query);
@@ -186,7 +110,6 @@
         // Create index.
         db.execSQL(ATTRIBUTION_CREATE_INDEX_SS_SO_DS_DO_EI_TT);
 
->>>>>>> 4bca3809
         migrateSourceData(db);
         migrateEventReportData(db);
     }
@@ -360,8 +283,5 @@
             return null;
         }
     }
-<<<<<<< HEAD
-=======
-
->>>>>>> 4bca3809
+
 }