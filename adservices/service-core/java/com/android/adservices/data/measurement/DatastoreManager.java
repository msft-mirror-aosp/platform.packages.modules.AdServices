/*
 * Copyright (C) 2022 The Android Open Source Project
 *
 * Licensed under the Apache License, Version 2.0 (the "License");
 * you may not use this file except in compliance with the License.
 * You may obtain a copy of the License at
 *
 *      http://www.apache.org/licenses/LICENSE-2.0
 *
 * Unless required by applicable law or agreed to in writing, software
 * distributed under the License is distributed on an "AS IS" BASIS,
 * WITHOUT WARRANTIES OR CONDITIONS OF ANY KIND, either express or implied.
 * See the License for the specific language governing permissions and
 * limitations under the License.
 */

package com.android.adservices.data.measurement;

import static com.android.adservices.service.stats.AdServicesStatsLog.AD_SERVICES_ERROR_REPORTED__ERROR_CODE__MEASUREMENT_DATASTORE_FAILURE;
import static com.android.adservices.service.stats.AdServicesStatsLog.AD_SERVICES_ERROR_REPORTED__ERROR_CODE__MEASUREMENT_DATASTORE_UNKNOWN_FAILURE;
import static com.android.adservices.service.stats.AdServicesStatsLog.AD_SERVICES_ERROR_REPORTED__PPAPI_NAME__MEASUREMENT;

<<<<<<< HEAD
import com.android.adservices.LogUtil;
=======
import com.android.adservices.LoggerFactory;
>>>>>>> 4f19f827
import com.android.adservices.errorlogging.AdServicesErrorLogger;
import com.android.adservices.service.FlagsFactory;
import com.android.internal.annotations.VisibleForTesting;

import java.util.Optional;
import java.util.concurrent.ThreadLocalRandom;

/**
 * Abstract class for Datastore management.
 */
public abstract class DatastoreManager {
    final AdServicesErrorLogger mErrorLogger;

    protected DatastoreManager(AdServicesErrorLogger errorLogger) {
        mErrorLogger = errorLogger;
    }

    /**
     * Consumer interface for Dao operations.
     */
    @FunctionalInterface
    public interface ThrowingCheckedConsumer {
        /**
         * Performs the operation on {@link IMeasurementDao}.
         */
        void accept(IMeasurementDao measurementDao) throws DatastoreException;
    }

    /**
     * Function interface for Dao operations that returns {@link Output}.
     *
     * @param <Output> output type
     */
    @FunctionalInterface
    public interface ThrowingCheckedFunction<Output> {
        /**
         * Performs the operation on Dao.
         *
         * @return Output result of the operation
         */
        Output apply(IMeasurementDao measurementDao) throws DatastoreException;
    }

    /**
     * Creates a new transaction object for use in Dao.
     *
     * @return transaction
     */
    protected abstract ITransaction createNewTransaction();

    /**
     * Acquire an instance of Dao object for querying the datastore.
     *
     * @return Dao object.
     */
    @VisibleForTesting
    public abstract IMeasurementDao getMeasurementDao();

    /**
     * Runs the {@code execute} lambda in a transaction.
     *
     * @param execute lambda to be executed in a transaction
     * @param <T>     the class for result
     * @return Optional<T>, empty in case of an error, output otherwise
     */
    public final <T> Optional<T> runInTransactionWithResult(ThrowingCheckedFunction<T> execute) {
        IMeasurementDao measurementDao = getMeasurementDao();
        ITransaction transaction = createNewTransaction();
        if (transaction == null) {
            return Optional.empty();
        }
        measurementDao.setTransaction(transaction);
        transaction.begin();

        Optional<T> result;
        try {
            result = Optional.ofNullable(execute.apply(measurementDao));
        } catch (DatastoreException ex) {
            result = Optional.empty();
            safePrintDataStoreVersion();
<<<<<<< HEAD
            LogUtil.e(ex, "DatastoreException thrown during transaction");
=======
            LoggerFactory.getMeasurementLogger()
                    .e(ex, "DatastoreException thrown during transaction");
>>>>>>> 4f19f827
            mErrorLogger.logErrorWithExceptionInfo(
                    ex,
                    AD_SERVICES_ERROR_REPORTED__ERROR_CODE__MEASUREMENT_DATASTORE_FAILURE,
                    AD_SERVICES_ERROR_REPORTED__PPAPI_NAME__MEASUREMENT);
            transaction.rollback();

            if (FlagsFactory.getFlags()
                            .getMeasurementEnableDatastoreManagerThrowDatastoreException()
                    && ThreadLocalRandom.current().nextFloat()
                            < FlagsFactory.getFlags()
                                    .getMeasurementThrowUnknownExceptionSamplingRate()) {
                throw new IllegalStateException(ex);
            }
        } catch (Exception ex) {
            // Catch all exceptions for rollback
            safePrintDataStoreVersion();
<<<<<<< HEAD
            LogUtil.e(ex, "Unhandled exception thrown during transaction");
=======
            LoggerFactory.getMeasurementLogger()
                    .e(ex, "Unhandled exception thrown during transaction");
>>>>>>> 4f19f827
            mErrorLogger.logErrorWithExceptionInfo(
                    ex,
                    AD_SERVICES_ERROR_REPORTED__ERROR_CODE__MEASUREMENT_DATASTORE_UNKNOWN_FAILURE,
                    AD_SERVICES_ERROR_REPORTED__PPAPI_NAME__MEASUREMENT);
            transaction.rollback();
            throw ex;
        } finally {
            transaction.end();
        }

        return result;
    }

    /**
     * Runs the {@code execute} lambda in a transaction.
     *
     * @param execute lambda to be executed in transaction
     * @return success true if execution succeeded, false otherwise
     */
    public final boolean runInTransaction(ThrowingCheckedConsumer execute) {
        return runInTransactionWithResult((measurementDao) -> {
            execute.accept(measurementDao);
            return true;
        }).orElse(false);
    }

    /** Prints the underlying data store version catching exceptions it can raise. */
    private void safePrintDataStoreVersion() {
        try {
            LoggerFactory.getMeasurementLogger()
                    .w("Underlying datastore version: " + getDataStoreVersion());
        } catch (Exception e) {
            // If fetching data store version throws an exception, skip printing the DB version.
            LoggerFactory.getMeasurementLogger().e(e, "Failed to print data store version.");
        }
    }

    /** Returns the version the underlying data store is at. E.g. user version of the DB. */
    protected abstract int getDataStoreVersion();
}<|MERGE_RESOLUTION|>--- conflicted
+++ resolved
@@ -20,11 +20,7 @@
 import static com.android.adservices.service.stats.AdServicesStatsLog.AD_SERVICES_ERROR_REPORTED__ERROR_CODE__MEASUREMENT_DATASTORE_UNKNOWN_FAILURE;
 import static com.android.adservices.service.stats.AdServicesStatsLog.AD_SERVICES_ERROR_REPORTED__PPAPI_NAME__MEASUREMENT;
 
-<<<<<<< HEAD
-import com.android.adservices.LogUtil;
-=======
 import com.android.adservices.LoggerFactory;
->>>>>>> 4f19f827
 import com.android.adservices.errorlogging.AdServicesErrorLogger;
 import com.android.adservices.service.FlagsFactory;
 import com.android.internal.annotations.VisibleForTesting;
@@ -105,12 +101,8 @@
         } catch (DatastoreException ex) {
             result = Optional.empty();
             safePrintDataStoreVersion();
-<<<<<<< HEAD
-            LogUtil.e(ex, "DatastoreException thrown during transaction");
-=======
             LoggerFactory.getMeasurementLogger()
                     .e(ex, "DatastoreException thrown during transaction");
->>>>>>> 4f19f827
             mErrorLogger.logErrorWithExceptionInfo(
                     ex,
                     AD_SERVICES_ERROR_REPORTED__ERROR_CODE__MEASUREMENT_DATASTORE_FAILURE,
@@ -127,12 +119,8 @@
         } catch (Exception ex) {
             // Catch all exceptions for rollback
             safePrintDataStoreVersion();
-<<<<<<< HEAD
-            LogUtil.e(ex, "Unhandled exception thrown during transaction");
-=======
             LoggerFactory.getMeasurementLogger()
                     .e(ex, "Unhandled exception thrown during transaction");
->>>>>>> 4f19f827
             mErrorLogger.logErrorWithExceptionInfo(
                     ex,
                     AD_SERVICES_ERROR_REPORTED__ERROR_CODE__MEASUREMENT_DATASTORE_UNKNOWN_FAILURE,
