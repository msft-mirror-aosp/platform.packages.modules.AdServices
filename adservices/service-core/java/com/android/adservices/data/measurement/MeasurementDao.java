/*
 * Copyright (C) 2021 The Android Open Source Project
 *
 * Licensed under the Apache License, Version 2.0 (the "License");
 * you may not use this file except in compliance with the License.
 * You may obtain a copy of the License at
 *
 *      http://www.apache.org/licenses/LICENSE-2.0
 *
 * Unless required by applicable law or agreed to in writing, software
 * distributed under the License is distributed on an "AS IS" BASIS,
 * WITHOUT WARRANTIES OR CONDITIONS OF ANY KIND, either express or implied.
 * See the License for the specific language governing permissions and
 * limitations under the License.
 */

package com.android.adservices.data.measurement;

import static android.database.sqlite.SQLiteDatabase.CONFLICT_REPLACE;

import static com.android.adservices.service.measurement.SystemHealthParams.MAX_DELAYED_SOURCE_REGISTRATION_WINDOW;

import android.adservices.measurement.DeletionRequest;
import android.content.ContentValues;
import android.database.Cursor;
import android.database.DatabaseUtils;
import android.database.sqlite.SQLiteDatabase;
import android.net.Uri;
import android.util.Pair;

import androidx.annotation.NonNull;
import androidx.annotation.Nullable;

import com.android.adservices.LogUtil;
import com.android.adservices.service.common.WebAddresses;
import com.android.adservices.service.measurement.Attribution;
import com.android.adservices.service.measurement.EventReport;
import com.android.adservices.service.measurement.EventSurfaceType;
import com.android.adservices.service.measurement.KeyValueData;
import com.android.adservices.service.measurement.KeyValueData.DataType;
import com.android.adservices.service.measurement.PrivacyParams;
import com.android.adservices.service.measurement.Source;
import com.android.adservices.service.measurement.Trigger;
import com.android.adservices.service.measurement.aggregation.AggregateEncryptionKey;
import com.android.adservices.service.measurement.aggregation.AggregateReport;
import com.android.adservices.service.measurement.registration.AsyncRegistration;
import com.android.adservices.service.measurement.reporting.DebugReport;
import com.android.adservices.service.measurement.util.BaseUriExtractor;
import com.android.adservices.service.measurement.util.UnsignedLong;
import com.android.internal.annotations.VisibleForTesting;

import com.google.common.collect.ImmutableList;

import java.time.Instant;
import java.util.ArrayList;
import java.util.Arrays;
import java.util.Collection;
import java.util.HashMap;
import java.util.List;
import java.util.Locale;
import java.util.Map;
import java.util.Objects;
import java.util.Optional;
import java.util.Set;
import java.util.UUID;
import java.util.function.Function;
import java.util.function.Predicate;
import java.util.function.Supplier;
import java.util.stream.Collectors;
import java.util.stream.Stream;

/** Data Access Object for the Measurement PPAPI module. */
class MeasurementDao implements IMeasurementDao {

    private Supplier<Boolean> mDbFileMaxSizeLimitReachedSupplier;
    private Supplier<Integer> mReportingRetryLimitSupplier;
    private Supplier<Boolean> mReportingRetryLimitEnabledSupplier;

    private SQLTransaction mSQLTransaction;

    MeasurementDao(
            @NonNull Supplier<Boolean> dbFileMaxSizeLimitReachedSupplier,
            @NonNull Supplier<Integer> reportingRetryLimitSupplier,
            @NonNull Supplier<Boolean> reportingRetryLimitEnabledSupplier) {
        mDbFileMaxSizeLimitReachedSupplier = dbFileMaxSizeLimitReachedSupplier;
        mReportingRetryLimitSupplier = reportingRetryLimitSupplier;
        mReportingRetryLimitEnabledSupplier = reportingRetryLimitEnabledSupplier;
    }

    @Override
    public void setTransaction(ITransaction transaction) {
        if (!(transaction instanceof SQLTransaction)) {
            throw new IllegalArgumentException("transaction should be a SQLTransaction.");
        }
        mSQLTransaction = (SQLTransaction) transaction;
    }

    @Override
    public void insertTrigger(@NonNull Trigger trigger) throws DatastoreException {
        if (mDbFileMaxSizeLimitReachedSupplier.get()) {
            LogUtil.d("DB size has reached the limit, trigger will not be inserted");
            return;
        }

        ContentValues values = new ContentValues();
        values.put(MeasurementTables.TriggerContract.ID, UUID.randomUUID().toString());
        values.put(
                MeasurementTables.TriggerContract.ATTRIBUTION_DESTINATION,
                trigger.getAttributionDestination().toString());
        values.put(
                MeasurementTables.TriggerContract.DESTINATION_TYPE, trigger.getDestinationType());
        values.put(MeasurementTables.TriggerContract.TRIGGER_TIME, trigger.getTriggerTime());
        values.put(MeasurementTables.TriggerContract.EVENT_TRIGGERS, trigger.getEventTriggers());
        values.put(MeasurementTables.TriggerContract.STATUS, Trigger.Status.PENDING);
        values.put(MeasurementTables.TriggerContract.ENROLLMENT_ID, trigger.getEnrollmentId());
        values.put(
                MeasurementTables.TriggerContract.REGISTRANT, trigger.getRegistrant().toString());
        values.put(
                MeasurementTables.TriggerContract.AGGREGATE_TRIGGER_DATA,
                trigger.getAggregateTriggerData());
        values.put(
                MeasurementTables.TriggerContract.AGGREGATE_VALUES, trigger.getAggregateValues());
        values.put(
                MeasurementTables.TriggerContract.AGGREGATABLE_DEDUPLICATION_KEYS,
                trigger.getAggregateDeduplicationKeys());
        values.put(MeasurementTables.TriggerContract.FILTERS, trigger.getFilters());
        values.put(MeasurementTables.TriggerContract.NOT_FILTERS, trigger.getNotFilters());
        values.put(
                MeasurementTables.TriggerContract.DEBUG_KEY,
                getNullableUnsignedLong(trigger.getDebugKey()));
        values.put(MeasurementTables.TriggerContract.DEBUG_REPORTING, trigger.isDebugReporting());
        values.put(MeasurementTables.TriggerContract.AD_ID_PERMISSION, trigger.hasAdIdPermission());
        values.put(
                MeasurementTables.TriggerContract.AR_DEBUG_PERMISSION,
                trigger.hasArDebugPermission());
        values.put(
                MeasurementTables.TriggerContract.ATTRIBUTION_CONFIG,
                trigger.getAttributionConfig());
        values.put(
                MeasurementTables.TriggerContract.X_NETWORK_KEY_MAPPING,
                trigger.getAdtechKeyMapping());
        values.put(MeasurementTables.TriggerContract.DEBUG_JOIN_KEY, trigger.getDebugJoinKey());
        values.put(MeasurementTables.TriggerContract.PLATFORM_AD_ID, trigger.getPlatformAdId());
        values.put(MeasurementTables.TriggerContract.DEBUG_AD_ID, trigger.getDebugAdId());
        values.put(
                MeasurementTables.TriggerContract.REGISTRATION_ORIGIN,
                trigger.getRegistrationOrigin().toString());
        values.put(
                MeasurementTables.TriggerContract.AGGREGATION_COORDINATOR_ORIGIN,
                getNullableUriString(trigger.getAggregationCoordinatorOrigin()));
        long rowId =
                mSQLTransaction
                        .getDatabase()
                        .insert(
                                MeasurementTables.TriggerContract.TABLE,
                                /* nullColumnHack= */ null,
                                values);
        LogUtil.d("MeasurementDao: insertTrigger: rowId=" + rowId);
        if (rowId == -1) {
            throw new DatastoreException("Trigger insertion failed.");
        }
    }

    @Override
    public List<String> getPendingTriggerIds() throws DatastoreException {
        try (Cursor cursor =
                mSQLTransaction
                        .getDatabase()
                        .query(
                                MeasurementTables.TriggerContract.TABLE,
                                new String[] {MeasurementTables.TriggerContract.ID},
                                MeasurementTables.TriggerContract.STATUS + " = ? ",
                                new String[] {String.valueOf(Trigger.Status.PENDING)},
                                /* groupBy= */ null,
                                /* having= */ null,
                                /* orderBy= */ MeasurementTables.TriggerContract.TRIGGER_TIME,
                                /* limit= */ null)) {
            List<String> result = new ArrayList<>();
            while (cursor.moveToNext()) {
                result.add(cursor.getString(/* columnIndex= */ 0));
            }
            return result;
        }
    }

    @Override
    public Source getSource(@NonNull String sourceId) throws DatastoreException {
        try (Cursor cursor =
                mSQLTransaction
                        .getDatabase()
                        .query(
                                MeasurementTables.SourceContract.TABLE,
                                /* columns= */ null,
                                MeasurementTables.SourceContract.ID + " = ? ",
                                new String[] {sourceId},
                                /* groupBy= */ null,
                                /* having= */ null,
                                /* orderBy= */ null,
                                /* limit= */ null)) {
            if (cursor.getCount() == 0) {
                throw new DatastoreException("Source retrieval failed. Id: " + sourceId);
            }
            cursor.moveToNext();
            return SqliteObjectMapper.constructSourceFromCursor(cursor);
        }
    }

    @Override
    @Nullable
    public Pair<List<Uri>, List<Uri>> getSourceDestinations(@NonNull String sourceId)
            throws DatastoreException {
        try (Cursor cursor =
                mSQLTransaction
                        .getDatabase()
                        .query(
                                MeasurementTables.SourceDestination.TABLE,
                                new String[] {
                                    MeasurementTables.SourceDestination.DESTINATION,
                                    MeasurementTables.SourceDestination.DESTINATION_TYPE
                                },
                                MeasurementTables.SourceDestination.SOURCE_ID + " = ? ",
                                new String[] {sourceId},
                                /* groupBy= */ null,
                                /* having= */ null,
                                /* orderBy= */ null,
                                /* limit= */ null)) {
            List<Uri> appDestinations = new ArrayList<>();
            List<Uri> webDestinations = new ArrayList<>();
            while (cursor.moveToNext()) {
                int destinationType =
                        cursor.getInt(
                                cursor.getColumnIndex(
                                        MeasurementTables.SourceDestination.DESTINATION_TYPE));
                if (destinationType == EventSurfaceType.APP) {
                    appDestinations.add(
                            Uri.parse(
                                    cursor.getString(
                                            cursor.getColumnIndex(
                                                    MeasurementTables.SourceDestination
                                                            .DESTINATION))));
                } else {
                    webDestinations.add(
                            Uri.parse(
                                    cursor.getString(
                                            cursor.getColumnIndex(
                                                    MeasurementTables.SourceDestination
                                                            .DESTINATION))));
                }
            }
            return Pair.create(appDestinations, webDestinations);
        }
    }

    @Override
    public String getSourceRegistrant(@NonNull String sourceId) throws DatastoreException {
        try (Cursor cursor =
                mSQLTransaction
                        .getDatabase()
                        .query(
                                MeasurementTables.SourceContract.TABLE,
                                new String[] {
                                    MeasurementTables.SourceContract.REGISTRANT,
                                },
                                MeasurementTables.SourceContract.ID + " = ? ",
                                new String[] {sourceId},
                                /* groupBy= */ null,
                                /* having= */ null,
                                /* orderBy= */ null,
                                /* limit= */ null)) {
            if (cursor.getCount() == 0) {
                throw new DatastoreException("Source retrieval failed. Id: " + sourceId);
            }
            cursor.moveToNext();
            return cursor.getString(
                    cursor.getColumnIndex(MeasurementTables.SourceContract.REGISTRANT));
        }
    }

    @Override
    public Trigger getTrigger(@NonNull String triggerId) throws DatastoreException {
        try (Cursor cursor =
                mSQLTransaction
                        .getDatabase()
                        .query(
                                MeasurementTables.TriggerContract.TABLE,
                                /* columns= */ null,
                                MeasurementTables.TriggerContract.ID + " = ? ",
                                new String[] {triggerId},
                                /* groupBy= */ null,
                                /* having= */ null,
                                /* orderBy= */ null,
                                /* limit= */ null)) {
            if (cursor.getCount() == 0) {
                throw new DatastoreException("Trigger retrieval failed. Id: " + triggerId);
            }
            cursor.moveToNext();
            return SqliteObjectMapper.constructTriggerFromCursor(cursor);
        }
    }

    @Override
    public int getNumAggregateReportsPerDestination(
            @NonNull Uri attributionDestination, @EventSurfaceType int destinationType)
            throws DatastoreException {
        return getNumReportsPerDestination(
                MeasurementTables.AggregateReport.TABLE,
                MeasurementTables.AggregateReport.ATTRIBUTION_DESTINATION,
                attributionDestination,
                destinationType);
    }

    @Override
    public int getNumEventReportsPerDestination(
            @NonNull Uri attributionDestination, @EventSurfaceType int destinationType)
            throws DatastoreException {
        return getNumReportsPerDestination(
                MeasurementTables.EventReportContract.TABLE,
                MeasurementTables.EventReportContract.ATTRIBUTION_DESTINATION,
                attributionDestination,
                destinationType);
    }

    @Override
    public int getNumAggregateReportsPerSource(@NonNull String sourceId) throws DatastoreException {
        String query =
                String.format(
                        Locale.ENGLISH,
                        "SELECT COUNT(*) FROM %1$s WHERE %2$s = '%3$s'",
                        MeasurementTables.AggregateReport.TABLE,
                        MeasurementTables.AggregateReport.SOURCE_ID,
                        sourceId);
        return (int) DatabaseUtils.longForQuery(mSQLTransaction.getDatabase(), query, null);
    }

    @Override
    public EventReport getEventReport(@NonNull String eventReportId) throws DatastoreException {
        try (Cursor cursor =
                mSQLTransaction
                        .getDatabase()
                        .query(
                                MeasurementTables.EventReportContract.TABLE,
                                null,
                                MeasurementTables.EventReportContract.ID + " = ? ",
                                new String[] {eventReportId},
                                null,
                                null,
                                null,
                                null)) {
            if (cursor.getCount() == 0) {
                throw new DatastoreException("EventReport retrieval failed. Id: " + eventReportId);
            }
            cursor.moveToNext();
            return SqliteObjectMapper.constructEventReportFromCursor(cursor);
        }
    }

    @Override
    public AggregateReport getAggregateReport(@NonNull String aggregateReportId)
            throws DatastoreException {
        try (Cursor cursor =
                mSQLTransaction
                        .getDatabase()
                        .query(
                                MeasurementTables.AggregateReport.TABLE,
                                null,
                                MeasurementTables.AggregateReport.ID + " = ? ",
                                new String[] {aggregateReportId},
                                null,
                                null,
                                null,
                                null)) {
            if (cursor.getCount() == 0) {
                throw new DatastoreException(
                        "AggregateReport retrieval failed. Id: " + aggregateReportId);
            }
            cursor.moveToNext();
            return SqliteObjectMapper.constructAggregateReport(cursor);
        }
    }

    @Nullable
    @Override
    public DebugReport getDebugReport(String debugReportId) throws DatastoreException {
        try (Cursor cursor =
                mSQLTransaction
                        .getDatabase()
                        .query(
                                MeasurementTables.DebugReportContract.TABLE,
                                /* columns= */ null,
                                MeasurementTables.DebugReportContract.ID + " = ? ",
                                new String[] {debugReportId},
                                /* groupBy= */ null,
                                /* having= */ null,
                                /* orderBy= */ null,
                                /* limit= */ null)) {
            if (cursor.getCount() == 0) {
                throw new DatastoreException("DebugReport retrieval failed. Id: " + debugReportId);
            }
            cursor.moveToNext();
            return SqliteObjectMapper.constructDebugReportFromCursor(cursor);
        }
    }

    @Override
    public void insertSource(@NonNull Source source) throws DatastoreException {
        if (mDbFileMaxSizeLimitReachedSupplier.get()) {
            LogUtil.d("DB size has reached the limit, source will not be inserted");
            return;
        }

        String sourceId = UUID.randomUUID().toString();

        ContentValues values = new ContentValues();
        values.put(MeasurementTables.SourceContract.ID, sourceId);
        values.put(MeasurementTables.SourceContract.EVENT_ID, source.getEventId().getValue());
        values.put(MeasurementTables.SourceContract.PUBLISHER, source.getPublisher().toString());
        values.put(MeasurementTables.SourceContract.PUBLISHER_TYPE, source.getPublisherType());
        values.put(MeasurementTables.SourceContract.ENROLLMENT_ID, source.getEnrollmentId());
        values.put(MeasurementTables.SourceContract.EVENT_TIME, source.getEventTime());
        values.put(MeasurementTables.SourceContract.EXPIRY_TIME, source.getExpiryTime());
        values.put(
                MeasurementTables.SourceContract.EVENT_REPORT_WINDOW,
                source.getEventReportWindow());
        values.put(
                MeasurementTables.SourceContract.AGGREGATABLE_REPORT_WINDOW,
                source.getAggregatableReportWindow());
        values.put(MeasurementTables.SourceContract.PRIORITY, source.getPriority());
        values.put(MeasurementTables.SourceContract.STATUS, Source.Status.ACTIVE);
        values.put(MeasurementTables.SourceContract.SOURCE_TYPE, source.getSourceType().name());
        values.put(MeasurementTables.SourceContract.REGISTRANT, source.getRegistrant().toString());
        values.put(
                MeasurementTables.SourceContract.INSTALL_ATTRIBUTION_WINDOW,
                source.getInstallAttributionWindow());
        values.put(
                MeasurementTables.SourceContract.INSTALL_COOLDOWN_WINDOW,
                source.getInstallCooldownWindow());
        values.put(MeasurementTables.SourceContract.ATTRIBUTION_MODE, source.getAttributionMode());
        values.put(MeasurementTables.SourceContract.AGGREGATE_SOURCE, source.getAggregateSource());
        values.put(MeasurementTables.SourceContract.FILTER_DATA, source.getFilterDataString());
        values.put(
                MeasurementTables.SourceContract.SHARED_FILTER_DATA_KEYS,
                source.getSharedFilterDataKeys());
        values.put(MeasurementTables.SourceContract.AGGREGATE_CONTRIBUTIONS, 0);
        values.put(
                MeasurementTables.SourceContract.DEBUG_KEY,
                getNullableUnsignedLong(source.getDebugKey()));
        values.put(MeasurementTables.SourceContract.DEBUG_REPORTING, source.isDebugReporting());
        values.put(MeasurementTables.SourceContract.AD_ID_PERMISSION, source.hasAdIdPermission());
        values.put(
                MeasurementTables.SourceContract.AR_DEBUG_PERMISSION,
                source.hasArDebugPermission());
        values.put(
                MeasurementTables.SourceContract.SHARED_AGGREGATION_KEYS,
                source.getSharedAggregationKeys());
        values.put(MeasurementTables.SourceContract.REGISTRATION_ID, source.getRegistrationId());
        values.put(MeasurementTables.SourceContract.INSTALL_TIME, source.getInstallTime());
        values.put(MeasurementTables.SourceContract.DEBUG_JOIN_KEY, source.getDebugJoinKey());
        values.put(MeasurementTables.SourceContract.PLATFORM_AD_ID, source.getPlatformAdId());
        values.put(MeasurementTables.SourceContract.DEBUG_AD_ID, source.getDebugAdId());
        values.put(
                MeasurementTables.SourceContract.REGISTRATION_ORIGIN,
                source.getRegistrationOrigin().toString());
        values.put(
                MeasurementTables.SourceContract.COARSE_EVENT_REPORT_DESTINATIONS,
                source.getCoarseEventReportDestinations());
        if (source.getFlexEventReportSpec() != null) {
            values.put(
                    MeasurementTables.SourceContract.TRIGGER_SPECS,
                    source.getFlexEventReportSpec().encodeTriggerSpecsToJson());
            values.put(
                    MeasurementTables.SourceContract.PRIVACY_PARAMETERS,
                    source.getFlexEventReportSpec().encodePrivacyParametersToJSONString());
        }
        values.put(
                MeasurementTables.SourceContract.MAX_EVENT_LEVEL_REPORTS,
                source.getMaxEventLevelReports());
        values.put(
                MeasurementTables.SourceContract.EVENT_REPORT_WINDOWS,
                source.getEventReportWindows());
        values.put(
                MeasurementTables.SourceContract.SHARED_DEBUG_KEY,
                getNullableUnsignedLong(source.getSharedDebugKey()));

        long rowId =
                mSQLTransaction
                        .getDatabase()
                        .insert(
                                MeasurementTables.SourceContract.TABLE,
                                /* nullColumnHack= */ null,
                                values);
        LogUtil.d("MeasurementDao: insertSource: rowId=" + rowId);

        if (rowId == -1) {
            throw new DatastoreException("Source insertion failed.");
        }

        // Insert source destinations
        if (source.getAppDestinations() != null) {
            for (Uri appDestination : source.getAppDestinations()) {
                ContentValues destinationValues = new ContentValues();
                destinationValues.put(MeasurementTables.SourceDestination.SOURCE_ID, sourceId);
                destinationValues.put(
                        MeasurementTables.SourceDestination.DESTINATION_TYPE, EventSurfaceType.APP);
                destinationValues.put(
                        MeasurementTables.SourceDestination.DESTINATION, appDestination.toString());
                long destinationRowId =
                        mSQLTransaction
                                .getDatabase()
                                .insert(
                                        MeasurementTables.SourceDestination.TABLE,
                                        /* nullColumnHack= */ null,
                                        destinationValues);
                LogUtil.d(
                        "MeasurementDao: insertSource: insert sourceDestination: rowId="
                                + destinationRowId);
                if (destinationRowId == -1) {
                    throw new DatastoreException(
                            "Source insertion failed on inserting app destination.");
                }
            }
        }

        if (source.getWebDestinations() != null) {
            for (Uri webDestination : source.getWebDestinations()) {
                ContentValues destinationValues = new ContentValues();
                destinationValues.put(MeasurementTables.SourceDestination.SOURCE_ID, sourceId);
                destinationValues.put(
                        MeasurementTables.SourceDestination.DESTINATION_TYPE, EventSurfaceType.WEB);
                destinationValues.put(
                        MeasurementTables.SourceDestination.DESTINATION, webDestination.toString());
                long destinationRowId =
                        mSQLTransaction
                                .getDatabase()
                                .insert(
                                        MeasurementTables.SourceDestination.TABLE,
                                        /* nullColumnHack= */ null,
                                        destinationValues);
                LogUtil.d(
                        "MeasurementDao: insertSource: insert sourceDestination: rowId="
                                + destinationRowId);
                if (destinationRowId == -1) {
                    throw new DatastoreException(
                            "Source insertion failed on inserting web destination.");
                }
            }
        }
    }

    @Override
    public List<Source> getMatchingActiveSources(@NonNull Trigger trigger)
            throws DatastoreException {
        List<Source> sources = new ArrayList<>();
        Optional<String> destinationValue = getDestinationValue(trigger);
        if (!destinationValue.isPresent()) {
            LogUtil.d(
                    "getMatchingActiveSources: unable to obtain destination value: %s",
                    trigger.getAttributionDestination().toString());
            return sources;
        }
        String triggerDestinationValue = destinationValue.get();
        String sourceWhereStatement =
                String.format(
                        "%1$s.%2$s = ? "
                                + "AND %1$s.%3$s <= ? "
                                + "AND %1$s.%4$s > ? "
                                + "AND %1$s.%5$s = ?",
                        MeasurementTables.SourceContract.TABLE,
                        MeasurementTables.SourceContract.REGISTRATION_ORIGIN,
                        MeasurementTables.SourceContract.EVENT_TIME,
                        MeasurementTables.SourceContract.EXPIRY_TIME,
                        MeasurementTables.SourceContract.STATUS);

        try (Cursor cursor =
                mSQLTransaction
                        .getDatabase()
                        .rawQuery(
                                selectSourcesByDestination(
                                        triggerDestinationValue,
                                        trigger.getDestinationType(),
                                        sourceWhereStatement),
                                new String[] {
                                    trigger.getRegistrationOrigin().toString(),
                                    String.valueOf(trigger.getTriggerTime()),
                                    String.valueOf(trigger.getTriggerTime()),
                                    String.valueOf(Source.Status.ACTIVE)
                                })) {
            while (cursor.moveToNext()) {
                sources.add(SqliteObjectMapper.constructSourceFromCursor(cursor));
            }
            return sources;
        }
    }

    @Override
    public Optional<Source> getNearestDelayedMatchingActiveSource(@NonNull Trigger trigger)
            throws DatastoreException {
        Optional<String> destinationValue = getDestinationValue(trigger);
        if (!destinationValue.isPresent()) {
            LogUtil.d(
                    "getMatchingActiveDelayedSources: unable to obtain destination value: %s",
                    trigger.getAttributionDestination().toString());
            return Optional.empty();
        }
        String triggerDestinationValue = destinationValue.get();
        String sourceWhereStatement =
                String.format(
                        "%1$s.%2$s = ? "
                                + "AND %1$s.%3$s > ? "
                                + "AND %1$s.%3$s <= ? "
                                + "AND %1$s.%4$s > ? "
                                + "AND %1$s.%5$s = ?",
                        MeasurementTables.SourceContract.TABLE,
                        MeasurementTables.SourceContract.REGISTRATION_ORIGIN,
                        MeasurementTables.SourceContract.EVENT_TIME,
                        MeasurementTables.SourceContract.EXPIRY_TIME,
                        MeasurementTables.SourceContract.STATUS);
        String sourceOrderByStatement =
                String.format(" ORDER BY %1$s ASC", MeasurementTables.SourceContract.EVENT_TIME);
        String sourceLimitStatement = String.format(" LIMIT %1$s", 1);

        try (Cursor cursor =
                mSQLTransaction
                        .getDatabase()
                        .rawQuery(
                                selectSourcesByDestination(
                                                triggerDestinationValue,
                                                trigger.getDestinationType(),
                                                sourceWhereStatement)
                                        + sourceOrderByStatement
                                        + sourceLimitStatement,
                                new String[] {
                                    trigger.getRegistrationOrigin().toString(),
                                    String.valueOf(trigger.getTriggerTime()),
                                    String.valueOf(
                                            trigger.getTriggerTime()
                                                    + MAX_DELAYED_SOURCE_REGISTRATION_WINDOW),
                                    String.valueOf(trigger.getTriggerTime()),
                                    String.valueOf(Source.Status.ACTIVE)
                                })) {
            if (cursor.moveToNext()) {
                return Optional.of(SqliteObjectMapper.constructSourceFromCursor(cursor));
            }
            return Optional.empty();
        }
    }

    @Override
    public void updateTriggerStatus(List<String> triggerIds, @Trigger.Status int status)
            throws DatastoreException {
        ContentValues values = new ContentValues();
        values.put(MeasurementTables.TriggerContract.STATUS, status);
        long rows =
                mSQLTransaction
                        .getDatabase()
                        .update(
                                MeasurementTables.TriggerContract.TABLE,
                                values,
                                MeasurementTables.TriggerContract.ID
                                        + " IN ("
                                        + Stream.generate(() -> "?")
                                                .limit(triggerIds.size())
                                                .collect(Collectors.joining(","))
                                        + ")",
                                triggerIds.toArray(new String[0]));
        if (rows != triggerIds.size()) {
            throw new DatastoreException("Trigger status update failed.");
        }
    }

    @Override
    public void updateSourceStatus(@NonNull List<String> sourceIds, @Source.Status int status)
            throws DatastoreException {
        ContentValues values = new ContentValues();
        values.put(MeasurementTables.SourceContract.STATUS, status);
        long rows =
                mSQLTransaction
                        .getDatabase()
                        .update(
                                MeasurementTables.SourceContract.TABLE,
                                values,
                                MeasurementTables.SourceContract.ID
                                        + " IN ("
                                        + Stream.generate(() -> "?")
                                                .limit(sourceIds.size())
                                                .collect(Collectors.joining(","))
                                        + ")",
                                sourceIds.toArray(new String[0]));
        if (rows != sourceIds.size()) {
            throw new DatastoreException("Source status update failed.");
        }
    }

    @Override
    public void updateSourceAttributedTriggers(@NonNull String sourceId,
            @Nullable String attributionStatus) throws DatastoreException {
        ContentValues values = new ContentValues();
        values.put(
                MeasurementTables.SourceContract.EVENT_ATTRIBUTION_STATUS,
                attributionStatus);
        long rows =
                mSQLTransaction
                        .getDatabase()
                        .update(
                                MeasurementTables.SourceContract.TABLE,
                                values,
                                MeasurementTables.SourceContract.ID + " = ?",
                                new String[] {sourceId});
        if (rows != 1) {
            throw new DatastoreException("Source  event attribution status update failed.");
        }
    }

    @Override
    public void updateSourceAggregateContributions(@NonNull Source source)
            throws DatastoreException {
        ContentValues values = new ContentValues();
        values.put(
                MeasurementTables.SourceContract.AGGREGATE_CONTRIBUTIONS,
                source.getAggregateContributions());
        long rows =
                mSQLTransaction
                        .getDatabase()
                        .update(
                                MeasurementTables.SourceContract.TABLE,
                                values,
                                MeasurementTables.SourceContract.ID + " = ?",
                                new String[] {source.getId()});
        if (rows != 1) {
            throw new DatastoreException("Source aggregate contributions update failed.");
        }
    }

    @Override
    public void markEventReportStatus(@NonNull String eventReportId, @EventReport.Status int status)
            throws DatastoreException {
        ContentValues values = new ContentValues();
        values.put(MeasurementTables.EventReportContract.STATUS, status);
        long rows =
                mSQLTransaction
                        .getDatabase()
                        .update(
                                MeasurementTables.EventReportContract.TABLE,
                                values,
                                MeasurementTables.EventReportContract.ID + " = ?",
                                new String[] {eventReportId});
        if (rows != 1) {
            throw new DatastoreException("EventReport status update failed.");
        }
    }

    @Override
    public void updateEventReportSummaryBucket(
            @NonNull String eventReportId, @NonNull String summaryBucket)
            throws DatastoreException {
        ContentValues values = new ContentValues();
        values.put(MeasurementTables.EventReportContract.TRIGGER_SUMMARY_BUCKET, summaryBucket);
        long rows =
                mSQLTransaction
                        .getDatabase()
                        .update(
                                MeasurementTables.EventReportContract.TABLE,
                                values,
                                MeasurementTables.EventReportContract.ID + " = ?",
                                new String[] {eventReportId});
        if (rows != 1) {
            throw new DatastoreException("EventReport summary bucket update failed.");
        }
    }

    @Override
    public void markAggregateReportStatus(
            String aggregateReportId, @AggregateReport.Status int status)
            throws DatastoreException {
        ContentValues values = new ContentValues();
        values.put(MeasurementTables.AggregateReport.STATUS, status);
        long rows =
                mSQLTransaction
                        .getDatabase()
                        .update(
                                MeasurementTables.AggregateReport.TABLE,
                                values,
                                MeasurementTables.AggregateReport.ID + " = ? ",
                                new String[] {aggregateReportId});
        if (rows != 1) {
            throw new DatastoreException("AggregateReport update failed");
        }
    }

    @Override
    public void markEventDebugReportDelivered(String eventReportId) throws DatastoreException {
        ContentValues values = new ContentValues();
        values.put(
                MeasurementTables.EventReportContract.DEBUG_REPORT_STATUS,
                EventReport.DebugReportStatus.DELIVERED);
        long rows =
                mSQLTransaction
                        .getDatabase()
                        .update(
                                MeasurementTables.EventReportContract.TABLE,
                                values,
                                MeasurementTables.EventReportContract.ID + " = ?",
                                new String[] {eventReportId});
        if (rows != 1) {
            throw new DatastoreException("EventReport update failed.");
        }
    }

    @Override
    public void markAggregateDebugReportDelivered(String aggregateReportId)
            throws DatastoreException {
        ContentValues values = new ContentValues();
        values.put(
                MeasurementTables.AggregateReport.DEBUG_REPORT_STATUS,
                AggregateReport.DebugReportStatus.DELIVERED);
        long rows =
                mSQLTransaction
                        .getDatabase()
                        .update(
                                MeasurementTables.AggregateReport.TABLE,
                                values,
                                MeasurementTables.AggregateReport.ID + " = ? ",
                                new String[] {aggregateReportId});
        if (rows != 1) {
            throw new DatastoreException("AggregateReport update failed");
        }
    }

    @Override
    @Nullable
    public List<EventReport> getSourceEventReports(Source source) throws DatastoreException {
        List<EventReport> eventReports = new ArrayList<>();
        try (Cursor cursor =
                mSQLTransaction
                        .getDatabase()
                        .query(
                                MeasurementTables.EventReportContract.TABLE,
                                /* columns= */ null,
                                MeasurementTables.EventReportContract.SOURCE_ID + " = ? ",
                                new String[] {source.getId()},
                                /* groupBy= */ null,
                                /* having= */ null,
                                /* orderBy= */ null,
                                /* limit= */ null)) {
            while (cursor.moveToNext()) {
                eventReports.add(SqliteObjectMapper.constructEventReportFromCursor(cursor));
            }
            return eventReports;
        }
    }

    @Override
    public void deleteEventReport(EventReport eventReport) throws DatastoreException {
        long rows =
                mSQLTransaction
                        .getDatabase()
                        .delete(
                                MeasurementTables.EventReportContract.TABLE,
                                MeasurementTables.EventReportContract.ID + " = ?",
                                new String[] {eventReport.getId()});
        if (rows != 1) {
            throw new DatastoreException("EventReport deletion failed.");
        }
    }

    @Override
    public void deleteDebugReport(String debugReportId) throws DatastoreException {
        long rows =
                mSQLTransaction
                        .getDatabase()
                        .delete(
                                MeasurementTables.DebugReportContract.TABLE,
                                MeasurementTables.DebugReportContract.ID + " = ?",
                                new String[] {debugReportId});
        if (rows != 1) {
            throw new DatastoreException("DebugReport deletion failed.");
        }
        LogUtil.d("MeasurementDao: deleteDebugReport: row deleted: " + rows);
    }

    @Override
    public List<String> getPendingEventReportIdsInWindow(long windowStartTime, long windowEndTime)
            throws DatastoreException {
        List<String> eventReports = new ArrayList<>();
        try (Cursor cursor =
                mReportingRetryLimitEnabledSupplier.get()
                        ? pendingEventReportIdsInWindowCursorWithRetryLimit(
                                windowStartTime, windowEndTime)
                        : pendingEventReportIdsInWindowCursor(windowStartTime, windowEndTime)) {
            while (cursor.moveToNext()) {
                eventReports.add(
                        cursor.getString(
                                cursor.getColumnIndex(MeasurementTables.EventReportContract.ID)));
            }
            return eventReports;
        }
    }


    @Override
    public List<String> getPendingDebugEventReportIds() throws DatastoreException {
        List<String> eventReports = new ArrayList<>();
        try (Cursor cursor =
                mReportingRetryLimitEnabledSupplier.get()
                        ? pendingDebugEventReportIdsLimitRetryCursor()
                        : pendingDebugEventReportIdsCursor()) {
            while (cursor.moveToNext()) {
                eventReports.add(
                        cursor.getString(
                                cursor.getColumnIndex(MeasurementTables.EventReportContract.ID)));
            }
            return eventReports;
        }
    }

    @Override
    public List<String> getPendingEventReportIdsForGivenApp(Uri appName) throws DatastoreException {
        List<String> eventReports = new ArrayList<>();
        try (Cursor cursor =
                mSQLTransaction
                        .getDatabase()
                        .rawQuery(
                                String.format(
                                        Locale.ENGLISH,
                                        "SELECT e.%1$s FROM %2$s e "
                                                + "INNER JOIN %3$s s ON (e.%4$s = s.%5$s) "
                                                + "WHERE e.%6$s = ? AND s.%7$s = ?",
                                        MeasurementTables.EventReportContract.ID,
                                        MeasurementTables.EventReportContract.TABLE,
                                        MeasurementTables.SourceContract.TABLE,
                                        MeasurementTables.EventReportContract.SOURCE_ID,
                                        MeasurementTables.SourceContract.ID,
                                        MeasurementTables.EventReportContract.STATUS,
                                        MeasurementTables.SourceContract.REGISTRANT),
                                new String[] {
                                    String.valueOf(EventReport.Status.PENDING),
                                    String.valueOf(appName)
                                })) {
            while (cursor.moveToNext()) {
                eventReports.add(
                        cursor.getString(
                                cursor.getColumnIndex(MeasurementTables.EventReportContract.ID)));
            }
            return eventReports;
        }
    }

    @Override
    public void insertEventReport(EventReport eventReport) throws DatastoreException {
        ContentValues values = new ContentValues();
        values.put(MeasurementTables.EventReportContract.ID, UUID.randomUUID().toString());
        values.put(
                MeasurementTables.EventReportContract.SOURCE_EVENT_ID,
                eventReport.getSourceEventId().getValue());
        values.put(
                MeasurementTables.EventReportContract.ATTRIBUTION_DESTINATION,
                String.join(
                        " ",
                        eventReport.getAttributionDestinations().stream()
                                .map(Uri::toString)
                                .collect(Collectors.toList())));
        values.put(
                MeasurementTables.EventReportContract.TRIGGER_TIME, eventReport.getTriggerTime());
        values.put(
                MeasurementTables.EventReportContract.TRIGGER_DATA,
                getNullableUnsignedLong(eventReport.getTriggerData()));
        values.put(
                MeasurementTables.EventReportContract.TRIGGER_DEDUP_KEY,
                getNullableUnsignedLong(eventReport.getTriggerDedupKey()));
        values.put(
                MeasurementTables.EventReportContract.ENROLLMENT_ID, eventReport.getEnrollmentId());
        values.put(MeasurementTables.EventReportContract.STATUS, eventReport.getStatus());
        values.put(
                MeasurementTables.EventReportContract.DEBUG_REPORT_STATUS,
                eventReport.getDebugReportStatus());
        values.put(MeasurementTables.EventReportContract.REPORT_TIME, eventReport.getReportTime());
        values.put(
                MeasurementTables.EventReportContract.TRIGGER_PRIORITY,
                eventReport.getTriggerPriority());
        values.put(
                MeasurementTables.EventReportContract.SOURCE_TYPE,
                eventReport.getSourceType().toString());
        values.put(
                MeasurementTables.EventReportContract.RANDOMIZED_TRIGGER_RATE,
                eventReport.getRandomizedTriggerRate());
        values.put(
                MeasurementTables.EventReportContract.SOURCE_DEBUG_KEY,
                getNullableUnsignedLong(eventReport.getSourceDebugKey()));
        values.put(
                MeasurementTables.EventReportContract.TRIGGER_DEBUG_KEY,
                getNullableUnsignedLong(eventReport.getTriggerDebugKey()));
        values.put(MeasurementTables.EventReportContract.SOURCE_ID, eventReport.getSourceId());
        values.put(MeasurementTables.EventReportContract.TRIGGER_ID, eventReport.getTriggerId());
        values.put(
                MeasurementTables.EventReportContract.REGISTRATION_ORIGIN,
                eventReport.getRegistrationOrigin().toString());
        values.put(
                MeasurementTables.EventReportContract.TRIGGER_SUMMARY_BUCKET,
                eventReport.getStringEncodedTriggerSummaryBucket());
        long rowId =
                mSQLTransaction
                        .getDatabase()
                        .insert(
                                MeasurementTables.EventReportContract.TABLE,
                                /* nullColumnHack= */ null,
                                values);
        if (rowId == -1) {
            throw new DatastoreException("EventReport insertion failed.");
        }
    }

    @Override
    public void updateSourceEventReportDedupKeys(@NonNull Source source) throws DatastoreException {
        ContentValues values = new ContentValues();
        values.put(
                MeasurementTables.SourceContract.EVENT_REPORT_DEDUP_KEYS,
                listToCommaSeparatedString((source.getEventReportDedupKeys())));
        long rows =
                mSQLTransaction
                        .getDatabase()
                        .update(
                                MeasurementTables.SourceContract.TABLE,
                                values,
                                MeasurementTables.SourceContract.ID + " = ?",
                                new String[] {source.getId()});
        if (rows != 1) {
            throw new DatastoreException("Source event report dedup key updated failed.");
        }
    }

    @Override
    public void updateSourceAggregateReportDedupKeys(@NonNull Source source)
            throws DatastoreException {
        ContentValues values = new ContentValues();
        values.put(
                MeasurementTables.SourceContract.AGGREGATE_REPORT_DEDUP_KEYS,
                listToCommaSeparatedString(source.getAggregateReportDedupKeys()));
        long rows =
                mSQLTransaction
                        .getDatabase()
                        .update(
                                MeasurementTables.SourceContract.TABLE,
                                values,
                                MeasurementTables.SourceContract.ID + " = ?",
                                new String[] {source.getId()});
        if (rows != 1) {
            throw new DatastoreException("Source aggregate report dedup key updated failed.");
        }
    }

    @Override
    public void insertAttribution(@NonNull Attribution attribution) throws DatastoreException {
        ContentValues values = new ContentValues();
        values.put(MeasurementTables.AttributionContract.ID, UUID.randomUUID().toString());
        values.put(MeasurementTables.AttributionContract.SOURCE_SITE, attribution.getSourceSite());
        values.put(
                MeasurementTables.AttributionContract.SOURCE_ORIGIN, attribution.getSourceOrigin());
        values.put(
                MeasurementTables.AttributionContract.DESTINATION_SITE,
                attribution.getDestinationSite());
        values.put(
                MeasurementTables.AttributionContract.DESTINATION_ORIGIN,
                attribution.getDestinationOrigin());
        values.put(
                MeasurementTables.AttributionContract.ENROLLMENT_ID, attribution.getEnrollmentId());
        values.put(
                MeasurementTables.AttributionContract.TRIGGER_TIME, attribution.getTriggerTime());
        values.put(MeasurementTables.AttributionContract.REGISTRANT, attribution.getRegistrant());
        values.put(MeasurementTables.AttributionContract.SOURCE_ID, attribution.getSourceId());
        values.put(MeasurementTables.AttributionContract.TRIGGER_ID, attribution.getTriggerId());
        long rowId =
                mSQLTransaction
                        .getDatabase()
                        .insert(
                                MeasurementTables.AttributionContract.TABLE,
                                /* nullColumnHack= */ null,
                                values);
        if (rowId == -1) {
            throw new DatastoreException("Attribution insertion failed.");
        }
    }

    @Override
    public long getAttributionsPerRateLimitWindow(@NonNull Source source, @NonNull Trigger trigger)
            throws DatastoreException {
        Optional<Uri> publisherBaseUri =
                extractBaseUri(source.getPublisher(), source.getPublisherType());
        Optional<Uri> destinationBaseUri =
                extractBaseUri(trigger.getAttributionDestination(), trigger.getDestinationType());

        if (!publisherBaseUri.isPresent() || !destinationBaseUri.isPresent()) {
            throw new IllegalArgumentException(
                    String.format(
                            Locale.ENGLISH,
                            "getAttributionsPerRateLimitWindow:"
                                    + " getSourceAndDestinationTopPrivateDomains failed. Publisher:"
                                    + " %s; Attribution destination: %s",
                            source.getPublisher().toString(),
                            trigger.getAttributionDestination().toString()));
        }

        String publisherTopPrivateDomain = publisherBaseUri.get().toString();
        String triggerDestinationTopPrivateDomain = destinationBaseUri.get().toString();

        return DatabaseUtils.queryNumEntries(
                mSQLTransaction.getDatabase(),
                MeasurementTables.AttributionContract.TABLE,
                MeasurementTables.AttributionContract.SOURCE_SITE
                        + " = ? AND "
                        + MeasurementTables.AttributionContract.DESTINATION_SITE
                        + " = ? AND "
                        + MeasurementTables.AttributionContract.ENROLLMENT_ID
                        + " = ? AND "
                        + MeasurementTables.AttributionContract.TRIGGER_TIME
                        + " > ? AND "
                        + MeasurementTables.AttributionContract.TRIGGER_TIME
                        + " <= ? ",
                new String[] {
                    publisherTopPrivateDomain,
                    triggerDestinationTopPrivateDomain,
                    trigger.getEnrollmentId(),
                    String.valueOf(
                            trigger.getTriggerTime()
                                    - PrivacyParams.RATE_LIMIT_WINDOW_MILLISECONDS),
                    String.valueOf(trigger.getTriggerTime())
                });
    }

    @Override
    public long getNumSourcesPerPublisher(Uri publisherUri, @EventSurfaceType int publisherType)
            throws DatastoreException {
        return DatabaseUtils.queryNumEntries(
                mSQLTransaction.getDatabase(),
                MeasurementTables.SourceContract.TABLE,
                MeasurementTables.SourceContract.PUBLISHER + " = ?",
                new String[] {publisherUri.toString()});
    }

    @Override
    public long getNumTriggersPerDestination(Uri destination, @EventSurfaceType int destinationType)
            throws DatastoreException {
        return DatabaseUtils.queryNumEntries(
                mSQLTransaction.getDatabase(),
                MeasurementTables.TriggerContract.TABLE,
                getDestinationWhereStatement(destination, destinationType));
    }

    @Override
    public Integer countDistinctEnrollmentsPerPublisherXDestinationInAttribution(
            Uri sourceSite,
            Uri destinationSite,
            String excludedEnrollmentId,
            long windowStartTime,
            long windowEndTime)
            throws DatastoreException {
        String query =
                String.format(
                        Locale.ENGLISH,
                        "SELECT COUNT(DISTINCT %1$s) FROM %2$s "
                                + "WHERE %3$s = ? AND %4$s = ? AND %1s != ? "
                                + "AND %5$s > ? AND %5$s <= ?",
                        MeasurementTables.AttributionContract.ENROLLMENT_ID,
                        MeasurementTables.AttributionContract.TABLE,
                        MeasurementTables.AttributionContract.SOURCE_SITE,
                        MeasurementTables.AttributionContract.DESTINATION_SITE,
                        MeasurementTables.AttributionContract.TRIGGER_TIME);
        return (int)
                DatabaseUtils.longForQuery(
                        mSQLTransaction.getDatabase(),
                        query,
                        new String[] {
                            sourceSite.toString(),
                            destinationSite.toString(),
                            excludedEnrollmentId,
                            String.valueOf(windowStartTime),
                            String.valueOf(windowEndTime)
                        });
    }

    @Override
    public Integer countDistinctDestinationsPerPublisherXEnrollmentInActiveSource(
            Uri publisher,
            @EventSurfaceType int publisherType,
            String enrollmentId,
            List<Uri> excludedDestinations,
            @EventSurfaceType int destinationType,
            long windowStartTime,
            long windowEndTime)
            throws DatastoreException {
        String query =
                String.format(
                        Locale.ENGLISH,
                        "WITH source_ids AS ("
                                + "SELECT %1$s FROM %2$s "
                                + "WHERE %3$s AND %4$s = ? AND %5$s = ? "
                                + "AND %6$s > ? AND %6$s <= ? AND %7$s > ?"
                                + ") "
                                + "SELECT COUNT(DISTINCT %8$s) FROM %9$s "
                                + "WHERE %10$s IN source_ids AND %11$s = ? "
                                + "AND %8$s NOT IN "
                                + getUriValueList(excludedDestinations),
                        MeasurementTables.SourceContract.ID,
                        MeasurementTables.SourceContract.TABLE,
                        getPublisherWhereStatement(publisher, publisherType),
                        MeasurementTables.SourceContract.ENROLLMENT_ID,
                        MeasurementTables.SourceContract.STATUS,
                        MeasurementTables.SourceContract.EVENT_TIME,
                        MeasurementTables.SourceContract.EXPIRY_TIME,
                        MeasurementTables.SourceDestination.DESTINATION,
                        MeasurementTables.SourceDestination.TABLE,
                        MeasurementTables.SourceDestination.SOURCE_ID,
                        MeasurementTables.SourceDestination.DESTINATION_TYPE);
        return (int)
                DatabaseUtils.longForQuery(
                        mSQLTransaction.getDatabase(),
                        query,
                        new String[] {
                            enrollmentId,
                            String.valueOf(Source.Status.ACTIVE),
                            String.valueOf(windowStartTime),
                            String.valueOf(windowEndTime),
                            String.valueOf(windowEndTime),
                            String.valueOf(destinationType)
                        });
    }

    public Integer countSourcesPerPublisherXEnrollmentExcludingRegOrigin(
            Uri registrationOrigin,
            Uri publisher,
            @EventSurfaceType int publisherType,
            String enrollmentId,
            long eventTime,
            long timePeriodInMs)
            throws DatastoreException {

        String query =
                String.format(
                        Locale.ENGLISH,
                        "SELECT COUNT (*) FROM %1$s "
                                + "WHERE %2$s AND "
                                + "%3$s = ? AND "
                                + "%4$s != ? AND "
                                + "%5$s > ?",
                        MeasurementTables.SourceContract.TABLE,
                        getPublisherWhereStatement(publisher, publisherType),
                        MeasurementTables.SourceContract.ENROLLMENT_ID,
                        MeasurementTables.SourceContract.REGISTRATION_ORIGIN,
                        MeasurementTables.SourceContract.EVENT_TIME);

        return (int)
                DatabaseUtils.longForQuery(
                        mSQLTransaction.getDatabase(),
                        query,
                        new String[] {
                            enrollmentId,
                            registrationOrigin.toString(),
                            String.valueOf(eventTime - timePeriodInMs)
                        });
    }

    @Override
    public Integer countDistinctEnrollmentsPerPublisherXDestinationInSource(
            Uri publisher,
            @EventSurfaceType int publisherType,
            List<Uri> destinations,
            String excludedEnrollmentId,
            long windowStartTime,
            long windowEndTime)
            throws DatastoreException {
        // Each destination can be paired with the given publisher. Return the maximum count of
        // distinct enrollments among the pairs of destination-and-publisher.
        String query =
                String.format(
                        Locale.ENGLISH,
                        "WITH joined as ("
                                + "SELECT source."
                                + MeasurementTables.SourceContract.ENROLLMENT_ID
                                + ", "
                                + "source_dest."
                                + MeasurementTables.SourceDestination.DESTINATION
                                + " "
                                + "FROM "
                                + MeasurementTables.SourceContract.TABLE
                                + " source "
                                + "INNER JOIN "
                                + MeasurementTables.SourceDestination.TABLE
                                + " source_dest"
                                + " ON (source."
                                + MeasurementTables.SourceContract.ID
                                + " = "
                                + "source_dest."
                                + MeasurementTables.SourceDestination.SOURCE_ID
                                + ") "
                                + "WHERE %1$s "
                                + "AND source."
                                + MeasurementTables.SourceContract.ENROLLMENT_ID
                                + " != ? "
                                + "AND source."
                                + MeasurementTables.SourceContract.EVENT_TIME
                                + " > ? "
                                + "AND source."
                                + MeasurementTables.SourceContract.EVENT_TIME
                                + " <= ? "
                                + "AND source."
                                + MeasurementTables.SourceContract.EXPIRY_TIME
                                + " > ? "
                                + "AND source_dest."
                                + MeasurementTables.SourceDestination.DESTINATION
                                + " "
                                + "IN %2$s"
                                + "), distinct_enrollments as ("
                                + "SELECT DENSE_RANK() OVER ("
                                + "PARTITION BY destination ORDER BY enrollment_id"
                                + ") AS distinct_enrollment "
                                + "FROM joined"
                                + ") SELECT MAX(distinct_enrollment) FROM distinct_enrollments",
                        getPublisherWhereStatement(publisher, publisherType),
                        getUriValueList(destinations));

        return (int)
                DatabaseUtils.longForQuery(
                        mSQLTransaction.getDatabase(),
                        query,
                        new String[] {
                            excludedEnrollmentId,
                            String.valueOf(windowStartTime),
                            String.valueOf(windowEndTime),
                            String.valueOf(windowEndTime)
                        });
    }

    @Override
    public boolean deleteAppRecords(Uri uri) throws DatastoreException {
        int numDeletions = 0;
        String uriStr = uri.toString();
        SQLiteDatabase db = mSQLTransaction.getDatabase();
        // For all Source records matching the given Uri
        // as REGISTRANT, obtains EventReport records who's SOURCE_ID
        // matches a Source records' EVENT_ID.
        numDeletions +=
                db.delete(
                        MeasurementTables.EventReportContract.TABLE,
                        String.format(
                                Locale.ENGLISH,
                                "%1$s IN ("
                                        + "SELECT e.%1$s FROM %2$s e"
                                        + " INNER JOIN %3$s s"
                                        + " ON e.%4$s = s.%5$s"
                                        + " WHERE s.%6$s = ?"
                                        + ")",
                                MeasurementTables.EventReportContract.ID,
                                MeasurementTables.EventReportContract.TABLE,
                                MeasurementTables.SourceContract.TABLE,
                                MeasurementTables.EventReportContract.SOURCE_ID,
                                MeasurementTables.SourceContract.ID,
                                MeasurementTables.SourceContract.REGISTRANT),
                        new String[] {uriStr});

        // EventReport table
        numDeletions +=
                db.delete(
                        MeasurementTables.EventReportContract.TABLE,
                        MeasurementTables.EventReportContract.ATTRIBUTION_DESTINATION + " = ?",
                        new String[] {uriStr});
        // AggregateReport table
        numDeletions +=
                db.delete(
                        MeasurementTables.AggregateReport.TABLE,
                        MeasurementTables.AggregateReport.ATTRIBUTION_DESTINATION
                                + " = ? "
                                + " OR "
                                + MeasurementTables.AggregateReport.PUBLISHER
                                + " = ? ",
                        new String[] {uriStr, uriStr});
        // Source table
        numDeletions +=
                db.delete(
                        MeasurementTables.SourceContract.TABLE,
                        "( "
                                + MeasurementTables.SourceContract.REGISTRANT
                                + " = ? ) OR "
                                + "("
                                + MeasurementTables.SourceContract.STATUS
                                + " = ? AND "
                                + MeasurementTables.SourceContract.ID
                                + " IN ("
                                + selectSourceIdsByDestination(uriStr, EventSurfaceType.APP)
                                + ") )",
                        new String[] {uriStr, String.valueOf(Source.Status.IGNORED)});
        // Trigger table
        numDeletions +=
                db.delete(
                        MeasurementTables.TriggerContract.TABLE,
                        MeasurementTables.TriggerContract.REGISTRANT + " = ?",
                        new String[] {uriStr});
        // Attribution table
        numDeletions +=
                db.delete(
                        MeasurementTables.AttributionContract.TABLE,
                        MeasurementTables.AttributionContract.SOURCE_SITE
                                + " = ? OR "
                                + MeasurementTables.AttributionContract.DESTINATION_SITE
                                + " = ?",
                        new String[] {uriStr, uriStr});

        // Async Registration table
        numDeletions +=
                db.delete(
                        MeasurementTables.AsyncRegistrationContract.TABLE,
                        MeasurementTables.AsyncRegistrationContract.REGISTRANT + " = ? ",
                        new String[] {uriStr});

        return numDeletions != 0;
    }

    @Override
    public boolean deleteAppRecordsNotPresent(List<Uri> uriList) throws DatastoreException {
        int numDeletions = 0;
        SQLiteDatabase db = mSQLTransaction.getDatabase();
        String valueList = getUriValueList(uriList);

        // For all Source records not in the given list
        // as REGISTRANT, obtains EventReport records whose SOURCE_ID
        // matches Source records' SOURCE_ID.
        numDeletions +=
                db.delete(
                        MeasurementTables.EventReportContract.TABLE,
                        String.format(
                                Locale.ENGLISH,
                                "%1$s IN ("
                                        + "SELECT e.%1$s FROM %2$s e"
                                        + " INNER JOIN %3$s s"
                                        + " ON e.%4$s = s.%5$s"
                                        + " WHERE s.%6$s NOT IN "
                                        + valueList
                                        + ")",
                                MeasurementTables.EventReportContract.ID,
                                MeasurementTables.EventReportContract.TABLE,
                                MeasurementTables.SourceContract.TABLE,
                                MeasurementTables.EventReportContract.SOURCE_ID,
                                MeasurementTables.SourceContract.ID,
                                MeasurementTables.SourceContract.REGISTRANT),
                        /* whereArgs */ null);

        // Event Report table
        numDeletions +=
                db.delete(
                        MeasurementTables.EventReportContract.TABLE,
                        MeasurementTables.EventReportContract.ATTRIBUTION_DESTINATION
                                + " NOT IN "
                                + valueList,
                        /* whereArgs */ null);

        // AggregateReport table
        numDeletions +=
                db.delete(
                        MeasurementTables.AggregateReport.TABLE,
                        MeasurementTables.AggregateReport.ATTRIBUTION_DESTINATION
                                + " NOT IN "
                                + valueList.toString()
                                + " OR "
                                + MeasurementTables.AggregateReport.PUBLISHER
                                + " NOT IN "
                                + valueList.toString(),
                        /* whereArgs */ null);

        // Source table
        numDeletions +=
                db.delete(
                        MeasurementTables.SourceContract.TABLE,
                        "(("
                                + MeasurementTables.SourceContract.REGISTRANT
                                + " NOT IN "
                                + valueList
                                + ") OR ("
                                + MeasurementTables.SourceContract.STATUS
                                + " = ? AND "
                                // Delete source records that are associated with any
                                // non-installed destination apps.
                                + MeasurementTables.SourceContract.ID
                                + " IN ("
                                + selectSourceIdsWithNonInstalledAppDestinations(valueList)
                                + ")))",
                        new String[] {String.valueOf(Source.Status.IGNORED)});

        // Trigger table
        numDeletions +=
                db.delete(
                        MeasurementTables.TriggerContract.TABLE,
                        MeasurementTables.TriggerContract.REGISTRANT + " NOT IN " + valueList,
                        /* whereArgs */ null);

        // Attribution table
        numDeletions +=
                db.delete(
                        MeasurementTables.AttributionContract.TABLE,
                        MeasurementTables.AttributionContract.SOURCE_SITE
                                + " NOT IN "
                                + valueList.toString()
                                + " OR "
                                + MeasurementTables.AttributionContract.DESTINATION_SITE
                                + " NOT IN "
                                + valueList.toString(),
                        /* whereArgs */ null);

        // Async Registration table
        numDeletions +=
                db.delete(
                        MeasurementTables.AsyncRegistrationContract.TABLE,
                        MeasurementTables.AsyncRegistrationContract.REGISTRANT
                                + " NOT IN "
                                + valueList.toString(),
                        /* whereArgs */ null);

        return numDeletions != 0;
    }

    @Override
    public List<AggregateReport> fetchMatchingAggregateReports(
            @NonNull List<String> sourceIds, @NonNull List<String> triggerIds)
            throws DatastoreException {
        return fetchRecordsMatchingWithParameters(
                MeasurementTables.AggregateReport.TABLE,
                MeasurementTables.AggregateReport.SOURCE_ID,
                sourceIds,
                MeasurementTables.AggregateReport.TRIGGER_ID,
                triggerIds,
                SqliteObjectMapper::constructAggregateReport);
    }

    @Override
    public List<EventReport> fetchMatchingEventReports(
            @NonNull List<String> sourceIds, @NonNull List<String> triggerIds)
            throws DatastoreException {
        return fetchRecordsMatchingWithParameters(
                MeasurementTables.EventReportContract.TABLE,
                MeasurementTables.EventReportContract.SOURCE_ID,
                sourceIds,
                MeasurementTables.EventReportContract.TRIGGER_ID,
                triggerIds,
                SqliteObjectMapper::constructEventReportFromCursor);
    }

    @Override
    public List<String> fetchMatchingSourcesFlexibleEventApi(@NonNull List<String> triggerIds)
            throws DatastoreException {
        List<String> sourceIds = new ArrayList<>();
        if (triggerIds.isEmpty()) {
            return new ArrayList<>();
        }
        String unionQuery =
                generateUnionQueryFromTriggerIds(
                        triggerIds,
                        MeasurementTables.SourceContract.TABLE,
                        MeasurementTables.SourceContract.EVENT_ATTRIBUTION_STATUS);

        try (Cursor cursor =
                mSQLTransaction
                        .getDatabase()
                        .rawQuery(
                                String.format(
                                        Locale.ENGLISH,
                                        "SELECT DISTINCT %s FROM (%s)",
                                        MeasurementTables.SourceContract.ID,
                                        unionQuery),
                                null)) {
            while (cursor.moveToNext()) {
                String sourceId =
                        cursor.getString(
                                cursor.getColumnIndexOrThrow(MeasurementTables.SourceContract.ID));
                sourceIds.add(sourceId);
            }
        }
        return sourceIds;
    }

    @VisibleForTesting
    public static String generateUnionQueryFromTriggerIds(
            List<String> triggerIds, String tableName, String columnName) {
        List<String> queries =
                triggerIds.stream()
                        .map(
                                triggerId ->
                                        "SELECT * FROM "
                                                + tableName
                                                + " WHERE "
                                                + String.format(
                                                        "%1$s LIKE '%2$s'",
                                                        columnName,
                                                        String.format("%%\"%s\"%%", triggerId)))
                        .collect(Collectors.toList());
        return String.join(" UNION ", queries);
    }

    private String getUriValueList(List<Uri> uriList) {
        // Construct query, as list of all packages present on the device
        StringBuilder valueList = new StringBuilder("(");
        valueList.append(
                uriList.stream()
                        .map((uri) -> DatabaseUtils.sqlEscapeString(uri.toString()))
                        .collect(Collectors.joining(", ")));
        valueList.append(")");
        return valueList.toString();
    }

    @Override
    public void deleteExpiredRecords(long earliestValidInsertion, int registrationRetryLimit)
            throws DatastoreException {
        SQLiteDatabase db = mSQLTransaction.getDatabase();
        String earliestValidInsertionStr = String.valueOf(earliestValidInsertion);
        // Deleting the sources and triggers will take care of deleting records from
        // event report, aggregate report and attribution tables as well. No explicit deletion is
        // required for them. Although, having proactive deletion of expired records help clean up
        // space.
        // Source table
        db.delete(
                MeasurementTables.SourceContract.TABLE,
                MeasurementTables.SourceContract.EVENT_TIME + " < ?",
                new String[] {earliestValidInsertionStr});
        // Trigger table
        db.delete(
                MeasurementTables.TriggerContract.TABLE,
                MeasurementTables.TriggerContract.TRIGGER_TIME + " < ?",
                new String[] {earliestValidInsertionStr});
        // Event Reports
        // TODO(b/277362712): Optimize Deletion of event reports
        // We rely on source/trigger deletion to delete event reports because delivered event
        // reports are used for calculating total event reports for a Source during Attribution.

        // AggregateReport table
        db.delete(
                MeasurementTables.AggregateReport.TABLE,
                MeasurementTables.AggregateReport.STATUS
                        + " = ? OR "
                        + MeasurementTables.AggregateReport.SCHEDULED_REPORT_TIME
                        + " < ?",
                new String[] {
                    String.valueOf(AggregateReport.Status.DELIVERED), earliestValidInsertionStr
                });
        // Attribution table
        db.delete(
                MeasurementTables.AttributionContract.TABLE,
                MeasurementTables.AttributionContract.TRIGGER_TIME + " < ?",
                new String[] {earliestValidInsertionStr});
        // Async Registration table
        db.delete(
                MeasurementTables.AsyncRegistrationContract.TABLE,
                MeasurementTables.AsyncRegistrationContract.REQUEST_TIME + " < ? OR "
                        + MeasurementTables.AsyncRegistrationContract.RETRY_COUNT + " >= ? ",
                new String[] {earliestValidInsertionStr, String.valueOf(registrationRetryLimit)});

        // Cleanup unnecessary Registration Redirect Counts
        String subQuery =
                "SELECT "
                        + "DISTINCT("
                        + MeasurementTables.AsyncRegistrationContract.REGISTRATION_ID
                        + ")"
                        + " FROM "
                        + MeasurementTables.AsyncRegistrationContract.TABLE;
        db.delete(
                MeasurementTables.KeyValueDataContract.TABLE,
                MeasurementTables.KeyValueDataContract.DATA_TYPE
                        + " = ? "
                        + " AND "
                        + MeasurementTables.KeyValueDataContract.KEY
                        + " NOT IN "
                        + "("
                        + subQuery
                        + ")",
                new String[] {KeyValueData.DataType.REGISTRATION_REDIRECT_COUNT.toString()});
    }

    @Override
    public List<String> fetchMatchingSources(
            @NonNull Uri registrant,
            @NonNull Instant start,
            @NonNull Instant end,
            @NonNull List<Uri> origins,
            @NonNull List<Uri> domains,
            // TODO: change this to selection and invert selection mode
            @DeletionRequest.MatchBehavior int matchBehavior)
            throws DatastoreException {
        Objects.requireNonNull(registrant);
        Objects.requireNonNull(origins);
        Objects.requireNonNull(domains);
        Objects.requireNonNull(start);
        Objects.requireNonNull(end);
        validateRange(start, end);
        Instant cappedStart = capDeletionRange(start);
        Instant cappedEnd = capDeletionRange(end);
        Function<String, String> registrantMatcher = getRegistrantMatcher(registrant);
        Function<String, String> siteMatcher = getSiteMatcher(origins, domains, matchBehavior);
        Function<String, String> timeMatcher = getTimeMatcher(cappedStart, cappedEnd);

        final SQLiteDatabase db = mSQLTransaction.getDatabase();
        ImmutableList.Builder<String> sourceIds = new ImmutableList.Builder<>();
        try (Cursor cursor =
                db.query(
                        MeasurementTables.SourceContract.TABLE,
                        new String[] {MeasurementTables.SourceContract.ID},
                        mergeConditions(
                                " AND ",
                                registrantMatcher.apply(
                                        MeasurementTables.SourceContract.REGISTRANT),
                                siteMatcher.apply(MeasurementTables.SourceContract.PUBLISHER),
                                timeMatcher.apply(MeasurementTables.SourceContract.EVENT_TIME)),
                        null,
                        null,
                        null,
                        null)) {
            while (cursor.moveToNext()) {
                sourceIds.add(cursor.getString(0));
            }
        }

        return sourceIds.build();
    }

    @Override
    public List<String> fetchMatchingTriggers(
            @NonNull Uri registrant,
            @NonNull Instant start,
            @NonNull Instant end,
            @NonNull List<Uri> origins,
            @NonNull List<Uri> domains,
            // TODO: change this to selection and invert selection mode
            @DeletionRequest.MatchBehavior int matchBehavior)
            throws DatastoreException {
        Objects.requireNonNull(registrant);
        Objects.requireNonNull(origins);
        Objects.requireNonNull(domains);
        Objects.requireNonNull(start);
        Objects.requireNonNull(end);
        validateRange(start, end);
        Instant cappedStart = capDeletionRange(start);
        Instant cappedEnd = capDeletionRange(end);
        Function<String, String> registrantMatcher = getRegistrantMatcher(registrant);
        Function<String, String> siteMatcher = getSiteMatcher(origins, domains, matchBehavior);
        Function<String, String> timeMatcher = getTimeMatcher(cappedStart, cappedEnd);

        final SQLiteDatabase db = mSQLTransaction.getDatabase();
        ImmutableList.Builder<String> triggerIds = new ImmutableList.Builder<>();
        try (Cursor cursor =
                db.query(
                        MeasurementTables.TriggerContract.TABLE,
                        new String[] {MeasurementTables.TriggerContract.ID},
                        mergeConditions(
                                " AND ",
                                registrantMatcher.apply(
                                        MeasurementTables.TriggerContract.REGISTRANT),
                                siteMatcher.apply(
                                        MeasurementTables.TriggerContract.ATTRIBUTION_DESTINATION),
                                timeMatcher.apply(MeasurementTables.TriggerContract.TRIGGER_TIME)),
                        null,
                        null,
                        null,
                        null)) {
            while (cursor.moveToNext()) {
                triggerIds.add(cursor.getString(0));
            }
        }

        return triggerIds.build();
    }

    @Override
    public List<String> fetchMatchingAsyncRegistrations(
            @NonNull Uri registrant,
            @NonNull Instant start,
            @NonNull Instant end,
            @NonNull List<Uri> origins,
            @NonNull List<Uri> domains,
            // TODO: change this to selection and invert selection mode
            @DeletionRequest.MatchBehavior int matchBehavior)
            throws DatastoreException {
        Objects.requireNonNull(registrant);
        Objects.requireNonNull(origins);
        Objects.requireNonNull(domains);
        Objects.requireNonNull(start);
        Objects.requireNonNull(end);
        validateRange(start, end);
        Instant cappedStart = capDeletionRange(start);
        Instant cappedEnd = capDeletionRange(end);
        Function<String, String> registrantMatcher = getRegistrantMatcher(registrant);
        Function<String, String> siteMatcher = getSiteMatcher(origins, domains, matchBehavior);
        Function<String, String> timeMatcher = getTimeMatcher(cappedStart, cappedEnd);

        final SQLiteDatabase db = mSQLTransaction.getDatabase();
        ImmutableList.Builder<String> asyncRegistrationIds = new ImmutableList.Builder<>();
        try (Cursor cursor =
                db.query(
                        MeasurementTables.AsyncRegistrationContract.TABLE,
                        new String[] {MeasurementTables.AsyncRegistrationContract.ID},
                        mergeConditions(
                                " AND ",
                                registrantMatcher.apply(
                                        MeasurementTables.AsyncRegistrationContract.REGISTRANT),
                                siteMatcher.apply(
                                        MeasurementTables.AsyncRegistrationContract.TOP_ORIGIN),
                                timeMatcher.apply(
                                        MeasurementTables.AsyncRegistrationContract.REQUEST_TIME)),
                        null,
                        null,
                        null,
                        null)) {
            while (cursor.moveToNext()) {
                asyncRegistrationIds.add(cursor.getString(0));
            }
        }

        return asyncRegistrationIds.build();
    }

    private static Function<String, String> getRegistrantMatcher(Uri registrant) {
        return (String columnName) ->
                columnName + " = " + DatabaseUtils.sqlEscapeString(registrant.toString());
    }

    private String listToCommaSeparatedString(List<UnsignedLong> list) {
        return list.stream().map(UnsignedLong::toString).collect(Collectors.joining(","));
    }

    private static Function<String, String> getTimeMatcher(Instant start, Instant end) {
        return (String columnName) -> {
            if (start == null || end == null) {
                return "";
            }
            return " ( "
                    + columnName
                    + " >= "
                    + start.toEpochMilli()
                    + " AND "
                    + columnName
                    + " <= "
                    + end.toEpochMilli()
                    + " ) ";
        };
    }

    private static Function<String, String> getSiteMatcher(
            List<Uri> origins,
            List<Uri> domains,
            @DeletionRequest.MatchBehavior int matchBehavior) {

        return (String columnName) -> {
            if (origins.isEmpty() && domains.isEmpty()) {
                if (matchBehavior == DeletionRequest.MATCH_BEHAVIOR_PRESERVE) {
                    // MATCH EVERYTHING
                    return "";
                } else {
                    // MATCH NOTHING
                    return columnName + " IN ()";
                }
            }
            StringBuilder whereBuilder = new StringBuilder();
            boolean started = false;
            if (!origins.isEmpty()) {
                started = true;
                whereBuilder.append("(");
                whereBuilder.append(columnName);
                // For Delete case:
                // (columnName IN ( origin1, origin2 )
                // For Preserve case:
                // (columnName NOT IN ( origin1, origin2 )
                if (matchBehavior == DeletionRequest.MATCH_BEHAVIOR_PRESERVE) {
                    whereBuilder.append(" NOT IN (");
                } else {
                    whereBuilder.append(" IN (");
                }
                whereBuilder.append(
                        origins.stream()
                                .map((o) -> DatabaseUtils.sqlEscapeString(o.toString()))
                                .collect(Collectors.joining(", ")));
                whereBuilder.append(")");
            }

            if (!domains.isEmpty()) {
                if (started) {
                    whereBuilder.append(
                            matchBehavior == DeletionRequest.MATCH_BEHAVIOR_PRESERVE
                                    ? " AND "
                                    : " OR ");
                } else {
                    whereBuilder.append(" ( ");
                    started = true;
                }
                whereBuilder.append(" ( ");
                String operator =
                        matchBehavior == DeletionRequest.MATCH_BEHAVIOR_PRESERVE
                                ? " NOT LIKE "
                                : " LIKE ";
                String concatOperator =
                        matchBehavior == DeletionRequest.MATCH_BEHAVIOR_PRESERVE ? " AND " : " OR ";
                String equalityOperator =
                        matchBehavior == DeletionRequest.MATCH_BEHAVIOR_PRESERVE ? " != " : " = ";
                // Domains have 2 cases: subdomain(*.example.com) and the parent domain(example.com)
                // For Delete case:
                // (columnName LIKE "SCHEME1://%.SITE1" OR columnName = "SCHEME1://SITE1") OR
                // (columnName LIKE "SCHEME2://%.SITE2" OR columnName = "SCHEME2://SITE2")
                // For Preserve case:
                // (columnName NOT LIKE 'SCHEME1://%.SITE1' AND columnName != 'SCHEME1://SITE1')
                // AND
                // (columnName NOT LIKE 'SCHEME2://%.SITE2' AND columnName != 'SCHEME2://SITE2')
                whereBuilder.append(
                        domains.stream()
                                .map(
                                        (uri) ->
                                                ("("
                                                        + columnName
                                                        + operator
                                                        + DatabaseUtils.sqlEscapeString(
                                                                uri.getScheme()
                                                                        + "://%."
                                                                        + uri.getAuthority())
                                                        + concatOperator
                                                        + columnName
                                                        + equalityOperator
                                                        + DatabaseUtils.sqlEscapeString(
                                                                uri.toString())
                                                        + ")"))
                                .collect(Collectors.joining(concatOperator)));
                whereBuilder.append(" ) ");
            }
            if (started) {
                whereBuilder.append(" ) ");
            }
            return whereBuilder.toString();
        };
    }

    private String mergeConditions(String operator, String... matcherStrings) {
        String res =
                Arrays.stream(matcherStrings)
                        .filter(Predicate.not(String::isEmpty))
                        .collect(Collectors.joining(operator));
        if (!res.isEmpty()) {
            res = "(" + res + ")";
        }
        return res;
    }

    @Override
    public void deleteAllMeasurementData(@NonNull List<String> tablesToExclude)
            throws DatastoreException {
        SQLiteDatabase db = mSQLTransaction.getDatabase();
        for (String table : MeasurementTables.ALL_MSMT_TABLES) {
            if (!tablesToExclude.contains(table)) {
                db.delete(table, /* whereClause */ null, /* whereArgs */ null);
            }
        }
    }

    private void validateRange(Instant start, Instant end) {
        if (start == null || end == null) {
            throw new IllegalArgumentException("start or end date is null");
        }

        if (start.isAfter(end)) {
            throw new IllegalArgumentException(
                    "invalid range, start date must be equal or before end date");
        }
    }

    @Override
    public void doInstallAttribution(Uri uri, long eventTimestamp) throws DatastoreException {
        SQLiteDatabase db = mSQLTransaction.getDatabase();

        String sourceIdSubQuery =
                selectSourceIdsByDestination(uri.toString(), EventSurfaceType.APP);

        String whereString =
                String.format(
                        Locale.ENGLISH,
                        mergeConditions(
                                " AND ",
                                MeasurementTables.SourceContract.ID + " IN source_ids",
                                MeasurementTables.SourceContract.EVENT_TIME + " <= %1$d",
                                MeasurementTables.SourceContract.EXPIRY_TIME + " > %1$d",
                                MeasurementTables.SourceContract.EVENT_TIME
                                        + " + "
                                        + MeasurementTables.SourceContract
                                                .INSTALL_ATTRIBUTION_WINDOW
                                        + " >= %1$d",
                                MeasurementTables.SourceContract.STATUS + " = %2$d"),
                        eventTimestamp,
                        Source.Status.ACTIVE);

        // Will generate the records that we are interested in
        String filterQuery =
                String.format(
                        Locale.ENGLISH,
                        " ( WITH source_ids AS (%1$s) SELECT * from %2$s WHERE %3$s )",
                        sourceIdSubQuery,
                        MeasurementTables.SourceContract.TABLE,
                        whereString);

        // The inner query picks the top record based on priority and recency order after applying
        // the filter. But first_value generates one value per partition but applies to all the rows
        // that input has, so we have to nest it with distinct in order to get unique source_ids.
        String sourceIdsProjection =
                String.format(
                        Locale.ENGLISH,
                        "SELECT DISTINCT(first_source_id) from "
                                + "(SELECT first_value(%1$s) "
                                + "OVER (PARTITION BY %2$s ORDER BY %3$s DESC, %4$s DESC) "
                                + "first_source_id FROM %5$s)",
                        MeasurementTables.SourceContract.ID,
                        MeasurementTables.SourceContract.REGISTRATION_ORIGIN,
                        MeasurementTables.SourceContract.PRIORITY,
                        MeasurementTables.SourceContract.EVENT_TIME,
                        filterQuery);

        ContentValues values = new ContentValues();
        values.put(MeasurementTables.SourceContract.IS_INSTALL_ATTRIBUTED, true);
        values.put(MeasurementTables.SourceContract.INSTALL_TIME, eventTimestamp);
        db.update(
                MeasurementTables.SourceContract.TABLE,
                values,
                MeasurementTables.SourceContract.ID + " IN (" + sourceIdsProjection + ")",
                null);
    }

    @Override
    public void undoInstallAttribution(Uri uri) throws DatastoreException {
        SQLiteDatabase db = mSQLTransaction.getDatabase();
        ContentValues values = new ContentValues();
        values.put(MeasurementTables.SourceContract.IS_INSTALL_ATTRIBUTED, false);
        values.putNull(MeasurementTables.SourceContract.INSTALL_TIME);
        db.update(
                MeasurementTables.SourceContract.TABLE,
                values,
                MeasurementTables.SourceContract.ID
                        + " IN ("
                        + selectSourceIdsByDestination(uri.toString(), EventSurfaceType.APP)
                        + ")",
                new String[] {});
    }

    @Override
    public void insertAggregateEncryptionKey(AggregateEncryptionKey aggregateEncryptionKey)
            throws DatastoreException {
        ContentValues values = new ContentValues();
        values.put(MeasurementTables.AggregateEncryptionKey.ID, UUID.randomUUID().toString());
        values.put(
                MeasurementTables.AggregateEncryptionKey.KEY_ID, aggregateEncryptionKey.getKeyId());
        values.put(
                MeasurementTables.AggregateEncryptionKey.PUBLIC_KEY,
                aggregateEncryptionKey.getPublicKey());
        values.put(
                MeasurementTables.AggregateEncryptionKey.EXPIRY,
                aggregateEncryptionKey.getExpiry());
        values.put(
                MeasurementTables.AggregateEncryptionKey.AGGREGATION_COORDINATOR_ORIGIN,
                aggregateEncryptionKey.getAggregationCoordinatorOrigin().toString());
        long rowId =
                mSQLTransaction
                        .getDatabase()
                        .insert(
                                MeasurementTables.AggregateEncryptionKey.TABLE,
                                /* nullColumnHack= */ null,
                                values);
        if (rowId == -1) {
            throw new DatastoreException("Aggregate encryption key insertion failed.");
        }
    }

    @Override
    public List<AggregateEncryptionKey> getNonExpiredAggregateEncryptionKeys(
            Uri coordinatorOrigin, long expiry) throws DatastoreException {
        List<AggregateEncryptionKey> aggregateEncryptionKeys = new ArrayList<>();
        try (Cursor cursor =
                mSQLTransaction
                        .getDatabase()
                        .query(
                                MeasurementTables.AggregateEncryptionKey.TABLE,
                                /* columns= */ null,
                                MeasurementTables.AggregateEncryptionKey.EXPIRY
                                        + " >= ? "
                                        + " AND "
                                        + MeasurementTables.AggregateEncryptionKey
                                                .AGGREGATION_COORDINATOR_ORIGIN
                                        + " = ?",
                                new String[] {String.valueOf(expiry), coordinatorOrigin.toString()},
                                /* groupBy= */ null,
                                /* having= */ null,
                                /* orderBy= */ null,
                                /* limit= */ null)) {
            while (cursor.moveToNext()) {
                aggregateEncryptionKeys.add(
                        SqliteObjectMapper.constructAggregateEncryptionKeyFromCursor(cursor));
            }
            return aggregateEncryptionKeys;
        }
    }

    @Override
    public void deleteExpiredAggregateEncryptionKeys(long expiry) throws DatastoreException {
        SQLiteDatabase db = mSQLTransaction.getDatabase();
        db.delete(
                MeasurementTables.AggregateEncryptionKey.TABLE,
                MeasurementTables.AggregateEncryptionKey.EXPIRY + " < ?",
                new String[] {String.valueOf(expiry)});
    }

    @Override
    public void insertAggregateReport(AggregateReport aggregateReport) throws DatastoreException {
        ContentValues values = new ContentValues();
        values.put(MeasurementTables.AggregateReport.ID, UUID.randomUUID().toString());
        values.put(
                MeasurementTables.AggregateReport.PUBLISHER,
                aggregateReport.getPublisher().toString());
        values.put(
                MeasurementTables.AggregateReport.ATTRIBUTION_DESTINATION,
                aggregateReport.getAttributionDestination().toString());
        values.put(
                MeasurementTables.AggregateReport.SOURCE_REGISTRATION_TIME,
                aggregateReport.getSourceRegistrationTime());
        values.put(
                MeasurementTables.AggregateReport.SCHEDULED_REPORT_TIME,
                aggregateReport.getScheduledReportTime());
        values.put(
                MeasurementTables.AggregateReport.ENROLLMENT_ID, aggregateReport.getEnrollmentId());
        values.put(
                MeasurementTables.AggregateReport.DEBUG_CLEARTEXT_PAYLOAD,
                aggregateReport.getDebugCleartextPayload());
        values.put(MeasurementTables.AggregateReport.STATUS, aggregateReport.getStatus());
        values.put(
                MeasurementTables.AggregateReport.DEBUG_REPORT_STATUS,
                aggregateReport.getDebugReportStatus());
        values.put(MeasurementTables.AggregateReport.API_VERSION, aggregateReport.getApiVersion());
        values.put(
                MeasurementTables.AggregateReport.SOURCE_DEBUG_KEY,
                getNullableUnsignedLong(aggregateReport.getSourceDebugKey()));
        values.put(
                MeasurementTables.AggregateReport.TRIGGER_DEBUG_KEY,
                getNullableUnsignedLong(aggregateReport.getTriggerDebugKey()));
        values.put(MeasurementTables.AggregateReport.SOURCE_ID, aggregateReport.getSourceId());
        values.put(MeasurementTables.AggregateReport.TRIGGER_ID, aggregateReport.getTriggerId());
        values.put(
                MeasurementTables.AggregateReport.DEDUP_KEY,
                aggregateReport.getDedupKey() != null
                        ? aggregateReport.getDedupKey().getValue()
                        : null);
        values.put(
                MeasurementTables.AggregateReport.REGISTRATION_ORIGIN,
                aggregateReport.getRegistrationOrigin().toString());
        values.put(
                MeasurementTables.AggregateReport.AGGREGATION_COORDINATOR_ORIGIN,
                aggregateReport.getAggregationCoordinatorOrigin().toString());
        long rowId =
                mSQLTransaction
                        .getDatabase()
                        .insert(
                                MeasurementTables.AggregateReport.TABLE,
                                /* nullColumnHack= */ null,
                                values);
        if (rowId == -1) {
            throw new DatastoreException("Unencrypted aggregate payload insertion failed.");
        }
    }

    @Override
    public void insertDebugReport(DebugReport debugReport) throws DatastoreException {
        ContentValues values = new ContentValues();
        values.put(MeasurementTables.DebugReportContract.ID, debugReport.getId());
        values.put(MeasurementTables.DebugReportContract.TYPE, debugReport.getType());
        values.put(MeasurementTables.DebugReportContract.BODY, debugReport.getBody().toString());
        values.put(
                MeasurementTables.DebugReportContract.ENROLLMENT_ID, debugReport.getEnrollmentId());
        values.put(
                MeasurementTables.DebugReportContract.REGISTRATION_ORIGIN,
                debugReport.getRegistrationOrigin().toString());
        values.put(
                MeasurementTables.DebugReportContract.REFERENCE_ID, debugReport.getReferenceId());
        long rowId =
                mSQLTransaction
                        .getDatabase()
                        .insert(
                                MeasurementTables.DebugReportContract.TABLE,
                                /* nullColumnHack= */ null,
                                values);
        LogUtil.d("MeasurementDao: insertDebugReport: rowId=" + rowId);

        if (rowId == -1) {
            throw new DatastoreException("Debug report payload insertion failed.");
        }
    }

    @Override
    public Map<String, List<String>> getPendingAggregateReportIdsByCoordinatorInWindow(
            long windowStartTime, long windowEndTime) throws DatastoreException {
        Map<String, List<String>> result = new HashMap<>();
        try (Cursor cursor =
                mReportingRetryLimitEnabledSupplier.get()
                        ? pendingAggregateReportIdsByCoordinatorInWindowLimitRetryCursor(
                                windowStartTime, windowEndTime)
                        : pendingAggregateReportIdsByCoordinatorInWindowCursor(
                                windowStartTime, windowEndTime)) {
            while (cursor.moveToNext()) {
                String coordinator =
                        cursor.getString(
                                cursor.getColumnIndex(
                                        MeasurementTables.AggregateReport
                                                .AGGREGATION_COORDINATOR_ORIGIN));
                result.putIfAbsent(coordinator, new ArrayList<>());
                result.get(coordinator)
                        .add(
                                cursor.getString(
                                        cursor.getColumnIndex(
                                                MeasurementTables.AggregateReport.ID)));
            }
            return result;
        }
    }

    @Override
    public List<String> getDebugReportIds() throws DatastoreException {
        List<String> debugReportIds = new ArrayList<>();
        try (Cursor cursor =
                mReportingRetryLimitEnabledSupplier.get()
                        ? debugReportIdsLimitRetryCursor()
                        : debugReportIdsCursor()) {
            while (cursor.moveToNext()) {
                debugReportIds.add(
                        cursor.getString(
                                cursor.getColumnIndex(MeasurementTables.DebugReportContract.ID)));
            }
            return debugReportIds;
        }
    }


    @Override
    public Map<String, List<String>> getPendingAggregateDebugReportIdsByCoordinator()
            throws DatastoreException {
        Map<String, List<String>> result = new HashMap<>();
        try (Cursor cursor =
                mReportingRetryLimitEnabledSupplier.get()
                        ? pendingAggregateDebugReportIdsByCoordinatorLimitRetryCursor()
                        : pendingAggregateDebugReportIdsByCoordinatorCursor()) {

            while (cursor.moveToNext()) {
                String coordinator =
                        cursor.getString(
                                cursor.getColumnIndex(
                                        MeasurementTables.AggregateReport
                                                .AGGREGATION_COORDINATOR_ORIGIN));
                result.putIfAbsent(coordinator, new ArrayList<>());
                result.get(coordinator)
                        .add(
                                cursor.getString(
                                        cursor.getColumnIndex(
                                                MeasurementTables.AggregateReport.ID)));
            }
            return result;
        }
    }

    @Override
    public List<String> getPendingAggregateReportIdsForGivenApp(Uri appName)
            throws DatastoreException {
        List<String> aggregateReports = new ArrayList<>();
        try (Cursor cursor =
                mSQLTransaction
                        .getDatabase()
                        .query(
                                MeasurementTables.AggregateReport.TABLE,
                                null,
                                MeasurementTables.AggregateReport.PUBLISHER
                                        + " = ? AND "
                                        + MeasurementTables.AggregateReport.STATUS
                                        + " = ? ",
                                new String[] {
                                    appName.toString(),
                                    String.valueOf(AggregateReport.Status.PENDING)
                                },
                                null,
                                null,
                                "RANDOM()",
                                null)) {
            while (cursor.moveToNext()) {
                aggregateReports.add(
                        cursor.getString(
                                cursor.getColumnIndex(MeasurementTables.AggregateReport.ID)));
            }
            return aggregateReports;
        }
    }

    @Override
    public void deleteSources(@NonNull List<String> sourceIds) throws DatastoreException {
        deleteRecordsColumnBased(
                sourceIds,
                MeasurementTables.SourceContract.TABLE,
                MeasurementTables.SourceContract.ID);
    }

    @Override
    public void deleteTriggers(@NonNull List<String> triggerIds) throws DatastoreException {
        deleteRecordsColumnBased(
                triggerIds,
                MeasurementTables.TriggerContract.TABLE,
                MeasurementTables.TriggerContract.ID);
    }

    @Override
    public void deleteAsyncRegistrations(@NonNull List<String> asyncRegistrationIds)
            throws DatastoreException {
        deleteRecordsColumnBased(
                asyncRegistrationIds,
                MeasurementTables.AsyncRegistrationContract.TABLE,
                MeasurementTables.AsyncRegistrationContract.ID);
    }

    private void deleteRecordsColumnBased(
            List<String> columnValues, String tableName, String columnName)
            throws DatastoreException {
        long rows =
                mSQLTransaction
                        .getDatabase()
                        .delete(
                                tableName,
                                columnName
                                        + " IN ("
                                        + Stream.generate(() -> "?")
                                                .limit(columnValues.size())
                                                .collect(Collectors.joining(","))
                                        + ")",
                                columnValues.toArray(new String[0]));
        if (rows < 0) {
            throw new DatastoreException(
                    String.format("Deletion failed from %1s on %2s.", tableName, columnName));
        }
    }

    @Override
    public List<Source> fetchTriggerMatchingSourcesForXna(
            @NonNull Trigger trigger, @NonNull Collection<String> xnaEnrollmentIds)
            throws DatastoreException {
        List<Source> sources = new ArrayList<>();
        Optional<String> destinationValue = getDestinationValue(trigger);
        if (!destinationValue.isPresent()) {
            LogUtil.d(
                    "getTriggerMatchingSourcesForXna: unable to obtain destination value: %s",
                    trigger.getAttributionDestination().toString());
            return sources;
        }
        String triggerDestinationValue = destinationValue.get();
        String delimitedXnaEnrollmentIds =
                xnaEnrollmentIds.stream()
                        .map(DatabaseUtils::sqlEscapeString)
                        .collect(Collectors.joining(","));
        String triggerEnrollmentId = trigger.getEnrollmentId();
        String eligibleXnaEnrollmentRegisteredSourcesWhereClause =
                mergeConditions(
                        " AND ",
                        MeasurementTables.SourceContract.ENROLLMENT_ID
                                + " IN ("
                                + delimitedXnaEnrollmentIds
                                + ")",
                        MeasurementTables.SourceContract.ID
                                + " NOT IN "
                                // Avoid the sources which have lost XNA attribution before
                                + "("
                                + "select "
                                + MeasurementTables.XnaIgnoredSourcesContract.SOURCE_ID
                                + " from "
                                + MeasurementTables.XnaIgnoredSourcesContract.TABLE
                                + " where "
                                + MeasurementTables.XnaIgnoredSourcesContract.ENROLLMENT_ID
                                + " = "
                                + DatabaseUtils.sqlEscapeString(triggerEnrollmentId)
                                + ")",
                        MeasurementTables.SourceContract.REGISTRATION_ID
                                + " NOT IN "
                                // Avoid the sources (XNA parent) whose registration chain had a
                                // source registered by trigger's AdTech (by matching enrollmentId)
                                + "("
                                + "select "
                                + MeasurementTables.SourceContract.REGISTRATION_ID
                                + " from "
                                + MeasurementTables.SourceContract.TABLE
                                + " where "
                                + MeasurementTables.SourceContract.ENROLLMENT_ID
                                + " = "
                                + DatabaseUtils.sqlEscapeString(triggerEnrollmentId)
                                + ")",
                        MeasurementTables.SourceContract.SHARED_AGGREGATION_KEYS + " IS NOT NULL");

        String eligibleTriggerNetworkRegisteredSourcesWhereClause =
                String.format(
                        MeasurementTables.SourceContract.ENROLLMENT_ID + " = %s",
                        DatabaseUtils.sqlEscapeString(triggerEnrollmentId));
        // The following filtering logic is applied -
        //  - AND
        //     - destination == trigger's destination
        //     - expiryTime > triggerTime
        //     - eventTime < triggerTime
        //     - OR
        //      - AND
        //       - sourceEnrollmentId == trigger's enrollmentId
        //      - AND
        //       - sourceEnrollmentId IN XNA enrollment IDs
        //       - sourceId NOT IN (sources associated to XNA that have lost
        //         attribution in the past -- lose once lose always)
        //       - triggerEnrollmentId NOT IN (enrollmentIds of the sources registered under this
        // registration ID)
        //       - sharedAggregationKeys NOT NULL
        String sourceWhereStatement =
                mergeConditions(
                        " AND ",
                        MeasurementTables.SourceContract.EXPIRY_TIME + " > ?",
                        mergeConditions(
                                " OR ",
                                eligibleTriggerNetworkRegisteredSourcesWhereClause,
                                eligibleXnaEnrollmentRegisteredSourcesWhereClause),
                        MeasurementTables.SourceContract.EVENT_TIME + " <= ? ");

        try (Cursor cursor =
                mSQLTransaction
                        .getDatabase()
                        .rawQuery(
                                selectSourcesByDestination(
                                        triggerDestinationValue,
                                        trigger.getDestinationType(),
                                        sourceWhereStatement),
                                new String[] {
                                    String.valueOf(trigger.getTriggerTime()),
                                    String.valueOf(trigger.getTriggerTime())
                                })) {
            while (cursor.moveToNext()) {
                sources.add(SqliteObjectMapper.constructSourceFromCursor(cursor));
            }
            return sources;
        }
    }

    @Override
    public void insertIgnoredSourceForEnrollment(
            @NonNull String sourceId, @NonNull String enrollmentId) throws DatastoreException {
        ContentValues values = new ContentValues();
        values.put(MeasurementTables.XnaIgnoredSourcesContract.SOURCE_ID, sourceId);
        values.put(MeasurementTables.XnaIgnoredSourcesContract.ENROLLMENT_ID, enrollmentId);
        long rowId =
                mSQLTransaction
                        .getDatabase()
                        .insert(
                                MeasurementTables.XnaIgnoredSourcesContract.TABLE,
                                /* nullColumnHack= */ null,
                                values);
        if (rowId == -1) {
            throw new DatastoreException("Xna ignored source insertion failed.");
        }
    }

    private static Optional<String> getDestinationValue(Trigger trigger) {
        if (trigger.getDestinationType() == EventSurfaceType.APP) {
            return Optional.of(trigger.getAttributionDestination().toString());
        } else {
            Optional<Uri> topPrivateDomainAndScheme =
                    WebAddresses.topPrivateDomainAndScheme(trigger.getAttributionDestination());
            return topPrivateDomainAndScheme.map(Uri::toString);
        }
    }

    private static Optional<Uri> extractBaseUri(Uri uri, @EventSurfaceType int eventSurfaceType) {
        return eventSurfaceType == EventSurfaceType.APP
                ? Optional.of(BaseUriExtractor.getBaseUri(uri))
                : WebAddresses.topPrivateDomainAndScheme(uri);
    }

    private static String getPublisherWhereStatement(
            Uri publisher, @EventSurfaceType int publisherType) {
        if (publisherType == EventSurfaceType.APP) {
            return String.format(
                    Locale.ENGLISH,
                    "%s = %s",
                    MeasurementTables.SourceContract.PUBLISHER,
                    DatabaseUtils.sqlEscapeString(publisher.toString()));
        } else {
            return String.format(
                    Locale.ENGLISH,
                    "(%1$s = %2$s OR %1$s LIKE %3$s)",
                    MeasurementTables.SourceContract.PUBLISHER,
                    DatabaseUtils.sqlEscapeString(publisher.toString()),
                    DatabaseUtils.sqlEscapeString(
                            publisher.getScheme() + "://%." + publisher.getEncodedAuthority()));
        }
    }

    /** Returns a SQL where statement for matching an app/web destination. */
    private static String getDestinationWhereStatement(
            Uri destination, @EventSurfaceType int destinationType) {
        Optional<Uri> destinationBaseUriOptional = extractBaseUri(destination, destinationType);
        if (!destinationBaseUriOptional.isPresent()) {
            throw new IllegalArgumentException(
                    String.format(
                            Locale.ENGLISH,
                            "getDestinationWhereStatement:" + " Unable to extract base uri from %s",
                            destination.toString()));
        }
        Uri destinationBaseUri = destinationBaseUriOptional.get();

        if (destinationType == EventSurfaceType.APP) {
            return String.format(
                    Locale.ENGLISH,
                    "(%1$s = %2$s OR %1$s LIKE %3$s)",
                    MeasurementTables.TriggerContract.ATTRIBUTION_DESTINATION,
                    DatabaseUtils.sqlEscapeString(destinationBaseUri.toString()),
                    DatabaseUtils.sqlEscapeString(destinationBaseUri + "/%"));
        } else {
            String schemeSubDomainMatcher =
                    destination.getScheme() + "://%." + destinationBaseUri.getAuthority();
            String schemeDomainMatcher =
                    destination.getScheme() + "://" + destinationBaseUri.getAuthority();
            String domainAndPathMatcher = schemeDomainMatcher + "/%";
            String subDomainAndPathMatcher = schemeSubDomainMatcher + "/%";
            return String.format(
                    Locale.ENGLISH,
                    "(%1$s = %2$s OR %1$s LIKE %3$s OR %1$s LIKE %4$s OR %1$s LIKE %5$s)",
                    MeasurementTables.TriggerContract.ATTRIBUTION_DESTINATION,
                    DatabaseUtils.sqlEscapeString(schemeDomainMatcher),
                    DatabaseUtils.sqlEscapeString(schemeSubDomainMatcher),
                    DatabaseUtils.sqlEscapeString(domainAndPathMatcher),
                    DatabaseUtils.sqlEscapeString(subDomainAndPathMatcher));
        }
    }

    private static String getNullableUriString(@Nullable List<Uri> uriList) {
        return Optional.ofNullable(uriList).map(uris -> uris.get(0).toString()).orElse(null);
    }

    private static String getNullableUriString(@Nullable Uri uri) {
        return Optional.ofNullable(uri).map(Uri::toString).orElse(null);
    }

    private static Long getNullableUnsignedLong(@Nullable UnsignedLong ulong) {
        return Optional.ofNullable(ulong).map(UnsignedLong::getValue).orElse(null);
    }

    /**
     * Returns the min or max possible long value to avoid the ArithmeticException thrown when
     * calling toEpochMilli() on Instant.MAX or Instant.MIN
     */
    private static Instant capDeletionRange(Instant instant) {
        Instant[] instants = {
            Instant.ofEpochMilli(Long.MIN_VALUE), instant, Instant.ofEpochMilli(Long.MAX_VALUE)
        };
        Arrays.sort(instants);
        return instants[1];
    }

    public void insertAsyncRegistration(@NonNull AsyncRegistration asyncRegistration)
            throws DatastoreException {
        ContentValues values = new ContentValues();
        values.put(MeasurementTables.AsyncRegistrationContract.ID, asyncRegistration.getId());
        values.put(
                MeasurementTables.AsyncRegistrationContract.REGISTRATION_URI,
                asyncRegistration.getRegistrationUri().toString());
        values.put(
                MeasurementTables.AsyncRegistrationContract.WEB_DESTINATION,
                getNullableUriString(asyncRegistration.getWebDestination()));
        values.put(
                MeasurementTables.AsyncRegistrationContract.VERIFIED_DESTINATION,
                getNullableUriString(asyncRegistration.getVerifiedDestination()));
        values.put(
                MeasurementTables.AsyncRegistrationContract.OS_DESTINATION,
                getNullableUriString(asyncRegistration.getOsDestination()));
        values.put(
                MeasurementTables.AsyncRegistrationContract.REGISTRANT,
                getNullableUriString(asyncRegistration.getRegistrant()));
        values.put(
                MeasurementTables.AsyncRegistrationContract.TOP_ORIGIN,
                asyncRegistration.getTopOrigin().toString());
        values.put(
                MeasurementTables.AsyncRegistrationContract.SOURCE_TYPE,
                asyncRegistration.getSourceType() == null
                        ? null
                        : asyncRegistration.getSourceType().ordinal());
        values.put(
                MeasurementTables.AsyncRegistrationContract.REQUEST_TIME,
                asyncRegistration.getRequestTime());
        values.put(
                MeasurementTables.AsyncRegistrationContract.RETRY_COUNT,
                asyncRegistration.getRetryCount());
        values.put(
                MeasurementTables.AsyncRegistrationContract.TYPE,
                asyncRegistration.getType().ordinal());
        values.put(
                MeasurementTables.AsyncRegistrationContract.DEBUG_KEY_ALLOWED,
                asyncRegistration.getDebugKeyAllowed());
        values.put(
                MeasurementTables.AsyncRegistrationContract.AD_ID_PERMISSION,
                asyncRegistration.hasAdIdPermission());
        values.put(
                MeasurementTables.AsyncRegistrationContract.REGISTRATION_ID,
                asyncRegistration.getRegistrationId());
        values.put(
                MeasurementTables.AsyncRegistrationContract.PLATFORM_AD_ID,
                asyncRegistration.getPlatformAdId());
        values.put(
                MeasurementTables.AsyncRegistrationContract.REQUEST_POST_BODY,
                asyncRegistration.getPostBody());
        long rowId =
                mSQLTransaction
                        .getDatabase()
                        .insert(
                                MeasurementTables.AsyncRegistrationContract.TABLE,
                                /* nullColumnHack= */ null,
                                values);
        LogUtil.d("MeasurementDao: insertAsyncRegistration: rowId=" + rowId);
        if (rowId == -1) {
            throw new DatastoreException("Async Registration insertion failed.");
        }
    }

    @Override
    public void deleteAsyncRegistration(@NonNull String id) throws DatastoreException {
        SQLiteDatabase db = mSQLTransaction.getDatabase();
        int rows =
                db.delete(
                        MeasurementTables.AsyncRegistrationContract.TABLE,
                        MeasurementTables.AsyncRegistrationContract.ID + " = ?",
                        new String[] {id});
        if (rows == 0) {
            // This is needed because we want to fail the transaction in case the registration was
            // deleted by some other job while it was being processed.
            throw new DatastoreException("Async Registration already deleted");
        }
        LogUtil.d("MeasurementDao: deleteAsyncRegistration: rows affected=" + rows);
    }

    @Override
    public AsyncRegistration fetchNextQueuedAsyncRegistration(
            int retryLimit, Set<Uri> failedOrigins) throws DatastoreException {
        String originExclusion = "";

        if (!failedOrigins.isEmpty()) {
            List<String> notLikes = new ArrayList<>();
            failedOrigins.forEach(
                    (origin) -> {
                        notLikes.add(
                                MeasurementTables.AsyncRegistrationContract.REGISTRATION_URI
                                        + " NOT LIKE "
                                        + DatabaseUtils.sqlEscapeString(origin + "%"));
                    });
            originExclusion = mergeConditions(" AND ", notLikes.toArray(new String[0]));
        }
        try (Cursor cursor =
                mSQLTransaction
                        .getDatabase()
                        .query(
                                MeasurementTables.AsyncRegistrationContract.TABLE,
                                /* columns= */ null,
                                mergeConditions(
                                        " AND ",
                                        MeasurementTables.AsyncRegistrationContract.RETRY_COUNT
                                                + " < ? ",
                                        originExclusion),
                                new String[] {String.valueOf(retryLimit)},
                                /* groupBy= */ null,
                                /* having= */ null,
                                /* orderBy= */ MeasurementTables.AsyncRegistrationContract
                                        .REQUEST_TIME,
                                /* limit= */ "1")) {
            if (cursor.getCount() == 0) {
                return null;
            }
            cursor.moveToNext();
            return SqliteObjectMapper.constructAsyncRegistration(cursor);
        }
    }

    @Override
    public KeyValueData getKeyValueData(@NonNull String key, @NonNull DataType dataType)
            throws DatastoreException {
        String value = null;
        try (Cursor cursor =
                mSQLTransaction
                        .getDatabase()
                        .query(
                                MeasurementTables.KeyValueDataContract.TABLE,
                                new String[] {MeasurementTables.KeyValueDataContract.VALUE},
                                MeasurementTables.KeyValueDataContract.DATA_TYPE
                                        + " = ? "
                                        + " AND "
                                        + MeasurementTables.KeyValueDataContract.KEY
                                        + " = ?",
                                new String[] {dataType.toString(), key},
                                null,
                                null,
                                null,
                                null)) {
            if (cursor.moveToNext()) {
                value = cursor.getString(0);
            }
        }
        return new KeyValueData.Builder().setDataType(dataType).setKey(key).setValue(value).build();
    }

    @Override
    public void insertOrUpdateKeyValueData(@NonNull KeyValueData keyValueData)
            throws DatastoreException {
        ContentValues contentValues = new ContentValues();
        contentValues.put(
                MeasurementTables.KeyValueDataContract.DATA_TYPE,
                keyValueData.getDataType().toString());
        contentValues.put(MeasurementTables.KeyValueDataContract.KEY, keyValueData.getKey());
        contentValues.put(MeasurementTables.KeyValueDataContract.VALUE, keyValueData.getValue());
        long rowId =
                mSQLTransaction
                        .getDatabase()
                        .insertWithOnConflict(
                                MeasurementTables.KeyValueDataContract.TABLE,
                                null,
                                contentValues,
                                CONFLICT_REPLACE);
        if (rowId == -1) {
            throw new DatastoreException("KeyValueData insertion failed: " + contentValues);
        }
    }

    @Override
    public void updateRetryCount(AsyncRegistration asyncRegistration) throws DatastoreException {
        ContentValues values = new ContentValues();
        values.put(
                MeasurementTables.AsyncRegistrationContract.RETRY_COUNT,
                asyncRegistration.getRetryCount());
        long rows =
                mSQLTransaction
                        .getDatabase()
                        .update(
                                MeasurementTables.AsyncRegistrationContract.TABLE,
                                values,
                                MeasurementTables.AsyncRegistrationContract.ID + " = ?",
                                new String[] {asyncRegistration.getId()});
        if (rows != 1) {
            throw new DatastoreException("Retry Count update failed.");
        }
    }

    @Override
<<<<<<< HEAD
    public int incrementAndGetReportingRetryCount(String id, DataType reportType)
=======
    public void incrementReportingRetryCount(String id, DataType reportType)
>>>>>>> 98cbd62a
            throws DatastoreException {
        KeyValueData eventRetry = getKeyValueData(id, reportType);
        eventRetry.setReportRetryCount(eventRetry.getReportRetryCount() + 1);
        insertOrUpdateKeyValueData(eventRetry);
<<<<<<< HEAD
        int retryCount = eventRetry.getReportRetryCount();
        LogUtil.d("Incrementing: " + reportType + " Retry Count: " + retryCount);
        return retryCount;
=======
        LogUtil.d(
                "Incrementing: "
                        + reportType
                        + " Retry Count: "
                        + eventRetry.getReportRetryCount());
>>>>>>> 98cbd62a
    }

    @Override
    public long countDistinctDebugAdIdsUsedByEnrollment(@NonNull String enrollmentId)
            throws DatastoreException {
        return DatabaseUtils.longForQuery(
                mSQLTransaction.getDatabase(),
                countDistinctDebugAdIdsUsedByEnrollmentQuery(),
                new String[] {
                    enrollmentId,
                    String.valueOf(EventSurfaceType.WEB),
                    enrollmentId,
                    String.valueOf(EventSurfaceType.WEB)
                });
    }

    private int getNumReportsPerDestination(
            String tableName,
            String columnName,
            Uri attributionDestination,
            @EventSurfaceType int destinationType)
            throws DatastoreException {
        Optional<Uri> destinationBaseUri = extractBaseUri(attributionDestination, destinationType);
        if (!destinationBaseUri.isPresent()) {
            throw new IllegalStateException("extractBaseUri failed for destination.");
        }

        // Example: https://destination.com
        String noSubdomainOrPostfixMatch =
                DatabaseUtils.sqlEscapeString(
                        destinationBaseUri.get().getScheme()
                                + "://"
                                + destinationBaseUri.get().getHost());

        // Example: https://subdomain.destination.com/path
        String subdomainAndPostfixMatch =
                DatabaseUtils.sqlEscapeString(
                        destinationBaseUri.get().getScheme()
                                + "://%."
                                + destinationBaseUri.get().getHost()
                                + "/%");

        // Example: https://subdomain.destination.com
        String subdomainMatch =
                DatabaseUtils.sqlEscapeString(
                        destinationBaseUri.get().getScheme()
                                + "://%."
                                + destinationBaseUri.get().getHost());

        // Example: https://destination.com/path
        String postfixMatch =
                DatabaseUtils.sqlEscapeString(
                        destinationBaseUri.get().getScheme()
                                + "://"
                                + destinationBaseUri.get().getHost()
                                + "/%");
        String query;
        if (destinationType == EventSurfaceType.WEB) {
            query =
                    String.format(
                            Locale.ENGLISH,
                            "SELECT COUNT(*) FROM %2$s WHERE %1$s = %3$s"
                                    + " OR %1$s LIKE %4$s"
                                    + " OR %1$s LIKE %5$s"
                                    + " OR %1$s LIKE %6$s",
                            columnName,
                            tableName,
                            noSubdomainOrPostfixMatch,
                            subdomainAndPostfixMatch,
                            subdomainMatch,
                            postfixMatch);
        } else {
            query =
                    String.format(
                            Locale.ENGLISH,
                            "SELECT COUNT(*) FROM %2$s WHERE"
                                    + " %1$s = %3$s"
                                    + " OR %1$s LIKE %4$s",
                            columnName,
                            tableName,
                            noSubdomainOrPostfixMatch,
                            postfixMatch);
        }
        return (int) DatabaseUtils.longForQuery(mSQLTransaction.getDatabase(), query, null);
    }

    private <T> List<T> fetchRecordsMatchingWithParameters(
            String tableName,
            String sourceColumnName,
            List<String> sourceIds,
            String triggerColumnName,
            List<String> triggerIds,
            Function<Cursor, T> sqlMapperFunction)
            throws DatastoreException {
        List<T> reports = new ArrayList<>();
        String delimitedSourceIds =
                sourceIds.stream()
                        .map(DatabaseUtils::sqlEscapeString)
                        .collect(Collectors.joining(","));
        String delimitedTriggerIds =
                triggerIds.stream()
                        .map(DatabaseUtils::sqlEscapeString)
                        .collect(Collectors.joining(","));

        String whereString =
                mergeConditions(
                        /* operator= */ " OR ",
                        sourceColumnName + " IN (" + delimitedSourceIds + ")",
                        triggerColumnName + " IN (" + delimitedTriggerIds + ")");
        try (Cursor cursor =
                mSQLTransaction
                        .getDatabase()
                        .rawQuery(
                                String.format(
                                        Locale.ENGLISH,
                                        "SELECT * FROM %1$s WHERE " + whereString,
                                        tableName),
                                null)) {
            while (cursor.moveToNext()) {
                reports.add(sqlMapperFunction.apply(cursor));
            }
        }
        return reports;
    }

    /**
     * Given a destination and destination type, return a SELECT statement for matching source IDs.
     */
    private static String selectSourceIdsByDestination(
            String destination, @EventSurfaceType int destinationType) {
        return String.format(
                Locale.ENGLISH,
                "SELECT "
                        + MeasurementTables.SourceDestination.SOURCE_ID
                        + " "
                        + "FROM "
                        + MeasurementTables.SourceDestination.TABLE
                        + " "
                        + "WHERE "
                        + MeasurementTables.SourceDestination.DESTINATION
                        + " = "
                        + DatabaseUtils.sqlEscapeString(destination)
                        + " "
                        + "AND "
                        + MeasurementTables.SourceDestination.DESTINATION_TYPE
                        + " = "
                        + destinationType);
    }

    /**
     * Given a parenthesised list of destinations, select source IDs where any of their app
     * destinations are not installed.
     */
    private static String selectSourceIdsWithNonInstalledAppDestinations(String installedApps) {
        return String.format(
                Locale.ENGLISH,
                "SELECT DISTINCT "
                        + MeasurementTables.SourceDestination.SOURCE_ID
                        + " "
                        + "FROM "
                        + MeasurementTables.SourceDestination.TABLE
                        + " "
                        + "WHERE "
                        + MeasurementTables.SourceDestination.DESTINATION
                        + " "
                        + "NOT IN "
                        + installedApps
                        + " "
                        + "AND "
                        + MeasurementTables.SourceDestination.DESTINATION_TYPE
                        + " = "
                        + EventSurfaceType.APP);
    }

    /**
     * Given a trigger destination and type, and constraints on the source, return all matching
     * sources.
     */
    private static String selectSourcesByDestination(
            String triggerDestinationValue,
            @EventSurfaceType int destinationType,
            String sourceWhereStatement) {
        return String.format(
                Locale.ENGLISH,
                "SELECT * FROM "
                        + MeasurementTables.SourceContract.TABLE
                        + " WHERE "
                        + MeasurementTables.SourceContract.ID
                        + " IN ("
                        + "SELECT "
                        + MeasurementTables.SourceDestination.SOURCE_ID
                        + " FROM "
                        + MeasurementTables.SourceDestination.TABLE
                        + " WHERE "
                        + MeasurementTables.SourceDestination.DESTINATION
                        + " = '"
                        + triggerDestinationValue
                        + "' "
                        + "AND "
                        + MeasurementTables.SourceDestination.DESTINATION_TYPE
                        + " = "
                        + destinationType
                        + ") "
                        + "AND ("
                        + sourceWhereStatement
                        + ")");
    }

    /**
     * Given an enrollment id, return the number unique debug ad id values present in sources and
     * triggers with this enrollment id.
     */
    private static String countDistinctDebugAdIdsUsedByEnrollmentQuery() {
        return String.format(
                Locale.ENGLISH,
                "SELECT COUNT (DISTINCT "
                        + MeasurementTables.SourceContract.DEBUG_AD_ID
                        + ") "
                        + "FROM ( "
                        + "SELECT "
                        + MeasurementTables.SourceContract.DEBUG_AD_ID
                        + " FROM "
                        + MeasurementTables.SourceContract.TABLE
                        + " WHERE "
                        + MeasurementTables.SourceContract.DEBUG_AD_ID
                        + " IS NOT NULL "
                        + "AND "
                        + MeasurementTables.SourceContract.ENROLLMENT_ID
                        + " = ? "
                        + "AND "
                        + MeasurementTables.SourceContract.PUBLISHER_TYPE
                        + " = ? "
                        + "UNION ALL "
                        + "SELECT "
                        + MeasurementTables.TriggerContract.DEBUG_AD_ID
                        + " FROM "
                        + MeasurementTables.TriggerContract.TABLE
                        + " WHERE "
                        + MeasurementTables.TriggerContract.DEBUG_AD_ID
                        + " IS NOT NULL "
                        + "AND "
                        + MeasurementTables.TriggerContract.ENROLLMENT_ID
                        + " = ? "
                        + "AND "
                        + MeasurementTables.TriggerContract.DESTINATION_TYPE
                        + " = ?"
                        + ")");
    }

    private Cursor pendingEventReportIdsInWindowCursor(long windowStartTime, long windowEndTime)
            throws DatastoreException {
        return mSQLTransaction
                .getDatabase()
                .query(
                        MeasurementTables.EventReportContract.TABLE,
                        /* columns= */ null,
                        MeasurementTables.EventReportContract.REPORT_TIME
                                + " >= ? AND "
                                + MeasurementTables.EventReportContract.REPORT_TIME
                                + " <= ? AND "
                                + MeasurementTables.EventReportContract.STATUS
                                + " = ? ",
                        new String[] {
                            String.valueOf(windowStartTime),
                            String.valueOf(windowEndTime),
                            String.valueOf(EventReport.Status.PENDING)
                        },
                        /* groupBy= */ null,
                        /* having= */ null,
                        /* orderBy= */ "RANDOM()",
                        /* limit= */ null);
    }

    private Cursor pendingEventReportIdsInWindowCursorWithRetryLimit(
            long windowStartTime, long windowEndTime) throws DatastoreException {
        return mSQLTransaction
                .getDatabase()
                .rawQuery(
                        "SELECT "
                                + MeasurementTables.EventReportContract.ID
                                + ", "
                                + MeasurementTables.KeyValueDataContract.VALUE
                                + " FROM "
                                + MeasurementTables.EventReportContract.TABLE
                                + " LEFT JOIN "
                                + MeasurementTables.KeyValueDataContract.TABLE
                                + " ON ("
                                + MeasurementTables.EventReportContract.ID
                                + " = "
                                + MeasurementTables.KeyValueDataContract.KEY
                                + ") "
                                + "WHERE "
                                + "(CAST("
                                + MeasurementTables.KeyValueDataContract.VALUE
                                + " AS INTEGER) < ?"
                                + "OR "
                                + MeasurementTables.KeyValueDataContract.VALUE
                                + " IS NULL)"
                                + " AND "
                                + MeasurementTables.EventReportContract.STATUS
                                + " = ? "
                                + "AND "
                                + MeasurementTables.EventReportContract.REPORT_TIME
                                + " >= ?"
                                + "AND "
                                + MeasurementTables.EventReportContract.REPORT_TIME
                                + " <= ?"
                                + "AND ("
                                + MeasurementTables.KeyValueDataContract.DATA_TYPE
                                + " = ? "
                                + "OR "
                                + MeasurementTables.KeyValueDataContract.DATA_TYPE
                                + " IS NULL)"
                                + " ORDER BY RANDOM()",
                        new String[] {
                            String.valueOf(mReportingRetryLimitSupplier.get()),
                            String.valueOf(EventReport.Status.PENDING),
                            String.valueOf(windowStartTime),
                            String.valueOf(windowEndTime),
                            String.valueOf(DataType.EVENT_REPORT_RETRY_COUNT),
                        });
    }

    private Cursor pendingDebugEventReportIdsCursor() throws DatastoreException {
        return mSQLTransaction
                .getDatabase()
                .query(
                        MeasurementTables.EventReportContract.TABLE,
                        /* columns= */ null,
                        MeasurementTables.EventReportContract.DEBUG_REPORT_STATUS + " = ? ",
                        new String[] {String.valueOf(EventReport.DebugReportStatus.PENDING)},
                        /* groupBy= */ null,
                        /* having= */ null,
                        /* orderBy= */ "RANDOM()",
                        /* limit= */ null);
    }

    private Cursor pendingDebugEventReportIdsLimitRetryCursor() throws DatastoreException {
        return mSQLTransaction
                .getDatabase()
                .rawQuery(
                        "SELECT "
                                + MeasurementTables.EventReportContract.ID
                                + ", "
                                + MeasurementTables.KeyValueDataContract.VALUE
                                + " FROM "
                                + MeasurementTables.EventReportContract.TABLE
                                + " LEFT JOIN "
                                + MeasurementTables.KeyValueDataContract.TABLE
                                + " ON ("
                                + MeasurementTables.EventReportContract.ID
                                + " = "
                                + MeasurementTables.KeyValueDataContract.KEY
                                + ") "
                                + " WHERE "
                                + MeasurementTables.EventReportContract.DEBUG_REPORT_STATUS
                                + " = ?"
                                + " AND (CAST("
                                + MeasurementTables.KeyValueDataContract.VALUE
                                + " AS INTEGER) < ? "
                                + " OR "
                                + MeasurementTables.KeyValueDataContract.VALUE
                                + " IS NULL)"
                                + " AND ("
                                + MeasurementTables.KeyValueDataContract.DATA_TYPE
                                + " = ? "
                                + " OR "
                                + MeasurementTables.KeyValueDataContract.DATA_TYPE
                                + " IS NULL)"
                                + " ORDER BY RANDOM()",
                        new String[] {
                            String.valueOf(EventReport.DebugReportStatus.PENDING),
                            String.valueOf(mReportingRetryLimitSupplier.get()),
                            String.valueOf(DataType.EVENT_REPORT_RETRY_COUNT),
                        });
    }

    private Cursor pendingAggregateReportIdsByCoordinatorInWindowCursor(
            long windowStartTime, long windowEndTime) throws DatastoreException {
        return mSQLTransaction
                .getDatabase()
                .query(
                        MeasurementTables.AggregateReport.TABLE,
                        /* columns= */ new String[] {
                            MeasurementTables.AggregateReport.ID,
                            MeasurementTables.AggregateReport.AGGREGATION_COORDINATOR_ORIGIN
                        },
                        MeasurementTables.AggregateReport.SCHEDULED_REPORT_TIME
                                + " >= ? AND "
                                + MeasurementTables.AggregateReport.SCHEDULED_REPORT_TIME
                                + " <= ? AND "
                                + MeasurementTables.AggregateReport.STATUS
                                + " = ? ",
                        new String[] {
                            String.valueOf(windowStartTime),
                            String.valueOf(windowEndTime),
                            String.valueOf(AggregateReport.Status.PENDING)
                        },
                        /* groupBy= */ null,
                        /* having= */ null,
                        /* orderBy= */ "RANDOM()",
                        /* limit= */ null);
    }

    private Cursor pendingAggregateReportIdsByCoordinatorInWindowLimitRetryCursor(
            long windowStartTime, long windowEndTime) throws DatastoreException {
        return mSQLTransaction
                .getDatabase()
                .rawQuery(
                        "SELECT "
                                + MeasurementTables.AggregateReport.ID
                                + ", "
                                + MeasurementTables.AggregateReport.AGGREGATION_COORDINATOR_ORIGIN
                                + ", "
                                + MeasurementTables.KeyValueDataContract.VALUE
                                + " FROM "
                                + MeasurementTables.AggregateReport.TABLE
                                + " LEFT JOIN "
                                + MeasurementTables.KeyValueDataContract.TABLE
                                + " ON ("
                                + MeasurementTables.AggregateReport.ID
                                + " = "
                                + MeasurementTables.KeyValueDataContract.KEY
                                + ") "
                                + " WHERE "
                                + MeasurementTables.AggregateReport.STATUS
                                + " = ? "
                                + "AND (CAST("
                                + MeasurementTables.KeyValueDataContract.VALUE
                                + " AS INTEGER) < ? "
                                + "OR "
                                + MeasurementTables.KeyValueDataContract.VALUE
                                + " IS NULL)"
                                + " AND "
                                + MeasurementTables.AggregateReport.SCHEDULED_REPORT_TIME
                                + " >= ?"
                                + " AND "
                                + MeasurementTables.AggregateReport.SCHEDULED_REPORT_TIME
                                + " <= ?"
                                + "AND ("
                                + MeasurementTables.KeyValueDataContract.DATA_TYPE
                                + " = ? "
                                + "OR "
                                + MeasurementTables.KeyValueDataContract.DATA_TYPE
                                + " IS NULL)"
                                + " ORDER BY RANDOM()",
                        new String[] {
                            String.valueOf(AggregateReport.Status.PENDING),
                            String.valueOf(mReportingRetryLimitSupplier.get()),
                            String.valueOf(windowStartTime),
                            String.valueOf(windowEndTime),
                            String.valueOf(DataType.AGGREGATE_REPORT_RETRY_COUNT),
                        });
    }

    private Cursor debugReportIdsCursor() throws DatastoreException {
        return mSQLTransaction
                .getDatabase()
                .query(
                        MeasurementTables.DebugReportContract.TABLE,
                        /* columns= */ null,
                        /* selection= */ null,
                        /* selectionArgs= */ null,
                        /* groupBy= */ null,
                        /* having= */ null,
                        /* orderBy= */ null,
                        /* limit= */ null);
    }

    private Cursor debugReportIdsLimitRetryCursor() throws DatastoreException {
        return mSQLTransaction
                .getDatabase()
                .rawQuery(
                        "SELECT "
                                + MeasurementTables.DebugReportContract.ID
                                + ", "
                                + MeasurementTables.KeyValueDataContract.VALUE
                                + " FROM "
                                + MeasurementTables.DebugReportContract.TABLE
                                + " LEFT JOIN "
                                + MeasurementTables.KeyValueDataContract.TABLE
                                + " ON ("
                                + MeasurementTables.DebugReportContract.ID
                                + " = "
                                + MeasurementTables.KeyValueDataContract.KEY
                                + ") "
                                + "WHERE (CAST("
                                + MeasurementTables.KeyValueDataContract.VALUE
                                + " AS INTEGER) < ? "
                                + "OR "
                                + MeasurementTables.KeyValueDataContract.VALUE
                                + " IS NULL)"
                                + "AND ("
                                + MeasurementTables.KeyValueDataContract.DATA_TYPE
                                + " = ? "
                                + "OR "
                                + MeasurementTables.KeyValueDataContract.DATA_TYPE
                                + " IS NULL)",
                        new String[] {
                            String.valueOf(mReportingRetryLimitSupplier.get()),
                            String.valueOf(DataType.DEBUG_REPORT_RETRY_COUNT.toString()),
                        });
    }

    private Cursor pendingAggregateDebugReportIdsByCoordinatorCursor() throws DatastoreException {
        return mSQLTransaction
                .getDatabase()
                .query(
                        MeasurementTables.AggregateReport.TABLE,
                        /* columns= */ new String[] {
                            MeasurementTables.AggregateReport.ID,
                            MeasurementTables.AggregateReport.AGGREGATION_COORDINATOR_ORIGIN,
                        },
                        MeasurementTables.AggregateReport.DEBUG_REPORT_STATUS + " = ? ",
                        new String[] {String.valueOf(AggregateReport.DebugReportStatus.PENDING)},
                        /* groupBy= */ null,
                        /* having= */ null,
                        /* orderBy= */ "RANDOM()",
                        /* limit= */ null);
    }

    private Cursor pendingAggregateDebugReportIdsByCoordinatorLimitRetryCursor()
            throws DatastoreException {
        return mSQLTransaction
                .getDatabase()
                .rawQuery(
                        "SELECT "
                                + MeasurementTables.AggregateReport.ID
                                + ", "
                                + MeasurementTables.AggregateReport.AGGREGATION_COORDINATOR_ORIGIN
                                + ", "
                                + MeasurementTables.KeyValueDataContract.VALUE
                                + " FROM "
                                + MeasurementTables.AggregateReport.TABLE
                                + " LEFT JOIN "
                                + MeasurementTables.KeyValueDataContract.TABLE
                                + " ON ("
                                + MeasurementTables.AggregateReport.ID
                                + " = "
                                + MeasurementTables.KeyValueDataContract.KEY
                                + ") "
                                + " WHERE "
                                + MeasurementTables.AggregateReport.DEBUG_REPORT_STATUS
                                + " = ? "
                                + "AND (CAST("
                                + MeasurementTables.KeyValueDataContract.VALUE
                                + " AS INTEGER) < ? "
                                + "OR "
                                + MeasurementTables.KeyValueDataContract.VALUE
                                + " IS NULL)"
                                + "AND ("
                                + MeasurementTables.KeyValueDataContract.DATA_TYPE
                                + " = ? "
                                + "OR "
                                + MeasurementTables.KeyValueDataContract.DATA_TYPE
                                + " IS NULL)"
                                + " ORDER BY RANDOM()",
                        new String[] {
                            String.valueOf(AggregateReport.DebugReportStatus.PENDING),
                            String.valueOf(mReportingRetryLimitSupplier.get()),
                            String.valueOf(DataType.AGGREGATE_REPORT_RETRY_COUNT),
                        });
    }
}<|MERGE_RESOLUTION|>--- conflicted
+++ resolved
@@ -2739,26 +2739,16 @@
     }
 
     @Override
-<<<<<<< HEAD
-    public int incrementAndGetReportingRetryCount(String id, DataType reportType)
-=======
     public void incrementReportingRetryCount(String id, DataType reportType)
->>>>>>> 98cbd62a
             throws DatastoreException {
         KeyValueData eventRetry = getKeyValueData(id, reportType);
         eventRetry.setReportRetryCount(eventRetry.getReportRetryCount() + 1);
         insertOrUpdateKeyValueData(eventRetry);
-<<<<<<< HEAD
-        int retryCount = eventRetry.getReportRetryCount();
-        LogUtil.d("Incrementing: " + reportType + " Retry Count: " + retryCount);
-        return retryCount;
-=======
         LogUtil.d(
                 "Incrementing: "
                         + reportType
                         + " Retry Count: "
                         + eventRetry.getReportRetryCount());
->>>>>>> 98cbd62a
     }
 
     @Override
