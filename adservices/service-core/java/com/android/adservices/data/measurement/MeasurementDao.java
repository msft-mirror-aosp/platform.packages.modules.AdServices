/*
 * Copyright (C) 2021 The Android Open Source Project
 *
 * Licensed under the Apache License, Version 2.0 (the "License");
 * you may not use this file except in compliance with the License.
 * You may obtain a copy of the License at
 *
 *      http://www.apache.org/licenses/LICENSE-2.0
 *
 * Unless required by applicable law or agreed to in writing, software
 * distributed under the License is distributed on an "AS IS" BASIS,
 * WITHOUT WARRANTIES OR CONDITIONS OF ANY KIND, either express or implied.
 * See the License for the specific language governing permissions and
 * limitations under the License.
 */

package com.android.adservices.data.measurement;

import static android.database.sqlite.SQLiteDatabase.CONFLICT_REPLACE;

import android.adservices.measurement.DeletionRequest;
import android.content.ContentValues;
import android.database.Cursor;
import android.database.DatabaseUtils;
import android.database.sqlite.SQLiteDatabase;
import android.net.Uri;
import android.util.Pair;

import androidx.annotation.NonNull;
import androidx.annotation.Nullable;

import com.android.adservices.LogUtil;
import com.android.adservices.service.measurement.Attribution;
import com.android.adservices.service.measurement.EventReport;
import com.android.adservices.service.measurement.EventSurfaceType;
import com.android.adservices.service.measurement.KeyValueData;
import com.android.adservices.service.measurement.KeyValueData.DataType;
import com.android.adservices.service.measurement.PrivacyParams;
import com.android.adservices.service.measurement.Source;
import com.android.adservices.service.measurement.Trigger;
import com.android.adservices.service.measurement.aggregation.AggregateEncryptionKey;
import com.android.adservices.service.measurement.aggregation.AggregateReport;
import com.android.adservices.service.measurement.registration.AsyncRegistration;
import com.android.adservices.service.measurement.reporting.DebugReport;
import com.android.adservices.service.measurement.util.BaseUriExtractor;
import com.android.adservices.service.measurement.util.UnsignedLong;
import com.android.adservices.service.measurement.util.Web;

import com.google.common.collect.ImmutableList;

import java.time.Instant;
import java.util.ArrayList;
import java.util.Arrays;
import java.util.Collection;
import java.util.List;
import java.util.Locale;
import java.util.Objects;
import java.util.Optional;
import java.util.Set;
import java.util.UUID;
import java.util.function.Function;
import java.util.function.Predicate;
import java.util.function.Supplier;
import java.util.stream.Collectors;
import java.util.stream.Stream;

/** Data Access Object for the Measurement PPAPI module. */
class MeasurementDao implements IMeasurementDao {

    private Supplier<Boolean> mDbFileMaxSizeLimitReachedSupplier;
    private SQLTransaction mSQLTransaction;

    MeasurementDao(@NonNull Supplier<Boolean> dbFileMaxSizeLimitReachedSupplier) {
        mDbFileMaxSizeLimitReachedSupplier = dbFileMaxSizeLimitReachedSupplier;
    }

    @Override
    public void setTransaction(ITransaction transaction) {
        if (!(transaction instanceof SQLTransaction)) {
            throw new IllegalArgumentException("transaction should be a SQLTransaction.");
        }
        mSQLTransaction = (SQLTransaction) transaction;
    }

    @Override
    public void insertTrigger(@NonNull Trigger trigger) throws DatastoreException {
        if (mDbFileMaxSizeLimitReachedSupplier.get()) {
            LogUtil.d("DB size has reached the limit, trigger will not be inserted");
            return;
        }

        ContentValues values = new ContentValues();
        values.put(MeasurementTables.TriggerContract.ID, UUID.randomUUID().toString());
        values.put(
                MeasurementTables.TriggerContract.ATTRIBUTION_DESTINATION,
                trigger.getAttributionDestination().toString());
        values.put(
                MeasurementTables.TriggerContract.DESTINATION_TYPE, trigger.getDestinationType());
        values.put(MeasurementTables.TriggerContract.TRIGGER_TIME, trigger.getTriggerTime());
        values.put(MeasurementTables.TriggerContract.EVENT_TRIGGERS, trigger.getEventTriggers());
        values.put(MeasurementTables.TriggerContract.STATUS, Trigger.Status.PENDING);
        values.put(MeasurementTables.TriggerContract.ENROLLMENT_ID, trigger.getEnrollmentId());
        values.put(
                MeasurementTables.TriggerContract.REGISTRANT, trigger.getRegistrant().toString());
        values.put(
                MeasurementTables.TriggerContract.AGGREGATE_TRIGGER_DATA,
                trigger.getAggregateTriggerData());
        values.put(
                MeasurementTables.TriggerContract.AGGREGATE_VALUES, trigger.getAggregateValues());
        values.put(
                MeasurementTables.TriggerContract.AGGREGATABLE_DEDUPLICATION_KEYS,
                trigger.getAggregateDeduplicationKeys());
        values.put(MeasurementTables.TriggerContract.FILTERS, trigger.getFilters());
        values.put(MeasurementTables.TriggerContract.NOT_FILTERS, trigger.getNotFilters());
        values.put(
                MeasurementTables.TriggerContract.DEBUG_KEY,
                getNullableUnsignedLong(trigger.getDebugKey()));
        values.put(MeasurementTables.TriggerContract.DEBUG_REPORTING, trigger.isDebugReporting());
        values.put(MeasurementTables.TriggerContract.AD_ID_PERMISSION, trigger.hasAdIdPermission());
        values.put(
                MeasurementTables.TriggerContract.AR_DEBUG_PERMISSION,
                trigger.hasArDebugPermission());
        values.put(
                MeasurementTables.TriggerContract.ATTRIBUTION_CONFIG,
                trigger.getAttributionConfig());
        values.put(
                MeasurementTables.TriggerContract.X_NETWORK_KEY_MAPPING,
                trigger.getAdtechKeyMapping());
        values.put(MeasurementTables.TriggerContract.DEBUG_JOIN_KEY, trigger.getDebugJoinKey());
        long rowId =
                mSQLTransaction
                        .getDatabase()
                        .insert(
                                MeasurementTables.TriggerContract.TABLE,
                                /* nullColumnHack= */ null,
                                values);
        LogUtil.d("MeasurementDao: insertTrigger: rowId=" + rowId);
        if (rowId == -1) {
            throw new DatastoreException("Trigger insertion failed.");
        }
    }

    @Override
    public List<String> getPendingTriggerIds() throws DatastoreException {
        try (Cursor cursor =
                mSQLTransaction
                        .getDatabase()
                        .query(
                                MeasurementTables.TriggerContract.TABLE,
                                new String[] {MeasurementTables.TriggerContract.ID},
                                MeasurementTables.TriggerContract.STATUS + " = ? ",
                                new String[] {String.valueOf(Trigger.Status.PENDING)},
                                /* groupBy= */ null,
                                /* having= */ null,
                                /* orderBy= */ MeasurementTables.TriggerContract.TRIGGER_TIME,
                                /* limit= */ null)) {
            List<String> result = new ArrayList<>();
            while (cursor.moveToNext()) {
                result.add(cursor.getString(/* columnIndex= */ 0));
            }
            return result;
        }
    }

    @Override
    public Source getSource(@NonNull String sourceId) throws DatastoreException {
        try (Cursor cursor =
                mSQLTransaction
                        .getDatabase()
                        .query(
                                MeasurementTables.SourceContract.TABLE,
                                /* columns= */ null,
                                MeasurementTables.SourceContract.ID + " = ? ",
                                new String[] {sourceId},
                                /* groupBy= */ null,
                                /* having= */ null,
                                /* orderBy= */ null,
                                /* limit= */ null)) {
            if (cursor.getCount() == 0) {
                throw new DatastoreException("Source retrieval failed. Id: " + sourceId);
            }
            cursor.moveToNext();
            return SqliteObjectMapper.constructSourceFromCursor(cursor);
        }
    }

    @Override
    @Nullable
    public Pair<List<Uri>, List<Uri>> getSourceDestinations(@NonNull String sourceId)
            throws DatastoreException {
        try (Cursor cursor =
                mSQLTransaction
                        .getDatabase()
                        .query(
                                MeasurementTables.SourceDestination.TABLE,
                                new String[] {
                                    MeasurementTables.SourceDestination.DESTINATION,
                                    MeasurementTables.SourceDestination.DESTINATION_TYPE
                                },
                                MeasurementTables.SourceDestination.SOURCE_ID + " = ? ",
                                new String[] {sourceId},
                                /* groupBy= */ null,
                                /* having= */ null,
                                /* orderBy= */ null,
                                /* limit= */ null)) {
            List<Uri> appDestinations = new ArrayList<>();
            List<Uri> webDestinations = new ArrayList<>();
            while (cursor.moveToNext()) {
                int destinationType =
                        cursor.getInt(
                                cursor.getColumnIndex(
                                        MeasurementTables.SourceDestination.DESTINATION_TYPE));
                if (destinationType == EventSurfaceType.APP) {
                    appDestinations.add(
                            Uri.parse(
                                    cursor.getString(
                                            cursor.getColumnIndex(
                                                    MeasurementTables.SourceDestination
                                                            .DESTINATION))));
                } else {
                    webDestinations.add(
                            Uri.parse(
                                    cursor.getString(
                                            cursor.getColumnIndex(
                                                    MeasurementTables.SourceDestination
                                                            .DESTINATION))));
                }
            }
            return Pair.create(appDestinations, webDestinations);
        }
    }

    @Override
    public Trigger getTrigger(@NonNull String triggerId) throws DatastoreException {
        try (Cursor cursor =
                mSQLTransaction
                        .getDatabase()
                        .query(
                                MeasurementTables.TriggerContract.TABLE,
                                /* columns= */ null,
                                MeasurementTables.TriggerContract.ID + " = ? ",
                                new String[] {triggerId},
                                /* groupBy= */ null,
                                /* having= */ null,
                                /* orderBy= */ null,
                                /* limit= */ null)) {
            if (cursor.getCount() == 0) {
                throw new DatastoreException("Trigger retrieval failed. Id: " + triggerId);
            }
            cursor.moveToNext();
            return SqliteObjectMapper.constructTriggerFromCursor(cursor);
        }
    }

    @Override
    public int getNumAggregateReportsPerDestination(
            @NonNull Uri attributionDestination, @EventSurfaceType int destinationType)
            throws DatastoreException {
        return getNumReportsPerDestination(
                MeasurementTables.AggregateReport.TABLE,
                MeasurementTables.AggregateReport.ATTRIBUTION_DESTINATION,
                attributionDestination,
                destinationType);
    }

    @Override
    public int getNumEventReportsPerDestination(
            @NonNull Uri attributionDestination, @EventSurfaceType int destinationType)
            throws DatastoreException {
        return getNumReportsPerDestination(
                MeasurementTables.EventReportContract.TABLE,
                MeasurementTables.EventReportContract.ATTRIBUTION_DESTINATION,
                attributionDestination,
                destinationType);
    }

    @Override
    public EventReport getEventReport(@NonNull String eventReportId) throws DatastoreException {
        try (Cursor cursor =
                mSQLTransaction
                        .getDatabase()
                        .query(
                                MeasurementTables.EventReportContract.TABLE,
                                null,
                                MeasurementTables.EventReportContract.ID + " = ? ",
                                new String[] {eventReportId},
                                null,
                                null,
                                null,
                                null)) {
            if (cursor.getCount() == 0) {
                throw new DatastoreException("EventReport retrieval failed. Id: " + eventReportId);
            }
            cursor.moveToNext();
            return SqliteObjectMapper.constructEventReportFromCursor(cursor);
        }
    }

    @Override
    public AggregateReport getAggregateReport(@NonNull String aggregateReportId)
            throws DatastoreException {
        try (Cursor cursor =
                mSQLTransaction
                        .getDatabase()
                        .query(
                                MeasurementTables.AggregateReport.TABLE,
                                null,
                                MeasurementTables.AggregateReport.ID + " = ? ",
                                new String[] {aggregateReportId},
                                null,
                                null,
                                null,
                                null)) {
            if (cursor.getCount() == 0) {
                throw new DatastoreException(
                        "AggregateReport retrieval failed. Id: " + aggregateReportId);
            }
            cursor.moveToNext();
            return SqliteObjectMapper.constructAggregateReport(cursor);
        }
    }

    @Nullable
    @Override
    public DebugReport getDebugReport(String debugReportId) throws DatastoreException {
        try (Cursor cursor =
                mSQLTransaction
                        .getDatabase()
                        .query(
                                MeasurementTables.DebugReportContract.TABLE,
                                /* columns= */ null,
                                MeasurementTables.DebugReportContract.ID + " = ? ",
                                new String[] {debugReportId},
                                /* groupBy= */ null,
                                /* having= */ null,
                                /* orderBy= */ null,
                                /* limit= */ null)) {
            if (cursor.getCount() == 0) {
                throw new DatastoreException("DebugReport retrieval failed. Id: " + debugReportId);
            }
            cursor.moveToNext();
            return SqliteObjectMapper.constructDebugReportFromCursor(cursor);
        }
    }

    @Override
    public void insertSource(@NonNull Source source) throws DatastoreException {
        if (mDbFileMaxSizeLimitReachedSupplier.get()) {
            LogUtil.d("DB size has reached the limit, source will not be inserted");
            return;
        }

        String sourceId = UUID.randomUUID().toString();

        ContentValues values = new ContentValues();
        values.put(MeasurementTables.SourceContract.ID, sourceId);
        values.put(MeasurementTables.SourceContract.EVENT_ID, source.getEventId().getValue());
        values.put(MeasurementTables.SourceContract.PUBLISHER, source.getPublisher().toString());
        values.put(MeasurementTables.SourceContract.PUBLISHER_TYPE, source.getPublisherType());
        values.put(MeasurementTables.SourceContract.ENROLLMENT_ID, source.getEnrollmentId());
        values.put(MeasurementTables.SourceContract.EVENT_TIME, source.getEventTime());
        values.put(MeasurementTables.SourceContract.EXPIRY_TIME, source.getExpiryTime());
        values.put(
                MeasurementTables.SourceContract.EVENT_REPORT_WINDOW,
                source.getEventReportWindow());
        values.put(
                MeasurementTables.SourceContract.AGGREGATABLE_REPORT_WINDOW,
                source.getAggregatableReportWindow());
        values.put(MeasurementTables.SourceContract.PRIORITY, source.getPriority());
        values.put(MeasurementTables.SourceContract.STATUS, Source.Status.ACTIVE);
        values.put(MeasurementTables.SourceContract.SOURCE_TYPE, source.getSourceType().name());
        values.put(MeasurementTables.SourceContract.REGISTRANT, source.getRegistrant().toString());
        values.put(
                MeasurementTables.SourceContract.INSTALL_ATTRIBUTION_WINDOW,
                source.getInstallAttributionWindow());
        values.put(
                MeasurementTables.SourceContract.INSTALL_COOLDOWN_WINDOW,
                source.getInstallCooldownWindow());
        values.put(MeasurementTables.SourceContract.ATTRIBUTION_MODE, source.getAttributionMode());
        values.put(MeasurementTables.SourceContract.AGGREGATE_SOURCE, source.getAggregateSource());
        values.put(MeasurementTables.SourceContract.FILTER_DATA, source.getFilterDataString());
        values.put(MeasurementTables.SourceContract.AGGREGATE_CONTRIBUTIONS, 0);
        values.put(
                MeasurementTables.SourceContract.DEBUG_KEY,
                getNullableUnsignedLong(source.getDebugKey()));
        values.put(MeasurementTables.SourceContract.DEBUG_REPORTING, source.isDebugReporting());
        values.put(MeasurementTables.SourceContract.AD_ID_PERMISSION, source.hasAdIdPermission());
        values.put(
                MeasurementTables.SourceContract.AR_DEBUG_PERMISSION,
                source.hasArDebugPermission());
        values.put(
                MeasurementTables.SourceContract.SHARED_AGGREGATION_KEYS,
                source.getSharedAggregationKeys());
        values.put(MeasurementTables.SourceContract.REGISTRATION_ID, source.getRegistrationId());
        values.put(MeasurementTables.SourceContract.INSTALL_TIME, source.getInstallTime());
        values.put(MeasurementTables.SourceContract.DEBUG_JOIN_KEY, source.getDebugJoinKey());
        long rowId =
                mSQLTransaction
                        .getDatabase()
                        .insert(
                                MeasurementTables.SourceContract.TABLE,
                                /* nullColumnHack= */ null,
                                values);
        LogUtil.d("MeasurementDao: insertSource: rowId=" + rowId);

        if (rowId == -1) {
            throw new DatastoreException("Source insertion failed.");
        }

        // Insert source destinations
        if (source.getAppDestinations() != null) {
            for (Uri appDestination : source.getAppDestinations()) {
                ContentValues destinationValues = new ContentValues();
                destinationValues.put(MeasurementTables.SourceDestination.SOURCE_ID, sourceId);
                destinationValues.put(
                        MeasurementTables.SourceDestination.DESTINATION_TYPE, EventSurfaceType.APP);
                destinationValues.put(
                        MeasurementTables.SourceDestination.DESTINATION, appDestination.toString());
                long destinationRowId =
                        mSQLTransaction
                                .getDatabase()
                                .insert(
                                        MeasurementTables.SourceDestination.TABLE,
                                        /* nullColumnHack= */ null,
                                        destinationValues);
                LogUtil.d(
                        "MeasurementDao: insertSource: insert sourceDestination: rowId="
                                + destinationRowId);
                if (destinationRowId == -1) {
                    throw new DatastoreException(
                            "Source insertion failed on inserting app destination.");
                }
            }
        }

        if (source.getWebDestinations() != null) {
            for (Uri webDestination : source.getWebDestinations()) {
                ContentValues destinationValues = new ContentValues();
                destinationValues.put(MeasurementTables.SourceDestination.SOURCE_ID, sourceId);
                destinationValues.put(
                        MeasurementTables.SourceDestination.DESTINATION_TYPE, EventSurfaceType.WEB);
                destinationValues.put(
                        MeasurementTables.SourceDestination.DESTINATION, webDestination.toString());
                long destinationRowId =
                        mSQLTransaction
                                .getDatabase()
                                .insert(
                                        MeasurementTables.SourceDestination.TABLE,
                                        /* nullColumnHack= */ null,
                                        destinationValues);
                LogUtil.d(
                        "MeasurementDao: insertSource: insert sourceDestination: rowId="
                                + destinationRowId);
                if (destinationRowId == -1) {
                    throw new DatastoreException(
                            "Source insertion failed on inserting web destination.");
                }
            }
        }
    }

    @Override
    public List<Source> getMatchingActiveSources(@NonNull Trigger trigger)
            throws DatastoreException {
        List<Source> sources = new ArrayList<>();
        Optional<String> destinationValue = getDestinationValue(trigger);
        if (!destinationValue.isPresent()) {
            LogUtil.d(
                    "getMatchingActiveSources: unable to obtain destination value: %s",
                    trigger.getAttributionDestination().toString());
            return sources;
        }
        String triggerDestinationValue = destinationValue.get();
        String sourceWhereStatement =
                String.format(
                        "%1$s.%2$s = ? "
                                + "AND %1$s.%3$s <= ? "
                                + "AND %1$s.%4$s > ? "
                                + "AND %1$s.%5$s = ?",
                        MeasurementTables.SourceContract.TABLE,
                        MeasurementTables.SourceContract.ENROLLMENT_ID,
                        MeasurementTables.SourceContract.EVENT_TIME,
                        MeasurementTables.SourceContract.EXPIRY_TIME,
                        MeasurementTables.SourceContract.STATUS);

        try (Cursor cursor =
                mSQLTransaction
                        .getDatabase()
                        .rawQuery(
                                selectSourcesByDestination(
                                        triggerDestinationValue,
                                        trigger.getDestinationType(),
                                        sourceWhereStatement),
                                new String[] {
                                    trigger.getEnrollmentId(),
                                    String.valueOf(trigger.getTriggerTime()),
                                    String.valueOf(trigger.getTriggerTime()),
                                    String.valueOf(Source.Status.ACTIVE)
                                })) {
            while (cursor.moveToNext()) {
                sources.add(SqliteObjectMapper.constructSourceFromCursor(cursor));
            }
            return sources;
        }
    }

    @Override
    public void updateTriggerStatus(List<String> triggerIds, @Trigger.Status int status)
            throws DatastoreException {
        ContentValues values = new ContentValues();
        values.put(MeasurementTables.TriggerContract.STATUS, status);
        long rows =
                mSQLTransaction
                        .getDatabase()
                        .update(
                                MeasurementTables.TriggerContract.TABLE,
                                values,
                                MeasurementTables.TriggerContract.ID
                                        + " IN ("
                                        + Stream.generate(() -> "?")
                                                .limit(triggerIds.size())
                                                .collect(Collectors.joining(","))
                                        + ")",
                                triggerIds.toArray(new String[0]));
        if (rows != triggerIds.size()) {
            throw new DatastoreException("Trigger status update failed.");
        }
    }

    @Override
    public void updateSourceStatus(@NonNull List<String> sourceIds, @Source.Status int status)
            throws DatastoreException {
        ContentValues values = new ContentValues();
        values.put(MeasurementTables.SourceContract.STATUS, status);
        long rows =
                mSQLTransaction
                        .getDatabase()
                        .update(
                                MeasurementTables.SourceContract.TABLE,
                                values,
                                MeasurementTables.SourceContract.ID
                                        + " IN ("
                                        + Stream.generate(() -> "?")
                                                .limit(sourceIds.size())
                                                .collect(Collectors.joining(","))
                                        + ")",
                                sourceIds.toArray(new String[0]));
        if (rows != sourceIds.size()) {
            throw new DatastoreException("Source status update failed.");
        }
    }

    @Override
    public void updateSourceAggregateContributions(@NonNull Source source)
            throws DatastoreException {
        ContentValues values = new ContentValues();
        values.put(
                MeasurementTables.SourceContract.AGGREGATE_CONTRIBUTIONS,
                source.getAggregateContributions());
        long rows =
                mSQLTransaction
                        .getDatabase()
                        .update(
                                MeasurementTables.SourceContract.TABLE,
                                values,
                                MeasurementTables.SourceContract.ID + " = ?",
                                new String[] {source.getId()});
        if (rows != 1) {
            throw new DatastoreException("Source aggregate contributions update failed.");
        }
    }

    @Override
    public void markEventReportStatus(@NonNull String eventReportId, @EventReport.Status int status)
            throws DatastoreException {
        ContentValues values = new ContentValues();
        values.put(MeasurementTables.EventReportContract.STATUS, status);
        long rows =
                mSQLTransaction
                        .getDatabase()
                        .update(
                                MeasurementTables.EventReportContract.TABLE,
                                values,
                                MeasurementTables.EventReportContract.ID + " = ?",
                                new String[] {eventReportId});
        if (rows != 1) {
            throw new DatastoreException("EventReport update failed.");
        }
    }

    @Override
    public void markAggregateReportStatus(
            String aggregateReportId, @AggregateReport.Status int status)
            throws DatastoreException {
        ContentValues values = new ContentValues();
        values.put(MeasurementTables.AggregateReport.STATUS, status);
        long rows =
                mSQLTransaction
                        .getDatabase()
                        .update(
                                MeasurementTables.AggregateReport.TABLE,
                                values,
                                MeasurementTables.AggregateReport.ID + " = ? ",
                                new String[] {aggregateReportId});
        if (rows != 1) {
            throw new DatastoreException("AggregateReport update failed");
        }
    }

    @Override
    public void markEventDebugReportDelivered(String eventReportId) throws DatastoreException {
        ContentValues values = new ContentValues();
        values.put(
                MeasurementTables.EventReportContract.DEBUG_REPORT_STATUS,
                EventReport.DebugReportStatus.DELIVERED);
        long rows =
                mSQLTransaction
                        .getDatabase()
                        .update(
                                MeasurementTables.EventReportContract.TABLE,
                                values,
                                MeasurementTables.EventReportContract.ID + " = ?",
                                new String[] {eventReportId});
        if (rows != 1) {
            throw new DatastoreException("EventReport update failed.");
        }
    }

    @Override
    public void markAggregateDebugReportDelivered(String aggregateReportId)
            throws DatastoreException {
        ContentValues values = new ContentValues();
        values.put(
                MeasurementTables.AggregateReport.DEBUG_REPORT_STATUS,
                AggregateReport.DebugReportStatus.DELIVERED);
        long rows =
                mSQLTransaction
                        .getDatabase()
                        .update(
                                MeasurementTables.AggregateReport.TABLE,
                                values,
                                MeasurementTables.AggregateReport.ID + " = ? ",
                                new String[] {aggregateReportId});
        if (rows != 1) {
            throw new DatastoreException("AggregateReport update failed");
        }
    }

    @Override
    @Nullable
    public List<EventReport> getSourceEventReports(Source source) throws DatastoreException {
        List<EventReport> eventReports = new ArrayList<>();
        try (Cursor cursor =
                mSQLTransaction
                        .getDatabase()
                        .query(
                                MeasurementTables.EventReportContract.TABLE,
                                /* columns= */ null,
                                MeasurementTables.EventReportContract.SOURCE_ID + " = ? ",
                                new String[] {source.getId()},
                                /* groupBy= */ null,
                                /* having= */ null,
                                /* orderBy= */ null,
                                /* limit= */ null)) {
            while (cursor.moveToNext()) {
                eventReports.add(SqliteObjectMapper.constructEventReportFromCursor(cursor));
            }
            return eventReports;
        }
    }

    @Override
    public void deleteEventReport(EventReport eventReport) throws DatastoreException {
        long rows =
                mSQLTransaction
                        .getDatabase()
                        .delete(
                                MeasurementTables.EventReportContract.TABLE,
                                MeasurementTables.EventReportContract.ID + " = ?",
                                new String[] {eventReport.getId()});
        if (rows != 1) {
            throw new DatastoreException("EventReport deletion failed.");
        }
    }

    @Override
    public void deleteDebugReport(String debugReportId) throws DatastoreException {
        long rows =
                mSQLTransaction
                        .getDatabase()
                        .delete(
                                MeasurementTables.DebugReportContract.TABLE,
                                MeasurementTables.DebugReportContract.ID + " = ?",
                                new String[] {debugReportId});
        if (rows != 1) {
            throw new DatastoreException("DebugReport deletion failed.");
        }
    }

    @Override
    public List<String> getPendingEventReportIdsInWindow(long windowStartTime, long windowEndTime)
            throws DatastoreException {
        List<String> eventReports = new ArrayList<>();
        try (Cursor cursor =
                mSQLTransaction
                        .getDatabase()
                        .query(
                                MeasurementTables.EventReportContract.TABLE,
                                /* columns= */ null,
                                MeasurementTables.EventReportContract.REPORT_TIME
                                        + " >= ? AND "
                                        + MeasurementTables.EventReportContract.REPORT_TIME
                                        + " <= ? AND "
                                        + MeasurementTables.EventReportContract.STATUS
                                        + " = ? ",
                                new String[] {
                                    String.valueOf(windowStartTime),
                                    String.valueOf(windowEndTime),
                                    String.valueOf(EventReport.Status.PENDING)
                                },
                                /* groupBy= */ null,
                                /* having= */ null,
                                /* orderBy= */ "RANDOM()",
                                /* limit= */ null)) {
            while (cursor.moveToNext()) {
                eventReports.add(
                        cursor.getString(
                                cursor.getColumnIndex(MeasurementTables.EventReportContract.ID)));
            }
            return eventReports;
        }
    }

    @Override
    public List<String> getPendingDebugEventReportIds() throws DatastoreException {
        List<String> eventReports = new ArrayList<>();
        try (Cursor cursor =
                mSQLTransaction
                        .getDatabase()
                        .query(
                                MeasurementTables.EventReportContract.TABLE,
                                /* columns= */ null,
                                MeasurementTables.EventReportContract.DEBUG_REPORT_STATUS + " = ? ",
                                new String[] {
                                    String.valueOf(EventReport.DebugReportStatus.PENDING)
                                },
                                /* groupBy= */ null,
                                /* having= */ null,
                                /* orderBy= */ "RANDOM()",
                                /* limit= */ null)) {
            while (cursor.moveToNext()) {
                eventReports.add(
                        cursor.getString(
                                cursor.getColumnIndex(MeasurementTables.EventReportContract.ID)));
            }
            return eventReports;
        }
    }

    @Override
    public List<String> getPendingEventReportIdsForGivenApp(Uri appName) throws DatastoreException {
        List<String> eventReports = new ArrayList<>();
        try (Cursor cursor =
                mSQLTransaction
                        .getDatabase()
                        .rawQuery(
                                String.format(
                                        Locale.ENGLISH,
                                        "SELECT e.%1$s FROM %2$s e "
                                                + "INNER JOIN %3$s s ON (e.%4$s = s.%5$s) "
                                                + "WHERE e.%6$s = ? AND s.%7$s = ?",
                                        MeasurementTables.EventReportContract.ID,
                                        MeasurementTables.EventReportContract.TABLE,
                                        MeasurementTables.SourceContract.TABLE,
                                        MeasurementTables.EventReportContract.SOURCE_ID,
                                        MeasurementTables.SourceContract.ID,
                                        MeasurementTables.EventReportContract.STATUS,
                                        MeasurementTables.SourceContract.REGISTRANT),
                                new String[] {
                                    String.valueOf(EventReport.Status.PENDING),
                                    String.valueOf(appName)
                                })) {
            while (cursor.moveToNext()) {
                eventReports.add(
                        cursor.getString(
                                cursor.getColumnIndex(MeasurementTables.EventReportContract.ID)));
            }
            return eventReports;
        }
    }

    @Override
    public void insertEventReport(EventReport eventReport) throws DatastoreException {
        ContentValues values = new ContentValues();
        values.put(MeasurementTables.EventReportContract.ID, UUID.randomUUID().toString());
        values.put(
                MeasurementTables.EventReportContract.SOURCE_EVENT_ID,
                eventReport.getSourceEventId().getValue());
        values.put(
                MeasurementTables.EventReportContract.ATTRIBUTION_DESTINATION,
                String.join(
                        " ",
                        eventReport.getAttributionDestinations().stream()
                                .map(Uri::toString)
                                .collect(Collectors.toList())));
        values.put(
                MeasurementTables.EventReportContract.TRIGGER_TIME, eventReport.getTriggerTime());
        values.put(
                MeasurementTables.EventReportContract.TRIGGER_DATA,
                getNullableUnsignedLong(eventReport.getTriggerData()));
        values.put(
                MeasurementTables.EventReportContract.TRIGGER_DEDUP_KEY,
                getNullableUnsignedLong(eventReport.getTriggerDedupKey()));
        values.put(
                MeasurementTables.EventReportContract.ENROLLMENT_ID, eventReport.getEnrollmentId());
        values.put(MeasurementTables.EventReportContract.STATUS, eventReport.getStatus());
        values.put(
                MeasurementTables.EventReportContract.DEBUG_REPORT_STATUS,
                eventReport.getDebugReportStatus());
        values.put(MeasurementTables.EventReportContract.REPORT_TIME, eventReport.getReportTime());
        values.put(
                MeasurementTables.EventReportContract.TRIGGER_PRIORITY,
                eventReport.getTriggerPriority());
        values.put(
                MeasurementTables.EventReportContract.SOURCE_TYPE,
                eventReport.getSourceType().toString());
        values.put(
                MeasurementTables.EventReportContract.RANDOMIZED_TRIGGER_RATE,
                eventReport.getRandomizedTriggerRate());
        values.put(
                MeasurementTables.EventReportContract.SOURCE_DEBUG_KEY,
                getNullableUnsignedLong(eventReport.getSourceDebugKey()));
        values.put(
                MeasurementTables.EventReportContract.TRIGGER_DEBUG_KEY,
                getNullableUnsignedLong(eventReport.getTriggerDebugKey()));
        values.put(MeasurementTables.EventReportContract.SOURCE_ID, eventReport.getSourceId());
        values.put(MeasurementTables.EventReportContract.TRIGGER_ID, eventReport.getTriggerId());
        long rowId =
                mSQLTransaction
                        .getDatabase()
                        .insert(
                                MeasurementTables.EventReportContract.TABLE,
                                /* nullColumnHack= */ null,
                                values);
        if (rowId == -1) {
            throw new DatastoreException("EventReport insertion failed.");
        }
    }

    @Override
    public void updateSourceEventReportDedupKeys(@NonNull Source source) throws DatastoreException {
        ContentValues values = new ContentValues();
        values.put(
                MeasurementTables.SourceContract.EVENT_REPORT_DEDUP_KEYS,
                listToCommaSeparatedString((source.getEventReportDedupKeys())));
        long rows =
                mSQLTransaction
                        .getDatabase()
                        .update(
                                MeasurementTables.SourceContract.TABLE,
                                values,
                                MeasurementTables.SourceContract.ID + " = ?",
                                new String[] {source.getId()});
        if (rows != 1) {
            throw new DatastoreException("Source event report dedup key updated failed.");
        }
    }

    @Override
    public void updateSourceAggregateReportDedupKeys(@NonNull Source source)
            throws DatastoreException {
        ContentValues values = new ContentValues();
        values.put(
                MeasurementTables.SourceContract.AGGREGATE_REPORT_DEDUP_KEYS,
                listToCommaSeparatedString(source.getAggregateReportDedupKeys()));
        long rows =
                mSQLTransaction
                        .getDatabase()
                        .update(
                                MeasurementTables.SourceContract.TABLE,
                                values,
                                MeasurementTables.SourceContract.ID + " = ?",
                                new String[] {source.getId()});
        if (rows != 1) {
            throw new DatastoreException("Source aggregate report dedup key updated failed.");
        }
    }

    @Override
    public void insertAttribution(@NonNull Attribution attribution) throws DatastoreException {
        ContentValues values = new ContentValues();
        values.put(MeasurementTables.AttributionContract.ID, UUID.randomUUID().toString());
        values.put(MeasurementTables.AttributionContract.SOURCE_SITE, attribution.getSourceSite());
        values.put(
                MeasurementTables.AttributionContract.SOURCE_ORIGIN, attribution.getSourceOrigin());
        values.put(
                MeasurementTables.AttributionContract.DESTINATION_SITE,
                attribution.getDestinationSite());
        values.put(
                MeasurementTables.AttributionContract.DESTINATION_ORIGIN,
                attribution.getDestinationOrigin());
        values.put(
                MeasurementTables.AttributionContract.ENROLLMENT_ID, attribution.getEnrollmentId());
        values.put(
                MeasurementTables.AttributionContract.TRIGGER_TIME, attribution.getTriggerTime());
        values.put(MeasurementTables.AttributionContract.REGISTRANT, attribution.getRegistrant());
        values.put(MeasurementTables.AttributionContract.SOURCE_ID, attribution.getSourceId());
        values.put(MeasurementTables.AttributionContract.TRIGGER_ID, attribution.getTriggerId());
        long rowId =
                mSQLTransaction
                        .getDatabase()
                        .insert(
                                MeasurementTables.AttributionContract.TABLE,
                                /* nullColumnHack= */ null,
                                values);
        if (rowId == -1) {
            throw new DatastoreException("Attribution insertion failed.");
        }
    }

    @Override
    public long getAttributionsPerRateLimitWindow(@NonNull Source source, @NonNull Trigger trigger)
            throws DatastoreException {
        Optional<Uri> publisherBaseUri =
                extractBaseUri(source.getPublisher(), source.getPublisherType());
        Optional<Uri> destinationBaseUri =
                extractBaseUri(trigger.getAttributionDestination(), trigger.getDestinationType());

        if (!publisherBaseUri.isPresent() || !destinationBaseUri.isPresent()) {
            throw new IllegalArgumentException(
                    String.format(
                            Locale.ENGLISH,
                            "getAttributionsPerRateLimitWindow:"
                                    + " getSourceAndDestinationTopPrivateDomains failed. Publisher:"
                                    + " %s; Attribution destination: %s",
                            source.getPublisher().toString(),
                            trigger.getAttributionDestination().toString()));
        }

        String publisherTopPrivateDomain = publisherBaseUri.get().toString();
        String triggerDestinationTopPrivateDomain = destinationBaseUri.get().toString();

        return DatabaseUtils.queryNumEntries(
                mSQLTransaction.getDatabase(),
                MeasurementTables.AttributionContract.TABLE,
                MeasurementTables.AttributionContract.SOURCE_SITE
                        + " = ? AND "
                        + MeasurementTables.AttributionContract.DESTINATION_SITE
                        + " = ? AND "
                        + MeasurementTables.AttributionContract.ENROLLMENT_ID
                        + " = ? AND "
                        + MeasurementTables.AttributionContract.TRIGGER_TIME
                        + " > ? AND "
                        + MeasurementTables.AttributionContract.TRIGGER_TIME
                        + " <= ? ",
                new String[] {
                    publisherTopPrivateDomain,
                    triggerDestinationTopPrivateDomain,
                    trigger.getEnrollmentId(),
                    String.valueOf(
                            trigger.getTriggerTime()
                                    - PrivacyParams.RATE_LIMIT_WINDOW_MILLISECONDS),
                    String.valueOf(trigger.getTriggerTime())
                });
    }

    @Override
    public long getNumSourcesPerPublisher(Uri publisherUri, @EventSurfaceType int publisherType)
            throws DatastoreException {
        return DatabaseUtils.queryNumEntries(
                mSQLTransaction.getDatabase(),
                MeasurementTables.SourceContract.TABLE,
                MeasurementTables.SourceContract.PUBLISHER + " = ?",
                new String[] {publisherUri.toString()});
    }

    @Override
    public long getNumTriggersPerDestination(Uri destination, @EventSurfaceType int destinationType)
            throws DatastoreException {
        return DatabaseUtils.queryNumEntries(
                mSQLTransaction.getDatabase(),
                MeasurementTables.TriggerContract.TABLE,
                getDestinationWhereStatement(destination, destinationType));
    }

    @Override
    public Integer countDistinctEnrollmentsPerPublisherXDestinationInAttribution(
            Uri sourceSite,
            Uri destinationSite,
            String excludedEnrollmentId,
            long windowStartTime,
            long windowEndTime)
            throws DatastoreException {
        String query =
                String.format(
                        Locale.ENGLISH,
                        "SELECT COUNT(DISTINCT %1$s) FROM %2$s "
                                + "WHERE %3$s = ? AND %4$s = ? AND %1s != ? "
                                + "AND %5$s > ? AND %5$s <= ?",
                        MeasurementTables.AttributionContract.ENROLLMENT_ID,
                        MeasurementTables.AttributionContract.TABLE,
                        MeasurementTables.AttributionContract.SOURCE_SITE,
                        MeasurementTables.AttributionContract.DESTINATION_SITE,
                        MeasurementTables.AttributionContract.TRIGGER_TIME);
        return (int)
                DatabaseUtils.longForQuery(
                        mSQLTransaction.getDatabase(),
                        query,
                        new String[] {
                            sourceSite.toString(),
                            destinationSite.toString(),
                            excludedEnrollmentId,
                            String.valueOf(windowStartTime),
                            String.valueOf(windowEndTime)
                        });
    }

    @Override
    public Integer countDistinctDestinationsPerPublisherXEnrollmentInActiveSource(
            Uri publisher,
            @EventSurfaceType int publisherType,
            String enrollmentId,
            List<Uri> excludedDestinations,
            @EventSurfaceType int destinationType,
            long windowStartTime,
            long windowEndTime)
            throws DatastoreException {
        String query =
                String.format(
                        Locale.ENGLISH,
                        "WITH source_ids AS ("
                                + "SELECT %1$s FROM %2$s "
                                + "WHERE %3$s AND %4$s = ? AND %5$s = ? "
                                + "AND %6$s > ? AND %6$s <= ? AND %7$s > ?"
                                + ") "
                                + "SELECT COUNT(DISTINCT %8$s) FROM %9$s "
                                + "WHERE %10$s IN source_ids AND %11$s = ? "
                                + "AND %8$s NOT IN "
                                + getUriValueList(excludedDestinations),
                        MeasurementTables.SourceContract.ID,
                        MeasurementTables.SourceContract.TABLE,
                        getPublisherWhereStatement(publisher, publisherType),
                        MeasurementTables.SourceContract.ENROLLMENT_ID,
                        MeasurementTables.SourceContract.STATUS,
                        MeasurementTables.SourceContract.EVENT_TIME,
                        MeasurementTables.SourceContract.EXPIRY_TIME,
                        MeasurementTables.SourceDestination.DESTINATION,
                        MeasurementTables.SourceDestination.TABLE,
                        MeasurementTables.SourceDestination.SOURCE_ID,
                        MeasurementTables.SourceDestination.DESTINATION_TYPE);
        return (int)
                DatabaseUtils.longForQuery(
                        mSQLTransaction.getDatabase(),
                        query,
                        new String[] {
                            enrollmentId,
                            String.valueOf(Source.Status.ACTIVE),
                            String.valueOf(windowStartTime),
                            String.valueOf(windowEndTime),
                            String.valueOf(windowEndTime),
                            String.valueOf(destinationType)
                        });
    }

    @Override
    public Integer countDistinctEnrollmentsPerPublisherXDestinationInSource(
            Uri publisher,
            @EventSurfaceType int publisherType,
            List<Uri> destinations,
            String excludedEnrollmentId,
            long windowStartTime,
            long windowEndTime)
            throws DatastoreException {
        // Each destination can be paired with the given publisher. Return the maximum count of
        // distinct enrollments among the pairs of destination-and-publisher.
        String query =
                String.format(
                        Locale.ENGLISH,
                        "WITH joined as ("
                                + "SELECT source."
                                + MeasurementTables.SourceContract.ENROLLMENT_ID
                                + ", "
                                + "source_dest."
                                + MeasurementTables.SourceDestination.DESTINATION
                                + " "
                                + "FROM "
                                + MeasurementTables.SourceContract.TABLE
                                + " source "
                                + "INNER JOIN "
                                + MeasurementTables.SourceDestination.TABLE
                                + " source_dest"
                                + " ON (source."
                                + MeasurementTables.SourceContract.ID
                                + " = "
                                + "source_dest."
                                + MeasurementTables.SourceDestination.SOURCE_ID
                                + ") "
                                + "WHERE %1$s "
                                + "AND source."
                                + MeasurementTables.SourceContract.ENROLLMENT_ID
                                + " != ? "
                                + "AND source."
                                + MeasurementTables.SourceContract.EVENT_TIME
                                + " > ? "
                                + "AND source."
                                + MeasurementTables.SourceContract.EVENT_TIME
                                + " <= ? "
                                + "AND source."
                                + MeasurementTables.SourceContract.EXPIRY_TIME
                                + " > ? "
                                + "AND source_dest."
                                + MeasurementTables.SourceDestination.DESTINATION
                                + " "
                                + "IN %2$s"
                                + "), distinct_enrollments as ("
                                + "SELECT DENSE_RANK() OVER ("
                                + "PARTITION BY destination ORDER BY enrollment_id"
                                + ") AS distinct_enrollment "
                                + "FROM joined"
                                + ") SELECT MAX(distinct_enrollment) FROM distinct_enrollments",
                        getPublisherWhereStatement(publisher, publisherType),
                        getUriValueList(destinations));

        return (int)
                DatabaseUtils.longForQuery(
                        mSQLTransaction.getDatabase(),
                        query,
                        new String[] {
                            excludedEnrollmentId,
                            String.valueOf(windowStartTime),
                            String.valueOf(windowEndTime),
                            String.valueOf(windowEndTime)
                        });
    }

    @Override
    public boolean deleteAppRecords(Uri uri) throws DatastoreException {
        int numDeletions = 0;
        String uriStr = uri.toString();
        SQLiteDatabase db = mSQLTransaction.getDatabase();
        // For all Source records matching the given Uri
        // as REGISTRANT, obtains EventReport records who's SOURCE_ID
        // matches a Source records' EVENT_ID.
        numDeletions +=
                db.delete(
                        MeasurementTables.EventReportContract.TABLE,
                        String.format(
                                Locale.ENGLISH,
                                "%1$s IN ("
                                        + "SELECT e.%1$s FROM %2$s e"
                                        + " INNER JOIN %3$s s"
                                        + " ON e.%4$s = s.%5$s"
                                        + " WHERE s.%6$s = ?"
                                        + ")",
                                MeasurementTables.EventReportContract.ID,
                                MeasurementTables.EventReportContract.TABLE,
                                MeasurementTables.SourceContract.TABLE,
                                MeasurementTables.EventReportContract.SOURCE_ID,
                                MeasurementTables.SourceContract.ID,
                                MeasurementTables.SourceContract.REGISTRANT),
                        new String[] {uriStr});

        // EventReport table
        numDeletions +=
                db.delete(
                        MeasurementTables.EventReportContract.TABLE,
                        MeasurementTables.EventReportContract.ATTRIBUTION_DESTINATION + " = ?",
                        new String[] {uriStr});
        // AggregateReport table
        numDeletions +=
                db.delete(
                        MeasurementTables.AggregateReport.TABLE,
                        MeasurementTables.AggregateReport.ATTRIBUTION_DESTINATION
                                + " = ? "
                                + " OR "
                                + MeasurementTables.AggregateReport.PUBLISHER
                                + " = ? ",
                        new String[] {uriStr, uriStr});
        // Source table
        numDeletions +=
                db.delete(
                        MeasurementTables.SourceContract.TABLE,
                        "( "
                                + MeasurementTables.SourceContract.REGISTRANT
                                + " = ? ) OR "
                                + "("
                                + MeasurementTables.SourceContract.STATUS
                                + " = ? AND "
                                + MeasurementTables.SourceContract.ID
                                + " IN ("
                                + selectSourceIdsByDestination(uriStr, EventSurfaceType.APP)
                                + ") )",
                        new String[] {uriStr, String.valueOf(Source.Status.IGNORED)});
        // Trigger table
        numDeletions +=
                db.delete(
                        MeasurementTables.TriggerContract.TABLE,
                        MeasurementTables.TriggerContract.REGISTRANT + " = ?",
                        new String[] {uriStr});
        // Attribution table
        numDeletions +=
                db.delete(
                        MeasurementTables.AttributionContract.TABLE,
                        MeasurementTables.AttributionContract.SOURCE_SITE
                                + " = ? OR "
                                + MeasurementTables.AttributionContract.DESTINATION_SITE
                                + " = ?",
                        new String[] {uriStr, uriStr});

        return numDeletions != 0;
    }

    @Override
    public boolean deleteAppRecordsNotPresent(List<Uri> uriList) throws DatastoreException {
        int numDeletions = 0;
        SQLiteDatabase db = mSQLTransaction.getDatabase();
        String valueList = getUriValueList(uriList);

        // For all Source records not in the given list
        // as REGISTRANT, obtains EventReport records whose SOURCE_ID
        // matches Source records' SOURCE_ID.
        numDeletions +=
                db.delete(
                        MeasurementTables.EventReportContract.TABLE,
                        String.format(
                                Locale.ENGLISH,
                                "%1$s IN ("
                                        + "SELECT e.%1$s FROM %2$s e"
                                        + " INNER JOIN %3$s s"
                                        + " ON e.%4$s = s.%5$s"
                                        + " WHERE s.%6$s NOT IN "
                                        + valueList
                                        + ")",
                                MeasurementTables.EventReportContract.ID,
                                MeasurementTables.EventReportContract.TABLE,
                                MeasurementTables.SourceContract.TABLE,
                                MeasurementTables.EventReportContract.SOURCE_ID,
                                MeasurementTables.SourceContract.ID,
                                MeasurementTables.SourceContract.REGISTRANT),
                        /* whereArgs */ null);

        // Event Report table
        numDeletions +=
                db.delete(
                        MeasurementTables.EventReportContract.TABLE,
                        MeasurementTables.EventReportContract.ATTRIBUTION_DESTINATION
                                + " NOT IN "
                                + valueList,
                        /* whereArgs */ null);

        // AggregateReport table
        numDeletions +=
                db.delete(
                        MeasurementTables.AggregateReport.TABLE,
                        MeasurementTables.AggregateReport.ATTRIBUTION_DESTINATION
                                + " NOT IN "
                                + valueList.toString()
                                + " OR "
                                + MeasurementTables.AggregateReport.PUBLISHER
                                + " NOT IN "
                                + valueList.toString(),
                        /* whereArgs */ null);

        // Source table
        numDeletions +=
                db.delete(
                        MeasurementTables.SourceContract.TABLE,
                        "(("
                                + MeasurementTables.SourceContract.REGISTRANT
                                + " NOT IN "
                                + valueList
                                + ") OR ("
                                + MeasurementTables.SourceContract.STATUS
                                + " = ? AND "
                                // Delete source records that are associated with any
                                // non-installed destination apps.
                                + MeasurementTables.SourceContract.ID
                                + " IN ("
                                + selectSourceIdsWithNonInstalledAppDestinations(valueList)
                                + ")))",
                        new String[] {String.valueOf(Source.Status.IGNORED)});

        // Trigger table
        numDeletions +=
                db.delete(
                        MeasurementTables.TriggerContract.TABLE,
                        MeasurementTables.TriggerContract.REGISTRANT + " NOT IN " + valueList,
                        /* whereArgs */ null);

        // Attribution table
        numDeletions +=
                db.delete(
                        MeasurementTables.AttributionContract.TABLE,
                        MeasurementTables.AttributionContract.SOURCE_SITE
                                + " NOT IN "
                                + valueList.toString()
                                + " OR "
                                + MeasurementTables.AttributionContract.DESTINATION_SITE
                                + " NOT IN "
                                + valueList.toString(),
                        /* whereArgs */ null);

        return numDeletions != 0;
    }

    @Override
    public List<AggregateReport> fetchMatchingAggregateReports(
            @NonNull List<String> sourceIds, @NonNull List<String> triggerIds)
            throws DatastoreException {
        return fetchRecordsMatchingWithParameters(
                MeasurementTables.AggregateReport.TABLE,
                MeasurementTables.AggregateReport.SOURCE_ID,
                sourceIds,
                MeasurementTables.AggregateReport.TRIGGER_ID,
                triggerIds,
                SqliteObjectMapper::constructAggregateReport);
    }

    @Override
    public List<EventReport> fetchMatchingEventReports(
            @NonNull List<String> sourceIds, @NonNull List<String> triggerIds)
            throws DatastoreException {
        return fetchRecordsMatchingWithParameters(
                MeasurementTables.EventReportContract.TABLE,
                MeasurementTables.EventReportContract.SOURCE_ID,
                sourceIds,
                MeasurementTables.EventReportContract.TRIGGER_ID,
                triggerIds,
                SqliteObjectMapper::constructEventReportFromCursor);
    }

    private String getUriValueList(List<Uri> uriList) {
        // Construct query, as list of all packages present on the device
        StringBuilder valueList = new StringBuilder("(");
        valueList.append(
                uriList.stream()
                        .map((uri) -> DatabaseUtils.sqlEscapeString(uri.toString()))
                        .collect(Collectors.joining(", ")));
        valueList.append(")");
        return valueList.toString();
    }

    @Override
    public void deleteExpiredRecords(long expiryWindowMs) throws DatastoreException {
        SQLiteDatabase db = mSQLTransaction.getDatabase();
        long earliestValidInsertion = System.currentTimeMillis() - expiryWindowMs;
        String earliestValidInsertionStr = String.valueOf(earliestValidInsertion);
        // Deleting the sources and triggers will take care of deleting records from
        // event report, aggregate report and attribution tables as well. No explicit deletion is
        // required for them. Although, having proactive deletion of expired records help clean up
        // space.
        // Source table
        db.delete(
                MeasurementTables.SourceContract.TABLE,
                MeasurementTables.SourceContract.EVENT_TIME + " < ?",
                new String[] {earliestValidInsertionStr});
        // Trigger table
        db.delete(
                MeasurementTables.TriggerContract.TABLE,
                MeasurementTables.TriggerContract.TRIGGER_TIME + " < ?",
                new String[] {earliestValidInsertionStr});
        // EventReport table
        db.delete(
                MeasurementTables.EventReportContract.TABLE,
                MeasurementTables.EventReportContract.STATUS
                        + " = ? OR "
                        + MeasurementTables.EventReportContract.REPORT_TIME
                        + " < ?",
                new String[] {
                    String.valueOf(EventReport.Status.DELIVERED), earliestValidInsertionStr
                });
        // AggregateReport table
        db.delete(
                MeasurementTables.AggregateReport.TABLE,
                MeasurementTables.AggregateReport.STATUS
                        + " = ? OR "
                        + MeasurementTables.AggregateReport.SCHEDULED_REPORT_TIME
                        + " < ?",
                new String[] {
                    String.valueOf(AggregateReport.Status.DELIVERED), earliestValidInsertionStr
                });
        // Attribution table
        db.delete(MeasurementTables.AttributionContract.TABLE,
                MeasurementTables.AttributionContract.TRIGGER_TIME + " < ?",
<<<<<<< HEAD
                new String[]{earliestValidInsertionStr});
=======
                new String[] {earliestValidInsertionStr});
        // Async Registration table
        db.delete(
                MeasurementTables.AsyncRegistrationContract.TABLE,
                MeasurementTables.AsyncRegistrationContract.REQUEST_TIME + " < ?",
                new String[] {earliestValidInsertionStr});

        // Cleanup unnecessary Registration Redirect Counts
        String subQuery =
                "SELECT "
                        + "DISTINCT("
                        + MeasurementTables.AsyncRegistrationContract.REGISTRATION_ID
                        + ")"
                        + " FROM "
                        + MeasurementTables.AsyncRegistrationContract.TABLE;
        db.delete(
                MeasurementTables.KeyValueDataContract.TABLE,
                MeasurementTables.KeyValueDataContract.DATA_TYPE
                        + " = ? "
                        + " AND "
                        + MeasurementTables.KeyValueDataContract.KEY
                        + " NOT IN "
                        + "("
                        + subQuery
                        + ")",
                new String[] {KeyValueData.DataType.REGISTRATION_REDIRECT_COUNT.toString()});
>>>>>>> d654911e
    }

    @Override
    public List<String> fetchMatchingSources(
            @NonNull Uri registrant,
            @NonNull Instant start,
            @NonNull Instant end,
            @NonNull List<Uri> origins,
            @NonNull List<Uri> domains,
            // TODO: change this to selection and invert selection mode
            @DeletionRequest.MatchBehavior int matchBehavior)
            throws DatastoreException {
        Objects.requireNonNull(registrant);
        Objects.requireNonNull(origins);
        Objects.requireNonNull(domains);
        Objects.requireNonNull(start);
        Objects.requireNonNull(end);
        validateRange(start, end);
        Instant cappedStart = capDeletionRange(start);
        Instant cappedEnd = capDeletionRange(end);
        // Handle no-op case
        // Preserving everything => Do Nothing
        if (domains.isEmpty()
                && origins.isEmpty()
                && matchBehavior == DeletionRequest.MATCH_BEHAVIOR_PRESERVE) {
            return ImmutableList.of();
        }
        Function<String, String> registrantMatcher = getRegistrantMatcher(registrant);
        Function<String, String> siteMatcher = getSiteMatcher(origins, domains, matchBehavior);
        Function<String, String> timeMatcher = getTimeMatcher(cappedStart, cappedEnd);

        final SQLiteDatabase db = mSQLTransaction.getDatabase();
        ImmutableList.Builder<String> sourceIds = new ImmutableList.Builder<>();
        try (Cursor cursor =
                db.query(
                        MeasurementTables.SourceContract.TABLE,
                        new String[] {MeasurementTables.SourceContract.ID},
                        mergeConditions(
                                " AND ",
                                registrantMatcher.apply(
                                        MeasurementTables.SourceContract.REGISTRANT),
                                siteMatcher.apply(MeasurementTables.SourceContract.PUBLISHER),
                                timeMatcher.apply(MeasurementTables.SourceContract.EVENT_TIME)),
                        null,
                        null,
                        null,
                        null)) {
            while (cursor.moveToNext()) {
                sourceIds.add(cursor.getString(0));
            }
        }

        return sourceIds.build();
    }

    @Override
    public List<String> fetchMatchingTriggers(
            @NonNull Uri registrant,
            @NonNull Instant start,
            @NonNull Instant end,
            @NonNull List<Uri> origins,
            @NonNull List<Uri> domains,
            // TODO: change this to selection and invert selection mode
            @DeletionRequest.MatchBehavior int matchBehavior)
            throws DatastoreException {
        Objects.requireNonNull(registrant);
        Objects.requireNonNull(origins);
        Objects.requireNonNull(domains);
        Objects.requireNonNull(start);
        Objects.requireNonNull(end);
        validateRange(start, end);
        Instant cappedStart = capDeletionRange(start);
        Instant cappedEnd = capDeletionRange(end);
        // Handle no-op case
        // Preserving everything => Do Nothing
        if (domains.isEmpty()
                && origins.isEmpty()
                && matchBehavior == DeletionRequest.MATCH_BEHAVIOR_PRESERVE) {
            return ImmutableList.of();
        }
        Function<String, String> registrantMatcher = getRegistrantMatcher(registrant);
        Function<String, String> siteMatcher = getSiteMatcher(origins, domains, matchBehavior);
        Function<String, String> timeMatcher = getTimeMatcher(cappedStart, cappedEnd);

        final SQLiteDatabase db = mSQLTransaction.getDatabase();
        ImmutableList.Builder<String> triggerIds = new ImmutableList.Builder<>();
        try (Cursor cursor =
                db.query(
                        MeasurementTables.TriggerContract.TABLE,
                        new String[] {MeasurementTables.TriggerContract.ID},
                        mergeConditions(
                                " AND ",
                                registrantMatcher.apply(
                                        MeasurementTables.TriggerContract.REGISTRANT),
                                siteMatcher.apply(
                                        MeasurementTables.TriggerContract.ATTRIBUTION_DESTINATION),
                                timeMatcher.apply(MeasurementTables.TriggerContract.TRIGGER_TIME)),
                        null,
                        null,
                        null,
                        null)) {
            while (cursor.moveToNext()) {
                triggerIds.add(cursor.getString(0));
            }
        }

        return triggerIds.build();
    }

    private static Function<String, String> getRegistrantMatcher(Uri registrant) {
        return (String columnName) ->
                columnName + " = " + DatabaseUtils.sqlEscapeString(registrant.toString());
    }

    private String listToCommaSeparatedString(List<UnsignedLong> list) {
        return list.stream()
                .map(UnsignedLong::getValue)
                .map(String::valueOf)
                .collect(Collectors.joining(","));
    }

    private static Function<String, String> getTimeMatcher(Instant start, Instant end) {
        return (String columnName) -> {
            if (start == null || end == null) {
                return "";
            }
            return " ( "
                    + columnName
                    + " >= "
                    + start.toEpochMilli()
                    + " AND "
                    + columnName
                    + " <= "
                    + end.toEpochMilli()
                    + " ) ";
        };
    }

    private static Function<String, String> getSiteMatcher(
            List<Uri> origins,
            List<Uri> domains,
            @DeletionRequest.MatchBehavior int matchBehavior) {
        if (origins.isEmpty()
                && domains.isEmpty()
                && matchBehavior == DeletionRequest.MATCH_BEHAVIOR_PRESERVE) {
            throw new IllegalStateException("No-op conditions");
        }

        return (String columnName) -> {
            if (origins.isEmpty() && domains.isEmpty()) {
                return "";
            }
            StringBuilder whereBuilder = new StringBuilder();
            boolean started = false;
            if (!origins.isEmpty()) {
                started = true;
                whereBuilder.append("(");
                whereBuilder.append(columnName);
                // For Delete case:
                // (columnName IN ( origin1, origin2 )
                // For Preserve case:
                // (columnName NOT IN ( origin1, origin2 )
                if (matchBehavior == DeletionRequest.MATCH_BEHAVIOR_PRESERVE) {
                    whereBuilder.append(" NOT IN (");
                } else {
                    whereBuilder.append(" IN (");
                }
                whereBuilder.append(
                        origins.stream()
                                .map((o) -> DatabaseUtils.sqlEscapeString(o.toString()))
                                .collect(Collectors.joining(", ")));
                whereBuilder.append(")");
            }

            if (!domains.isEmpty()) {
                if (started) {
                    whereBuilder.append(
                            matchBehavior == DeletionRequest.MATCH_BEHAVIOR_PRESERVE
                                    ? " AND "
                                    : " OR ");
                } else {
                    whereBuilder.append(" ( ");
                    started = true;
                }
                whereBuilder.append(" ( ");
                String operator =
                        matchBehavior == DeletionRequest.MATCH_BEHAVIOR_PRESERVE
                                ? " NOT LIKE "
                                : " LIKE ";
                String concatOperator =
                        matchBehavior == DeletionRequest.MATCH_BEHAVIOR_PRESERVE ? " AND " : " OR ";
                String equalityOperator =
                        matchBehavior == DeletionRequest.MATCH_BEHAVIOR_PRESERVE ? " != " : " = ";
                // Domains have 2 cases: subdomain(*.example.com) and the parent domain(example.com)
                // For Delete case:
                // (columnName LIKE "SCHEME1://%.SITE1" OR columnName = "SCHEME1://SITE1") OR
                // (columnName LIKE "SCHEME2://%.SITE2" OR columnName = "SCHEME2://SITE2")
                // For Preserve case:
                // (columnName NOT LIKE 'SCHEME1://%.SITE1' AND columnName != 'SCHEME1://SITE1')
                // AND
                // (columnName NOT LIKE 'SCHEME2://%.SITE2' AND columnName != 'SCHEME2://SITE2')
                whereBuilder.append(
                        domains.stream()
                                .map(
                                        (uri) ->
                                                ("("
                                                        + columnName
                                                        + operator
                                                        + DatabaseUtils.sqlEscapeString(
                                                                uri.getScheme()
                                                                        + "://%."
                                                                        + uri.getAuthority())
                                                        + concatOperator
                                                        + columnName
                                                        + equalityOperator
                                                        + DatabaseUtils.sqlEscapeString(
                                                                uri.toString())
                                                        + ")"))
                                .collect(Collectors.joining(concatOperator)));
                whereBuilder.append(" ) ");
            }
            if (started) {
                whereBuilder.append(" ) ");
            }
            return whereBuilder.toString();
        };
    }

    private String mergeConditions(String operator, String... matcherStrings) {
        String res =
                Arrays.stream(matcherStrings)
                        .filter(Predicate.not(String::isEmpty))
                        .collect(Collectors.joining(operator));
        if (!res.isEmpty()) {
            res = "(" + res + ")";
        }
        return res;
    }

    @Override
    public void deleteAllMeasurementData(@NonNull List<String> tablesToExclude)
            throws DatastoreException {
        SQLiteDatabase db = mSQLTransaction.getDatabase();
        for (String table : MeasurementTables.ALL_MSMT_TABLES) {
            if (!tablesToExclude.contains(table)) {
                db.delete(table, /* whereClause */ null, /* whereArgs */ null);
            }
        }
    }

    private void validateRange(Instant start, Instant end) {
        if (start == null || end == null) {
            throw new IllegalArgumentException("start or end date is null");
        }

        if (start.isAfter(end)) {
            throw new IllegalArgumentException(
                    "invalid range, start date must be equal or before end date");
        }
    }

    @Override
    public void doInstallAttribution(Uri uri, long eventTimestamp) throws DatastoreException {
        SQLiteDatabase db = mSQLTransaction.getDatabase();

        String sourceIdSubQuery =
                selectSourceIdsByDestination(uri.toString(), EventSurfaceType.APP);

        String whereString =
                String.format(
                        Locale.ENGLISH,
                        mergeConditions(
                                " AND ",
                                MeasurementTables.SourceContract.ID + " IN source_ids",
                                MeasurementTables.SourceContract.EVENT_TIME + " <= %1$d",
                                MeasurementTables.SourceContract.EXPIRY_TIME + " > %1$d",
                                MeasurementTables.SourceContract.EVENT_TIME
                                        + " + "
                                        + MeasurementTables.SourceContract
                                                .INSTALL_ATTRIBUTION_WINDOW
                                        + " >= %1$d",
                                MeasurementTables.SourceContract.STATUS + " = %2$d"),
                        eventTimestamp,
                        Source.Status.ACTIVE);

        // Will generate the records that we are interested in
        String filterQuery =
                String.format(
                        Locale.ENGLISH,
                        " ( WITH source_ids AS (%1$s) SELECT * from %2$s WHERE %3$s )",
                        sourceIdSubQuery,
                        MeasurementTables.SourceContract.TABLE,
                        whereString);

        // The inner query picks the top record based on priority and recency order after applying
        // the filter. But first_value generates one value per partition but applies to all the rows
        // that input has, so we have to nest it with distinct in order to get unique source_ids.
        String sourceIdsProjection =
                String.format(
                        Locale.ENGLISH,
                        "SELECT DISTINCT(first_source_id) from "
                                + "(SELECT first_value(%1$s) "
                                + "OVER (PARTITION BY %2$s ORDER BY %3$s DESC, %4$s DESC) "
                                + "first_source_id FROM %5$s)",
                        MeasurementTables.SourceContract.ID,
                        MeasurementTables.SourceContract.ENROLLMENT_ID,
                        MeasurementTables.SourceContract.PRIORITY,
                        MeasurementTables.SourceContract.EVENT_TIME,
                        filterQuery);

        ContentValues values = new ContentValues();
        values.put(MeasurementTables.SourceContract.IS_INSTALL_ATTRIBUTED, true);
        values.put(MeasurementTables.SourceContract.INSTALL_TIME, eventTimestamp);
        db.update(
                MeasurementTables.SourceContract.TABLE,
                values,
                MeasurementTables.SourceContract.ID + " IN (" + sourceIdsProjection + ")",
                null);
    }

    @Override
    public void undoInstallAttribution(Uri uri) throws DatastoreException {
        SQLiteDatabase db = mSQLTransaction.getDatabase();
        ContentValues values = new ContentValues();
        values.put(MeasurementTables.SourceContract.IS_INSTALL_ATTRIBUTED, false);
        values.putNull(MeasurementTables.SourceContract.INSTALL_TIME);
        db.update(
                MeasurementTables.SourceContract.TABLE,
                values,
                MeasurementTables.SourceContract.ID
                        + " IN ("
                        + selectSourceIdsByDestination(uri.toString(), EventSurfaceType.APP)
                        + ")",
                new String[] {});
    }

    @Override
    public void insertAggregateEncryptionKey(AggregateEncryptionKey aggregateEncryptionKey)
            throws DatastoreException {
        ContentValues values = new ContentValues();
        values.put(MeasurementTables.AggregateEncryptionKey.ID, UUID.randomUUID().toString());
        values.put(
                MeasurementTables.AggregateEncryptionKey.KEY_ID, aggregateEncryptionKey.getKeyId());
        values.put(
                MeasurementTables.AggregateEncryptionKey.PUBLIC_KEY,
                aggregateEncryptionKey.getPublicKey());
        values.put(
                MeasurementTables.AggregateEncryptionKey.EXPIRY,
                aggregateEncryptionKey.getExpiry());
        long rowId =
                mSQLTransaction
                        .getDatabase()
                        .insert(
                                MeasurementTables.AggregateEncryptionKey.TABLE,
                                /* nullColumnHack= */ null,
                                values);
        if (rowId == -1) {
            throw new DatastoreException("Aggregate encryption key insertion failed.");
        }
    }

    @Override
    public List<AggregateEncryptionKey> getNonExpiredAggregateEncryptionKeys(long expiry)
            throws DatastoreException {
        List<AggregateEncryptionKey> aggregateEncryptionKeys = new ArrayList<>();
        try (Cursor cursor =
                mSQLTransaction
                        .getDatabase()
                        .query(
                                MeasurementTables.AggregateEncryptionKey.TABLE,
                                /* columns= */ null,
                                MeasurementTables.AggregateEncryptionKey.EXPIRY + " >= ?",
                                new String[] {String.valueOf(expiry)},
                                /* groupBy= */ null,
                                /* having= */ null,
                                /* orderBy= */ null,
                                /* limit= */ null)) {
            while (cursor.moveToNext()) {
                aggregateEncryptionKeys.add(
                        SqliteObjectMapper.constructAggregateEncryptionKeyFromCursor(cursor));
            }
            return aggregateEncryptionKeys;
        }
    }

    @Override
    public void deleteExpiredAggregateEncryptionKeys(long expiry) throws DatastoreException {
        SQLiteDatabase db = mSQLTransaction.getDatabase();
        db.delete(
                MeasurementTables.AggregateEncryptionKey.TABLE,
                MeasurementTables.AggregateEncryptionKey.EXPIRY + " < ?",
                new String[] {String.valueOf(expiry)});
    }

    @Override
    public void insertAggregateReport(AggregateReport aggregateReport) throws DatastoreException {
        ContentValues values = new ContentValues();
        values.put(MeasurementTables.AggregateReport.ID, UUID.randomUUID().toString());
        values.put(
                MeasurementTables.AggregateReport.PUBLISHER,
                aggregateReport.getPublisher().toString());
        values.put(
                MeasurementTables.AggregateReport.ATTRIBUTION_DESTINATION,
                aggregateReport.getAttributionDestination().toString());
        values.put(
                MeasurementTables.AggregateReport.SOURCE_REGISTRATION_TIME,
                aggregateReport.getSourceRegistrationTime());
        values.put(
                MeasurementTables.AggregateReport.SCHEDULED_REPORT_TIME,
                aggregateReport.getScheduledReportTime());
        values.put(
                MeasurementTables.AggregateReport.ENROLLMENT_ID, aggregateReport.getEnrollmentId());
        values.put(
                MeasurementTables.AggregateReport.DEBUG_CLEARTEXT_PAYLOAD,
                aggregateReport.getDebugCleartextPayload());
        values.put(MeasurementTables.AggregateReport.STATUS, aggregateReport.getStatus());
        values.put(
                MeasurementTables.AggregateReport.DEBUG_REPORT_STATUS,
                aggregateReport.getDebugReportStatus());
        values.put(MeasurementTables.AggregateReport.API_VERSION, aggregateReport.getApiVersion());
        values.put(
                MeasurementTables.AggregateReport.SOURCE_DEBUG_KEY,
                getNullableUnsignedLong(aggregateReport.getSourceDebugKey()));
        values.put(
                MeasurementTables.AggregateReport.TRIGGER_DEBUG_KEY,
                getNullableUnsignedLong(aggregateReport.getTriggerDebugKey()));
        values.put(MeasurementTables.AggregateReport.SOURCE_ID, aggregateReport.getSourceId());
        values.put(MeasurementTables.AggregateReport.TRIGGER_ID, aggregateReport.getTriggerId());
<<<<<<< HEAD
        long rowId = mSQLTransaction.getDatabase()
                .insert(MeasurementTables.AggregateReport.TABLE,
                        /*nullColumnHack=*/null, values);
=======
        values.put(
                MeasurementTables.AggregateReport.DEDUP_KEY,
                aggregateReport.getDedupKey() != null
                        ? aggregateReport.getDedupKey().getValue()
                        : null);
        long rowId =
                mSQLTransaction
                        .getDatabase()
                        .insert(
                                MeasurementTables.AggregateReport.TABLE,
                                /* nullColumnHack= */ null,
                                values);
>>>>>>> d654911e
        if (rowId == -1) {
            throw new DatastoreException("Unencrypted aggregate payload insertion failed.");
        }
    }

    @Override
    public void insertDebugReport(DebugReport debugReport) throws DatastoreException {
        ContentValues values = new ContentValues();
        values.put(MeasurementTables.DebugReportContract.ID, UUID.randomUUID().toString());
        values.put(MeasurementTables.DebugReportContract.TYPE, debugReport.getType());
        values.put(MeasurementTables.DebugReportContract.BODY, debugReport.getBody().toString());
        values.put(
                MeasurementTables.DebugReportContract.ENROLLMENT_ID, debugReport.getEnrollmentId());
        long rowId =
                mSQLTransaction
                        .getDatabase()
                        .insert(
                                MeasurementTables.DebugReportContract.TABLE,
                                /* nullColumnHack= */ null,
                                values);
        if (rowId == -1) {
            throw new DatastoreException("Debug report payload insertion failed.");
        }
    }

    @Override
    public List<String> getPendingAggregateReportIdsInWindow(
            long windowStartTime, long windowEndTime) throws DatastoreException {
        List<String> aggregateReports = new ArrayList<>();
        try (Cursor cursor =
                mSQLTransaction
                        .getDatabase()
                        .query(
                                MeasurementTables.AggregateReport.TABLE,
                                /* columns= */ null,
                                MeasurementTables.AggregateReport.SCHEDULED_REPORT_TIME
                                        + " >= ? AND "
                                        + MeasurementTables.AggregateReport.SCHEDULED_REPORT_TIME
                                        + " <= ? AND "
                                        + MeasurementTables.AggregateReport.STATUS
                                        + " = ? ",
                                new String[] {
                                    String.valueOf(windowStartTime),
                                    String.valueOf(windowEndTime),
                                    String.valueOf(AggregateReport.Status.PENDING)
                                },
                                /* groupBy= */ null,
                                /* having= */ null,
                                /* orderBy= */ "RANDOM()",
                                /* limit= */ null)) {
            while (cursor.moveToNext()) {
                aggregateReports.add(
                        cursor.getString(
                                cursor.getColumnIndex(MeasurementTables.AggregateReport.ID)));
            }
            return aggregateReports;
        }
    }

    @Override
    public List<String> getDebugReportIds() throws DatastoreException {
        List<String> debugReportIds = new ArrayList<>();
        try (Cursor cursor =
                mSQLTransaction
                        .getDatabase()
                        .query(
                                MeasurementTables.DebugReportContract.TABLE,
                                /* columns= */ null,
                                /* selection= */ null,
                                /* selectionArgs= */ null,
                                /* groupBy= */ null,
                                /* having= */ null,
                                /* orderBy= */ null,
                                /* limit= */ null)) {
            while (cursor.moveToNext()) {
                debugReportIds.add(
                        cursor.getString(
                                cursor.getColumnIndex(MeasurementTables.DebugReportContract.ID)));
            }
            return debugReportIds;
        }
    }

    @Override
    public List<String> getPendingAggregateDebugReportIds() throws DatastoreException {
        List<String> aggregateReports = new ArrayList<>();
        try (Cursor cursor =
                mSQLTransaction
                        .getDatabase()
                        .query(
                                MeasurementTables.AggregateReport.TABLE,
                                /* columns= */ null,
                                MeasurementTables.AggregateReport.DEBUG_REPORT_STATUS + " = ? ",
                                new String[] {
                                    String.valueOf(AggregateReport.DebugReportStatus.PENDING)
                                },
                                /* groupBy= */ null,
                                /* having= */ null,
                                /* orderBy= */ "RANDOM()",
                                /* limit= */ null)) {
            while (cursor.moveToNext()) {
                aggregateReports.add(
                        cursor.getString(
                                cursor.getColumnIndex(MeasurementTables.AggregateReport.ID)));
            }
            return aggregateReports;
        }
    }

    @Override
    public List<String> getPendingAggregateReportIdsForGivenApp(Uri appName)
            throws DatastoreException {
        List<String> aggregateReports = new ArrayList<>();
        try (Cursor cursor =
                mSQLTransaction
                        .getDatabase()
                        .query(
                                MeasurementTables.AggregateReport.TABLE,
                                null,
                                MeasurementTables.AggregateReport.PUBLISHER
                                        + " = ? AND "
                                        + MeasurementTables.AggregateReport.STATUS
                                        + " = ? ",
                                new String[] {
                                    appName.toString(),
                                    String.valueOf(AggregateReport.Status.PENDING)
                                },
                                null,
                                null,
                                "RANDOM()",
                                null)) {
            while (cursor.moveToNext()) {
                aggregateReports.add(
                        cursor.getString(
                                cursor.getColumnIndex(MeasurementTables.AggregateReport.ID)));
            }
            return aggregateReports;
        }
    }

    @Override
    public void deleteSources(@NonNull List<String> sourceIds) throws DatastoreException {
        deleteRecordsColumnBased(
                sourceIds,
                MeasurementTables.SourceContract.TABLE,
                MeasurementTables.SourceContract.ID);
    }

    @Override
    public void deleteTriggers(@NonNull List<String> triggerIds) throws DatastoreException {
        deleteRecordsColumnBased(
                triggerIds,
                MeasurementTables.TriggerContract.TABLE,
                MeasurementTables.TriggerContract.ID);
    }

    private void deleteRecordsColumnBased(
            List<String> columnValues, String tableName, String columnName)
            throws DatastoreException {
        long rows =
                mSQLTransaction
                        .getDatabase()
                        .delete(
                                tableName,
                                columnName
                                        + " IN ("
                                        + Stream.generate(() -> "?")
                                                .limit(columnValues.size())
                                                .collect(Collectors.joining(","))
                                        + ")",
                                columnValues.toArray(new String[0]));
        if (rows < 0) {
            throw new DatastoreException(
                    String.format("Deletion failed from %1s on %2s.", tableName, columnName));
        }
    }

    @Override
    public List<Source> fetchTriggerMatchingSourcesForXna(
            @NonNull Trigger trigger, @NonNull Collection<String> xnaEnrollmentIds)
            throws DatastoreException {
        List<Source> sources = new ArrayList<>();
        Optional<String> destinationValue = getDestinationValue(trigger);
        if (!destinationValue.isPresent()) {
            LogUtil.d(
                    "getTriggerMatchingSourcesForXna: unable to obtain destination value: %s",
                    trigger.getAttributionDestination().toString());
            return sources;
        }
        String triggerDestinationValue = destinationValue.get();
        String delimitedXnaEnrollmentIds =
                xnaEnrollmentIds.stream()
                        .map(DatabaseUtils::sqlEscapeString)
                        .collect(Collectors.joining(","));
        String triggerEnrollmentId = trigger.getEnrollmentId();
        String eligibleXnaEnrollmentRegisteredSourcesWhereClause =
                mergeConditions(
                        " AND ",
                        MeasurementTables.SourceContract.ENROLLMENT_ID
                                + " IN ("
                                + delimitedXnaEnrollmentIds
                                + ")",
                        MeasurementTables.SourceContract.ID
                                + " NOT IN "
                                // Avoid the sources which have lost XNA attribution before
                                + "("
                                + "select "
                                + MeasurementTables.XnaIgnoredSourcesContract.SOURCE_ID
                                + " from "
                                + MeasurementTables.XnaIgnoredSourcesContract.TABLE
                                + " where "
                                + MeasurementTables.XnaIgnoredSourcesContract.ENROLLMENT_ID
                                + " IN ("
                                + delimitedXnaEnrollmentIds
                                + ")"
                                + ")",
                        MeasurementTables.SourceContract.REGISTRATION_ID
                                + " NOT IN "
                                // Avoid the sources (XNA parent) whose registration chain had a
                                // source registered by trigger's AdTech (by matching enrollmentId)
                                + "("
                                + "select "
                                + MeasurementTables.SourceContract.REGISTRATION_ID
                                + " from "
                                + MeasurementTables.SourceContract.TABLE
                                + " where "
                                + MeasurementTables.SourceContract.ENROLLMENT_ID
                                + " = "
                                + DatabaseUtils.sqlEscapeString(triggerEnrollmentId)
                                + ")",
                        MeasurementTables.SourceContract.SHARED_AGGREGATION_KEYS + " IS NOT NULL");

        String eligibleTriggerNetworkRegisteredSourcesWhereClause =
                String.format(
                        MeasurementTables.SourceContract.ENROLLMENT_ID + " = %s",
                        DatabaseUtils.sqlEscapeString(triggerEnrollmentId));
        // The following filtering logic is applied -
        //  - AND
        //     - destination == trigger's destination
        //     - expiryTime > triggerTime
        //     - eventTime < triggerTime
        //     - OR
        //      - AND
        //       - sourceEnrollmentId == trigger's enrollmentId
        //      - AND
        //       - sourceEnrollmentId IN XNA enrollment IDs
        //       - sourceId NOT IN (sources associated to XNA that have lost
        //         attribution in the past -- lose once lose always)
        //       - triggerEnrollmentId NOT IN (enrollmentIds of the sources registered under this
        // registration ID)
        //       - sharedAggregationKeys NOT NULL
        String sourceWhereStatement =
                mergeConditions(
                        " AND ",
                        MeasurementTables.SourceContract.EXPIRY_TIME + " > ?",
                        mergeConditions(
                                " OR ",
                                eligibleTriggerNetworkRegisteredSourcesWhereClause,
                                eligibleXnaEnrollmentRegisteredSourcesWhereClause),
                        MeasurementTables.SourceContract.EVENT_TIME + " <= ? ");

        try (Cursor cursor =
                mSQLTransaction
                        .getDatabase()
                        .rawQuery(
                                selectSourcesByDestination(
                                        triggerDestinationValue,
                                        trigger.getDestinationType(),
                                        sourceWhereStatement),
                                new String[] {
                                    String.valueOf(trigger.getTriggerTime()),
                                    String.valueOf(trigger.getTriggerTime())
                                })) {
            while (cursor.moveToNext()) {
                sources.add(SqliteObjectMapper.constructSourceFromCursor(cursor));
            }
            return sources;
        }
    }

    @Override
    public void insertIgnoredSourceForEnrollment(
            @NonNull String sourceId, @NonNull String enrollmentId) throws DatastoreException {
        ContentValues values = new ContentValues();
        values.put(MeasurementTables.XnaIgnoredSourcesContract.SOURCE_ID, sourceId);
        values.put(MeasurementTables.XnaIgnoredSourcesContract.ENROLLMENT_ID, enrollmentId);
        long rowId =
                mSQLTransaction
                        .getDatabase()
                        .insert(
                                MeasurementTables.XnaIgnoredSourcesContract.TABLE,
                                /* nullColumnHack= */ null,
                                values);
        if (rowId == -1) {
            throw new DatastoreException("Xna ignored source insertion failed.");
        }
    }

    private static Optional<String> getDestinationValue(Trigger trigger) {
        if (trigger.getDestinationType() == EventSurfaceType.APP) {
            return Optional.of(trigger.getAttributionDestination().toString());
        } else {
            Optional<Uri> topPrivateDomainAndScheme =
                    Web.topPrivateDomainAndScheme(trigger.getAttributionDestination());
            return topPrivateDomainAndScheme.map(Uri::toString);
        }
    }

    private static Optional<Uri> extractBaseUri(Uri uri, @EventSurfaceType int eventSurfaceType) {
        return eventSurfaceType == EventSurfaceType.APP
                ? Optional.of(BaseUriExtractor.getBaseUri(uri))
                : Web.topPrivateDomainAndScheme(uri);
    }

    private static String getPublisherWhereStatement(
            Uri publisher, @EventSurfaceType int publisherType) {
        if (publisherType == EventSurfaceType.APP) {
            return String.format(
                    Locale.ENGLISH,
                    "%s = %s",
                    MeasurementTables.SourceContract.PUBLISHER,
                    DatabaseUtils.sqlEscapeString(publisher.toString()));
        } else {
            return String.format(
                    Locale.ENGLISH,
                    "(%1$s = %2$s OR %1$s LIKE %3$s)",
                    MeasurementTables.SourceContract.PUBLISHER,
                    DatabaseUtils.sqlEscapeString(publisher.toString()),
                    DatabaseUtils.sqlEscapeString(
                            publisher.getScheme() + "://%." + publisher.getEncodedAuthority()));
        }
    }

    /** Returns a SQL where statement for matching an app/web destination. */
    private static String getDestinationWhereStatement(
            Uri destination, @EventSurfaceType int destinationType) {
        Optional<Uri> destinationBaseUriOptional = extractBaseUri(destination, destinationType);
        if (!destinationBaseUriOptional.isPresent()) {
            throw new IllegalArgumentException(
                    String.format(
                            Locale.ENGLISH,
                            "getDestinationWhereStatement:" + " Unable to extract base uri from %s",
                            destination.toString()));
        }
        Uri destinationBaseUri = destinationBaseUriOptional.get();

        if (destinationType == EventSurfaceType.APP) {
            return String.format(
                    Locale.ENGLISH,
                    "(%1$s = %2$s OR %1$s LIKE %3$s)",
                    MeasurementTables.TriggerContract.ATTRIBUTION_DESTINATION,
                    DatabaseUtils.sqlEscapeString(destinationBaseUri.toString()),
                    DatabaseUtils.sqlEscapeString(destinationBaseUri + "/%"));
        } else {
            String schemeSubDomainMatcher =
                    destination.getScheme() + "://%." + destinationBaseUri.getAuthority();
            String schemeDomainMatcher =
                    destination.getScheme() + "://" + destinationBaseUri.getAuthority();
            String domainAndPathMatcher = schemeDomainMatcher + "/%";
            String subDomainAndPathMatcher = schemeSubDomainMatcher + "/%";
            return String.format(
                    Locale.ENGLISH,
                    "(%1$s = %2$s OR %1$s LIKE %3$s OR %1$s LIKE %4$s OR %1$s LIKE %5$s)",
                    MeasurementTables.TriggerContract.ATTRIBUTION_DESTINATION,
                    DatabaseUtils.sqlEscapeString(schemeDomainMatcher),
                    DatabaseUtils.sqlEscapeString(schemeSubDomainMatcher),
                    DatabaseUtils.sqlEscapeString(domainAndPathMatcher),
                    DatabaseUtils.sqlEscapeString(subDomainAndPathMatcher));
        }
    }

    private static String getNullableUriString(@Nullable List<Uri> uriList) {
        return Optional.ofNullable(uriList).map(uris -> uris.get(0).toString()).orElse(null);
    }

    private static String getNullableUriString(@Nullable Uri uri) {
        return Optional.ofNullable(uri).map(Uri::toString).orElse(null);
    }

    private static Long getNullableUnsignedLong(@Nullable UnsignedLong ulong) {
        return Optional.ofNullable(ulong).map(UnsignedLong::getValue).orElse(null);
    }

    /**
     * Returns the min or max possible long value to avoid the ArithmeticException thrown when
     * calling toEpochMilli() on Instant.MAX or Instant.MIN
     */
    private static Instant capDeletionRange(Instant instant) {
        Instant[] instants = {
            Instant.ofEpochMilli(Long.MIN_VALUE), instant, Instant.ofEpochMilli(Long.MAX_VALUE)
        };
        Arrays.sort(instants);
        return instants[1];
    }

    public void insertAsyncRegistration(@NonNull AsyncRegistration asyncRegistration)
            throws DatastoreException {
        ContentValues values = new ContentValues();
        values.put(MeasurementTables.AsyncRegistrationContract.ID, asyncRegistration.getId());
        values.put(
                MeasurementTables.AsyncRegistrationContract.REGISTRATION_URI,
                asyncRegistration.getRegistrationUri().toString());
        values.put(
                MeasurementTables.AsyncRegistrationContract.WEB_DESTINATION,
                getNullableUriString(asyncRegistration.getWebDestination()));
        values.put(
                MeasurementTables.AsyncRegistrationContract.VERIFIED_DESTINATION,
                getNullableUriString(asyncRegistration.getVerifiedDestination()));
        values.put(
                MeasurementTables.AsyncRegistrationContract.OS_DESTINATION,
                getNullableUriString(asyncRegistration.getOsDestination()));
        values.put(
                MeasurementTables.AsyncRegistrationContract.REGISTRANT,
                getNullableUriString(asyncRegistration.getRegistrant()));
        values.put(
                MeasurementTables.AsyncRegistrationContract.TOP_ORIGIN,
                asyncRegistration.getTopOrigin().toString());
        values.put(
                MeasurementTables.AsyncRegistrationContract.SOURCE_TYPE,
                asyncRegistration.getSourceType() == null
                        ? null
                        : asyncRegistration.getSourceType().ordinal());
        values.put(
                MeasurementTables.AsyncRegistrationContract.REQUEST_TIME,
                asyncRegistration.getRequestTime());
        values.put(
                MeasurementTables.AsyncRegistrationContract.RETRY_COUNT,
                asyncRegistration.getRetryCount());
        values.put(
                MeasurementTables.AsyncRegistrationContract.TYPE,
                asyncRegistration.getType().ordinal());
        values.put(
                MeasurementTables.AsyncRegistrationContract.DEBUG_KEY_ALLOWED,
                asyncRegistration.getDebugKeyAllowed());
        values.put(
                MeasurementTables.AsyncRegistrationContract.AD_ID_PERMISSION,
                asyncRegistration.hasAdIdPermission());
        values.put(
                MeasurementTables.AsyncRegistrationContract.REGISTRATION_ID,
                asyncRegistration.getRegistrationId());
        long rowId =
                mSQLTransaction
                        .getDatabase()
                        .insert(
                                MeasurementTables.AsyncRegistrationContract.TABLE,
                                /* nullColumnHack= */ null,
                                values);
        LogUtil.d("MeasurementDao: insertAsyncRegistration: rowId=" + rowId);
        if (rowId == -1) {
            throw new DatastoreException("Async Registration insertion failed.");
        }
    }

    @Override
    public void deleteAsyncRegistration(@NonNull String id) throws DatastoreException {
        SQLiteDatabase db = mSQLTransaction.getDatabase();
        int rows =
                db.delete(
                        MeasurementTables.AsyncRegistrationContract.TABLE,
                        MeasurementTables.AsyncRegistrationContract.ID + " = ?",
                        new String[] {id});
        if (rows == 0) {
            // This is needed because we want to fail the transaction in case the registration was
            // deleted by some other job while it was being processed.
            throw new DatastoreException("Async Registration already deleted");
        }
        LogUtil.d("MeasurementDao: deleteAsyncRegistration: rows affected=" + rows);
    }

    @Override
    public AsyncRegistration fetchNextQueuedAsyncRegistration(
            int retryLimit, Set<Uri> failedOrigins) throws DatastoreException {
        String originExclusion = "";

        if (!failedOrigins.isEmpty()) {
            List<String> notLikes = new ArrayList<>();
            failedOrigins.forEach(
                    (origin) -> {
                        notLikes.add(
                                MeasurementTables.AsyncRegistrationContract.REGISTRATION_URI
                                        + " NOT LIKE "
                                        + DatabaseUtils.sqlEscapeString(origin + "%"));
                    });
            originExclusion = mergeConditions(" AND ", notLikes.toArray(new String[0]));
        }
        try (Cursor cursor =
                mSQLTransaction
                        .getDatabase()
                        .query(
                                MeasurementTables.AsyncRegistrationContract.TABLE,
                                /* columns= */ null,
                                mergeConditions(
                                        " AND ",
                                        MeasurementTables.AsyncRegistrationContract.RETRY_COUNT
                                                + " < ? ",
                                        originExclusion),
                                new String[] {String.valueOf(retryLimit)},
                                /* groupBy= */ null,
                                /* having= */ null,
                                /* orderBy= */ MeasurementTables.AsyncRegistrationContract
                                        .REQUEST_TIME,
                                /* limit= */ "1")) {
            if (cursor.getCount() == 0) {
                return null;
            }
            cursor.moveToNext();
            return SqliteObjectMapper.constructAsyncRegistration(cursor);
        }
    }

    @Override
    public KeyValueData getKeyValueData(@NonNull String key, @NonNull DataType dataType)
            throws DatastoreException {
        String value = null;
        try (Cursor cursor =
                mSQLTransaction
                        .getDatabase()
                        .query(
                                MeasurementTables.KeyValueDataContract.TABLE,
                                new String[] {MeasurementTables.KeyValueDataContract.VALUE},
                                MeasurementTables.KeyValueDataContract.DATA_TYPE
                                        + " = ? "
                                        + " AND "
                                        + MeasurementTables.KeyValueDataContract.KEY
                                        + " = ?",
                                new String[] {dataType.toString(), key},
                                null,
                                null,
                                null,
                                null)) {
            if (cursor.moveToNext()) {
                value = cursor.getString(0);
            }
        }
        return new KeyValueData.Builder().setDataType(dataType).setKey(key).setValue(value).build();
    }

    @Override
    public void insertOrUpdateKeyValueData(@NonNull KeyValueData keyValueData)
            throws DatastoreException {
        ContentValues contentValues = new ContentValues();
        contentValues.put(
                MeasurementTables.KeyValueDataContract.DATA_TYPE,
                keyValueData.getDataType().toString());
        contentValues.put(MeasurementTables.KeyValueDataContract.KEY, keyValueData.getKey());
        contentValues.put(MeasurementTables.KeyValueDataContract.VALUE, keyValueData.getValue());
        long rowId =
                mSQLTransaction
                        .getDatabase()
                        .insertWithOnConflict(
                                MeasurementTables.KeyValueDataContract.TABLE,
                                null,
                                contentValues,
                                CONFLICT_REPLACE);
        if (rowId == -1) {
            throw new DatastoreException("KeyValueData insertion failed: " + contentValues);
        }
    }

    @Override
    public void updateRetryCount(AsyncRegistration asyncRegistration) throws DatastoreException {
        ContentValues values = new ContentValues();
        values.put(
                MeasurementTables.AsyncRegistrationContract.RETRY_COUNT,
                asyncRegistration.getRetryCount());
        long rows =
                mSQLTransaction
                        .getDatabase()
                        .update(
                                MeasurementTables.AsyncRegistrationContract.TABLE,
                                values,
                                MeasurementTables.AsyncRegistrationContract.ID + " = ?",
                                new String[] {asyncRegistration.getId()});
        if (rows != 1) {
            throw new DatastoreException("Retry Count update failed.");
        }
    }

    private int getNumReportsPerDestination(
            String tableName,
            String columnName,
            Uri attributionDestination,
            @EventSurfaceType int destinationType)
            throws DatastoreException {
        Optional<Uri> destinationBaseUri = extractBaseUri(attributionDestination, destinationType);
        if (!destinationBaseUri.isPresent()) {
            throw new IllegalStateException("extractBaseUri failed for destination.");
        }

        // Example: https://destination.com
        String noSubdomainOrPostfixMatch =
                DatabaseUtils.sqlEscapeString(
                        destinationBaseUri.get().getScheme()
                                + "://"
                                + destinationBaseUri.get().getHost());

        // Example: https://subdomain.destination.com/path
        String subdomainAndPostfixMatch =
                DatabaseUtils.sqlEscapeString(
                        destinationBaseUri.get().getScheme()
                                + "://%."
                                + destinationBaseUri.get().getHost()
                                + "/%");

        // Example: https://subdomain.destination.com
        String subdomainMatch =
                DatabaseUtils.sqlEscapeString(
                        destinationBaseUri.get().getScheme()
                                + "://%."
                                + destinationBaseUri.get().getHost());

        // Example: https://destination.com/path
        String postfixMatch =
                DatabaseUtils.sqlEscapeString(
                        destinationBaseUri.get().getScheme()
                                + "://"
                                + destinationBaseUri.get().getHost()
                                + "/%");
        String query;
        if (destinationType == EventSurfaceType.WEB) {
            query =
                    String.format(
                            Locale.ENGLISH,
                            "SELECT COUNT(*) FROM %2$s WHERE %1$s = %3$s"
                                    + " OR %1$s LIKE %4$s"
                                    + " OR %1$s LIKE %5$s"
                                    + " OR %1$s LIKE %6$s",
                            columnName,
                            tableName,
                            noSubdomainOrPostfixMatch,
                            subdomainAndPostfixMatch,
                            subdomainMatch,
                            postfixMatch);
        } else {
            query =
                    String.format(
                            Locale.ENGLISH,
                            "SELECT COUNT(*) FROM %2$s WHERE"
                                    + " %1$s = %3$s"
                                    + " OR %1$s LIKE %4$s",
                            columnName,
                            tableName,
                            noSubdomainOrPostfixMatch,
                            postfixMatch);
        }
        return (int) DatabaseUtils.longForQuery(mSQLTransaction.getDatabase(), query, null);
    }

    private <T> List<T> fetchRecordsMatchingWithParameters(
            String tableName,
            String sourceColumnName,
            List<String> sourceIds,
            String triggerColumnName,
            List<String> triggerIds,
            Function<Cursor, T> sqlMapperFunction)
            throws DatastoreException {
        List<T> reports = new ArrayList<>();
        String delimitedSourceIds =
                sourceIds.stream()
                        .map(DatabaseUtils::sqlEscapeString)
                        .collect(Collectors.joining(","));
        String delimitedTriggerIds =
                triggerIds.stream()
                        .map(DatabaseUtils::sqlEscapeString)
                        .collect(Collectors.joining(","));

        String whereString =
                mergeConditions(
                        /* operator= */ " OR ",
                        sourceColumnName + " IN (" + delimitedSourceIds + ")",
                        triggerColumnName + " IN (" + delimitedTriggerIds + ")");
        try (Cursor cursor =
                mSQLTransaction
                        .getDatabase()
                        .rawQuery(
                                String.format(
                                        Locale.ENGLISH,
                                        "SELECT * FROM %1$s WHERE " + whereString,
                                        tableName),
                                null)) {
            while (cursor.moveToNext()) {
                reports.add(sqlMapperFunction.apply(cursor));
            }
        }
        return reports;
    }

    /**
     * Given a destination and destination type, return a SELECT statement for matching source IDs.
     */
    private static String selectSourceIdsByDestination(
            String destination, @EventSurfaceType int destinationType) {
        return String.format(
                Locale.ENGLISH,
                "SELECT "
                        + MeasurementTables.SourceDestination.SOURCE_ID
                        + " "
                        + "FROM "
                        + MeasurementTables.SourceDestination.TABLE
                        + " "
                        + "WHERE "
                        + MeasurementTables.SourceDestination.DESTINATION
                        + " = "
                        + DatabaseUtils.sqlEscapeString(destination)
                        + " "
                        + "AND "
                        + MeasurementTables.SourceDestination.DESTINATION_TYPE
                        + " = "
                        + destinationType);
    }

    /**
     * Given a parenthesised list of destinations, select source IDs where any of their app
     * destinations are not installed.
     */
    private static String selectSourceIdsWithNonInstalledAppDestinations(String installedApps) {
        return String.format(
                Locale.ENGLISH,
                "SELECT DISTINCT "
                        + MeasurementTables.SourceDestination.SOURCE_ID
                        + " "
                        + "FROM "
                        + MeasurementTables.SourceDestination.TABLE
                        + " "
                        + "WHERE "
                        + MeasurementTables.SourceDestination.DESTINATION
                        + " "
                        + "NOT IN "
                        + installedApps
                        + " "
                        + "AND "
                        + MeasurementTables.SourceDestination.DESTINATION_TYPE
                        + " = "
                        + EventSurfaceType.APP);
    }

    /**
     * Given a trigger destination and type, and constraints on the source, return all matching
     * sources.
     */
    private static String selectSourcesByDestination(
            String triggerDestinationValue,
            @EventSurfaceType int destinationType,
            String sourceWhereStatement) {
        return String.format(
                Locale.ENGLISH,
                "SELECT * FROM "
                        + MeasurementTables.SourceContract.TABLE
                        + " WHERE "
                        + MeasurementTables.SourceContract.ID
                        + " IN ("
                        + "SELECT "
                        + MeasurementTables.SourceDestination.SOURCE_ID
                        + " FROM "
                        + MeasurementTables.SourceDestination.TABLE
                        + " WHERE "
                        + MeasurementTables.SourceDestination.DESTINATION
                        + " = '"
                        + triggerDestinationValue
                        + "' "
                        + "AND "
                        + MeasurementTables.SourceDestination.DESTINATION_TYPE
                        + " = "
                        + destinationType
                        + ") "
                        + "AND ("
                        + sourceWhereStatement
                        + ")");
    }
}<|MERGE_RESOLUTION|>--- conflicted
+++ resolved
@@ -1207,6 +1207,13 @@
                                 + " = ?",
                         new String[] {uriStr, uriStr});
 
+        // Async Registration table
+        numDeletions +=
+                db.delete(
+                        MeasurementTables.AsyncRegistrationContract.TABLE,
+                        MeasurementTables.AsyncRegistrationContract.REGISTRANT + " = ? ",
+                        new String[] {uriStr});
+
         return numDeletions != 0;
     }
 
@@ -1296,6 +1303,15 @@
                                 + valueList.toString()
                                 + " OR "
                                 + MeasurementTables.AttributionContract.DESTINATION_SITE
+                                + " NOT IN "
+                                + valueList.toString(),
+                        /* whereArgs */ null);
+
+        // Async Registration table
+        numDeletions +=
+                db.delete(
+                        MeasurementTables.AsyncRegistrationContract.TABLE,
+                        MeasurementTables.AsyncRegistrationContract.REGISTRANT
                                 + " NOT IN "
                                 + valueList.toString(),
                         /* whereArgs */ null);
@@ -1380,11 +1396,9 @@
                     String.valueOf(AggregateReport.Status.DELIVERED), earliestValidInsertionStr
                 });
         // Attribution table
-        db.delete(MeasurementTables.AttributionContract.TABLE,
+        db.delete(
+                MeasurementTables.AttributionContract.TABLE,
                 MeasurementTables.AttributionContract.TRIGGER_TIME + " < ?",
-<<<<<<< HEAD
-                new String[]{earliestValidInsertionStr});
-=======
                 new String[] {earliestValidInsertionStr});
         // Async Registration table
         db.delete(
@@ -1411,7 +1425,6 @@
                         + subQuery
                         + ")",
                 new String[] {KeyValueData.DataType.REGISTRATION_REDIRECT_COUNT.toString()});
->>>>>>> d654911e
     }
 
     @Override
@@ -1840,11 +1853,6 @@
                 getNullableUnsignedLong(aggregateReport.getTriggerDebugKey()));
         values.put(MeasurementTables.AggregateReport.SOURCE_ID, aggregateReport.getSourceId());
         values.put(MeasurementTables.AggregateReport.TRIGGER_ID, aggregateReport.getTriggerId());
-<<<<<<< HEAD
-        long rowId = mSQLTransaction.getDatabase()
-                .insert(MeasurementTables.AggregateReport.TABLE,
-                        /*nullColumnHack=*/null, values);
-=======
         values.put(
                 MeasurementTables.AggregateReport.DEDUP_KEY,
                 aggregateReport.getDedupKey() != null
@@ -1857,7 +1865,6 @@
                                 MeasurementTables.AggregateReport.TABLE,
                                 /* nullColumnHack= */ null,
                                 values);
->>>>>>> d654911e
         if (rowId == -1) {
             throw new DatastoreException("Unencrypted aggregate payload insertion failed.");
         }
@@ -2328,6 +2335,21 @@
     }
 
     @Override
+    public void deleteAsyncRegistrationsProvidedRegistrant(@NonNull String uri)
+            throws DatastoreException {
+        SQLiteDatabase db = mSQLTransaction.getDatabase();
+        int rows =
+                db.delete(
+                        MeasurementTables.AsyncRegistrationContract.TABLE,
+                        MeasurementTables.AsyncRegistrationContract.REGISTRANT + " = ? ",
+                        new String[] {uri});
+        LogUtil.d(
+                "MeasurementDao: deleteAsyncRegistrationsProvidedRegistrant: rows"
+                        + " affected="
+                        + rows);
+    }
+
+    @Override
     public AsyncRegistration fetchNextQueuedAsyncRegistration(
             int retryLimit, Set<Uri> failedOrigins) throws DatastoreException {
         String originExclusion = "";
