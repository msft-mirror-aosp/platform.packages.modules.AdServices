/*
 * Copyright (C) 2021 The Android Open Source Project
 *
 * Licensed under the Apache License, Version 2.0 (the "License");
 * you may not use this file except in compliance with the License.
 * You may obtain a copy of the License at
 *
 *      http://www.apache.org/licenses/LICENSE-2.0
 *
 * Unless required by applicable law or agreed to in writing, software
 * distributed under the License is distributed on an "AS IS" BASIS,
 * WITHOUT WARRANTIES OR CONDITIONS OF ANY KIND, either express or implied.
 * See the License for the specific language governing permissions and
 * limitations under the License.
 */

package com.android.adservices.data.measurement;

import static android.database.sqlite.SQLiteDatabase.CONFLICT_REPLACE;

import android.adservices.measurement.DeletionRequest;
import android.content.ContentValues;
import android.database.Cursor;
import android.database.DatabaseUtils;
import android.database.sqlite.SQLiteDatabase;
import android.net.Uri;
import android.util.Pair;

import androidx.annotation.NonNull;
import androidx.annotation.Nullable;

<<<<<<< HEAD
import com.android.adservices.LogUtil;
=======
import com.android.adservices.LoggerFactory;
>>>>>>> 4f19f827
import com.android.adservices.service.FlagsFactory;
import com.android.adservices.service.common.WebAddresses;
import com.android.adservices.service.measurement.Attribution;
import com.android.adservices.service.measurement.EventReport;
import com.android.adservices.service.measurement.EventSurfaceType;
import com.android.adservices.service.measurement.KeyValueData;
import com.android.adservices.service.measurement.KeyValueData.DataType;
import com.android.adservices.service.measurement.PrivacyParams;
import com.android.adservices.service.measurement.Source;
import com.android.adservices.service.measurement.Trigger;
import com.android.adservices.service.measurement.aggregation.AggregateEncryptionKey;
import com.android.adservices.service.measurement.aggregation.AggregateReport;
import com.android.adservices.service.measurement.registration.AsyncRegistration;
import com.android.adservices.service.measurement.reporting.DebugReport;
import com.android.adservices.service.measurement.util.BaseUriExtractor;
import com.android.adservices.service.measurement.util.UnsignedLong;
import com.android.internal.annotations.VisibleForTesting;

import com.google.common.collect.ImmutableList;

import java.time.Instant;
import java.util.ArrayList;
import java.util.Arrays;
import java.util.Collection;
import java.util.HashMap;
import java.util.List;
import java.util.Locale;
import java.util.Map;
import java.util.Objects;
import java.util.Optional;
import java.util.Set;
import java.util.UUID;
import java.util.function.Function;
import java.util.function.Predicate;
import java.util.function.Supplier;
import java.util.stream.Collectors;
import java.util.stream.Stream;

/** Data Access Object for the Measurement PPAPI module. */
class MeasurementDao implements IMeasurementDao {

    private Supplier<Boolean> mDbFileMaxSizeLimitReachedSupplier;
    private Supplier<Integer> mReportingRetryLimitSupplier;
    private Supplier<Boolean> mReportingRetryLimitEnabledSupplier;

    private SQLTransaction mSQLTransaction;

    MeasurementDao(
            @NonNull Supplier<Boolean> dbFileMaxSizeLimitReachedSupplier,
            @NonNull Supplier<Integer> reportingRetryLimitSupplier,
            @NonNull Supplier<Boolean> reportingRetryLimitEnabledSupplier) {
        mDbFileMaxSizeLimitReachedSupplier = dbFileMaxSizeLimitReachedSupplier;
        mReportingRetryLimitSupplier = reportingRetryLimitSupplier;
        mReportingRetryLimitEnabledSupplier = reportingRetryLimitEnabledSupplier;
    }

    @Override
    public void setTransaction(ITransaction transaction) {
        if (!(transaction instanceof SQLTransaction)) {
            throw new IllegalArgumentException("transaction should be a SQLTransaction.");
        }
        mSQLTransaction = (SQLTransaction) transaction;
    }

    @Override
    public void insertTrigger(@NonNull Trigger trigger) throws DatastoreException {
        if (mDbFileMaxSizeLimitReachedSupplier.get()) {
            LoggerFactory.getMeasurementLogger()
                    .d("DB size has reached the limit, trigger will not be inserted");
            return;
        }

        ContentValues values = new ContentValues();
        values.put(MeasurementTables.TriggerContract.ID, UUID.randomUUID().toString());
        values.put(
                MeasurementTables.TriggerContract.ATTRIBUTION_DESTINATION,
                trigger.getAttributionDestination().toString());
        values.put(
                MeasurementTables.TriggerContract.DESTINATION_TYPE, trigger.getDestinationType());
        values.put(MeasurementTables.TriggerContract.TRIGGER_TIME, trigger.getTriggerTime());
        values.put(MeasurementTables.TriggerContract.EVENT_TRIGGERS, trigger.getEventTriggers());
        values.put(MeasurementTables.TriggerContract.STATUS, Trigger.Status.PENDING);
        values.put(MeasurementTables.TriggerContract.ENROLLMENT_ID, trigger.getEnrollmentId());
        values.put(
                MeasurementTables.TriggerContract.REGISTRANT, trigger.getRegistrant().toString());
        values.put(
                MeasurementTables.TriggerContract.AGGREGATE_TRIGGER_DATA,
                trigger.getAggregateTriggerData());
        values.put(
                MeasurementTables.TriggerContract.AGGREGATE_VALUES, trigger.getAggregateValues());
        values.put(
                MeasurementTables.TriggerContract.AGGREGATABLE_DEDUPLICATION_KEYS,
                trigger.getAggregateDeduplicationKeys());
        values.put(MeasurementTables.TriggerContract.FILTERS, trigger.getFilters());
        values.put(MeasurementTables.TriggerContract.NOT_FILTERS, trigger.getNotFilters());
        values.put(
                MeasurementTables.TriggerContract.DEBUG_KEY,
                getNullableUnsignedLong(trigger.getDebugKey()));
        values.put(MeasurementTables.TriggerContract.DEBUG_REPORTING, trigger.isDebugReporting());
        values.put(MeasurementTables.TriggerContract.AD_ID_PERMISSION, trigger.hasAdIdPermission());
        values.put(
                MeasurementTables.TriggerContract.AR_DEBUG_PERMISSION,
                trigger.hasArDebugPermission());
        values.put(
                MeasurementTables.TriggerContract.ATTRIBUTION_CONFIG,
                trigger.getAttributionConfig());
        values.put(
                MeasurementTables.TriggerContract.X_NETWORK_KEY_MAPPING,
                trigger.getAdtechKeyMapping());
        values.put(MeasurementTables.TriggerContract.DEBUG_JOIN_KEY, trigger.getDebugJoinKey());
        values.put(MeasurementTables.TriggerContract.PLATFORM_AD_ID, trigger.getPlatformAdId());
        values.put(MeasurementTables.TriggerContract.DEBUG_AD_ID, trigger.getDebugAdId());
        values.put(
                MeasurementTables.TriggerContract.REGISTRATION_ORIGIN,
                trigger.getRegistrationOrigin().toString());
        values.put(
                MeasurementTables.TriggerContract.AGGREGATION_COORDINATOR_ORIGIN,
                getNullableUriString(trigger.getAggregationCoordinatorOrigin()));
        long rowId =
                mSQLTransaction
                        .getDatabase()
                        .insert(
                                MeasurementTables.TriggerContract.TABLE,
                                /* nullColumnHack= */ null,
                                values);
        LoggerFactory.getMeasurementLogger().d("MeasurementDao: insertTrigger: rowId=" + rowId);
        if (rowId == -1) {
            throw new DatastoreException("Trigger insertion failed.");
        }
    }

    @Override
    public List<String> getPendingTriggerIds() throws DatastoreException {
        try (Cursor cursor =
                mSQLTransaction
                        .getDatabase()
                        .query(
                                MeasurementTables.TriggerContract.TABLE,
                                new String[] {MeasurementTables.TriggerContract.ID},
                                MeasurementTables.TriggerContract.STATUS + " = ? ",
                                new String[] {String.valueOf(Trigger.Status.PENDING)},
                                /* groupBy= */ null,
                                /* having= */ null,
                                /* orderBy= */ MeasurementTables.TriggerContract.TRIGGER_TIME,
                                /* limit= */ null)) {
            List<String> result = new ArrayList<>();
            while (cursor.moveToNext()) {
                result.add(cursor.getString(/* columnIndex= */ 0));
            }
            return result;
        }
    }

    @Override
    public Source getSource(@NonNull String sourceId) throws DatastoreException {
        try (Cursor cursor =
                mSQLTransaction
                        .getDatabase()
                        .query(
                                MeasurementTables.SourceContract.TABLE,
                                /* columns= */ null,
                                MeasurementTables.SourceContract.ID + " = ? ",
                                new String[] {sourceId},
                                /* groupBy= */ null,
                                /* having= */ null,
                                /* orderBy= */ null,
                                /* limit= */ null)) {
            if (cursor.getCount() == 0) {
                throw new DatastoreException("Source retrieval failed. Id: " + sourceId);
            }
            cursor.moveToNext();
            return SqliteObjectMapper.constructSourceFromCursor(cursor);
        }
    }

    @Override
    @Nullable
    public Pair<List<Uri>, List<Uri>> getSourceDestinations(@NonNull String sourceId)
            throws DatastoreException {
        try (Cursor cursor =
                mSQLTransaction
                        .getDatabase()
                        .query(
                                MeasurementTables.SourceDestination.TABLE,
                                new String[] {
                                    MeasurementTables.SourceDestination.DESTINATION,
                                    MeasurementTables.SourceDestination.DESTINATION_TYPE
                                },
                                MeasurementTables.SourceDestination.SOURCE_ID + " = ? ",
                                new String[] {sourceId},
                                /* groupBy= */ null,
                                /* having= */ null,
                                /* orderBy= */ null,
                                /* limit= */ null)) {
            List<Uri> appDestinations = new ArrayList<>();
            List<Uri> webDestinations = new ArrayList<>();
            while (cursor.moveToNext()) {
                int destinationType =
                        cursor.getInt(
                                cursor.getColumnIndex(
                                        MeasurementTables.SourceDestination.DESTINATION_TYPE));
                if (destinationType == EventSurfaceType.APP) {
                    appDestinations.add(
                            Uri.parse(
                                    cursor.getString(
                                            cursor.getColumnIndex(
                                                    MeasurementTables.SourceDestination
                                                            .DESTINATION))));
                } else {
                    webDestinations.add(
                            Uri.parse(
                                    cursor.getString(
                                            cursor.getColumnIndex(
                                                    MeasurementTables.SourceDestination
                                                            .DESTINATION))));
                }
            }
            return Pair.create(appDestinations, webDestinations);
        }
    }

    @Override
    public String getSourceRegistrant(@NonNull String sourceId) throws DatastoreException {
        try (Cursor cursor =
                mSQLTransaction
                        .getDatabase()
                        .query(
                                MeasurementTables.SourceContract.TABLE,
                                new String[] {
                                    MeasurementTables.SourceContract.REGISTRANT,
                                },
                                MeasurementTables.SourceContract.ID + " = ? ",
                                new String[] {sourceId},
                                /* groupBy= */ null,
                                /* having= */ null,
                                /* orderBy= */ null,
                                /* limit= */ null)) {
            if (cursor.getCount() == 0) {
                throw new DatastoreException("Source retrieval failed. Id: " + sourceId);
            }
            cursor.moveToNext();
            return cursor.getString(
                    cursor.getColumnIndex(MeasurementTables.SourceContract.REGISTRANT));
        }
    }

    @Override
    public Trigger getTrigger(@NonNull String triggerId) throws DatastoreException {
        try (Cursor cursor =
                mSQLTransaction
                        .getDatabase()
                        .query(
                                MeasurementTables.TriggerContract.TABLE,
                                /* columns= */ null,
                                MeasurementTables.TriggerContract.ID + " = ? ",
                                new String[] {triggerId},
                                /* groupBy= */ null,
                                /* having= */ null,
                                /* orderBy= */ null,
                                /* limit= */ null)) {
            if (cursor.getCount() == 0) {
                throw new DatastoreException("Trigger retrieval failed. Id: " + triggerId);
            }
            cursor.moveToNext();
            return SqliteObjectMapper.constructTriggerFromCursor(cursor);
        }
    }

    @Override
    public int getNumAggregateReportsPerDestination(
            @NonNull Uri attributionDestination, @EventSurfaceType int destinationType)
            throws DatastoreException {
        return getNumReportsPerDestination(
                MeasurementTables.AggregateReport.TABLE,
                MeasurementTables.AggregateReport.ATTRIBUTION_DESTINATION,
                attributionDestination,
                destinationType);
    }

    @Override
    public int getNumEventReportsPerDestination(
            @NonNull Uri attributionDestination, @EventSurfaceType int destinationType)
            throws DatastoreException {
        return getNumReportsPerDestination(
                MeasurementTables.EventReportContract.TABLE,
                MeasurementTables.EventReportContract.ATTRIBUTION_DESTINATION,
                attributionDestination,
                destinationType);
    }

    @Override
    public int getNumAggregateReportsPerSource(@NonNull String sourceId) throws DatastoreException {
        String query =
                String.format(
                        Locale.ENGLISH,
                        "SELECT COUNT(*) FROM %1$s WHERE %2$s = '%3$s'",
                        MeasurementTables.AggregateReport.TABLE,
                        MeasurementTables.AggregateReport.SOURCE_ID,
                        sourceId);
        return (int) DatabaseUtils.longForQuery(mSQLTransaction.getDatabase(), query, null);
    }

    @Override
    public EventReport getEventReport(@NonNull String eventReportId) throws DatastoreException {
        try (Cursor cursor =
                mSQLTransaction
                        .getDatabase()
                        .query(
                                MeasurementTables.EventReportContract.TABLE,
                                null,
                                MeasurementTables.EventReportContract.ID + " = ? ",
                                new String[] {eventReportId},
                                null,
                                null,
                                null,
                                null)) {
            if (cursor.getCount() == 0) {
                throw new DatastoreException("EventReport retrieval failed. Id: " + eventReportId);
            }
            cursor.moveToNext();
            return SqliteObjectMapper.constructEventReportFromCursor(cursor);
        }
    }

    @Override
    public AggregateReport getAggregateReport(@NonNull String aggregateReportId)
            throws DatastoreException {
        try (Cursor cursor =
                mSQLTransaction
                        .getDatabase()
                        .query(
                                MeasurementTables.AggregateReport.TABLE,
                                null,
                                MeasurementTables.AggregateReport.ID + " = ? ",
                                new String[] {aggregateReportId},
                                null,
                                null,
                                null,
                                null)) {
            if (cursor.getCount() == 0) {
                throw new DatastoreException(
                        "AggregateReport retrieval failed. Id: " + aggregateReportId);
            }
            cursor.moveToNext();
            return SqliteObjectMapper.constructAggregateReport(cursor);
        }
    }

    @Nullable
    @Override
    public DebugReport getDebugReport(String debugReportId) throws DatastoreException {
        try (Cursor cursor =
                mSQLTransaction
                        .getDatabase()
                        .query(
                                MeasurementTables.DebugReportContract.TABLE,
                                /* columns= */ null,
                                MeasurementTables.DebugReportContract.ID + " = ? ",
                                new String[] {debugReportId},
                                /* groupBy= */ null,
                                /* having= */ null,
                                /* orderBy= */ null,
                                /* limit= */ null)) {
            if (cursor.getCount() == 0) {
                throw new DatastoreException("DebugReport retrieval failed. Id: " + debugReportId);
            }
            cursor.moveToNext();
            return SqliteObjectMapper.constructDebugReportFromCursor(cursor);
        }
    }

    @Override
    public void insertSource(@NonNull Source source) throws DatastoreException {
        if (mDbFileMaxSizeLimitReachedSupplier.get()) {
            LoggerFactory.getMeasurementLogger()
                    .d("DB size has reached the limit, source will not be inserted");
            return;
        }

        String sourceId = UUID.randomUUID().toString();

        ContentValues values = new ContentValues();
        values.put(MeasurementTables.SourceContract.ID, sourceId);
        values.put(MeasurementTables.SourceContract.EVENT_ID, source.getEventId().getValue());
        values.put(MeasurementTables.SourceContract.PUBLISHER, source.getPublisher().toString());
        values.put(MeasurementTables.SourceContract.PUBLISHER_TYPE, source.getPublisherType());
        values.put(MeasurementTables.SourceContract.ENROLLMENT_ID, source.getEnrollmentId());
        values.put(MeasurementTables.SourceContract.EVENT_TIME, source.getEventTime());
        values.put(MeasurementTables.SourceContract.EXPIRY_TIME, source.getExpiryTime());
        values.put(
                MeasurementTables.SourceContract.EVENT_REPORT_WINDOW,
                source.getEventReportWindow());
        values.put(
                MeasurementTables.SourceContract.AGGREGATABLE_REPORT_WINDOW,
                source.getAggregatableReportWindow());
        values.put(MeasurementTables.SourceContract.PRIORITY, source.getPriority());
        values.put(MeasurementTables.SourceContract.STATUS, Source.Status.ACTIVE);
        values.put(MeasurementTables.SourceContract.SOURCE_TYPE, source.getSourceType().name());
        values.put(MeasurementTables.SourceContract.REGISTRANT, source.getRegistrant().toString());
        values.put(
                MeasurementTables.SourceContract.INSTALL_ATTRIBUTION_WINDOW,
                source.getInstallAttributionWindow());
        values.put(
                MeasurementTables.SourceContract.INSTALL_COOLDOWN_WINDOW,
                source.getInstallCooldownWindow());
        values.put(MeasurementTables.SourceContract.ATTRIBUTION_MODE, source.getAttributionMode());
        values.put(MeasurementTables.SourceContract.AGGREGATE_SOURCE, source.getAggregateSource());
        values.put(MeasurementTables.SourceContract.FILTER_DATA, source.getFilterDataString());
        values.put(
                MeasurementTables.SourceContract.SHARED_FILTER_DATA_KEYS,
                source.getSharedFilterDataKeys());
        values.put(MeasurementTables.SourceContract.AGGREGATE_CONTRIBUTIONS, 0);
        values.put(
                MeasurementTables.SourceContract.DEBUG_KEY,
                getNullableUnsignedLong(source.getDebugKey()));
        values.put(MeasurementTables.SourceContract.DEBUG_REPORTING, source.isDebugReporting());
        values.put(MeasurementTables.SourceContract.AD_ID_PERMISSION, source.hasAdIdPermission());
        values.put(
                MeasurementTables.SourceContract.AR_DEBUG_PERMISSION,
                source.hasArDebugPermission());
        values.put(
                MeasurementTables.SourceContract.SHARED_AGGREGATION_KEYS,
                source.getSharedAggregationKeys());
        values.put(MeasurementTables.SourceContract.REGISTRATION_ID, source.getRegistrationId());
        values.put(MeasurementTables.SourceContract.INSTALL_TIME, source.getInstallTime());
        values.put(MeasurementTables.SourceContract.DEBUG_JOIN_KEY, source.getDebugJoinKey());
        values.put(MeasurementTables.SourceContract.PLATFORM_AD_ID, source.getPlatformAdId());
        values.put(MeasurementTables.SourceContract.DEBUG_AD_ID, source.getDebugAdId());
        values.put(
                MeasurementTables.SourceContract.REGISTRATION_ORIGIN,
                source.getRegistrationOrigin().toString());
        values.put(
                MeasurementTables.SourceContract.COARSE_EVENT_REPORT_DESTINATIONS,
                source.getCoarseEventReportDestinations());
        if (source.getFlexEventReportSpec() != null) {
            values.put(
                    MeasurementTables.SourceContract.TRIGGER_SPECS,
                    source.getFlexEventReportSpec().encodeTriggerSpecsToJson());
            values.put(
                    MeasurementTables.SourceContract.PRIVACY_PARAMETERS,
                    source.getFlexEventReportSpec().encodePrivacyParametersToJSONString());
        }
        values.put(
                MeasurementTables.SourceContract.MAX_EVENT_LEVEL_REPORTS,
                source.getMaxEventLevelReports());
        values.put(
                MeasurementTables.SourceContract.EVENT_REPORT_WINDOWS,
                source.getEventReportWindows());
        values.put(
                MeasurementTables.SourceContract.SHARED_DEBUG_KEY,
                getNullableUnsignedLong(source.getSharedDebugKey()));

        long rowId =
                mSQLTransaction
                        .getDatabase()
                        .insert(
                                MeasurementTables.SourceContract.TABLE,
                                /* nullColumnHack= */ null,
                                values);
        LoggerFactory.getMeasurementLogger().d("MeasurementDao: insertSource: rowId=" + rowId);

        if (rowId == -1) {
            throw new DatastoreException("Source insertion failed.");
        }

        // Insert source destinations
        if (source.getAppDestinations() != null) {
            for (Uri appDestination : source.getAppDestinations()) {
                ContentValues destinationValues = new ContentValues();
                destinationValues.put(MeasurementTables.SourceDestination.SOURCE_ID, sourceId);
                destinationValues.put(
                        MeasurementTables.SourceDestination.DESTINATION_TYPE, EventSurfaceType.APP);
                destinationValues.put(
                        MeasurementTables.SourceDestination.DESTINATION, appDestination.toString());
                long destinationRowId =
                        mSQLTransaction
                                .getDatabase()
                                .insert(
                                        MeasurementTables.SourceDestination.TABLE,
                                        /* nullColumnHack= */ null,
                                        destinationValues);
                LoggerFactory.getMeasurementLogger()
                        .d(
                                "MeasurementDao: insertSource: insert sourceDestination: rowId="
                                        + destinationRowId);
                if (destinationRowId == -1) {
                    throw new DatastoreException(
                            "Source insertion failed on inserting app destination.");
                }
            }
        }

        if (source.getWebDestinations() != null) {
            for (Uri webDestination : source.getWebDestinations()) {
                ContentValues destinationValues = new ContentValues();
                destinationValues.put(MeasurementTables.SourceDestination.SOURCE_ID, sourceId);
                destinationValues.put(
                        MeasurementTables.SourceDestination.DESTINATION_TYPE, EventSurfaceType.WEB);
                destinationValues.put(
                        MeasurementTables.SourceDestination.DESTINATION, webDestination.toString());
                long destinationRowId =
                        mSQLTransaction
                                .getDatabase()
                                .insert(
                                        MeasurementTables.SourceDestination.TABLE,
                                        /* nullColumnHack= */ null,
                                        destinationValues);
                LoggerFactory.getMeasurementLogger()
                        .d(
                                "MeasurementDao: insertSource: insert sourceDestination: rowId="
                                        + destinationRowId);
                if (destinationRowId == -1) {
                    throw new DatastoreException(
                            "Source insertion failed on inserting web destination.");
                }
            }
        }
    }

    @Override
    public List<Source> getMatchingActiveSources(@NonNull Trigger trigger)
            throws DatastoreException {
        List<Source> sources = new ArrayList<>();
        Optional<String> destinationValue = getDestinationValue(trigger);
        if (!destinationValue.isPresent()) {
            LoggerFactory.getMeasurementLogger()
                    .d(
                            "getMatchingActiveSources: unable to obtain destination value: %s",
                            trigger.getAttributionDestination().toString());
            return sources;
        }
        String triggerDestinationValue = destinationValue.get();
        String sourceWhereStatement =
                String.format(
                        "%1$s.%2$s = ? "
                                + "AND %1$s.%3$s <= ? "
                                + "AND %1$s.%4$s > ? "
                                + "AND %1$s.%5$s = ?",
                        MeasurementTables.SourceContract.TABLE,
                        MeasurementTables.SourceContract.REGISTRATION_ORIGIN,
                        MeasurementTables.SourceContract.EVENT_TIME,
                        MeasurementTables.SourceContract.EXPIRY_TIME,
                        MeasurementTables.SourceContract.STATUS);

        try (Cursor cursor =
                mSQLTransaction
                        .getDatabase()
                        .rawQuery(
                                selectSourcesByDestination(
                                        triggerDestinationValue,
                                        trigger.getDestinationType(),
                                        sourceWhereStatement),
                                new String[] {
                                    trigger.getRegistrationOrigin().toString(),
                                    String.valueOf(trigger.getTriggerTime()),
                                    String.valueOf(trigger.getTriggerTime()),
                                    String.valueOf(Source.Status.ACTIVE)
                                })) {
            while (cursor.moveToNext()) {
                sources.add(SqliteObjectMapper.constructSourceFromCursor(cursor));
            }
            return sources;
        }
    }

    @Override
    public Optional<Source> getNearestDelayedMatchingActiveSource(@NonNull Trigger trigger)
            throws DatastoreException {
        Optional<String> destinationValue = getDestinationValue(trigger);
        if (!destinationValue.isPresent()) {
            LoggerFactory.getMeasurementLogger()
                    .d(
                            "getMatchingActiveDelayedSources: unable to obtain destination value:"
                                    + " %s",
                            trigger.getAttributionDestination().toString());
            return Optional.empty();
        }
        String triggerDestinationValue = destinationValue.get();
        String sourceWhereStatement =
                String.format(
                        "%1$s.%2$s = ? "
                                + "AND %1$s.%3$s > ? "
                                + "AND %1$s.%3$s <= ? "
                                + "AND %1$s.%4$s > ? "
                                + "AND %1$s.%5$s = ?",
                        MeasurementTables.SourceContract.TABLE,
                        MeasurementTables.SourceContract.REGISTRATION_ORIGIN,
                        MeasurementTables.SourceContract.EVENT_TIME,
                        MeasurementTables.SourceContract.EXPIRY_TIME,
                        MeasurementTables.SourceContract.STATUS);
        String sourceOrderByStatement =
                String.format(" ORDER BY %1$s ASC", MeasurementTables.SourceContract.EVENT_TIME);
        String sourceLimitStatement = String.format(" LIMIT %1$s", 1);
        long maxDelayedSourceRegistrationWindow =
                FlagsFactory.getFlags().getMeasurementMaxDelayedSourceRegistrationWindow();

        try (Cursor cursor =
                mSQLTransaction
                        .getDatabase()
                        .rawQuery(
                                selectSourcesByDestination(
                                                triggerDestinationValue,
                                                trigger.getDestinationType(),
                                                sourceWhereStatement)
                                        + sourceOrderByStatement
                                        + sourceLimitStatement,
                                new String[] {
                                    trigger.getRegistrationOrigin().toString(),
                                    String.valueOf(trigger.getTriggerTime()),
                                    String.valueOf(
                                            trigger.getTriggerTime()
                                                    + maxDelayedSourceRegistrationWindow),
                                    String.valueOf(trigger.getTriggerTime()),
                                    String.valueOf(Source.Status.ACTIVE)
                                })) {
            if (cursor.moveToNext()) {
                return Optional.of(SqliteObjectMapper.constructSourceFromCursor(cursor));
            }
            return Optional.empty();
        }
    }

    @Override
    public void updateTriggerStatus(List<String> triggerIds, @Trigger.Status int status)
            throws DatastoreException {
        ContentValues values = new ContentValues();
        values.put(MeasurementTables.TriggerContract.STATUS, status);
        long rows =
                mSQLTransaction
                        .getDatabase()
                        .update(
                                MeasurementTables.TriggerContract.TABLE,
                                values,
                                MeasurementTables.TriggerContract.ID
                                        + " IN ("
                                        + Stream.generate(() -> "?")
                                                .limit(triggerIds.size())
                                                .collect(Collectors.joining(","))
                                        + ")",
                                triggerIds.toArray(new String[0]));
        if (rows != triggerIds.size()) {
            throw new DatastoreException("Trigger status update failed.");
        }
    }

    @Override
    public void updateSourceStatus(@NonNull List<String> sourceIds, @Source.Status int status)
            throws DatastoreException {
        ContentValues values = new ContentValues();
        values.put(MeasurementTables.SourceContract.STATUS, status);
        long rows =
                mSQLTransaction
                        .getDatabase()
                        .update(
                                MeasurementTables.SourceContract.TABLE,
                                values,
                                MeasurementTables.SourceContract.ID
                                        + " IN ("
                                        + Stream.generate(() -> "?")
                                                .limit(sourceIds.size())
                                                .collect(Collectors.joining(","))
                                        + ")",
                                sourceIds.toArray(new String[0]));
        if (rows != sourceIds.size()) {
            throw new DatastoreException("Source status update failed.");
        }
    }

    @Override
    public void updateSourceAttributedTriggers(@NonNull String sourceId,
            @Nullable String attributionStatus) throws DatastoreException {
        ContentValues values = new ContentValues();
        values.put(
                MeasurementTables.SourceContract.EVENT_ATTRIBUTION_STATUS,
                attributionStatus);
        long rows =
                mSQLTransaction
                        .getDatabase()
                        .update(
                                MeasurementTables.SourceContract.TABLE,
                                values,
                                MeasurementTables.SourceContract.ID + " = ?",
                                new String[] {sourceId});
        if (rows != 1) {
            throw new DatastoreException("Source  event attribution status update failed.");
        }
    }

    @Override
    public void updateSourceAggregateContributions(@NonNull Source source)
            throws DatastoreException {
        ContentValues values = new ContentValues();
        values.put(
                MeasurementTables.SourceContract.AGGREGATE_CONTRIBUTIONS,
                source.getAggregateContributions());
        long rows =
                mSQLTransaction
                        .getDatabase()
                        .update(
                                MeasurementTables.SourceContract.TABLE,
                                values,
                                MeasurementTables.SourceContract.ID + " = ?",
                                new String[] {source.getId()});
        if (rows != 1) {
            throw new DatastoreException("Source aggregate contributions update failed.");
        }
    }

    @Override
    public void markEventReportStatus(@NonNull String eventReportId, @EventReport.Status int status)
            throws DatastoreException {
        ContentValues values = new ContentValues();
        values.put(MeasurementTables.EventReportContract.STATUS, status);
        long rows =
                mSQLTransaction
                        .getDatabase()
                        .update(
                                MeasurementTables.EventReportContract.TABLE,
                                values,
                                MeasurementTables.EventReportContract.ID + " = ?",
                                new String[] {eventReportId});
        if (rows != 1) {
            throw new DatastoreException("EventReport status update failed.");
        }
    }

    @Override
    public void updateEventReportSummaryBucket(
            @NonNull String eventReportId, @NonNull String summaryBucket)
            throws DatastoreException {
        ContentValues values = new ContentValues();
        values.put(MeasurementTables.EventReportContract.TRIGGER_SUMMARY_BUCKET, summaryBucket);
        long rows =
                mSQLTransaction
                        .getDatabase()
                        .update(
                                MeasurementTables.EventReportContract.TABLE,
                                values,
                                MeasurementTables.EventReportContract.ID + " = ?",
                                new String[] {eventReportId});
        if (rows != 1) {
            throw new DatastoreException("EventReport summary bucket update failed.");
        }
    }

    @Override
    public void markAggregateReportStatus(
            String aggregateReportId, @AggregateReport.Status int status)
            throws DatastoreException {
        ContentValues values = new ContentValues();
        values.put(MeasurementTables.AggregateReport.STATUS, status);
        long rows =
                mSQLTransaction
                        .getDatabase()
                        .update(
                                MeasurementTables.AggregateReport.TABLE,
                                values,
                                MeasurementTables.AggregateReport.ID + " = ? ",
                                new String[] {aggregateReportId});
        if (rows != 1) {
            throw new DatastoreException("AggregateReport update failed");
        }
    }

    @Override
    public void markEventDebugReportDelivered(String eventReportId) throws DatastoreException {
        ContentValues values = new ContentValues();
        values.put(
                MeasurementTables.EventReportContract.DEBUG_REPORT_STATUS,
                EventReport.DebugReportStatus.DELIVERED);
        long rows =
                mSQLTransaction
                        .getDatabase()
                        .update(
                                MeasurementTables.EventReportContract.TABLE,
                                values,
                                MeasurementTables.EventReportContract.ID + " = ?",
                                new String[] {eventReportId});
        if (rows != 1) {
            throw new DatastoreException("EventReport update failed.");
        }
    }

    @Override
    public void markAggregateDebugReportDelivered(String aggregateReportId)
            throws DatastoreException {
        ContentValues values = new ContentValues();
        values.put(
                MeasurementTables.AggregateReport.DEBUG_REPORT_STATUS,
                AggregateReport.DebugReportStatus.DELIVERED);
        long rows =
                mSQLTransaction
                        .getDatabase()
                        .update(
                                MeasurementTables.AggregateReport.TABLE,
                                values,
                                MeasurementTables.AggregateReport.ID + " = ? ",
                                new String[] {aggregateReportId});
        if (rows != 1) {
            throw new DatastoreException("AggregateReport update failed");
        }
    }

    @Override
    @Nullable
    public List<EventReport> getSourceEventReports(Source source) throws DatastoreException {
        List<EventReport> eventReports = new ArrayList<>();
        try (Cursor cursor =
                mSQLTransaction
                        .getDatabase()
                        .query(
                                MeasurementTables.EventReportContract.TABLE,
                                /* columns= */ null,
                                MeasurementTables.EventReportContract.SOURCE_ID + " = ? ",
                                new String[] {source.getId()},
                                /* groupBy= */ null,
                                /* having= */ null,
                                /* orderBy= */ null,
                                /* limit= */ null)) {
            while (cursor.moveToNext()) {
                eventReports.add(SqliteObjectMapper.constructEventReportFromCursor(cursor));
            }
            return eventReports;
        }
    }

    @Override
    public void deleteEventReport(EventReport eventReport) throws DatastoreException {
        long rows =
                mSQLTransaction
                        .getDatabase()
                        .delete(
                                MeasurementTables.EventReportContract.TABLE,
                                MeasurementTables.EventReportContract.ID + " = ?",
                                new String[] {eventReport.getId()});
        if (rows != 1) {
            throw new DatastoreException("EventReport deletion failed.");
        }
    }

    @Override
    public void deleteDebugReport(String debugReportId) throws DatastoreException {
        long rows =
                mSQLTransaction
                        .getDatabase()
                        .delete(
                                MeasurementTables.DebugReportContract.TABLE,
                                MeasurementTables.DebugReportContract.ID + " = ?",
                                new String[] {debugReportId});
        if (rows != 1) {
            throw new DatastoreException("DebugReport deletion failed.");
        }
        LoggerFactory.getMeasurementLogger()
                .d("MeasurementDao: deleteDebugReport: row deleted: " + rows);
    }

    @Override
    public List<String> getPendingEventReportIdsInWindow(long windowStartTime, long windowEndTime)
            throws DatastoreException {
        List<String> eventReports = new ArrayList<>();
        try (Cursor cursor =
                mReportingRetryLimitEnabledSupplier.get()
                        ? pendingEventReportIdsInWindowCursorWithRetryLimit(
                                windowStartTime, windowEndTime)
                        : pendingEventReportIdsInWindowCursor(windowStartTime, windowEndTime)) {
            while (cursor.moveToNext()) {
                eventReports.add(
                        cursor.getString(
                                cursor.getColumnIndex(MeasurementTables.EventReportContract.ID)));
            }
            return eventReports;
        }
    }


    @Override
    public List<String> getPendingDebugEventReportIds() throws DatastoreException {
        List<String> eventReports = new ArrayList<>();
        try (Cursor cursor =
                mReportingRetryLimitEnabledSupplier.get()
                        ? pendingDebugEventReportIdsLimitRetryCursor()
                        : pendingDebugEventReportIdsCursor()) {
            while (cursor.moveToNext()) {
                eventReports.add(
                        cursor.getString(
                                cursor.getColumnIndex(MeasurementTables.EventReportContract.ID)));
            }
            return eventReports;
        }
    }

    @Override
    public List<String> getPendingEventReportIdsForGivenApp(Uri appName) throws DatastoreException {
        List<String> eventReports = new ArrayList<>();
        try (Cursor cursor =
                mSQLTransaction
                        .getDatabase()
                        .rawQuery(
                                String.format(
                                        Locale.ENGLISH,
                                        "SELECT e.%1$s FROM %2$s e "
                                                + "INNER JOIN %3$s s ON (e.%4$s = s.%5$s) "
                                                + "WHERE e.%6$s = ? AND s.%7$s = ?",
                                        MeasurementTables.EventReportContract.ID,
                                        MeasurementTables.EventReportContract.TABLE,
                                        MeasurementTables.SourceContract.TABLE,
                                        MeasurementTables.EventReportContract.SOURCE_ID,
                                        MeasurementTables.SourceContract.ID,
                                        MeasurementTables.EventReportContract.STATUS,
                                        MeasurementTables.SourceContract.REGISTRANT),
                                new String[] {
                                    String.valueOf(EventReport.Status.PENDING),
                                    String.valueOf(appName)
                                })) {
            while (cursor.moveToNext()) {
                eventReports.add(
                        cursor.getString(
                                cursor.getColumnIndex(MeasurementTables.EventReportContract.ID)));
            }
            return eventReports;
        }
    }

    @Override
    public void insertEventReport(EventReport eventReport) throws DatastoreException {
        ContentValues values = new ContentValues();
        values.put(MeasurementTables.EventReportContract.ID, UUID.randomUUID().toString());
        values.put(
                MeasurementTables.EventReportContract.SOURCE_EVENT_ID,
                eventReport.getSourceEventId().getValue());
        values.put(
                MeasurementTables.EventReportContract.ATTRIBUTION_DESTINATION,
                String.join(
                        " ",
                        eventReport.getAttributionDestinations().stream()
                                .map(Uri::toString)
                                .collect(Collectors.toList())));
        values.put(
                MeasurementTables.EventReportContract.TRIGGER_TIME, eventReport.getTriggerTime());
        values.put(
                MeasurementTables.EventReportContract.TRIGGER_DATA,
                getNullableUnsignedLong(eventReport.getTriggerData()));
        values.put(
                MeasurementTables.EventReportContract.TRIGGER_DEDUP_KEY,
                getNullableUnsignedLong(eventReport.getTriggerDedupKey()));
        values.put(
                MeasurementTables.EventReportContract.ENROLLMENT_ID, eventReport.getEnrollmentId());
        values.put(MeasurementTables.EventReportContract.STATUS, eventReport.getStatus());
        values.put(
                MeasurementTables.EventReportContract.DEBUG_REPORT_STATUS,
                eventReport.getDebugReportStatus());
        values.put(MeasurementTables.EventReportContract.REPORT_TIME, eventReport.getReportTime());
        values.put(
                MeasurementTables.EventReportContract.TRIGGER_PRIORITY,
                eventReport.getTriggerPriority());
        values.put(
                MeasurementTables.EventReportContract.SOURCE_TYPE,
                eventReport.getSourceType().toString());
        values.put(
                MeasurementTables.EventReportContract.RANDOMIZED_TRIGGER_RATE,
                eventReport.getRandomizedTriggerRate());
        values.put(
                MeasurementTables.EventReportContract.SOURCE_DEBUG_KEY,
                getNullableUnsignedLong(eventReport.getSourceDebugKey()));
        values.put(
                MeasurementTables.EventReportContract.TRIGGER_DEBUG_KEY,
                getNullableUnsignedLong(eventReport.getTriggerDebugKey()));
        values.put(MeasurementTables.EventReportContract.SOURCE_ID, eventReport.getSourceId());
        values.put(MeasurementTables.EventReportContract.TRIGGER_ID, eventReport.getTriggerId());
        values.put(
                MeasurementTables.EventReportContract.REGISTRATION_ORIGIN,
                eventReport.getRegistrationOrigin().toString());
        values.put(
                MeasurementTables.EventReportContract.TRIGGER_SUMMARY_BUCKET,
                eventReport.getStringEncodedTriggerSummaryBucket());
        long rowId =
                mSQLTransaction
                        .getDatabase()
                        .insert(
                                MeasurementTables.EventReportContract.TABLE,
                                /* nullColumnHack= */ null,
                                values);
        if (rowId == -1) {
            throw new DatastoreException("EventReport insertion failed.");
        }
    }

    @Override
    public void updateSourceEventReportDedupKeys(@NonNull Source source) throws DatastoreException {
        ContentValues values = new ContentValues();
        values.put(
                MeasurementTables.SourceContract.EVENT_REPORT_DEDUP_KEYS,
                listToCommaSeparatedString((source.getEventReportDedupKeys())));
        long rows =
                mSQLTransaction
                        .getDatabase()
                        .update(
                                MeasurementTables.SourceContract.TABLE,
                                values,
                                MeasurementTables.SourceContract.ID + " = ?",
                                new String[] {source.getId()});
        if (rows != 1) {
            throw new DatastoreException("Source event report dedup key updated failed.");
        }
    }

    @Override
    public void updateSourceAggregateReportDedupKeys(@NonNull Source source)
            throws DatastoreException {
        ContentValues values = new ContentValues();
        values.put(
                MeasurementTables.SourceContract.AGGREGATE_REPORT_DEDUP_KEYS,
                listToCommaSeparatedString(source.getAggregateReportDedupKeys()));
        long rows =
                mSQLTransaction
                        .getDatabase()
                        .update(
                                MeasurementTables.SourceContract.TABLE,
                                values,
                                MeasurementTables.SourceContract.ID + " = ?",
                                new String[] {source.getId()});
        if (rows != 1) {
            throw new DatastoreException("Source aggregate report dedup key updated failed.");
        }
    }

    @Override
    public void insertAttribution(@NonNull Attribution attribution) throws DatastoreException {
        ContentValues values = new ContentValues();
        values.put(MeasurementTables.AttributionContract.ID, UUID.randomUUID().toString());
        values.put(MeasurementTables.AttributionContract.SOURCE_SITE, attribution.getSourceSite());
        values.put(
                MeasurementTables.AttributionContract.SOURCE_ORIGIN, attribution.getSourceOrigin());
        values.put(
                MeasurementTables.AttributionContract.DESTINATION_SITE,
                attribution.getDestinationSite());
        values.put(
                MeasurementTables.AttributionContract.DESTINATION_ORIGIN,
                attribution.getDestinationOrigin());
        values.put(
                MeasurementTables.AttributionContract.ENROLLMENT_ID, attribution.getEnrollmentId());
        values.put(
                MeasurementTables.AttributionContract.TRIGGER_TIME, attribution.getTriggerTime());
        values.put(MeasurementTables.AttributionContract.REGISTRANT, attribution.getRegistrant());
        values.put(MeasurementTables.AttributionContract.SOURCE_ID, attribution.getSourceId());
        values.put(MeasurementTables.AttributionContract.TRIGGER_ID, attribution.getTriggerId());
        values.put(
                MeasurementTables.AttributionContract.REGISTRATION_ORIGIN,
                attribution.getRegistrationOrigin().toString());
        long rowId =
                mSQLTransaction
                        .getDatabase()
                        .insert(
                                MeasurementTables.AttributionContract.TABLE,
                                /* nullColumnHack= */ null,
                                values);
        if (rowId == -1) {
            throw new DatastoreException("Attribution insertion failed.");
        }
    }

    @Override
    public long getAttributionsPerRateLimitWindow(@NonNull Source source, @NonNull Trigger trigger)
            throws DatastoreException {
        Optional<Uri> publisherBaseUri =
                extractBaseUri(source.getPublisher(), source.getPublisherType());
        Optional<Uri> destinationBaseUri =
                extractBaseUri(trigger.getAttributionDestination(), trigger.getDestinationType());

        if (!publisherBaseUri.isPresent() || !destinationBaseUri.isPresent()) {
            throw new IllegalArgumentException(
                    String.format(
                            Locale.ENGLISH,
                            "getAttributionsPerRateLimitWindow:"
                                    + " getSourceAndDestinationTopPrivateDomains failed. Publisher:"
                                    + " %s; Attribution destination: %s",
                            source.getPublisher().toString(),
                            trigger.getAttributionDestination().toString()));
        }

        String publisherTopPrivateDomain = publisherBaseUri.get().toString();
        String triggerDestinationTopPrivateDomain = destinationBaseUri.get().toString();

        return DatabaseUtils.queryNumEntries(
                mSQLTransaction.getDatabase(),
                MeasurementTables.AttributionContract.TABLE,
                MeasurementTables.AttributionContract.SOURCE_SITE
                        + " = ? AND "
                        + MeasurementTables.AttributionContract.DESTINATION_SITE
                        + " = ? AND "
                        + MeasurementTables.AttributionContract.ENROLLMENT_ID
                        + " = ? AND "
                        + MeasurementTables.AttributionContract.TRIGGER_TIME
                        + " > ? AND "
                        + MeasurementTables.AttributionContract.TRIGGER_TIME
                        + " <= ? ",
                new String[] {
                    publisherTopPrivateDomain,
                    triggerDestinationTopPrivateDomain,
                    trigger.getEnrollmentId(),
                    String.valueOf(
                            trigger.getTriggerTime()
                                    - PrivacyParams.RATE_LIMIT_WINDOW_MILLISECONDS),
                    String.valueOf(trigger.getTriggerTime())
                });
    }

    @Override
    public long getNumSourcesPerPublisher(Uri publisherUri, @EventSurfaceType int publisherType)
            throws DatastoreException {
        return DatabaseUtils.queryNumEntries(
                mSQLTransaction.getDatabase(),
                MeasurementTables.SourceContract.TABLE,
                MeasurementTables.SourceContract.PUBLISHER + " = ?",
                new String[] {publisherUri.toString()});
    }

    @Override
    public long getNumTriggersPerDestination(Uri destination, @EventSurfaceType int destinationType)
            throws DatastoreException {
        return DatabaseUtils.queryNumEntries(
                mSQLTransaction.getDatabase(),
                MeasurementTables.TriggerContract.TABLE,
                getDestinationWhereStatement(destination, destinationType));
    }

    @Override
    public Integer countDistinctReportingOriginsPerPublisherXDestInAttribution(
            Uri sourceSite,
            Uri destinationSite,
            Uri excludedReportingOrigin,
            long windowStartTime,
            long windowEndTime)
            throws DatastoreException {
        String query =
                String.format(
                        Locale.ENGLISH,
                        "SELECT COUNT(DISTINCT %1$s) FROM %2$s "
                                + "WHERE %3$s = ? AND %4$s = ? AND %1s != ? "
                                + "AND %5$s > ? AND %5$s <= ?",
                        MeasurementTables.AttributionContract.REGISTRATION_ORIGIN,
                        MeasurementTables.AttributionContract.TABLE,
                        MeasurementTables.AttributionContract.SOURCE_SITE,
                        MeasurementTables.AttributionContract.DESTINATION_SITE,
                        MeasurementTables.AttributionContract.TRIGGER_TIME);
        return (int)
                DatabaseUtils.longForQuery(
                        mSQLTransaction.getDatabase(),
                        query,
                        new String[] {
                            sourceSite.toString(),
                            destinationSite.toString(),
                            excludedReportingOrigin.toString(),
                            String.valueOf(windowStartTime),
                            String.valueOf(windowEndTime)
                        });
    }

    @Override
    public Integer countDistinctDestPerPubXEnrollmentInActiveSourceInWindow(
            Uri publisher,
            @EventSurfaceType int publisherType,
            String enrollmentId,
            List<Uri> excludedDestinations,
            @EventSurfaceType int destinationType,
            long windowStartTime,
            long windowEndTime)
            throws DatastoreException {
        String query =
                String.format(
                        Locale.ENGLISH,
                        "WITH source_ids AS ("
                                + "SELECT %1$s FROM %2$s "
                                + "WHERE %3$s AND %4$s = ? AND %5$s = ? "
                                + "AND %6$s > ? AND %6$s <= ? AND %7$s > ?"
                                + ") "
                                + "SELECT COUNT(DISTINCT %8$s) FROM %9$s "
                                + "WHERE %10$s IN source_ids AND %11$s = ? "
                                + "AND %8$s NOT IN "
                                + getUriValueList(excludedDestinations),
                        MeasurementTables.SourceContract.ID,
                        MeasurementTables.SourceContract.TABLE,
                        getPublisherWhereStatement(publisher, publisherType),
                        MeasurementTables.SourceContract.ENROLLMENT_ID,
                        MeasurementTables.SourceContract.STATUS,
                        MeasurementTables.SourceContract.EVENT_TIME,
                        MeasurementTables.SourceContract.EXPIRY_TIME,
                        MeasurementTables.SourceDestination.DESTINATION,
                        MeasurementTables.SourceDestination.TABLE,
                        MeasurementTables.SourceDestination.SOURCE_ID,
                        MeasurementTables.SourceDestination.DESTINATION_TYPE);
        return (int)
                DatabaseUtils.longForQuery(
                        mSQLTransaction.getDatabase(),
                        query,
                        new String[] {
                            enrollmentId,
                            String.valueOf(Source.Status.ACTIVE),
                            String.valueOf(windowStartTime),
                            String.valueOf(windowEndTime),
                            String.valueOf(windowEndTime),
                            String.valueOf(destinationType)
                        });
    }

    @Override
    public Integer countDistinctDestinationsPerPublisherXEnrollmentInActiveSource(
            Uri publisher,
            @EventSurfaceType int publisherType,
            String enrollmentId,
            List<Uri> excludedDestinations,
            @EventSurfaceType int destinationType,
            long windowEndTime)
            throws DatastoreException {
        String query =
                String.format(
                        Locale.ENGLISH,
                        "WITH source_ids AS ("
                                + "SELECT %1$s FROM %2$s "
                                + "WHERE %3$s AND %4$s = ? AND %5$s != ? "
                                + "AND %6$s > ?"
                                + ") "
                                + "SELECT COUNT(DISTINCT %7$s) FROM %8$s "
                                + "WHERE %9$s IN source_ids AND %10$s = ? "
                                + "AND %7$s NOT IN "
                                + getUriValueList(excludedDestinations),
                        MeasurementTables.SourceContract.ID,
                        MeasurementTables.SourceContract.TABLE,
                        getPublisherWhereStatement(publisher, publisherType),
                        MeasurementTables.SourceContract.ENROLLMENT_ID,
                        MeasurementTables.SourceContract.STATUS,
                        MeasurementTables.SourceContract.EXPIRY_TIME,
                        MeasurementTables.SourceDestination.DESTINATION,
                        MeasurementTables.SourceDestination.TABLE,
                        MeasurementTables.SourceDestination.SOURCE_ID,
                        MeasurementTables.SourceDestination.DESTINATION_TYPE);
        return (int)
                DatabaseUtils.longForQuery(
                        mSQLTransaction.getDatabase(),
                        query,
                        new String[] {
                            enrollmentId,
                            String.valueOf(Source.Status.MARKED_TO_DELETE),
                            String.valueOf(windowEndTime),
                            String.valueOf(destinationType)
                        });
    }

    @Override
    public Integer countDistinctDestinationsPerPublisherPerRateLimitWindow(
            Uri publisher,
            @EventSurfaceType int publisherType,
            List<Uri> excludedDestinations,
            @EventSurfaceType int destinationType,
            long windowStartTime,
            long windowEndTime)
            throws DatastoreException {
        String query =
                String.format(
                        Locale.ENGLISH,
                        "WITH source_ids AS ("
                                + "SELECT %1$s FROM %2$s "
                                + "WHERE %3$s AND %4$s = ? "
                                + "AND %5$s > ? AND %5$s <= ? AND %6$s > ?"
                                + ") "
                                + "SELECT COUNT(DISTINCT %7$s) FROM %8$s "
                                + "WHERE %9$s IN source_ids AND %10$s = ? "
                                + "AND %7$s NOT IN "
                                + getUriValueList(excludedDestinations),
                        MeasurementTables.SourceContract.ID,
                        MeasurementTables.SourceContract.TABLE,
                        getPublisherWhereStatement(publisher, publisherType),
                        MeasurementTables.SourceContract.STATUS,
                        MeasurementTables.SourceContract.EVENT_TIME,
                        MeasurementTables.SourceContract.EXPIRY_TIME,
                        MeasurementTables.SourceDestination.DESTINATION,
                        MeasurementTables.SourceDestination.TABLE,
                        MeasurementTables.SourceDestination.SOURCE_ID,
                        MeasurementTables.SourceDestination.DESTINATION_TYPE);
        return (int)
                DatabaseUtils.longForQuery(
                        mSQLTransaction.getDatabase(),
                        query,
                        new String[] {
                            String.valueOf(Source.Status.ACTIVE),
                            String.valueOf(windowStartTime),
                            String.valueOf(windowEndTime),
                            String.valueOf(windowEndTime),
                            String.valueOf(destinationType)
                        });
    }

    @Override
    public Integer countSourcesPerPublisherXEnrollmentExcludingRegOrigin(
            Uri registrationOrigin,
            Uri publisher,
            @EventSurfaceType int publisherType,
            String enrollmentId,
            long eventTime,
            long timePeriodInMs)
            throws DatastoreException {

        String query =
                String.format(
                        Locale.ENGLISH,
                        "SELECT COUNT (*) FROM %1$s "
                                + "WHERE %2$s AND "
                                + "%3$s = ? AND "
                                + "%4$s != ? AND "
                                + "%5$s > ?",
                        MeasurementTables.SourceContract.TABLE,
                        getPublisherWhereStatement(publisher, publisherType),
                        MeasurementTables.SourceContract.ENROLLMENT_ID,
                        MeasurementTables.SourceContract.REGISTRATION_ORIGIN,
                        MeasurementTables.SourceContract.EVENT_TIME);

        return (int)
                DatabaseUtils.longForQuery(
                        mSQLTransaction.getDatabase(),
                        query,
                        new String[] {
                            enrollmentId,
                            registrationOrigin.toString(),
                            String.valueOf(eventTime - timePeriodInMs)
                        });
    }

    @Override
    public Integer countDistinctReportingOriginsPerPublisherXDestinationInSource(
            Uri publisher,
            @EventSurfaceType int publisherType,
            List<Uri> destinations,
            Uri excludedReportingOrigin,
            long windowStartTime,
            long windowEndTime)
            throws DatastoreException {
        // Each destination can be paired with the given publisher. Return the maximum count of
        // distinct reporting origins among the pairs of destination-and-publisher.
        String query =
                String.format(
                        Locale.ENGLISH,
                        "WITH joined as ("
                                + "SELECT source."
                                + MeasurementTables.SourceContract.REGISTRATION_ORIGIN
                                + ", "
                                + "source_dest."
                                + MeasurementTables.SourceDestination.DESTINATION
                                + " "
                                + "FROM "
                                + MeasurementTables.SourceContract.TABLE
                                + " source "
                                + "INNER JOIN "
                                + MeasurementTables.SourceDestination.TABLE
                                + " source_dest"
                                + " ON (source."
                                + MeasurementTables.SourceContract.ID
                                + " = "
                                + "source_dest."
                                + MeasurementTables.SourceDestination.SOURCE_ID
                                + ") "
                                + "WHERE %1$s "
                                + "AND source."
                                + MeasurementTables.SourceContract.REGISTRATION_ORIGIN
                                + " != ? "
                                + "AND source."
                                + MeasurementTables.SourceContract.EVENT_TIME
                                + " > ? "
                                + "AND source."
                                + MeasurementTables.SourceContract.EVENT_TIME
                                + " <= ? "
                                + "AND source."
                                + MeasurementTables.SourceContract.EXPIRY_TIME
                                + " > ? "
                                + "AND source_dest."
                                + MeasurementTables.SourceDestination.DESTINATION
                                + " IN %2$s), distinct_registration_origins as (SELECT DENSE_RANK()"
                                + " OVER (PARTITION BY destination ORDER BY registration_origin) AS"
                                + " distinct_registration_origin FROM joined) SELECT"
                                + " MAX(distinct_registration_origin) FROM"
                                + " distinct_registration_origins",
                        getPublisherWhereStatement(publisher, publisherType),
                        getUriValueList(destinations));

        return (int)
                DatabaseUtils.longForQuery(
                        mSQLTransaction.getDatabase(),
                        query,
                        new String[] {
                            excludedReportingOrigin.toString(),
                            String.valueOf(windowStartTime),
                            String.valueOf(windowEndTime),
                            String.valueOf(windowEndTime)
                        });
    }

    @Override
    public boolean deleteAppRecords(Uri uri) throws DatastoreException {
        int numDeletions = 0;
        String uriStr = uri.toString();
        SQLiteDatabase db = mSQLTransaction.getDatabase();
        // For all Source records matching the given Uri
        // as REGISTRANT, obtains EventReport records who's SOURCE_ID
        // matches a Source records' EVENT_ID.
        numDeletions +=
                db.delete(
                        MeasurementTables.EventReportContract.TABLE,
                        String.format(
                                Locale.ENGLISH,
                                "%1$s IN ("
                                        + "SELECT e.%1$s FROM %2$s e"
                                        + " INNER JOIN %3$s s"
                                        + " ON e.%4$s = s.%5$s"
                                        + " WHERE s.%6$s = ?"
                                        + ")",
                                MeasurementTables.EventReportContract.ID,
                                MeasurementTables.EventReportContract.TABLE,
                                MeasurementTables.SourceContract.TABLE,
                                MeasurementTables.EventReportContract.SOURCE_ID,
                                MeasurementTables.SourceContract.ID,
                                MeasurementTables.SourceContract.REGISTRANT),
                        new String[] {uriStr});

        // EventReport table
        numDeletions +=
                db.delete(
                        MeasurementTables.EventReportContract.TABLE,
                        MeasurementTables.EventReportContract.ATTRIBUTION_DESTINATION + " = ?",
                        new String[] {uriStr});
        // AggregateReport table
        numDeletions +=
                db.delete(
                        MeasurementTables.AggregateReport.TABLE,
                        MeasurementTables.AggregateReport.ATTRIBUTION_DESTINATION
                                + " = ? "
                                + " OR "
                                + MeasurementTables.AggregateReport.PUBLISHER
                                + " = ? ",
                        new String[] {uriStr, uriStr});
        // Source table
        numDeletions +=
                db.delete(
                        MeasurementTables.SourceContract.TABLE,
                        "( "
                                + MeasurementTables.SourceContract.REGISTRANT
                                + " = ? ) OR "
                                + "("
                                + MeasurementTables.SourceContract.STATUS
                                + " = ? AND "
                                + MeasurementTables.SourceContract.ID
                                + " IN ("
                                + selectSourceIdsByDestination(uriStr, EventSurfaceType.APP)
                                + ") )",
                        new String[] {uriStr, String.valueOf(Source.Status.IGNORED)});
        // Trigger table
        numDeletions +=
                db.delete(
                        MeasurementTables.TriggerContract.TABLE,
                        MeasurementTables.TriggerContract.REGISTRANT + " = ?",
                        new String[] {uriStr});
        // Attribution table
        numDeletions +=
                db.delete(
                        MeasurementTables.AttributionContract.TABLE,
                        MeasurementTables.AttributionContract.SOURCE_SITE
                                + " = ? OR "
                                + MeasurementTables.AttributionContract.DESTINATION_SITE
                                + " = ?",
                        new String[] {uriStr, uriStr});

        // Async Registration table
        numDeletions +=
                db.delete(
                        MeasurementTables.AsyncRegistrationContract.TABLE,
                        MeasurementTables.AsyncRegistrationContract.REGISTRANT + " = ? ",
                        new String[] {uriStr});

        return numDeletions != 0;
    }

    @Override
    public boolean deleteAppRecordsNotPresent(List<Uri> uriList) throws DatastoreException {
        int numDeletions = 0;
        SQLiteDatabase db = mSQLTransaction.getDatabase();
        String valueList = getUriValueList(uriList);

        // For all Source records not in the given list
        // as REGISTRANT, obtains EventReport records whose SOURCE_ID
        // matches Source records' SOURCE_ID.
        numDeletions +=
                db.delete(
                        MeasurementTables.EventReportContract.TABLE,
                        String.format(
                                Locale.ENGLISH,
                                "%1$s IN ("
                                        + "SELECT e.%1$s FROM %2$s e"
                                        + " INNER JOIN %3$s s"
                                        + " ON e.%4$s = s.%5$s"
                                        + " WHERE s.%6$s NOT IN "
                                        + valueList
                                        + ")",
                                MeasurementTables.EventReportContract.ID,
                                MeasurementTables.EventReportContract.TABLE,
                                MeasurementTables.SourceContract.TABLE,
                                MeasurementTables.EventReportContract.SOURCE_ID,
                                MeasurementTables.SourceContract.ID,
                                MeasurementTables.SourceContract.REGISTRANT),
                        /* whereArgs */ null);

        // Event Report table
        numDeletions +=
                db.delete(
                        MeasurementTables.EventReportContract.TABLE,
                        MeasurementTables.EventReportContract.ATTRIBUTION_DESTINATION
                                + " NOT IN "
                                + valueList,
                        /* whereArgs */ null);

        // AggregateReport table
        numDeletions +=
                db.delete(
                        MeasurementTables.AggregateReport.TABLE,
                        MeasurementTables.AggregateReport.ATTRIBUTION_DESTINATION
                                + " NOT IN "
                                + valueList.toString()
                                + " OR "
                                + MeasurementTables.AggregateReport.PUBLISHER
                                + " NOT IN "
                                + valueList.toString(),
                        /* whereArgs */ null);

        // Source table
        numDeletions +=
                db.delete(
                        MeasurementTables.SourceContract.TABLE,
                        "(("
                                + MeasurementTables.SourceContract.REGISTRANT
                                + " NOT IN "
                                + valueList
                                + ") OR ("
                                + MeasurementTables.SourceContract.STATUS
                                + " = ? AND "
                                // Delete source records that are associated with any
                                // non-installed destination apps.
                                + MeasurementTables.SourceContract.ID
                                + " IN ("
                                + selectSourceIdsWithNonInstalledAppDestinations(valueList)
                                + ")))",
                        new String[] {String.valueOf(Source.Status.IGNORED)});

        // Trigger table
        numDeletions +=
                db.delete(
                        MeasurementTables.TriggerContract.TABLE,
                        MeasurementTables.TriggerContract.REGISTRANT + " NOT IN " + valueList,
                        /* whereArgs */ null);

        // Attribution table
        numDeletions +=
                db.delete(
                        MeasurementTables.AttributionContract.TABLE,
                        MeasurementTables.AttributionContract.SOURCE_SITE
                                + " NOT IN "
                                + valueList.toString()
                                + " OR "
                                + MeasurementTables.AttributionContract.DESTINATION_SITE
                                + " NOT IN "
                                + valueList.toString(),
                        /* whereArgs */ null);

        // Async Registration table
        numDeletions +=
                db.delete(
                        MeasurementTables.AsyncRegistrationContract.TABLE,
                        MeasurementTables.AsyncRegistrationContract.REGISTRANT
                                + " NOT IN "
                                + valueList.toString(),
                        /* whereArgs */ null);

        return numDeletions != 0;
    }

    @Override
    public List<AggregateReport> fetchMatchingAggregateReports(
            @NonNull List<String> sourceIds, @NonNull List<String> triggerIds)
            throws DatastoreException {
        return fetchRecordsMatchingWithParameters(
                MeasurementTables.AggregateReport.TABLE,
                MeasurementTables.AggregateReport.SOURCE_ID,
                sourceIds,
                MeasurementTables.AggregateReport.TRIGGER_ID,
                triggerIds,
                SqliteObjectMapper::constructAggregateReport);
    }

    @Override
    public List<EventReport> fetchMatchingEventReports(
            @NonNull List<String> sourceIds, @NonNull List<String> triggerIds)
            throws DatastoreException {
        return fetchRecordsMatchingWithParameters(
                MeasurementTables.EventReportContract.TABLE,
                MeasurementTables.EventReportContract.SOURCE_ID,
                sourceIds,
                MeasurementTables.EventReportContract.TRIGGER_ID,
                triggerIds,
                SqliteObjectMapper::constructEventReportFromCursor);
    }

    @Override
    public List<String> fetchMatchingSourcesFlexibleEventApi(@NonNull List<String> triggerIds)
            throws DatastoreException {
        List<String> sourceIds = new ArrayList<>();
        if (triggerIds.isEmpty()) {
            return new ArrayList<>();
        }
        String unionQuery =
                generateUnionQueryFromTriggerIds(
                        triggerIds,
                        MeasurementTables.SourceContract.TABLE,
                        MeasurementTables.SourceContract.EVENT_ATTRIBUTION_STATUS);

        try (Cursor cursor =
                mSQLTransaction
                        .getDatabase()
                        .rawQuery(
                                String.format(
                                        Locale.ENGLISH,
                                        "SELECT DISTINCT %s FROM (%s)",
                                        MeasurementTables.SourceContract.ID,
                                        unionQuery),
                                null)) {
            while (cursor.moveToNext()) {
                String sourceId =
                        cursor.getString(
                                cursor.getColumnIndexOrThrow(MeasurementTables.SourceContract.ID));
                sourceIds.add(sourceId);
            }
        }
        return sourceIds;
    }

    @VisibleForTesting
    public static String generateUnionQueryFromTriggerIds(
            List<String> triggerIds, String tableName, String columnName) {
        List<String> queries =
                triggerIds.stream()
                        .map(
                                triggerId ->
                                        "SELECT * FROM "
                                                + tableName
                                                + " WHERE "
                                                + String.format(
                                                        "%1$s LIKE '%2$s'",
                                                        columnName,
                                                        String.format("%%\"%s\"%%", triggerId)))
                        .collect(Collectors.toList());
        return String.join(" UNION ", queries);
    }

    private String getUriValueList(List<Uri> uriList) {
        // Construct query, as list of all packages present on the device
        StringBuilder valueList = new StringBuilder("(");
        valueList.append(
                uriList.stream()
                        .map((uri) -> DatabaseUtils.sqlEscapeString(uri.toString()))
                        .collect(Collectors.joining(", ")));
        valueList.append(")");
        return valueList.toString();
    }

    @Override
    public void deleteExpiredRecords(long earliestValidInsertion, int registrationRetryLimit)
            throws DatastoreException {
        SQLiteDatabase db = mSQLTransaction.getDatabase();
        String earliestValidInsertionStr = String.valueOf(earliestValidInsertion);
        // Deleting the sources and triggers will take care of deleting records from
        // event report, aggregate report and attribution tables as well. No explicit deletion is
        // required for them. Although, having proactive deletion of expired records help clean up
        // space.
        // Source table
        db.delete(
                MeasurementTables.SourceContract.TABLE,
                MeasurementTables.SourceContract.EVENT_TIME + " < ?",
                new String[] {earliestValidInsertionStr});
        // Trigger table
        db.delete(
                MeasurementTables.TriggerContract.TABLE,
                MeasurementTables.TriggerContract.TRIGGER_TIME + " < ?",
                new String[] {earliestValidInsertionStr});
        // Event Reports
        // TODO(b/277362712): Optimize Deletion of event reports
        // We rely on source/trigger deletion to delete event reports because delivered event
        // reports are used for calculating total event reports for a Source during Attribution.

        // AggregateReport table
        db.delete(
                MeasurementTables.AggregateReport.TABLE,
                MeasurementTables.AggregateReport.STATUS
                        + " = ? OR "
                        + MeasurementTables.AggregateReport.SCHEDULED_REPORT_TIME
                        + " < ?",
                new String[] {
                    String.valueOf(AggregateReport.Status.DELIVERED), earliestValidInsertionStr
                });
        // Attribution table
        db.delete(
                MeasurementTables.AttributionContract.TABLE,
                MeasurementTables.AttributionContract.TRIGGER_TIME + " < ?",
                new String[] {earliestValidInsertionStr});
        // Async Registration table
        db.delete(
                MeasurementTables.AsyncRegistrationContract.TABLE,
                MeasurementTables.AsyncRegistrationContract.REQUEST_TIME + " < ? OR "
                        + MeasurementTables.AsyncRegistrationContract.RETRY_COUNT + " >= ? ",
                new String[] {earliestValidInsertionStr, String.valueOf(registrationRetryLimit)});

        // Cleanup unnecessary Registration Redirect Counts
        String subQuery =
                "SELECT "
                        + "DISTINCT("
                        + MeasurementTables.AsyncRegistrationContract.REGISTRATION_ID
                        + ")"
                        + " FROM "
                        + MeasurementTables.AsyncRegistrationContract.TABLE;
        db.delete(
                MeasurementTables.KeyValueDataContract.TABLE,
                MeasurementTables.KeyValueDataContract.DATA_TYPE
                        + " = ? "
                        + " AND "
                        + MeasurementTables.KeyValueDataContract.KEY
                        + " NOT IN "
                        + "("
                        + subQuery
                        + ")",
                new String[] {KeyValueData.DataType.REGISTRATION_REDIRECT_COUNT.toString()});

        // When Limiting Retries, consider Verbose Debug Reports Expired when Exceeds Limit.
        if (mReportingRetryLimitEnabledSupplier.get()) {
            db.delete(
                    MeasurementTables.DebugReportContract.TABLE,
                    MeasurementTables.DebugReportContract.ID
                            + " IN ("
                            + "SELECT "
                            + MeasurementTables.DebugReportContract.ID
                            + " FROM "
                            + MeasurementTables.DebugReportContract.TABLE
                            + " LEFT JOIN "
                            + MeasurementTables.KeyValueDataContract.TABLE
                            + " ON ("
                            + MeasurementTables.DebugReportContract.ID
                            + " = "
                            + MeasurementTables.KeyValueDataContract.KEY
                            + ") "
                            + "WHERE CAST("
                            + MeasurementTables.KeyValueDataContract.VALUE
                            + " AS INTEGER) >= ? "
                            + "AND "
                            + MeasurementTables.KeyValueDataContract.DATA_TYPE
                            + " = ? "
                            + ")",
                    new String[] {
                        mReportingRetryLimitSupplier.get().toString(),
                        DataType.DEBUG_REPORT_RETRY_COUNT.toString()
                    });
        }

        // Cleanup unnecessary AggregateReport Retry Counts
        subQuery =
                "SELECT "
                        + MeasurementTables.AggregateReport.ID
                        + " FROM "
                        + MeasurementTables.AggregateReport.TABLE;
        db.delete(
                MeasurementTables.KeyValueDataContract.TABLE,
                MeasurementTables.KeyValueDataContract.DATA_TYPE
                        + " = ? "
                        + " AND "
                        + MeasurementTables.KeyValueDataContract.KEY
                        + " NOT IN "
                        + "("
                        + subQuery
                        + ")",
                new String[] {DataType.AGGREGATE_REPORT_RETRY_COUNT.toString()});
        // Cleanup unnecessary DebugReport Retry Counts
        subQuery =
                "SELECT "
                        + MeasurementTables.DebugReportContract.ID
                        + " FROM "
                        + MeasurementTables.DebugReportContract.TABLE;
        db.delete(
                MeasurementTables.KeyValueDataContract.TABLE,
                MeasurementTables.KeyValueDataContract.DATA_TYPE
                        + " = ? "
                        + " AND "
                        + MeasurementTables.KeyValueDataContract.KEY
                        + " NOT IN "
                        + "("
                        + subQuery
                        + ")",
                new String[] {DataType.DEBUG_REPORT_RETRY_COUNT.toString()});
        // Cleanup unnecessary EventReport Retry Counts
        subQuery =
                "SELECT "
                        + MeasurementTables.EventReportContract.ID
                        + " FROM "
                        + MeasurementTables.EventReportContract.TABLE;
        db.delete(
                MeasurementTables.KeyValueDataContract.TABLE,
                MeasurementTables.KeyValueDataContract.DATA_TYPE
                        + " = ? "
                        + " AND "
                        + MeasurementTables.KeyValueDataContract.KEY
                        + " NOT IN "
                        + "("
                        + subQuery
                        + ")",
                new String[] {DataType.EVENT_REPORT_RETRY_COUNT.toString()});
    }

    @Override
    public List<String> fetchMatchingSources(
            @NonNull Uri registrant,
            @NonNull Instant start,
            @NonNull Instant end,
            @NonNull List<Uri> origins,
            @NonNull List<Uri> domains,
            // TODO: change this to selection and invert selection mode
            @DeletionRequest.MatchBehavior int matchBehavior)
            throws DatastoreException {
        Objects.requireNonNull(registrant);
        Objects.requireNonNull(origins);
        Objects.requireNonNull(domains);
        Objects.requireNonNull(start);
        Objects.requireNonNull(end);
        validateRange(start, end);
        Instant cappedStart = capDeletionRange(start);
        Instant cappedEnd = capDeletionRange(end);
        Function<String, String> registrantMatcher = getRegistrantMatcher(registrant);
        Function<String, String> siteMatcher = getSiteMatcher(origins, domains, matchBehavior);
        Function<String, String> timeMatcher = getTimeMatcher(cappedStart, cappedEnd);

        final SQLiteDatabase db = mSQLTransaction.getDatabase();
        ImmutableList.Builder<String> sourceIds = new ImmutableList.Builder<>();
        try (Cursor cursor =
                db.query(
                        MeasurementTables.SourceContract.TABLE,
                        new String[] {MeasurementTables.SourceContract.ID},
                        mergeConditions(
                                " AND ",
                                registrantMatcher.apply(
                                        MeasurementTables.SourceContract.REGISTRANT),
                                siteMatcher.apply(MeasurementTables.SourceContract.PUBLISHER),
                                timeMatcher.apply(MeasurementTables.SourceContract.EVENT_TIME)),
                        null,
                        null,
                        null,
                        null)) {
            while (cursor.moveToNext()) {
                sourceIds.add(cursor.getString(0));
            }
        }

        return sourceIds.build();
    }

    @Override
    public List<String> fetchMatchingTriggers(
            @NonNull Uri registrant,
            @NonNull Instant start,
            @NonNull Instant end,
            @NonNull List<Uri> origins,
            @NonNull List<Uri> domains,
            // TODO: change this to selection and invert selection mode
            @DeletionRequest.MatchBehavior int matchBehavior)
            throws DatastoreException {
        Objects.requireNonNull(registrant);
        Objects.requireNonNull(origins);
        Objects.requireNonNull(domains);
        Objects.requireNonNull(start);
        Objects.requireNonNull(end);
        validateRange(start, end);
        Instant cappedStart = capDeletionRange(start);
        Instant cappedEnd = capDeletionRange(end);
        Function<String, String> registrantMatcher = getRegistrantMatcher(registrant);
        Function<String, String> siteMatcher = getSiteMatcher(origins, domains, matchBehavior);
        Function<String, String> timeMatcher = getTimeMatcher(cappedStart, cappedEnd);

        final SQLiteDatabase db = mSQLTransaction.getDatabase();
        ImmutableList.Builder<String> triggerIds = new ImmutableList.Builder<>();
        try (Cursor cursor =
                db.query(
                        MeasurementTables.TriggerContract.TABLE,
                        new String[] {MeasurementTables.TriggerContract.ID},
                        mergeConditions(
                                " AND ",
                                registrantMatcher.apply(
                                        MeasurementTables.TriggerContract.REGISTRANT),
                                siteMatcher.apply(
                                        MeasurementTables.TriggerContract.ATTRIBUTION_DESTINATION),
                                timeMatcher.apply(MeasurementTables.TriggerContract.TRIGGER_TIME)),
                        null,
                        null,
                        null,
                        null)) {
            while (cursor.moveToNext()) {
                triggerIds.add(cursor.getString(0));
            }
        }

        return triggerIds.build();
    }

    @Override
    public List<String> fetchMatchingAsyncRegistrations(
            @NonNull Uri registrant,
            @NonNull Instant start,
            @NonNull Instant end,
            @NonNull List<Uri> origins,
            @NonNull List<Uri> domains,
            // TODO: change this to selection and invert selection mode
            @DeletionRequest.MatchBehavior int matchBehavior)
            throws DatastoreException {
        Objects.requireNonNull(registrant);
        Objects.requireNonNull(origins);
        Objects.requireNonNull(domains);
        Objects.requireNonNull(start);
        Objects.requireNonNull(end);
        validateRange(start, end);
        Instant cappedStart = capDeletionRange(start);
        Instant cappedEnd = capDeletionRange(end);
        Function<String, String> registrantMatcher = getRegistrantMatcher(registrant);
        Function<String, String> siteMatcher = getSiteMatcher(origins, domains, matchBehavior);
        Function<String, String> timeMatcher = getTimeMatcher(cappedStart, cappedEnd);

        final SQLiteDatabase db = mSQLTransaction.getDatabase();
        ImmutableList.Builder<String> asyncRegistrationIds = new ImmutableList.Builder<>();
        try (Cursor cursor =
                db.query(
                        MeasurementTables.AsyncRegistrationContract.TABLE,
                        new String[] {MeasurementTables.AsyncRegistrationContract.ID},
                        mergeConditions(
                                " AND ",
                                registrantMatcher.apply(
                                        MeasurementTables.AsyncRegistrationContract.REGISTRANT),
                                siteMatcher.apply(
                                        MeasurementTables.AsyncRegistrationContract.TOP_ORIGIN),
                                timeMatcher.apply(
                                        MeasurementTables.AsyncRegistrationContract.REQUEST_TIME)),
                        null,
                        null,
                        null,
                        null)) {
            while (cursor.moveToNext()) {
                asyncRegistrationIds.add(cursor.getString(0));
            }
        }

        return asyncRegistrationIds.build();
    }

    private static Function<String, String> getRegistrantMatcher(Uri registrant) {
        return (String columnName) ->
                columnName + " = " + DatabaseUtils.sqlEscapeString(registrant.toString());
    }

    private String listToCommaSeparatedString(List<UnsignedLong> list) {
        return list.stream().map(UnsignedLong::toString).collect(Collectors.joining(","));
    }

    private static Function<String, String> getTimeMatcher(Instant start, Instant end) {
        return (String columnName) -> {
            if (start == null || end == null) {
                return "";
            }
            return " ( "
                    + columnName
                    + " >= "
                    + start.toEpochMilli()
                    + " AND "
                    + columnName
                    + " <= "
                    + end.toEpochMilli()
                    + " ) ";
        };
    }

    private static Function<String, String> getSiteMatcher(
            List<Uri> origins,
            List<Uri> domains,
            @DeletionRequest.MatchBehavior int matchBehavior) {

        return (String columnName) -> {
            if (origins.isEmpty() && domains.isEmpty()) {
                if (matchBehavior == DeletionRequest.MATCH_BEHAVIOR_PRESERVE) {
                    // MATCH EVERYTHING
                    return "";
                } else {
                    // MATCH NOTHING
                    return columnName + " IN ()";
                }
            }
            StringBuilder whereBuilder = new StringBuilder();
            boolean started = false;
            if (!origins.isEmpty()) {
                started = true;
                whereBuilder.append("(");
                whereBuilder.append(columnName);
                // For Delete case:
                // (columnName IN ( origin1, origin2 )
                // For Preserve case:
                // (columnName NOT IN ( origin1, origin2 )
                if (matchBehavior == DeletionRequest.MATCH_BEHAVIOR_PRESERVE) {
                    whereBuilder.append(" NOT IN (");
                } else {
                    whereBuilder.append(" IN (");
                }
                whereBuilder.append(
                        origins.stream()
                                .map((o) -> DatabaseUtils.sqlEscapeString(o.toString()))
                                .collect(Collectors.joining(", ")));
                whereBuilder.append(")");
            }

            if (!domains.isEmpty()) {
                if (started) {
                    whereBuilder.append(
                            matchBehavior == DeletionRequest.MATCH_BEHAVIOR_PRESERVE
                                    ? " AND "
                                    : " OR ");
                } else {
                    whereBuilder.append(" ( ");
                    started = true;
                }
                whereBuilder.append(" ( ");
                String operator =
                        matchBehavior == DeletionRequest.MATCH_BEHAVIOR_PRESERVE
                                ? " NOT LIKE "
                                : " LIKE ";
                String concatOperator =
                        matchBehavior == DeletionRequest.MATCH_BEHAVIOR_PRESERVE ? " AND " : " OR ";
                String equalityOperator =
                        matchBehavior == DeletionRequest.MATCH_BEHAVIOR_PRESERVE ? " != " : " = ";
                // Domains have 2 cases: subdomain(*.example.com) and the parent domain(example.com)
                // For Delete case:
                // (columnName LIKE "SCHEME1://%.SITE1" OR columnName = "SCHEME1://SITE1") OR
                // (columnName LIKE "SCHEME2://%.SITE2" OR columnName = "SCHEME2://SITE2")
                // For Preserve case:
                // (columnName NOT LIKE 'SCHEME1://%.SITE1' AND columnName != 'SCHEME1://SITE1')
                // AND
                // (columnName NOT LIKE 'SCHEME2://%.SITE2' AND columnName != 'SCHEME2://SITE2')
                whereBuilder.append(
                        domains.stream()
                                .map(
                                        (uri) ->
                                                ("("
                                                        + columnName
                                                        + operator
                                                        + DatabaseUtils.sqlEscapeString(
                                                                uri.getScheme()
                                                                        + "://%."
                                                                        + uri.getAuthority())
                                                        + concatOperator
                                                        + columnName
                                                        + equalityOperator
                                                        + DatabaseUtils.sqlEscapeString(
                                                                uri.toString())
                                                        + ")"))
                                .collect(Collectors.joining(concatOperator)));
                whereBuilder.append(" ) ");
            }
            if (started) {
                whereBuilder.append(" ) ");
            }
            return whereBuilder.toString();
        };
    }

    private String mergeConditions(String operator, String... matcherStrings) {
        String res =
                Arrays.stream(matcherStrings)
                        .filter(Predicate.not(String::isEmpty))
                        .collect(Collectors.joining(operator));
        if (!res.isEmpty()) {
            res = "(" + res + ")";
        }
        return res;
    }

    @Override
    public void deleteAllMeasurementData(@NonNull List<String> tablesToExclude)
            throws DatastoreException {
        SQLiteDatabase db = mSQLTransaction.getDatabase();
        for (String table : MeasurementTables.ALL_MSMT_TABLES) {
            if (!tablesToExclude.contains(table)) {
                db.delete(table, /* whereClause */ null, /* whereArgs */ null);
            }
        }
    }

    private void validateRange(Instant start, Instant end) {
        if (start == null || end == null) {
            throw new IllegalArgumentException("start or end date is null");
        }

        if (start.isAfter(end)) {
            throw new IllegalArgumentException(
                    "invalid range, start date must be equal or before end date");
        }
    }

    @Override
    public void doInstallAttribution(Uri uri, long eventTimestamp) throws DatastoreException {
        SQLiteDatabase db = mSQLTransaction.getDatabase();

        String sourceIdSubQuery =
                selectSourceIdsByDestination(uri.toString(), EventSurfaceType.APP);

        String whereString =
                String.format(
                        Locale.ENGLISH,
                        mergeConditions(
                                " AND ",
                                MeasurementTables.SourceContract.ID + " IN source_ids",
                                MeasurementTables.SourceContract.EVENT_TIME + " <= %1$d",
                                MeasurementTables.SourceContract.EXPIRY_TIME + " > %1$d",
                                MeasurementTables.SourceContract.EVENT_TIME
                                        + " + "
                                        + MeasurementTables.SourceContract
                                                .INSTALL_ATTRIBUTION_WINDOW
                                        + " >= %1$d",
                                MeasurementTables.SourceContract.STATUS + " = %2$d"),
                        eventTimestamp,
                        Source.Status.ACTIVE);

        // Will generate the records that we are interested in
        String filterQuery =
                String.format(
                        Locale.ENGLISH,
                        " ( WITH source_ids AS (%1$s) SELECT * from %2$s WHERE %3$s )",
                        sourceIdSubQuery,
                        MeasurementTables.SourceContract.TABLE,
                        whereString);

        // The inner query picks the top record based on priority and recency order after applying
        // the filter. But first_value generates one value per partition but applies to all the rows
        // that input has, so we have to nest it with distinct in order to get unique source_ids.
        String sourceIdsProjection =
                String.format(
                        Locale.ENGLISH,
                        "SELECT DISTINCT(first_source_id) from "
                                + "(SELECT first_value(%1$s) "
                                + "OVER (PARTITION BY %2$s ORDER BY %3$s DESC, %4$s DESC) "
                                + "first_source_id FROM %5$s)",
                        MeasurementTables.SourceContract.ID,
                        MeasurementTables.SourceContract.REGISTRATION_ORIGIN,
                        MeasurementTables.SourceContract.PRIORITY,
                        MeasurementTables.SourceContract.EVENT_TIME,
                        filterQuery);

        ContentValues values = new ContentValues();
        values.put(MeasurementTables.SourceContract.IS_INSTALL_ATTRIBUTED, true);
        values.put(MeasurementTables.SourceContract.INSTALL_TIME, eventTimestamp);
        db.update(
                MeasurementTables.SourceContract.TABLE,
                values,
                MeasurementTables.SourceContract.ID + " IN (" + sourceIdsProjection + ")",
                null);
    }

    @Override
    public void undoInstallAttribution(Uri uri) throws DatastoreException {
        SQLiteDatabase db = mSQLTransaction.getDatabase();
        ContentValues values = new ContentValues();
        values.put(MeasurementTables.SourceContract.IS_INSTALL_ATTRIBUTED, false);
        values.putNull(MeasurementTables.SourceContract.INSTALL_TIME);
        db.update(
                MeasurementTables.SourceContract.TABLE,
                values,
                MeasurementTables.SourceContract.ID
                        + " IN ("
                        + selectSourceIdsByDestination(uri.toString(), EventSurfaceType.APP)
                        + ")",
                new String[] {});
    }

    @Override
    public void insertAggregateEncryptionKey(AggregateEncryptionKey aggregateEncryptionKey)
            throws DatastoreException {
        ContentValues values = new ContentValues();
        values.put(MeasurementTables.AggregateEncryptionKey.ID, UUID.randomUUID().toString());
        values.put(
                MeasurementTables.AggregateEncryptionKey.KEY_ID, aggregateEncryptionKey.getKeyId());
        values.put(
                MeasurementTables.AggregateEncryptionKey.PUBLIC_KEY,
                aggregateEncryptionKey.getPublicKey());
        values.put(
                MeasurementTables.AggregateEncryptionKey.EXPIRY,
                aggregateEncryptionKey.getExpiry());
        values.put(
                MeasurementTables.AggregateEncryptionKey.AGGREGATION_COORDINATOR_ORIGIN,
                aggregateEncryptionKey.getAggregationCoordinatorOrigin().toString());
        long rowId =
                mSQLTransaction
                        .getDatabase()
                        .insert(
                                MeasurementTables.AggregateEncryptionKey.TABLE,
                                /* nullColumnHack= */ null,
                                values);
        if (rowId == -1) {
            throw new DatastoreException("Aggregate encryption key insertion failed.");
        }
    }

    @Override
    public List<AggregateEncryptionKey> getNonExpiredAggregateEncryptionKeys(
            Uri coordinatorOrigin, long expiry) throws DatastoreException {
        List<AggregateEncryptionKey> aggregateEncryptionKeys = new ArrayList<>();
        try (Cursor cursor =
                mSQLTransaction
                        .getDatabase()
                        .query(
                                MeasurementTables.AggregateEncryptionKey.TABLE,
                                /* columns= */ null,
                                MeasurementTables.AggregateEncryptionKey.EXPIRY
                                        + " >= ? "
                                        + " AND "
                                        + MeasurementTables.AggregateEncryptionKey
                                                .AGGREGATION_COORDINATOR_ORIGIN
                                        + " = ?",
                                new String[] {String.valueOf(expiry), coordinatorOrigin.toString()},
                                /* groupBy= */ null,
                                /* having= */ null,
                                /* orderBy= */ null,
                                /* limit= */ null)) {
            while (cursor.moveToNext()) {
                aggregateEncryptionKeys.add(
                        SqliteObjectMapper.constructAggregateEncryptionKeyFromCursor(cursor));
            }
            return aggregateEncryptionKeys;
        }
    }

    @Override
    public void deleteExpiredAggregateEncryptionKeys(long expiry) throws DatastoreException {
        SQLiteDatabase db = mSQLTransaction.getDatabase();
        db.delete(
                MeasurementTables.AggregateEncryptionKey.TABLE,
                MeasurementTables.AggregateEncryptionKey.EXPIRY + " < ?",
                new String[] {String.valueOf(expiry)});
    }

    @Override
    public void insertAggregateReport(AggregateReport aggregateReport) throws DatastoreException {
        ContentValues values = new ContentValues();
        values.put(MeasurementTables.AggregateReport.ID, UUID.randomUUID().toString());
        values.put(
                MeasurementTables.AggregateReport.PUBLISHER,
                aggregateReport.getPublisher().toString());
        values.put(
                MeasurementTables.AggregateReport.ATTRIBUTION_DESTINATION,
                aggregateReport.getAttributionDestination().toString());
        values.put(
                MeasurementTables.AggregateReport.SOURCE_REGISTRATION_TIME,
                aggregateReport.getSourceRegistrationTime());
        values.put(
                MeasurementTables.AggregateReport.SCHEDULED_REPORT_TIME,
                aggregateReport.getScheduledReportTime());
        values.put(
                MeasurementTables.AggregateReport.ENROLLMENT_ID, aggregateReport.getEnrollmentId());
        values.put(
                MeasurementTables.AggregateReport.DEBUG_CLEARTEXT_PAYLOAD,
                aggregateReport.getDebugCleartextPayload());
        values.put(MeasurementTables.AggregateReport.STATUS, aggregateReport.getStatus());
        values.put(
                MeasurementTables.AggregateReport.DEBUG_REPORT_STATUS,
                aggregateReport.getDebugReportStatus());
        values.put(MeasurementTables.AggregateReport.API_VERSION, aggregateReport.getApiVersion());
        values.put(
                MeasurementTables.AggregateReport.SOURCE_DEBUG_KEY,
                getNullableUnsignedLong(aggregateReport.getSourceDebugKey()));
        values.put(
                MeasurementTables.AggregateReport.TRIGGER_DEBUG_KEY,
                getNullableUnsignedLong(aggregateReport.getTriggerDebugKey()));
        values.put(MeasurementTables.AggregateReport.SOURCE_ID, aggregateReport.getSourceId());
        values.put(MeasurementTables.AggregateReport.TRIGGER_ID, aggregateReport.getTriggerId());
        values.put(
                MeasurementTables.AggregateReport.DEDUP_KEY,
                aggregateReport.getDedupKey() != null
                        ? aggregateReport.getDedupKey().getValue()
                        : null);
        values.put(
                MeasurementTables.AggregateReport.REGISTRATION_ORIGIN,
                aggregateReport.getRegistrationOrigin().toString());
        values.put(
                MeasurementTables.AggregateReport.AGGREGATION_COORDINATOR_ORIGIN,
                aggregateReport.getAggregationCoordinatorOrigin().toString());
        long rowId =
                mSQLTransaction
                        .getDatabase()
                        .insert(
                                MeasurementTables.AggregateReport.TABLE,
                                /* nullColumnHack= */ null,
                                values);
        if (rowId == -1) {
            throw new DatastoreException("Unencrypted aggregate payload insertion failed.");
        }
    }

    @Override
    public void insertDebugReport(DebugReport debugReport) throws DatastoreException {
        ContentValues values = new ContentValues();
        values.put(MeasurementTables.DebugReportContract.ID, debugReport.getId());
        values.put(MeasurementTables.DebugReportContract.TYPE, debugReport.getType());
        values.put(MeasurementTables.DebugReportContract.BODY, debugReport.getBody().toString());
        values.put(
                MeasurementTables.DebugReportContract.ENROLLMENT_ID, debugReport.getEnrollmentId());
        values.put(
                MeasurementTables.DebugReportContract.REGISTRATION_ORIGIN,
                debugReport.getRegistrationOrigin().toString());
        values.put(
                MeasurementTables.DebugReportContract.REFERENCE_ID, debugReport.getReferenceId());
        long rowId =
                mSQLTransaction
                        .getDatabase()
                        .insert(
                                MeasurementTables.DebugReportContract.TABLE,
                                /* nullColumnHack= */ null,
                                values);
        LoggerFactory.getMeasurementLogger().d("MeasurementDao: insertDebugReport: rowId=" + rowId);

        if (rowId == -1) {
            throw new DatastoreException("Debug report payload insertion failed.");
        }
    }

    @Override
    public Map<String, List<String>> getPendingAggregateReportIdsByCoordinatorInWindow(
            long windowStartTime, long windowEndTime) throws DatastoreException {
        Map<String, List<String>> result = new HashMap<>();
        try (Cursor cursor =
                mReportingRetryLimitEnabledSupplier.get()
                        ? pendingAggregateReportIdsByCoordinatorInWindowLimitRetryCursor(
                                windowStartTime, windowEndTime)
                        : pendingAggregateReportIdsByCoordinatorInWindowCursor(
                                windowStartTime, windowEndTime)) {
            while (cursor.moveToNext()) {
                String coordinator =
                        cursor.getString(
                                cursor.getColumnIndex(
                                        MeasurementTables.AggregateReport
                                                .AGGREGATION_COORDINATOR_ORIGIN));
                result.putIfAbsent(coordinator, new ArrayList<>());
                result.get(coordinator)
                        .add(
                                cursor.getString(
                                        cursor.getColumnIndex(
                                                MeasurementTables.AggregateReport.ID)));
            }
            return result;
        }
    }

    @Override
    public List<String> getDebugReportIds() throws DatastoreException {
        List<String> debugReportIds = new ArrayList<>();
        try (Cursor cursor =
                mReportingRetryLimitEnabledSupplier.get()
                        ? debugReportIdsLimitRetryCursor()
                        : debugReportIdsCursor()) {
            while (cursor.moveToNext()) {
                debugReportIds.add(
                        cursor.getString(
                                cursor.getColumnIndex(MeasurementTables.DebugReportContract.ID)));
            }
            return debugReportIds;
        }
    }


    @Override
    public Map<String, List<String>> getPendingAggregateDebugReportIdsByCoordinator()
            throws DatastoreException {
        Map<String, List<String>> result = new HashMap<>();
        try (Cursor cursor =
                mReportingRetryLimitEnabledSupplier.get()
                        ? pendingAggregateDebugReportIdsByCoordinatorLimitRetryCursor()
                        : pendingAggregateDebugReportIdsByCoordinatorCursor()) {

            while (cursor.moveToNext()) {
                String coordinator =
                        cursor.getString(
                                cursor.getColumnIndex(
                                        MeasurementTables.AggregateReport
                                                .AGGREGATION_COORDINATOR_ORIGIN));
                result.putIfAbsent(coordinator, new ArrayList<>());
                result.get(coordinator)
                        .add(
                                cursor.getString(
                                        cursor.getColumnIndex(
                                                MeasurementTables.AggregateReport.ID)));
            }
            return result;
        }
    }

    @Override
    public List<String> getPendingAggregateReportIdsForGivenApp(Uri appName)
            throws DatastoreException {
        List<String> aggregateReports = new ArrayList<>();
        try (Cursor cursor =
                mSQLTransaction
                        .getDatabase()
                        .query(
                                MeasurementTables.AggregateReport.TABLE,
                                null,
                                MeasurementTables.AggregateReport.PUBLISHER
                                        + " = ? AND "
                                        + MeasurementTables.AggregateReport.STATUS
                                        + " = ? ",
                                new String[] {
                                    appName.toString(),
                                    String.valueOf(AggregateReport.Status.PENDING)
                                },
                                null,
                                null,
                                "RANDOM()",
                                null)) {
            while (cursor.moveToNext()) {
                aggregateReports.add(
                        cursor.getString(
                                cursor.getColumnIndex(MeasurementTables.AggregateReport.ID)));
            }
            return aggregateReports;
        }
    }

    @Override
    public void deleteSources(@NonNull List<String> sourceIds) throws DatastoreException {
        deleteRecordsColumnBased(
                sourceIds,
                MeasurementTables.SourceContract.TABLE,
                MeasurementTables.SourceContract.ID);
    }

    @Override
    public void deleteTriggers(@NonNull List<String> triggerIds) throws DatastoreException {
        deleteRecordsColumnBased(
                triggerIds,
                MeasurementTables.TriggerContract.TABLE,
                MeasurementTables.TriggerContract.ID);
    }

    @Override
    public void deleteAsyncRegistrations(@NonNull List<String> asyncRegistrationIds)
            throws DatastoreException {
        deleteRecordsColumnBased(
                asyncRegistrationIds,
                MeasurementTables.AsyncRegistrationContract.TABLE,
                MeasurementTables.AsyncRegistrationContract.ID);
    }

    private void deleteRecordsColumnBased(
            List<String> columnValues, String tableName, String columnName)
            throws DatastoreException {
        long rows =
                mSQLTransaction
                        .getDatabase()
                        .delete(
                                tableName,
                                columnName
                                        + " IN ("
                                        + Stream.generate(() -> "?")
                                                .limit(columnValues.size())
                                                .collect(Collectors.joining(","))
                                        + ")",
                                columnValues.toArray(new String[0]));
        if (rows < 0) {
            throw new DatastoreException(
                    String.format("Deletion failed from %1s on %2s.", tableName, columnName));
        }
    }

    @Override
    public List<Source> fetchTriggerMatchingSourcesForXna(
            @NonNull Trigger trigger, @NonNull Collection<String> xnaEnrollmentIds)
            throws DatastoreException {
        List<Source> sources = new ArrayList<>();
        Optional<String> destinationValue = getDestinationValue(trigger);
        if (!destinationValue.isPresent()) {
            LoggerFactory.getMeasurementLogger()
                    .d(
                            "getTriggerMatchingSourcesForXna: unable to obtain destination value:"
                                    + " %s",
                            trigger.getAttributionDestination().toString());
            return sources;
        }
        String triggerDestinationValue = destinationValue.get();
        String delimitedXnaEnrollmentIds =
                xnaEnrollmentIds.stream()
                        .map(DatabaseUtils::sqlEscapeString)
                        .collect(Collectors.joining(","));
        String triggerEnrollmentId = trigger.getEnrollmentId();
        String eligibleXnaEnrollmentRegisteredSourcesWhereClause =
                mergeConditions(
                        " AND ",
                        MeasurementTables.SourceContract.ENROLLMENT_ID
                                + " IN ("
                                + delimitedXnaEnrollmentIds
                                + ")",
                        MeasurementTables.SourceContract.ID
                                + " NOT IN "
                                // Avoid the sources which have lost XNA attribution before
                                + "("
                                + "select "
                                + MeasurementTables.XnaIgnoredSourcesContract.SOURCE_ID
                                + " from "
                                + MeasurementTables.XnaIgnoredSourcesContract.TABLE
                                + " where "
                                + MeasurementTables.XnaIgnoredSourcesContract.ENROLLMENT_ID
                                + " = "
                                + DatabaseUtils.sqlEscapeString(triggerEnrollmentId)
                                + ")",
                        MeasurementTables.SourceContract.REGISTRATION_ID
                                + " NOT IN "
                                // Avoid the sources (XNA parent) whose registration chain had a
                                // source registered by trigger's AdTech (by matching enrollmentId)
                                + "("
                                + "select "
                                + MeasurementTables.SourceContract.REGISTRATION_ID
                                + " from "
                                + MeasurementTables.SourceContract.TABLE
                                + " where "
                                + MeasurementTables.SourceContract.ENROLLMENT_ID
                                + " = "
                                + DatabaseUtils.sqlEscapeString(triggerEnrollmentId)
                                + ")",
                        MeasurementTables.SourceContract.SHARED_AGGREGATION_KEYS + " IS NOT NULL");

        String eligibleTriggerNetworkRegisteredSourcesWhereClause =
                String.format(
                        MeasurementTables.SourceContract.ENROLLMENT_ID + " = %s",
                        DatabaseUtils.sqlEscapeString(triggerEnrollmentId));
        // The following filtering logic is applied -
        //  - AND
        //     - destination == trigger's destination
        //     - expiryTime > triggerTime
        //     - eventTime < triggerTime
        //     - OR
        //      - AND
        //       - sourceEnrollmentId == trigger's enrollmentId
        //      - AND
        //       - sourceEnrollmentId IN XNA enrollment IDs
        //       - sourceId NOT IN (sources associated to XNA that have lost
        //         attribution in the past -- lose once lose always)
        //       - triggerEnrollmentId NOT IN (enrollmentIds of the sources registered under this
        // registration ID)
        //       - sharedAggregationKeys NOT NULL
        String sourceWhereStatement =
                mergeConditions(
                        " AND ",
                        MeasurementTables.SourceContract.EXPIRY_TIME + " > ?",
                        mergeConditions(
                                " OR ",
                                eligibleTriggerNetworkRegisteredSourcesWhereClause,
                                eligibleXnaEnrollmentRegisteredSourcesWhereClause),
                        MeasurementTables.SourceContract.EVENT_TIME + " <= ? ");

        try (Cursor cursor =
                mSQLTransaction
                        .getDatabase()
                        .rawQuery(
                                selectSourcesByDestination(
                                        triggerDestinationValue,
                                        trigger.getDestinationType(),
                                        sourceWhereStatement),
                                new String[] {
                                    String.valueOf(trigger.getTriggerTime()),
                                    String.valueOf(trigger.getTriggerTime())
                                })) {
            while (cursor.moveToNext()) {
                sources.add(SqliteObjectMapper.constructSourceFromCursor(cursor));
            }
            return sources;
        }
    }

    @Override
    public void insertIgnoredSourceForEnrollment(
            @NonNull String sourceId, @NonNull String enrollmentId) throws DatastoreException {
        ContentValues values = new ContentValues();
        values.put(MeasurementTables.XnaIgnoredSourcesContract.SOURCE_ID, sourceId);
        values.put(MeasurementTables.XnaIgnoredSourcesContract.ENROLLMENT_ID, enrollmentId);
        long rowId =
                mSQLTransaction
                        .getDatabase()
                        .insert(
                                MeasurementTables.XnaIgnoredSourcesContract.TABLE,
                                /* nullColumnHack= */ null,
                                values);
        if (rowId == -1) {
            throw new DatastoreException("Xna ignored source insertion failed.");
        }
    }

    private static Optional<String> getDestinationValue(Trigger trigger) {
        if (trigger.getDestinationType() == EventSurfaceType.APP) {
            return Optional.of(trigger.getAttributionDestination().toString());
        } else {
            Optional<Uri> topPrivateDomainAndScheme =
                    WebAddresses.topPrivateDomainAndScheme(trigger.getAttributionDestination());
            return topPrivateDomainAndScheme.map(Uri::toString);
        }
    }

    private static Optional<Uri> extractBaseUri(Uri uri, @EventSurfaceType int eventSurfaceType) {
        return eventSurfaceType == EventSurfaceType.APP
                ? Optional.of(BaseUriExtractor.getBaseUri(uri))
                : WebAddresses.topPrivateDomainAndScheme(uri);
    }

    private static String getPublisherWhereStatement(
            Uri publisher, @EventSurfaceType int publisherType) {
        if (publisherType == EventSurfaceType.APP) {
            return String.format(
                    Locale.ENGLISH,
                    "%s = %s",
                    MeasurementTables.SourceContract.PUBLISHER,
                    DatabaseUtils.sqlEscapeString(publisher.toString()));
        } else {
            return String.format(
                    Locale.ENGLISH,
                    "(%1$s = %2$s OR %1$s LIKE %3$s)",
                    MeasurementTables.SourceContract.PUBLISHER,
                    DatabaseUtils.sqlEscapeString(publisher.toString()),
                    DatabaseUtils.sqlEscapeString(
                            publisher.getScheme() + "://%." + publisher.getEncodedAuthority()));
        }
    }

    /** Returns a SQL where statement for matching an app/web destination. */
    private static String getDestinationWhereStatement(
            Uri destination, @EventSurfaceType int destinationType) {
        Optional<Uri> destinationBaseUriOptional = extractBaseUri(destination, destinationType);
        if (!destinationBaseUriOptional.isPresent()) {
            throw new IllegalArgumentException(
                    String.format(
                            Locale.ENGLISH,
                            "getDestinationWhereStatement:" + " Unable to extract base uri from %s",
                            destination.toString()));
        }
        Uri destinationBaseUri = destinationBaseUriOptional.get();

        if (destinationType == EventSurfaceType.APP) {
            return String.format(
                    Locale.ENGLISH,
                    "(%1$s = %2$s OR %1$s LIKE %3$s)",
                    MeasurementTables.TriggerContract.ATTRIBUTION_DESTINATION,
                    DatabaseUtils.sqlEscapeString(destinationBaseUri.toString()),
                    DatabaseUtils.sqlEscapeString(destinationBaseUri + "/%"));
        } else {
            String schemeSubDomainMatcher =
                    destination.getScheme() + "://%." + destinationBaseUri.getAuthority();
            String schemeDomainMatcher =
                    destination.getScheme() + "://" + destinationBaseUri.getAuthority();
            String domainAndPathMatcher = schemeDomainMatcher + "/%";
            String subDomainAndPathMatcher = schemeSubDomainMatcher + "/%";
            return String.format(
                    Locale.ENGLISH,
                    "(%1$s = %2$s OR %1$s LIKE %3$s OR %1$s LIKE %4$s OR %1$s LIKE %5$s)",
                    MeasurementTables.TriggerContract.ATTRIBUTION_DESTINATION,
                    DatabaseUtils.sqlEscapeString(schemeDomainMatcher),
                    DatabaseUtils.sqlEscapeString(schemeSubDomainMatcher),
                    DatabaseUtils.sqlEscapeString(domainAndPathMatcher),
                    DatabaseUtils.sqlEscapeString(subDomainAndPathMatcher));
        }
    }

    private static String getNullableUriString(@Nullable List<Uri> uriList) {
        return Optional.ofNullable(uriList).map(uris -> uris.get(0).toString()).orElse(null);
    }

    private static String getNullableUriString(@Nullable Uri uri) {
        return Optional.ofNullable(uri).map(Uri::toString).orElse(null);
    }

    private static Long getNullableUnsignedLong(@Nullable UnsignedLong ulong) {
        return Optional.ofNullable(ulong).map(UnsignedLong::getValue).orElse(null);
    }

    /**
     * Returns the min or max possible long value to avoid the ArithmeticException thrown when
     * calling toEpochMilli() on Instant.MAX or Instant.MIN
     */
    private static Instant capDeletionRange(Instant instant) {
        Instant[] instants = {
            Instant.ofEpochMilli(Long.MIN_VALUE), instant, Instant.ofEpochMilli(Long.MAX_VALUE)
        };
        Arrays.sort(instants);
        return instants[1];
    }

    public void insertAsyncRegistration(@NonNull AsyncRegistration asyncRegistration)
            throws DatastoreException {
        ContentValues values = new ContentValues();
        values.put(MeasurementTables.AsyncRegistrationContract.ID, asyncRegistration.getId());
        values.put(
                MeasurementTables.AsyncRegistrationContract.REGISTRATION_URI,
                asyncRegistration.getRegistrationUri().toString());
        values.put(
                MeasurementTables.AsyncRegistrationContract.WEB_DESTINATION,
                getNullableUriString(asyncRegistration.getWebDestination()));
        values.put(
                MeasurementTables.AsyncRegistrationContract.VERIFIED_DESTINATION,
                getNullableUriString(asyncRegistration.getVerifiedDestination()));
        values.put(
                MeasurementTables.AsyncRegistrationContract.OS_DESTINATION,
                getNullableUriString(asyncRegistration.getOsDestination()));
        values.put(
                MeasurementTables.AsyncRegistrationContract.REGISTRANT,
                getNullableUriString(asyncRegistration.getRegistrant()));
        values.put(
                MeasurementTables.AsyncRegistrationContract.TOP_ORIGIN,
                asyncRegistration.getTopOrigin().toString());
        values.put(
                MeasurementTables.AsyncRegistrationContract.SOURCE_TYPE,
                asyncRegistration.getSourceType() == null
                        ? null
                        : asyncRegistration.getSourceType().ordinal());
        values.put(
                MeasurementTables.AsyncRegistrationContract.REQUEST_TIME,
                asyncRegistration.getRequestTime());
        values.put(
                MeasurementTables.AsyncRegistrationContract.RETRY_COUNT,
                asyncRegistration.getRetryCount());
        values.put(
                MeasurementTables.AsyncRegistrationContract.TYPE,
                asyncRegistration.getType().ordinal());
        values.put(
                MeasurementTables.AsyncRegistrationContract.DEBUG_KEY_ALLOWED,
                asyncRegistration.getDebugKeyAllowed());
        values.put(
                MeasurementTables.AsyncRegistrationContract.AD_ID_PERMISSION,
                asyncRegistration.hasAdIdPermission());
        values.put(
                MeasurementTables.AsyncRegistrationContract.REGISTRATION_ID,
                asyncRegistration.getRegistrationId());
        values.put(
                MeasurementTables.AsyncRegistrationContract.PLATFORM_AD_ID,
                asyncRegistration.getPlatformAdId());
        values.put(
                MeasurementTables.AsyncRegistrationContract.REQUEST_POST_BODY,
                asyncRegistration.getPostBody());
        long rowId =
                mSQLTransaction
                        .getDatabase()
                        .insert(
                                MeasurementTables.AsyncRegistrationContract.TABLE,
                                /* nullColumnHack= */ null,
                                values);
        LoggerFactory.getMeasurementLogger()
                .d("MeasurementDao: insertAsyncRegistration: rowId=" + rowId);
        if (rowId == -1) {
            throw new DatastoreException("Async Registration insertion failed.");
        }
    }

    @Override
    public void deleteAsyncRegistration(@NonNull String id) throws DatastoreException {
        SQLiteDatabase db = mSQLTransaction.getDatabase();
        int rows =
                db.delete(
                        MeasurementTables.AsyncRegistrationContract.TABLE,
                        MeasurementTables.AsyncRegistrationContract.ID + " = ?",
                        new String[] {id});
        if (rows == 0) {
            // This is needed because we want to fail the transaction in case the registration was
            // deleted by some other job while it was being processed.
            throw new DatastoreException("Async Registration already deleted");
        }
        LoggerFactory.getMeasurementLogger()
                .d("MeasurementDao: deleteAsyncRegistration: rows affected=" + rows);
    }

    @Override
    public AsyncRegistration fetchNextQueuedAsyncRegistration(
            int retryLimit, Set<Uri> failedOrigins) throws DatastoreException {
        String originExclusion = "";

        if (!failedOrigins.isEmpty()) {
            List<String> notLikes = new ArrayList<>();
            failedOrigins.forEach(
                    (origin) -> {
                        notLikes.add(
                                MeasurementTables.AsyncRegistrationContract.REGISTRATION_URI
                                        + " NOT LIKE "
                                        + DatabaseUtils.sqlEscapeString(origin + "%"));
                    });
            originExclusion = mergeConditions(" AND ", notLikes.toArray(new String[0]));
        }
        try (Cursor cursor =
                mSQLTransaction
                        .getDatabase()
                        .query(
                                MeasurementTables.AsyncRegistrationContract.TABLE,
                                /* columns= */ null,
                                mergeConditions(
                                        " AND ",
                                        MeasurementTables.AsyncRegistrationContract.RETRY_COUNT
                                                + " < ? ",
                                        originExclusion),
                                new String[] {String.valueOf(retryLimit)},
                                /* groupBy= */ null,
                                /* having= */ null,
                                /* orderBy= */ MeasurementTables.AsyncRegistrationContract
                                        .REQUEST_TIME,
                                /* limit= */ "1")) {
            if (cursor.getCount() == 0) {
                return null;
            }
            cursor.moveToNext();
            return SqliteObjectMapper.constructAsyncRegistration(cursor);
        }
    }

    @Override
    public KeyValueData getKeyValueData(@NonNull String key, @NonNull DataType dataType)
            throws DatastoreException {
        String value = null;
        try (Cursor cursor =
                mSQLTransaction
                        .getDatabase()
                        .query(
                                MeasurementTables.KeyValueDataContract.TABLE,
                                new String[] {MeasurementTables.KeyValueDataContract.VALUE},
                                MeasurementTables.KeyValueDataContract.DATA_TYPE
                                        + " = ? "
                                        + " AND "
                                        + MeasurementTables.KeyValueDataContract.KEY
                                        + " = ?",
                                new String[] {dataType.toString(), key},
                                null,
                                null,
                                null,
                                null)) {
            if (cursor.moveToNext()) {
                value = cursor.getString(0);
            }
        }
        return new KeyValueData.Builder().setDataType(dataType).setKey(key).setValue(value).build();
    }

    @Override
    public void insertOrUpdateKeyValueData(@NonNull KeyValueData keyValueData)
            throws DatastoreException {
        ContentValues contentValues = new ContentValues();
        contentValues.put(
                MeasurementTables.KeyValueDataContract.DATA_TYPE,
                keyValueData.getDataType().toString());
        contentValues.put(MeasurementTables.KeyValueDataContract.KEY, keyValueData.getKey());
        contentValues.put(MeasurementTables.KeyValueDataContract.VALUE, keyValueData.getValue());
        long rowId =
                mSQLTransaction
                        .getDatabase()
                        .insertWithOnConflict(
                                MeasurementTables.KeyValueDataContract.TABLE,
                                null,
                                contentValues,
                                CONFLICT_REPLACE);
        if (rowId == -1) {
            throw new DatastoreException("KeyValueData insertion failed: " + contentValues);
        }
    }

    @Override
    public void updateRetryCount(AsyncRegistration asyncRegistration) throws DatastoreException {
        ContentValues values = new ContentValues();
        values.put(
                MeasurementTables.AsyncRegistrationContract.RETRY_COUNT,
                asyncRegistration.getRetryCount());
        long rows =
                mSQLTransaction
                        .getDatabase()
                        .update(
                                MeasurementTables.AsyncRegistrationContract.TABLE,
                                values,
                                MeasurementTables.AsyncRegistrationContract.ID + " = ?",
                                new String[] {asyncRegistration.getId()});
        if (rows != 1) {
            throw new DatastoreException("Retry Count update failed.");
        }
    }

    @Override
    public int incrementAndGetReportingRetryCount(String id, DataType reportType)
            throws DatastoreException {
        KeyValueData eventRetry = getKeyValueData(id, reportType);
        eventRetry.setReportRetryCount(eventRetry.getReportRetryCount() + 1);
        insertOrUpdateKeyValueData(eventRetry);
        int retryCount = eventRetry.getReportRetryCount();
<<<<<<< HEAD
        LogUtil.d("Incrementing: " + reportType + " Retry Count: " + retryCount);
=======
        LoggerFactory.getMeasurementLogger()
                .d("Incrementing: " + reportType + " Retry Count: " + retryCount);
>>>>>>> 4f19f827
        return retryCount;
    }

    @Override
    public long countDistinctDebugAdIdsUsedByEnrollment(@NonNull String enrollmentId)
            throws DatastoreException {
        return DatabaseUtils.longForQuery(
                mSQLTransaction.getDatabase(),
                countDistinctDebugAdIdsUsedByEnrollmentQuery(),
                new String[] {
                    enrollmentId,
                    String.valueOf(EventSurfaceType.WEB),
                    enrollmentId,
                    String.valueOf(EventSurfaceType.WEB)
                });
    }

    private int getNumReportsPerDestination(
            String tableName,
            String columnName,
            Uri attributionDestination,
            @EventSurfaceType int destinationType)
            throws DatastoreException {
        Optional<Uri> destinationBaseUri = extractBaseUri(attributionDestination, destinationType);
        if (!destinationBaseUri.isPresent()) {
            throw new IllegalStateException("extractBaseUri failed for destination.");
        }

        // Example: https://destination.com
        String noSubdomainOrPostfixMatch =
                DatabaseUtils.sqlEscapeString(
                        destinationBaseUri.get().getScheme()
                                + "://"
                                + destinationBaseUri.get().getHost());

        // Example: https://subdomain.destination.com/path
        String subdomainAndPostfixMatch =
                DatabaseUtils.sqlEscapeString(
                        destinationBaseUri.get().getScheme()
                                + "://%."
                                + destinationBaseUri.get().getHost()
                                + "/%");

        // Example: https://subdomain.destination.com
        String subdomainMatch =
                DatabaseUtils.sqlEscapeString(
                        destinationBaseUri.get().getScheme()
                                + "://%."
                                + destinationBaseUri.get().getHost());

        // Example: https://destination.com/path
        String postfixMatch =
                DatabaseUtils.sqlEscapeString(
                        destinationBaseUri.get().getScheme()
                                + "://"
                                + destinationBaseUri.get().getHost()
                                + "/%");
        String query;
        if (destinationType == EventSurfaceType.WEB) {
            query =
                    String.format(
                            Locale.ENGLISH,
                            "SELECT COUNT(*) FROM %2$s WHERE %1$s = %3$s"
                                    + " OR %1$s LIKE %4$s"
                                    + " OR %1$s LIKE %5$s"
                                    + " OR %1$s LIKE %6$s",
                            columnName,
                            tableName,
                            noSubdomainOrPostfixMatch,
                            subdomainAndPostfixMatch,
                            subdomainMatch,
                            postfixMatch);
        } else {
            query =
                    String.format(
                            Locale.ENGLISH,
                            "SELECT COUNT(*) FROM %2$s WHERE"
                                    + " %1$s = %3$s"
                                    + " OR %1$s LIKE %4$s",
                            columnName,
                            tableName,
                            noSubdomainOrPostfixMatch,
                            postfixMatch);
        }
        return (int) DatabaseUtils.longForQuery(mSQLTransaction.getDatabase(), query, null);
    }

    private <T> List<T> fetchRecordsMatchingWithParameters(
            String tableName,
            String sourceColumnName,
            List<String> sourceIds,
            String triggerColumnName,
            List<String> triggerIds,
            Function<Cursor, T> sqlMapperFunction)
            throws DatastoreException {
        List<T> reports = new ArrayList<>();
        String delimitedSourceIds =
                sourceIds.stream()
                        .map(DatabaseUtils::sqlEscapeString)
                        .collect(Collectors.joining(","));
        String delimitedTriggerIds =
                triggerIds.stream()
                        .map(DatabaseUtils::sqlEscapeString)
                        .collect(Collectors.joining(","));

        String whereString =
                mergeConditions(
                        /* operator= */ " OR ",
                        sourceColumnName + " IN (" + delimitedSourceIds + ")",
                        triggerColumnName + " IN (" + delimitedTriggerIds + ")");
        try (Cursor cursor =
                mSQLTransaction
                        .getDatabase()
                        .rawQuery(
                                String.format(
                                        Locale.ENGLISH,
                                        "SELECT * FROM %1$s WHERE " + whereString,
                                        tableName),
                                null)) {
            while (cursor.moveToNext()) {
                reports.add(sqlMapperFunction.apply(cursor));
            }
        }
        return reports;
    }

    /**
     * Given a destination and destination type, return a SELECT statement for matching source IDs.
     */
    private static String selectSourceIdsByDestination(
            String destination, @EventSurfaceType int destinationType) {
        return String.format(
                Locale.ENGLISH,
                "SELECT "
                        + MeasurementTables.SourceDestination.SOURCE_ID
                        + " "
                        + "FROM "
                        + MeasurementTables.SourceDestination.TABLE
                        + " "
                        + "WHERE "
                        + MeasurementTables.SourceDestination.DESTINATION
                        + " = "
                        + DatabaseUtils.sqlEscapeString(destination)
                        + " "
                        + "AND "
                        + MeasurementTables.SourceDestination.DESTINATION_TYPE
                        + " = "
                        + destinationType);
    }

    /**
     * Given a parenthesised list of destinations, select source IDs where any of their app
     * destinations are not installed.
     */
    private static String selectSourceIdsWithNonInstalledAppDestinations(String installedApps) {
        return String.format(
                Locale.ENGLISH,
                "SELECT DISTINCT "
                        + MeasurementTables.SourceDestination.SOURCE_ID
                        + " "
                        + "FROM "
                        + MeasurementTables.SourceDestination.TABLE
                        + " "
                        + "WHERE "
                        + MeasurementTables.SourceDestination.DESTINATION
                        + " "
                        + "NOT IN "
                        + installedApps
                        + " "
                        + "AND "
                        + MeasurementTables.SourceDestination.DESTINATION_TYPE
                        + " = "
                        + EventSurfaceType.APP);
    }

    /**
     * Given a trigger destination and type, and constraints on the source, return all matching
     * sources.
     */
    private static String selectSourcesByDestination(
            String triggerDestinationValue,
            @EventSurfaceType int destinationType,
            String sourceWhereStatement) {
        return String.format(
                Locale.ENGLISH,
                "SELECT * FROM "
                        + MeasurementTables.SourceContract.TABLE
                        + " WHERE "
                        + MeasurementTables.SourceContract.ID
                        + " IN ("
                        + "SELECT "
                        + MeasurementTables.SourceDestination.SOURCE_ID
                        + " FROM "
                        + MeasurementTables.SourceDestination.TABLE
                        + " WHERE "
                        + MeasurementTables.SourceDestination.DESTINATION
                        + " = '"
                        + triggerDestinationValue
                        + "' "
                        + "AND "
                        + MeasurementTables.SourceDestination.DESTINATION_TYPE
                        + " = "
                        + destinationType
                        + ") "
                        + "AND ("
                        + sourceWhereStatement
                        + ")");
    }

    /**
     * Given an enrollment id, return the number unique debug ad id values present in sources and
     * triggers with this enrollment id.
     */
    private static String countDistinctDebugAdIdsUsedByEnrollmentQuery() {
        return String.format(
                Locale.ENGLISH,
                "SELECT COUNT (DISTINCT "
                        + MeasurementTables.SourceContract.DEBUG_AD_ID
                        + ") "
                        + "FROM ( "
                        + "SELECT "
                        + MeasurementTables.SourceContract.DEBUG_AD_ID
                        + " FROM "
                        + MeasurementTables.SourceContract.TABLE
                        + " WHERE "
                        + MeasurementTables.SourceContract.DEBUG_AD_ID
                        + " IS NOT NULL "
                        + "AND "
                        + MeasurementTables.SourceContract.ENROLLMENT_ID
                        + " = ? "
                        + "AND "
                        + MeasurementTables.SourceContract.PUBLISHER_TYPE
                        + " = ? "
                        + "UNION ALL "
                        + "SELECT "
                        + MeasurementTables.TriggerContract.DEBUG_AD_ID
                        + " FROM "
                        + MeasurementTables.TriggerContract.TABLE
                        + " WHERE "
                        + MeasurementTables.TriggerContract.DEBUG_AD_ID
                        + " IS NOT NULL "
                        + "AND "
                        + MeasurementTables.TriggerContract.ENROLLMENT_ID
                        + " = ? "
                        + "AND "
                        + MeasurementTables.TriggerContract.DESTINATION_TYPE
                        + " = ?"
                        + ")");
    }

    private Cursor pendingEventReportIdsInWindowCursor(long windowStartTime, long windowEndTime)
            throws DatastoreException {
        return mSQLTransaction
                .getDatabase()
                .query(
                        MeasurementTables.EventReportContract.TABLE,
                        /* columns= */ null,
                        MeasurementTables.EventReportContract.REPORT_TIME
                                + " >= ? AND "
                                + MeasurementTables.EventReportContract.REPORT_TIME
                                + " <= ? AND "
                                + MeasurementTables.EventReportContract.STATUS
                                + " = ? ",
                        new String[] {
                            String.valueOf(windowStartTime),
                            String.valueOf(windowEndTime),
                            String.valueOf(EventReport.Status.PENDING)
                        },
                        /* groupBy= */ null,
                        /* having= */ null,
                        /* orderBy= */ "RANDOM()",
                        /* limit= */ null);
    }

    private Cursor pendingEventReportIdsInWindowCursorWithRetryLimit(
            long windowStartTime, long windowEndTime) throws DatastoreException {
        return mSQLTransaction
                .getDatabase()
                .rawQuery(
                        "SELECT "
                                + MeasurementTables.EventReportContract.ID
                                + ", "
                                + MeasurementTables.KeyValueDataContract.VALUE
                                + " FROM "
                                + MeasurementTables.EventReportContract.TABLE
                                + " LEFT JOIN "
                                + MeasurementTables.KeyValueDataContract.TABLE
                                + " ON ("
                                + MeasurementTables.EventReportContract.ID
                                + " = "
                                + MeasurementTables.KeyValueDataContract.KEY
                                + ") "
                                + "WHERE "
                                + "(CAST("
                                + MeasurementTables.KeyValueDataContract.VALUE
                                + " AS INTEGER) < ?"
                                + "OR "
                                + MeasurementTables.KeyValueDataContract.VALUE
                                + " IS NULL)"
                                + " AND "
                                + MeasurementTables.EventReportContract.STATUS
                                + " = ? "
                                + "AND "
                                + MeasurementTables.EventReportContract.REPORT_TIME
                                + " >= ?"
                                + "AND "
                                + MeasurementTables.EventReportContract.REPORT_TIME
                                + " <= ?"
                                + "AND ("
                                + MeasurementTables.KeyValueDataContract.DATA_TYPE
                                + " = ? "
                                + "OR "
                                + MeasurementTables.KeyValueDataContract.DATA_TYPE
                                + " IS NULL)"
                                + " ORDER BY RANDOM()",
                        new String[] {
                            String.valueOf(mReportingRetryLimitSupplier.get()),
                            String.valueOf(EventReport.Status.PENDING),
                            String.valueOf(windowStartTime),
                            String.valueOf(windowEndTime),
                            String.valueOf(DataType.EVENT_REPORT_RETRY_COUNT),
                        });
    }

    private Cursor pendingDebugEventReportIdsCursor() throws DatastoreException {
        return mSQLTransaction
                .getDatabase()
                .query(
                        MeasurementTables.EventReportContract.TABLE,
                        /* columns= */ null,
                        MeasurementTables.EventReportContract.DEBUG_REPORT_STATUS + " = ? ",
                        new String[] {String.valueOf(EventReport.DebugReportStatus.PENDING)},
                        /* groupBy= */ null,
                        /* having= */ null,
                        /* orderBy= */ "RANDOM()",
                        /* limit= */ null);
    }

    private Cursor pendingDebugEventReportIdsLimitRetryCursor() throws DatastoreException {
        return mSQLTransaction
                .getDatabase()
                .rawQuery(
                        "SELECT "
                                + MeasurementTables.EventReportContract.ID
                                + ", "
                                + MeasurementTables.KeyValueDataContract.VALUE
                                + " FROM "
                                + MeasurementTables.EventReportContract.TABLE
                                + " LEFT JOIN "
                                + MeasurementTables.KeyValueDataContract.TABLE
                                + " ON ("
                                + MeasurementTables.EventReportContract.ID
                                + " = "
                                + MeasurementTables.KeyValueDataContract.KEY
                                + ") "
                                + " WHERE "
                                + MeasurementTables.EventReportContract.DEBUG_REPORT_STATUS
                                + " = ?"
                                + " AND (CAST("
                                + MeasurementTables.KeyValueDataContract.VALUE
                                + " AS INTEGER) < ? "
                                + " OR "
                                + MeasurementTables.KeyValueDataContract.VALUE
                                + " IS NULL)"
                                + " AND ("
                                + MeasurementTables.KeyValueDataContract.DATA_TYPE
                                + " = ? "
                                + " OR "
                                + MeasurementTables.KeyValueDataContract.DATA_TYPE
                                + " IS NULL)"
                                + " ORDER BY RANDOM()",
                        new String[] {
                            String.valueOf(EventReport.DebugReportStatus.PENDING),
                            String.valueOf(mReportingRetryLimitSupplier.get()),
                            String.valueOf(DataType.EVENT_REPORT_RETRY_COUNT),
                        });
    }

    private Cursor pendingAggregateReportIdsByCoordinatorInWindowCursor(
            long windowStartTime, long windowEndTime) throws DatastoreException {
        return mSQLTransaction
                .getDatabase()
                .query(
                        MeasurementTables.AggregateReport.TABLE,
                        /* columns= */ new String[] {
                            MeasurementTables.AggregateReport.ID,
                            MeasurementTables.AggregateReport.AGGREGATION_COORDINATOR_ORIGIN
                        },
                        MeasurementTables.AggregateReport.SCHEDULED_REPORT_TIME
                                + " >= ? AND "
                                + MeasurementTables.AggregateReport.SCHEDULED_REPORT_TIME
                                + " <= ? AND "
                                + MeasurementTables.AggregateReport.STATUS
                                + " = ? ",
                        new String[] {
                            String.valueOf(windowStartTime),
                            String.valueOf(windowEndTime),
                            String.valueOf(AggregateReport.Status.PENDING)
                        },
                        /* groupBy= */ null,
                        /* having= */ null,
                        /* orderBy= */ "RANDOM()",
                        /* limit= */ null);
    }

    private Cursor pendingAggregateReportIdsByCoordinatorInWindowLimitRetryCursor(
            long windowStartTime, long windowEndTime) throws DatastoreException {
        return mSQLTransaction
                .getDatabase()
                .rawQuery(
                        "SELECT "
                                + MeasurementTables.AggregateReport.ID
                                + ", "
                                + MeasurementTables.AggregateReport.AGGREGATION_COORDINATOR_ORIGIN
                                + ", "
                                + MeasurementTables.KeyValueDataContract.VALUE
                                + " FROM "
                                + MeasurementTables.AggregateReport.TABLE
                                + " LEFT JOIN "
                                + MeasurementTables.KeyValueDataContract.TABLE
                                + " ON ("
                                + MeasurementTables.AggregateReport.ID
                                + " = "
                                + MeasurementTables.KeyValueDataContract.KEY
                                + ") "
                                + " WHERE "
                                + MeasurementTables.AggregateReport.STATUS
                                + " = ? "
                                + "AND (CAST("
                                + MeasurementTables.KeyValueDataContract.VALUE
                                + " AS INTEGER) < ? "
                                + "OR "
                                + MeasurementTables.KeyValueDataContract.VALUE
                                + " IS NULL)"
                                + " AND "
                                + MeasurementTables.AggregateReport.SCHEDULED_REPORT_TIME
                                + " >= ?"
                                + " AND "
                                + MeasurementTables.AggregateReport.SCHEDULED_REPORT_TIME
                                + " <= ?"
                                + "AND ("
                                + MeasurementTables.KeyValueDataContract.DATA_TYPE
                                + " = ? "
                                + "OR "
                                + MeasurementTables.KeyValueDataContract.DATA_TYPE
                                + " IS NULL)"
                                + " ORDER BY RANDOM()",
                        new String[] {
                            String.valueOf(AggregateReport.Status.PENDING),
                            String.valueOf(mReportingRetryLimitSupplier.get()),
                            String.valueOf(windowStartTime),
                            String.valueOf(windowEndTime),
                            String.valueOf(DataType.AGGREGATE_REPORT_RETRY_COUNT),
                        });
    }

    private Cursor debugReportIdsCursor() throws DatastoreException {
        return mSQLTransaction
                .getDatabase()
                .query(
                        MeasurementTables.DebugReportContract.TABLE,
                        /* columns= */ null,
                        /* selection= */ null,
                        /* selectionArgs= */ null,
                        /* groupBy= */ null,
                        /* having= */ null,
                        /* orderBy= */ null,
                        /* limit= */ null);
    }

    private Cursor debugReportIdsLimitRetryCursor() throws DatastoreException {
        return mSQLTransaction
                .getDatabase()
                .rawQuery(
                        "SELECT "
                                + MeasurementTables.DebugReportContract.ID
                                + ", "
                                + MeasurementTables.KeyValueDataContract.VALUE
                                + " FROM "
                                + MeasurementTables.DebugReportContract.TABLE
                                + " LEFT JOIN "
                                + MeasurementTables.KeyValueDataContract.TABLE
                                + " ON ("
                                + MeasurementTables.DebugReportContract.ID
                                + " = "
                                + MeasurementTables.KeyValueDataContract.KEY
                                + ") "
                                + "WHERE (CAST("
                                + MeasurementTables.KeyValueDataContract.VALUE
                                + " AS INTEGER) < ? "
                                + "OR "
                                + MeasurementTables.KeyValueDataContract.VALUE
                                + " IS NULL)"
                                + "AND ("
                                + MeasurementTables.KeyValueDataContract.DATA_TYPE
                                + " = ? "
                                + "OR "
                                + MeasurementTables.KeyValueDataContract.DATA_TYPE
                                + " IS NULL)",
                        new String[] {
                            String.valueOf(mReportingRetryLimitSupplier.get()),
                            String.valueOf(DataType.DEBUG_REPORT_RETRY_COUNT.toString()),
                        });
    }

    private Cursor pendingAggregateDebugReportIdsByCoordinatorCursor() throws DatastoreException {
        return mSQLTransaction
                .getDatabase()
                .query(
                        MeasurementTables.AggregateReport.TABLE,
                        /* columns= */ new String[] {
                            MeasurementTables.AggregateReport.ID,
                            MeasurementTables.AggregateReport.AGGREGATION_COORDINATOR_ORIGIN,
                        },
                        MeasurementTables.AggregateReport.DEBUG_REPORT_STATUS + " = ? ",
                        new String[] {String.valueOf(AggregateReport.DebugReportStatus.PENDING)},
                        /* groupBy= */ null,
                        /* having= */ null,
                        /* orderBy= */ "RANDOM()",
                        /* limit= */ null);
    }

    private Cursor pendingAggregateDebugReportIdsByCoordinatorLimitRetryCursor()
            throws DatastoreException {
        return mSQLTransaction
                .getDatabase()
                .rawQuery(
                        "SELECT "
                                + MeasurementTables.AggregateReport.ID
                                + ", "
                                + MeasurementTables.AggregateReport.AGGREGATION_COORDINATOR_ORIGIN
                                + ", "
                                + MeasurementTables.KeyValueDataContract.VALUE
                                + " FROM "
                                + MeasurementTables.AggregateReport.TABLE
                                + " LEFT JOIN "
                                + MeasurementTables.KeyValueDataContract.TABLE
                                + " ON ("
                                + MeasurementTables.AggregateReport.ID
                                + " = "
                                + MeasurementTables.KeyValueDataContract.KEY
                                + ") "
                                + " WHERE "
                                + MeasurementTables.AggregateReport.DEBUG_REPORT_STATUS
                                + " = ? "
                                + "AND (CAST("
                                + MeasurementTables.KeyValueDataContract.VALUE
                                + " AS INTEGER) < ? "
                                + "OR "
                                + MeasurementTables.KeyValueDataContract.VALUE
                                + " IS NULL)"
                                + "AND ("
                                + MeasurementTables.KeyValueDataContract.DATA_TYPE
                                + " = ? "
                                + "OR "
                                + MeasurementTables.KeyValueDataContract.DATA_TYPE
                                + " IS NULL)"
                                + " ORDER BY RANDOM()",
                        new String[] {
                            String.valueOf(AggregateReport.DebugReportStatus.PENDING),
                            String.valueOf(mReportingRetryLimitSupplier.get()),
                            String.valueOf(DataType.AGGREGATE_REPORT_RETRY_COUNT),
                        });
    }
}<|MERGE_RESOLUTION|>--- conflicted
+++ resolved
@@ -29,11 +29,7 @@
 import androidx.annotation.NonNull;
 import androidx.annotation.Nullable;
 
-<<<<<<< HEAD
-import com.android.adservices.LogUtil;
-=======
 import com.android.adservices.LoggerFactory;
->>>>>>> 4f19f827
 import com.android.adservices.service.FlagsFactory;
 import com.android.adservices.service.common.WebAddresses;
 import com.android.adservices.service.measurement.Attribution;
@@ -2932,12 +2928,8 @@
         eventRetry.setReportRetryCount(eventRetry.getReportRetryCount() + 1);
         insertOrUpdateKeyValueData(eventRetry);
         int retryCount = eventRetry.getReportRetryCount();
-<<<<<<< HEAD
-        LogUtil.d("Incrementing: " + reportType + " Retry Count: " + retryCount);
-=======
         LoggerFactory.getMeasurementLogger()
                 .d("Incrementing: " + reportType + " Retry Count: " + retryCount);
->>>>>>> 4f19f827
         return retryCount;
     }
 
