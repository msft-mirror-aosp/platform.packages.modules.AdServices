/*
 * Copyright (C) 2022 The Android Open Source Project
 *
 * Licensed under the Apache License, Version 2.0 (the "License");
 * you may not use this file except in compliance with the License.
 * You may obtain a copy of the License at
 *
 *      http://www.apache.org/licenses/LICENSE-2.0
 *
 * Unless required by applicable law or agreed to in writing, software
 * distributed under the License is distributed on an "AS IS" BASIS,
 * WITHOUT WARRANTIES OR CONDITIONS OF ANY KIND, either express or implied.
 * See the License for the specific language governing permissions and
 * limitations under the License.
 */

package com.android.adservices.data.measurement;

import static java.util.function.Predicate.not;

import android.database.Cursor;
import android.net.Uri;

import com.android.adservices.service.measurement.EventReport;
import com.android.adservices.service.measurement.Source;
import com.android.adservices.service.measurement.Trigger;
import com.android.adservices.service.measurement.aggregation.AggregateEncryptionKey;
import com.android.adservices.service.measurement.aggregation.AggregateReport;
import com.android.adservices.service.measurement.registration.AsyncRegistration;
import com.android.adservices.service.measurement.reporting.DebugReport;
import com.android.adservices.service.measurement.util.UnsignedLong;

import java.util.Arrays;
import java.util.List;
import java.util.function.Function;
import java.util.stream.Collectors;

/** Helper class for SQLite operations. */
public class SqliteObjectMapper {
    /**
     * Create {@link EventReport} object from SQLite datastore.
     */
    static EventReport constructEventReportFromCursor(Cursor cursor) {
        EventReport.Builder builder = new EventReport.Builder();
        setTextColumn(cursor, MeasurementTables.EventReportContract.ID,
                builder::setId);
        setUnsignedLongColumn(
                cursor,
                MeasurementTables.EventReportContract.SOURCE_EVENT_ID,
                builder::setSourceEventId);
        setLongColumn(cursor, MeasurementTables.EventReportContract.TRIGGER_PRIORITY,
                builder::setTriggerPriority);
        setIntColumn(cursor, MeasurementTables.EventReportContract.STATUS,
                builder::setStatus);
        setIntColumn(
                cursor,
                MeasurementTables.EventReportContract.DEBUG_REPORT_STATUS,
                builder::setDebugReportStatus);
        setUnsignedLongColumn(cursor, MeasurementTables.EventReportContract.TRIGGER_DATA,
                builder::setTriggerData);
        setUnsignedLongColumn(cursor, MeasurementTables.EventReportContract.TRIGGER_DEDUP_KEY,
                builder::setTriggerDedupKey);
        setTextColumn(
                cursor,
                MeasurementTables.EventReportContract.ATTRIBUTION_DESTINATION,
                (destinations) ->
                        builder.setAttributionDestinations(destinationsStringToList(destinations)));
        setTextColumn(cursor, MeasurementTables.EventReportContract.ENROLLMENT_ID,
                builder::setEnrollmentId);
        setLongColumn(cursor, MeasurementTables.EventReportContract.REPORT_TIME,
                builder::setReportTime);
        setLongColumn(cursor, MeasurementTables.EventReportContract.TRIGGER_TIME,
                builder::setTriggerTime);
        setTextColumn(cursor, MeasurementTables.EventReportContract.SOURCE_TYPE,
                (enumValue) -> builder.setSourceType(Source.SourceType.valueOf(enumValue)));
        setDoubleColumn(cursor, MeasurementTables.EventReportContract.RANDOMIZED_TRIGGER_RATE,
                builder::setRandomizedTriggerRate);
        setUnsignedLongColumn(
                cursor,
                MeasurementTables.EventReportContract.SOURCE_DEBUG_KEY,
                builder::setSourceDebugKey);
        setUnsignedLongColumn(
                cursor,
                MeasurementTables.EventReportContract.TRIGGER_DEBUG_KEY,
                builder::setTriggerDebugKey);
        setTextColumn(
                cursor, MeasurementTables.EventReportContract.SOURCE_ID, builder::setSourceId);
        setTextColumn(
                cursor, MeasurementTables.EventReportContract.TRIGGER_ID, builder::setTriggerId);
        setTextColumn(
                cursor,
                MeasurementTables.EventReportContract.REGISTRATION_ORIGIN,
                registration_origin ->
                        builder.setRegistrationOrigin(Uri.parse(registration_origin)));
        return builder.build();
    }

    /** Create {@link Source} object from SQLite datastore. */
    static Source constructSourceFromCursor(Cursor cursor) {
        Source.Builder builder = new Source.Builder();
        setTextColumn(cursor, MeasurementTables.SourceContract.ID,
                builder::setId);
        setUnsignedLongColumn(cursor, MeasurementTables.SourceContract.EVENT_ID,
                builder::setEventId);
        setLongColumn(cursor, MeasurementTables.SourceContract.PRIORITY,
                builder::setPriority);
        setTextColumn(cursor, MeasurementTables.SourceContract.ENROLLMENT_ID,
                builder::setEnrollmentId);
        setUriColumn(cursor, MeasurementTables.SourceContract.PUBLISHER,
                builder::setPublisher);
        setIntColumn(cursor, MeasurementTables.SourceContract.PUBLISHER_TYPE,
                builder::setPublisherType);
        setTextColumn(cursor, MeasurementTables.SourceContract.SOURCE_TYPE,
                (enumValue) -> builder.setSourceType(Source.SourceType.valueOf(enumValue)));
        setLongColumn(cursor, MeasurementTables.SourceContract.EXPIRY_TIME,
                builder::setExpiryTime);
        setLongColumn(cursor, MeasurementTables.SourceContract.EVENT_REPORT_WINDOW,
                builder::setEventReportWindow);
        setLongColumn(cursor, MeasurementTables.SourceContract.AGGREGATABLE_REPORT_WINDOW,
                builder::setAggregatableReportWindow);
        setLongColumn(cursor, MeasurementTables.SourceContract.EVENT_TIME,
                builder::setEventTime);
        setTextColumn(
                cursor,
                MeasurementTables.SourceContract.EVENT_REPORT_DEDUP_KEYS,
                (concatArray) ->
                        builder.setEventReportDedupKeys(dedupKeysStringToList(concatArray)));
        setTextColumn(
                cursor,
                MeasurementTables.SourceContract.AGGREGATE_REPORT_DEDUP_KEYS,
                (concatArray) ->
                        builder.setAggregateReportDedupKeys(dedupKeysStringToList(concatArray)));
        setIntColumn(cursor, MeasurementTables.SourceContract.STATUS,
                builder::setStatus);
        setUriColumn(cursor, MeasurementTables.SourceContract.REGISTRANT,
                builder::setRegistrant);
        setIntColumn(cursor, MeasurementTables.SourceContract.ATTRIBUTION_MODE,
                builder::setAttributionMode);
        setLongColumn(cursor, MeasurementTables.SourceContract.INSTALL_ATTRIBUTION_WINDOW,
                builder::setInstallAttributionWindow);
        setLongColumn(cursor, MeasurementTables.SourceContract.INSTALL_COOLDOWN_WINDOW,
                builder::setInstallCooldownWindow);
        setBooleanColumn(cursor, MeasurementTables.SourceContract.IS_INSTALL_ATTRIBUTED,
                builder::setInstallAttributed);
        setTextColumn(cursor, MeasurementTables.SourceContract.FILTER_DATA,
                builder::setFilterData);
        setTextColumn(cursor, MeasurementTables.SourceContract.AGGREGATE_SOURCE,
                builder::setAggregateSource);
        setIntColumn(cursor, MeasurementTables.SourceContract.AGGREGATE_CONTRIBUTIONS,
                builder::setAggregateContributions);
        setUnsignedLongColumn(cursor, MeasurementTables.SourceContract.DEBUG_KEY,
                builder::setDebugKey);
        setBooleanColumn(
                cursor,
                MeasurementTables.SourceContract.DEBUG_REPORTING,
                builder::setIsDebugReporting);
        setBooleanColumn(
                cursor,
                MeasurementTables.SourceContract.AD_ID_PERMISSION,
                builder::setAdIdPermission);
        setBooleanColumn(
                cursor,
                MeasurementTables.SourceContract.AR_DEBUG_PERMISSION,
                builder::setArDebugPermission);
        setTextColumn(
                cursor,
                MeasurementTables.SourceContract.SHARED_AGGREGATION_KEYS,
                builder::setSharedAggregationKeys);
        setTextColumn(
                cursor,
                MeasurementTables.SourceContract.REGISTRATION_ID,
                builder::setRegistrationId);
        setTextColumn(
                cursor, MeasurementTables.SourceContract.DEBUG_JOIN_KEY, builder::setDebugJoinKey);
        setLongColumn(
                cursor, MeasurementTables.SourceContract.INSTALL_TIME, builder::setInstallTime);
        setTextColumn(
                cursor, MeasurementTables.SourceContract.PLATFORM_AD_ID, builder::setPlatformAdId);
        setTextColumn(cursor, MeasurementTables.SourceContract.DEBUG_AD_ID, builder::setDebugAdId);
        setUriColumn(
                cursor,
                MeasurementTables.SourceContract.REGISTRATION_ORIGIN,
                builder::setRegistrationOrigin);
        setBooleanColumn(
                cursor,
                MeasurementTables.SourceContract.COARSE_EVENT_REPORT_DESTINATIONS,
                builder::setCoarseEventReportDestinations);
        setTextColumn(
                cursor, MeasurementTables.SourceContract.TRIGGER_SPECS, builder::setTriggerSpecs);
        setTextColumn(
                cursor,
                MeasurementTables.SourceContract.MAX_BUCKET_INCREMENTS,
                builder::setMaxBucketIncrements);
        setTextColumn(
                cursor,
                MeasurementTables.SourceContract.EVENT_ATTRIBUTION_STATUS,
                builder::setEventAttributionStatus);
        setTextColumn(
                cursor,
                MeasurementTables.SourceContract.PRIVACY_PARAMETERS,
                builder::setPrivacyParameters);
        return builder.build();
    }

    /** Create {@link Trigger} object from SQLite datastore. */
    public static Trigger constructTriggerFromCursor(Cursor cursor) {
        Trigger.Builder builder = new Trigger.Builder();
        setTextColumn(cursor, MeasurementTables.TriggerContract.ID,
                builder::setId);
        setTextColumn(
                cursor,
                MeasurementTables.TriggerContract.EVENT_TRIGGERS,
                builder::setEventTriggers);
        setUriColumn(cursor, MeasurementTables.TriggerContract.ATTRIBUTION_DESTINATION,
                builder::setAttributionDestination);
        setIntColumn(cursor, MeasurementTables.TriggerContract.DESTINATION_TYPE,
                builder::setDestinationType);
        setTextColumn(cursor, MeasurementTables.TriggerContract.ENROLLMENT_ID,
                builder::setEnrollmentId);
        setIntColumn(cursor, MeasurementTables.TriggerContract.STATUS,
                builder::setStatus);
        setLongColumn(cursor, MeasurementTables.TriggerContract.TRIGGER_TIME,
                builder::setTriggerTime);
        setUriColumn(cursor, MeasurementTables.TriggerContract.REGISTRANT,
                builder::setRegistrant);
        setTextColumn(cursor, MeasurementTables.TriggerContract.AGGREGATE_TRIGGER_DATA,
                builder::setAggregateTriggerData);
        setTextColumn(cursor, MeasurementTables.TriggerContract.AGGREGATE_VALUES,
                builder::setAggregateValues);
        setTextColumn(
                cursor,
                MeasurementTables.TriggerContract.AGGREGATABLE_DEDUPLICATION_KEYS,
                builder::setAggregateDeduplicationKeys);
        setTextColumn(cursor, MeasurementTables.TriggerContract.FILTERS, builder::setFilters);
        setTextColumn(cursor, MeasurementTables.TriggerContract.NOT_FILTERS,
                builder::setNotFilters);
        setUnsignedLongColumn(cursor, MeasurementTables.TriggerContract.DEBUG_KEY,
                builder::setDebugKey);
        setBooleanColumn(
                cursor,
                MeasurementTables.TriggerContract.DEBUG_REPORTING,
                builder::setIsDebugReporting);
        setBooleanColumn(
                cursor,
                MeasurementTables.TriggerContract.AD_ID_PERMISSION,
                builder::setAdIdPermission);
        setBooleanColumn(
                cursor,
                MeasurementTables.TriggerContract.AR_DEBUG_PERMISSION,
                builder::setArDebugPermission);
        setTextColumn(
                cursor,
                MeasurementTables.TriggerContract.ATTRIBUTION_CONFIG,
                builder::setAttributionConfig);
        setTextColumn(
                cursor,
                MeasurementTables.TriggerContract.X_NETWORK_KEY_MAPPING,
                builder::setAdtechBitMapping);
        setTextColumn(
                cursor, MeasurementTables.TriggerContract.DEBUG_JOIN_KEY, builder::setDebugJoinKey);
        setTextColumn(
                cursor, MeasurementTables.TriggerContract.PLATFORM_AD_ID, builder::setPlatformAdId);
        setTextColumn(cursor, MeasurementTables.TriggerContract.DEBUG_AD_ID, builder::setDebugAdId);
        setTextColumn(
                cursor,
                MeasurementTables.TriggerContract.REGISTRATION_ORIGIN,
                registration_origin ->
                        builder.setRegistrationOrigin(Uri.parse(registration_origin)));
        return builder.build();
    }

    /**
     * Create {@link AggregateReport} object from SQLite datastore.
     */
    static AggregateReport constructAggregateReport(Cursor cursor) {
        AggregateReport.Builder builder = new AggregateReport.Builder();
        setTextColumn(cursor, MeasurementTables.AggregateReport.ID,
                builder::setId);
        setUriColumn(cursor, MeasurementTables.AggregateReport.PUBLISHER,
                builder::setPublisher);
        setUriColumn(cursor, MeasurementTables.AggregateReport.ATTRIBUTION_DESTINATION,
                builder::setAttributionDestination);
        setLongColumn(cursor, MeasurementTables.AggregateReport.SOURCE_REGISTRATION_TIME,
                builder::setSourceRegistrationTime);
        setLongColumn(cursor, MeasurementTables.AggregateReport.SCHEDULED_REPORT_TIME,
                builder::setScheduledReportTime);
        setTextColumn(cursor, MeasurementTables.AggregateReport.ENROLLMENT_ID,
                builder::setEnrollmentId);
        setTextColumn(cursor, MeasurementTables.AggregateReport.DEBUG_CLEARTEXT_PAYLOAD,
                builder::setDebugCleartextPayload);
        setIntColumn(cursor, MeasurementTables.AggregateReport.STATUS,
                builder::setStatus);
        setIntColumn(
                cursor,
                MeasurementTables.AggregateReport.DEBUG_REPORT_STATUS,
                builder::setDebugReportStatus);
        setTextColumn(cursor, MeasurementTables.AggregateReport.API_VERSION,
                builder::setApiVersion);
        setUnsignedLongColumn(
                cursor,
                MeasurementTables.AggregateReport.SOURCE_DEBUG_KEY,
                builder::setSourceDebugKey);
        setUnsignedLongColumn(
                cursor,
                MeasurementTables.AggregateReport.TRIGGER_DEBUG_KEY,
                builder::setTriggerDebugKey);
        setTextColumn(cursor, MeasurementTables.AggregateReport.SOURCE_ID, builder::setSourceId);
        setTextColumn(cursor, MeasurementTables.AggregateReport.TRIGGER_ID, builder::setTriggerId);
        setUnsignedLongColumn(
                cursor, MeasurementTables.AggregateReport.DEDUP_KEY, builder::setDedupKey);
        setTextColumn(
                cursor,
                MeasurementTables.AggregateReport.REGISTRATION_ORIGIN,
                registration_origin ->
                        builder.setRegistrationOrigin(Uri.parse(registration_origin)));
        return builder.build();
    }

    /**
     * Create {@link AggregateEncryptionKey} object from SQLite datastore.
     */
    static AggregateEncryptionKey constructAggregateEncryptionKeyFromCursor(Cursor cursor) {
        AggregateEncryptionKey.Builder builder = new AggregateEncryptionKey.Builder();
        setTextColumn(cursor, MeasurementTables.AggregateEncryptionKey.ID,
                builder::setId);
        setTextColumn(cursor, MeasurementTables.AggregateEncryptionKey.KEY_ID,
                builder::setKeyId);
        setTextColumn(cursor, MeasurementTables.AggregateEncryptionKey.PUBLIC_KEY,
                builder::setPublicKey);
        setLongColumn(cursor, MeasurementTables.AggregateEncryptionKey.EXPIRY,
                builder::setExpiry);
        return builder.build();
    }

    /** Create {@link DebugReport} object from SQLite datastore. */
    static DebugReport constructDebugReportFromCursor(Cursor cursor) {
        DebugReport.Builder builder = new DebugReport.Builder();
        setTextColumn(cursor, MeasurementTables.DebugReportContract.ID, builder::setId);
        setTextColumn(cursor, MeasurementTables.DebugReportContract.TYPE, builder::setType);
        setTextColumn(cursor, MeasurementTables.DebugReportContract.BODY, builder::setBody);
        setTextColumn(
                cursor,
                MeasurementTables.DebugReportContract.ENROLLMENT_ID,
                builder::setEnrollmentId);
        setUriColumn(
                cursor,
                MeasurementTables.DebugReportContract.REGISTRATION_ORIGIN,
                builder::setRegistrationOrigin);
<<<<<<< HEAD
=======
        setTextColumn(
                cursor,
                MeasurementTables.DebugReportContract.REFERENCE_ID,
                builder::setReferenceId);
>>>>>>> dadf00a6

        return builder.build();
    }

    /** Create {@link AsyncRegistration} object from SQLite datastore. */
    public static AsyncRegistration constructAsyncRegistration(Cursor cursor) {
        AsyncRegistration.Builder builder = new AsyncRegistration.Builder();
        setTextColumn(cursor, MeasurementTables.AsyncRegistrationContract.ID, builder::setId);
        setUriColumn(
                cursor,
                MeasurementTables.AsyncRegistrationContract.WEB_DESTINATION,
                builder::setWebDestination);
        setUriColumn(
                cursor,
                MeasurementTables.AsyncRegistrationContract.OS_DESTINATION,
                builder::setOsDestination);
        setUriColumn(
                cursor,
                MeasurementTables.AsyncRegistrationContract.REGISTRATION_URI,
                builder::setRegistrationUri);
        setUriColumn(
                cursor,
                MeasurementTables.AsyncRegistrationContract.VERIFIED_DESTINATION,
                builder::setVerifiedDestination);
        setUriColumn(
                cursor,
                MeasurementTables.AsyncRegistrationContract.TOP_ORIGIN,
                builder::setTopOrigin);
        setIntColumn(
                cursor,
                MeasurementTables.AsyncRegistrationContract.SOURCE_TYPE,
                (enumValue) ->
                        builder.setSourceType(
                                enumValue == null ? null : Source.SourceType.values()[enumValue]));
        setUriColumn(
                cursor,
                MeasurementTables.AsyncRegistrationContract.REGISTRANT,
                builder::setRegistrant);
        setLongColumn(
                cursor,
                MeasurementTables.AsyncRegistrationContract.REQUEST_TIME,
                builder::setRequestTime);
        setLongColumn(
                cursor,
                MeasurementTables.AsyncRegistrationContract.RETRY_COUNT,
                builder::setRetryCount);
        setIntColumn(
                cursor,
                MeasurementTables.AsyncRegistrationContract.TYPE,
                (enumValue) ->
                        builder.setType(
                                enumValue == null
                                        ? null
                                        : AsyncRegistration.RegistrationType.values()[enumValue]));
        setBooleanColumn(
                cursor,
                MeasurementTables.AsyncRegistrationContract.DEBUG_KEY_ALLOWED,
                builder::setDebugKeyAllowed);
        setBooleanColumn(
                cursor,
                MeasurementTables.AsyncRegistrationContract.AD_ID_PERMISSION,
                builder::setAdIdPermission);
        setTextColumn(
                cursor,
                MeasurementTables.AsyncRegistrationContract.REGISTRATION_ID,
                builder::setRegistrationId);
        setTextColumn(
                cursor,
                MeasurementTables.AsyncRegistrationContract.PLATFORM_AD_ID,
                builder::setPlatformAdId);
        return builder.build();
    }

    static List<Uri> destinationsStringToList(String destinations) {
        return Arrays.stream(destinations.split(" "))
                .map(String::trim)
                .filter(not(String::isEmpty))
                .map(destination -> Uri.parse(destination))
                .collect(Collectors.toList());
    }

    private static <BuilderType> void setUriColumn(Cursor cursor, String column, Function<Uri,
            BuilderType> setter) {
        setColumnValue(cursor, column, cursor::getString, (x) -> setter.apply(Uri.parse(x)));
    }

    private static <BuilderType> void setIntColumn(
            Cursor cursor, String column, Function<Integer, BuilderType> setter) {
        setColumnValue(cursor, column, cursor::getInt, setter);
    }

    private static <BuilderType> void setDoubleColumn(Cursor cursor, String column,
            Function<Double, BuilderType> setter) {
        setColumnValue(cursor, column, cursor::getDouble, setter);
    }

    private static <BuilderType> void setLongColumn(Cursor cursor, String column,
                                                    Function<Long, BuilderType> setter) {
        setColumnValue(cursor, column, cursor::getLong, setter);
    }

    private static <BuilderType> void setUnsignedLongColumn(Cursor cursor, String column,
                                                    Function<UnsignedLong, BuilderType> setter) {
        setColumnValue(cursor, column, cursor::getLong, signedLong ->
                setter.apply(new UnsignedLong(signedLong)));
    }

    private static <BuilderType> void setTextColumn(Cursor cursor, String column,
                                                    Function<String, BuilderType> setter) {
        setColumnValue(cursor, column, cursor::getString, setter);
    }

    private static <BuilderType> void setBooleanColumn(Cursor cursor, String column,
            Function<Boolean, BuilderType> setter) {
        setIntColumn(cursor, column, (x) -> setter.apply(x == 1));
    }

    private static <BuilderType, DataType> void setColumnValue(
            Cursor cursor, String column, Function<Integer, DataType> getColVal,
            Function<DataType, BuilderType> setter) {
        int index = cursor.getColumnIndex(column);
        if (index > -1 && !cursor.isNull(index)) {
            setter.apply(getColVal.apply(index));
        }
    }

    private static List<UnsignedLong> dedupKeysStringToList(String concatArray) {
        return Arrays.stream(concatArray.split(","))
                .map(String::trim)
                .filter(not(String::isEmpty))
                .map(UnsignedLong::new)
                .collect(Collectors.toList());
    }
}<|MERGE_RESOLUTION|>--- conflicted
+++ resolved
@@ -346,13 +346,10 @@
                 cursor,
                 MeasurementTables.DebugReportContract.REGISTRATION_ORIGIN,
                 builder::setRegistrationOrigin);
-<<<<<<< HEAD
-=======
         setTextColumn(
                 cursor,
                 MeasurementTables.DebugReportContract.REFERENCE_ID,
                 builder::setReferenceId);
->>>>>>> dadf00a6
 
         return builder.build();
     }
