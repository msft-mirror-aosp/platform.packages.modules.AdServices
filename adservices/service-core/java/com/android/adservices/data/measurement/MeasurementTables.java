--- conflicted
+++ resolved
@@ -250,10 +250,7 @@
         String BODY = "body";
         String ENROLLMENT_ID = "enrollment_id";
         String REGISTRATION_ORIGIN = "registration_origin";
-<<<<<<< HEAD
-=======
         String REFERENCE_ID = "reference_id";
->>>>>>> dadf00a6
     }
 
     /** Contract for xna ignored sources. */
@@ -911,11 +908,8 @@
                     + DebugReportContract.ENROLLMENT_ID
                     + " TEXT, "
                     + DebugReportContract.REGISTRATION_ORIGIN
-<<<<<<< HEAD
-=======
                     + " TEXT, "
                     + DebugReportContract.REFERENCE_ID
->>>>>>> dadf00a6
                     + " TEXT "
                     + ")";
 
