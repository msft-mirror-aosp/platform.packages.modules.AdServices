/*
 * Copyright (C) 2022 The Android Open Source Project
 *
 * Licensed under the Apache License, Version 2.0 (the "License");
 * you may not use this file except in compliance with the License.
 * You may obtain a copy of the License at
 *
 *      http://www.apache.org/licenses/LICENSE-2.0
 *
 * Unless required by applicable law or agreed to in writing, software
 * distributed under the License is distributed on an "AS IS" BASIS,
 * WITHOUT WARRANTIES OR CONDITIONS OF ANY KIND, either express or implied.
 * See the License for the specific language governing permissions and
 * limitations under the License.
 */

package com.android.adservices.data.signals;

import android.annotation.SuppressLint;
import android.content.Context;

import androidx.annotation.NonNull;
import androidx.room.Database;
import androidx.room.Room;
import androidx.room.RoomDatabase;
import androidx.room.TypeConverters;

import com.android.adservices.data.common.FledgeRoomConverters;
import com.android.adservices.service.common.compat.FileCompatUtils;

import java.util.Objects;

/** Room based database for protected signals. */
@Database(
        entities = {
            DBProtectedSignal.class,
            DBEncoderEndpoint.class,
            DBEncoderLogic.class,
            DBEncodedPayload.class
        },
        version = ProtectedSignalsDatabase.DATABASE_VERSION)
@TypeConverters({FledgeRoomConverters.class})
public abstract class ProtectedSignalsDatabase extends RoomDatabase {
    private static final Object SINGLETON_LOCK = new Object();

<<<<<<< HEAD
    public static final int DATABASE_VERSION = 1;
=======
    public static final int DATABASE_VERSION = 2;
>>>>>>> 98cbd62a
    public static final String DATABASE_NAME =
            FileCompatUtils.getAdservicesFilename("protectedsignals.db");

    private static volatile ProtectedSignalsDatabase sSingleton;

    /** Returns an instance of the ProtectedSignalsDatabase given a context. */
    @SuppressLint("NewAdServicesFile")
    public static ProtectedSignalsDatabase getInstance(@NonNull Context context) {
        Objects.requireNonNull(context, "Context must be provided.");
        /* This initialization pattern tends to outperform more naive approaches since it
         * does not attempt to grab the lock if the DB is already initialized.
         * Ref: "Effective Java" 3rd edition by Joshua Bloch (page 334)
         */
        ProtectedSignalsDatabase singleReadResult = sSingleton;
        if (singleReadResult != null) {
            return singleReadResult;
        }
        synchronized (SINGLETON_LOCK) {
            if (sSingleton == null) {
                sSingleton =
                        Room.databaseBuilder(context, ProtectedSignalsDatabase.class, DATABASE_NAME)
                                .fallbackToDestructiveMigration()
                                .build();
            }
            return sSingleton;
        }
    }

    /**
     * Protected signals Dao.
     *
     * @return Dao to access protected signals storage.
     */
    public abstract ProtectedSignalsDao protectedSignalsDao();

    /**
     * Encoder endpoints Dao
     *
     * @return Dao to access encoder end points
     */
    public abstract EncoderEndpointsDao getEncoderEndpointsDao();

    /**
     * Encoder Logics Dao
     *
     * @return Dao to access persisted encoder logic entries
     */
    public abstract EncoderLogicDao getEncoderLogicDao();

    /**
     * Encoded Payloads Dao
     *
     * @return Dao to access persisted encoded signals payloads
     */
    public abstract EncodedPayloadDao getEncodedPayloadDao();
}<|MERGE_RESOLUTION|>--- conflicted
+++ resolved
@@ -43,11 +43,7 @@
 public abstract class ProtectedSignalsDatabase extends RoomDatabase {
     private static final Object SINGLETON_LOCK = new Object();
 
-<<<<<<< HEAD
-    public static final int DATABASE_VERSION = 1;
-=======
     public static final int DATABASE_VERSION = 2;
->>>>>>> 98cbd62a
     public static final String DATABASE_NAME =
             FileCompatUtils.getAdservicesFilename("protectedsignals.db");
 
