/*
 * Copyright (C) 2023 The Android Open Source Project
 *
 * Licensed under the Apache License, Version 2.0 (the "License");
 * you may not use this file except in compliance with the License.
 * You may obtain a copy of the License at
 *
 *      http://www.apache.org/licenses/LICENSE-2.0
 *
 * Unless required by applicable law or agreed to in writing, software
 * distributed under the License is distributed on an "AS IS" BASIS,
 * WITHOUT WARRANTIES OR CONDITIONS OF ANY KIND, either express or implied.
 * See the License for the specific language governing permissions and
 * limitations under the License.
 */

package com.android.adservices.cobalt;

import android.content.Context;

import androidx.annotation.NonNull;

import com.android.adservices.concurrency.AdServicesExecutors;
import com.android.adservices.service.Flags;
import com.android.cobalt.CobaltLogger;
import com.android.cobalt.CobaltPeriodicJob;
import com.android.cobalt.CobaltPipelineType;
import com.android.cobalt.crypto.HpkeEncrypter;
import com.android.cobalt.data.DataService;
import com.android.cobalt.domain.Project;
import com.android.cobalt.impl.CobaltLoggerImpl;
import com.android.cobalt.impl.CobaltPeriodicJobImpl;
import com.android.cobalt.observations.PrivacyGenerator;
import com.android.cobalt.system.SystemClockImpl;
import com.android.cobalt.system.SystemData;
import com.android.internal.annotations.GuardedBy;
<<<<<<< HEAD

import com.google.cobalt.CobaltRegistry;
=======
>>>>>>> 018eaadd

import java.security.SecureRandom;
import java.time.Duration;
import java.util.Objects;
import java.util.concurrent.ExecutorService;
import java.util.concurrent.ScheduledExecutorService;

/** Factory for Cobalt's logger and periodic job implementations. */
public final class CobaltFactory {
    private static final Object SINGLETON_LOCK = new Object();

    /*
     * Uses the prod pipeline because AdServices' reports are for either the DEBUG or GA release
     * stage and DEBUG is sufficient for local testing.
     */
    private static final CobaltPipelineType PIPELINE_TYPE = CobaltPipelineType.PROD;

    // Objects which are non-trivial to construct or need to be shared between the logger and
    // periodic job are static.
    private static Project sSingletonCobaltRegistryProject;
    private static DataService sSingletonDataService;
    private static SecureRandom sSingletonSecureRandom;

    @GuardedBy("SINGLETON_LOCK")
    private static CobaltLogger sSingletonCobaltLogger;

    @GuardedBy("SINGLETON_LOCK")
    private static CobaltPeriodicJob sSingletonCobaltPeriodicJob;

    /**
     * Returns the static singleton CobaltLogger.
     *
     * @throws CobaltInitializationException if an unrecoverable errors occurs during initialization
     */
    @NonNull
    public static CobaltLogger getCobaltLogger(@NonNull Context context, @NonNull Flags flags)
            throws CobaltInitializationException {
        Objects.requireNonNull(context);
        Objects.requireNonNull(flags);
        synchronized (SINGLETON_LOCK) {
            if (sSingletonCobaltLogger == null) {
                sSingletonCobaltLogger =
                        sSingletonCobaltLogger =
                                new CobaltLoggerImpl(
                                        getRegistry(context),
                                        CobaltReleaseStages.getReleaseStage(
                                                flags.getAdservicesReleaseStageForCobalt()),
                                        getDataService(context),
                                        new SystemData(),
                                        getExecutor(),
                                        new SystemClockImpl(),
                                        flags.getTopicsCobaltLoggingEnabled());
            }
            return sSingletonCobaltLogger;
        }
    }

    /**
     * Returns the static singleton CobaltPeriodicJob.
     *
     * <p>Note, this implementation does not result in any data being uploaded because the upload
     * API does not exist yet and the actual uploader is blocked on it landing.
     *
     * @throws CobaltInitializationException if an unrecoverable errors occurs during initialization
     */
    @NonNull
    public static CobaltPeriodicJob getCobaltPeriodicJob(
            @NonNull Context context, @NonNull Flags flags) throws CobaltInitializationException {
        Objects.requireNonNull(context);
        Objects.requireNonNull(flags);
        synchronized (SINGLETON_LOCK) {
            if (sSingletonCobaltPeriodicJob == null) {
                sSingletonCobaltPeriodicJob =
                        new CobaltPeriodicJobImpl(
                                getRegistry(context),
                                CobaltReleaseStages.getReleaseStage(
                                        flags.getAdservicesReleaseStageForCobalt()),
                                getDataService(context),
                                getExecutor(),
                                getScheduledExecutor(),
                                new SystemClockImpl(),
                                new SystemData(),
                                new PrivacyGenerator(getSecureRandom()),
                                getSecureRandom(),
                                new CobaltUploader(context, PIPELINE_TYPE),
                                HpkeEncrypter.createForEnvironment(
                                        new HpkeEncryptImpl(), PIPELINE_TYPE),
                                CobaltApiKeys.copyFromHexApiKey(
                                        flags.getCobaltAdservicesApiKeyHex()),
                                Duration.ofMillis(flags.getCobaltUploadServiceUnbindDelayMs()),
                                flags.getTopicsCobaltLoggingEnabled());
            }
            return sSingletonCobaltPeriodicJob;
        }
    }

    @NonNull
    private static ExecutorService getExecutor() {
        // Cobalt requires disk I/O and must run on the background executor.
        return AdServicesExecutors.getBackgroundExecutor();
    }

    @NonNull
    private static ScheduledExecutorService getScheduledExecutor() {
        // Cobalt requires a timeout to disconnect from the system server.
        return AdServicesExecutors.getScheduler();
    }

    @NonNull
<<<<<<< HEAD
    private static CobaltRegistry getRegistry(Context context)
            throws CobaltInitializationException {
        if (sSingletonCobaltRegistry == null) {
            sSingletonCobaltRegistry = CobaltRegistryLoader.getRegistry(context);
=======
    private static Project getRegistry(Context context) throws CobaltInitializationException {
        if (sSingletonCobaltRegistryProject == null) {
            sSingletonCobaltRegistryProject = CobaltRegistryLoader.getRegistry(context);
>>>>>>> 018eaadd
        }
        return sSingletonCobaltRegistryProject;
    }

    @NonNull
    private static DataService getDataService(@NonNull Context context) {
        Objects.requireNonNull(context);
        if (sSingletonDataService == null) {
            sSingletonDataService =
                    CobaltDataServiceFactory.createDataService(context, getExecutor());
        }

        return sSingletonDataService;
    }

    @NonNull
    private static SecureRandom getSecureRandom() {
        if (sSingletonSecureRandom == null) {
            sSingletonSecureRandom = new SecureRandom();
        }

        return sSingletonSecureRandom;
    }
}<|MERGE_RESOLUTION|>--- conflicted
+++ resolved
@@ -34,11 +34,6 @@
 import com.android.cobalt.system.SystemClockImpl;
 import com.android.cobalt.system.SystemData;
 import com.android.internal.annotations.GuardedBy;
-<<<<<<< HEAD
-
-import com.google.cobalt.CobaltRegistry;
-=======
->>>>>>> 018eaadd
 
 import java.security.SecureRandom;
 import java.time.Duration;
@@ -148,16 +143,9 @@
     }
 
     @NonNull
-<<<<<<< HEAD
-    private static CobaltRegistry getRegistry(Context context)
-            throws CobaltInitializationException {
-        if (sSingletonCobaltRegistry == null) {
-            sSingletonCobaltRegistry = CobaltRegistryLoader.getRegistry(context);
-=======
     private static Project getRegistry(Context context) throws CobaltInitializationException {
         if (sSingletonCobaltRegistryProject == null) {
             sSingletonCobaltRegistryProject = CobaltRegistryLoader.getRegistry(context);
->>>>>>> 018eaadd
         }
         return sSingletonCobaltRegistryProject;
     }
