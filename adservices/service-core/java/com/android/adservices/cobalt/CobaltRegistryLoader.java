--- conflicted
+++ resolved
@@ -20,10 +20,7 @@
 import android.content.Context;
 import android.content.res.AssetManager;
 
-<<<<<<< HEAD
-=======
 import com.android.cobalt.domain.Project;
->>>>>>> 018eaadd
 import com.android.internal.annotations.VisibleForTesting;
 
 import com.google.cobalt.CobaltRegistry;
@@ -42,11 +39,7 @@
      * @return the CobaltRegistry
      */
     @VisibleForTesting(visibility = VisibleForTesting.Visibility.PACKAGE)
-<<<<<<< HEAD
-    public static CobaltRegistry getRegistry(@NonNull Context context)
-=======
     public static Project getRegistry(@NonNull Context context)
->>>>>>> 018eaadd
             throws CobaltInitializationException {
         if (!CobaltRegistryValidated.IS_REGISTRY_VALIDATED) {
             throw new AssertionError(
@@ -55,13 +48,9 @@
 
         AssetManager assetManager = context.getAssets();
         try (InputStream inputStream = assetManager.open(REGISTRY_ASSET_FILE)) {
-<<<<<<< HEAD
-            return CobaltRegistry.parseFrom(ByteStreams.toByteArray(inputStream));
-=======
             CobaltRegistry registry =
                     CobaltRegistry.parseFrom(ByteStreams.toByteArray(inputStream));
             return Project.create(registry);
->>>>>>> 018eaadd
         } catch (Exception e) {
             throw new CobaltInitializationException("Exception while reading registry", e);
         }
