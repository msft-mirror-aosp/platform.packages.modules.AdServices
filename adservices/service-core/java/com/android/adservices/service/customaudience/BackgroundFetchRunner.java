/*
 * Copyright (C) 2022 The Android Open Source Project
 *
 * Licensed under the Apache License, Version 2.0 (the "License");
 * you may not use this file except in compliance with the License.
 * You may obtain a copy of the License at
 *
 *      http://www.apache.org/licenses/LICENSE-2.0
 *
 * Unless required by applicable law or agreed to in writing, software
 * distributed under the License is distributed on an "AS IS" BASIS,
 * WITHOUT WARRANTIES OR CONDITIONS OF ANY KIND, either express or implied.
 * See the License for the specific language governing permissions and
 * limitations under the License.
 */

package com.android.adservices.service.customaudience;

import android.annotation.NonNull;
import android.net.Uri;

import com.android.adservices.LogUtil;
import com.android.adservices.concurrency.AdServicesExecutors;
import com.android.adservices.data.customaudience.CustomAudienceDao;
import com.android.adservices.data.customaudience.DBCustomAudienceBackgroundFetchData;
import com.android.adservices.service.Flags;
import com.android.adservices.service.common.AdServicesHttpsClient;

import com.google.common.util.concurrent.ListenableFuture;

import java.io.IOException;
import java.time.Instant;
import java.util.Objects;
import java.util.concurrent.CancellationException;
import java.util.concurrent.ExecutionException;

/** Runner executing actual background fetch tasks. */
public class BackgroundFetchRunner {
    private final CustomAudienceDao mCustomAudienceDao;
    private final Flags mFlags;
    private final AdServicesHttpsClient mHttpsClient;

    /** Represents the result of an update attempt prior to parsing the update response. */
    public enum UpdateResultType {
        SUCCESS,
        UNKNOWN,
        K_ANON_FAILURE,
        // TODO(b/237342352): Consolidate if we don't need to distinguish network timeouts
        NETWORK_CONNECT_TIMEOUT_FAILURE,
        NETWORK_READ_TIMEOUT_FAILURE,
        RESPONSE_VALIDATION_FAILURE
    }

    public BackgroundFetchRunner(
            @NonNull CustomAudienceDao customAudienceDao, @NonNull Flags flags) {
        Objects.requireNonNull(customAudienceDao);
        Objects.requireNonNull(flags);
        mCustomAudienceDao = customAudienceDao;
        mFlags = flags;
        mHttpsClient =
                new AdServicesHttpsClient(
                        AdServicesExecutors.getBlockingExecutor(),
                        flags.getFledgeBackgroundFetchNetworkConnectTimeoutMs(),
                        flags.getFledgeBackgroundFetchNetworkReadTimeoutMs());
    }

    /**
     * Deletes custom audiences whose expiration timestamps have passed.
     *
     * <p>Also clears corresponding update information from the background fetch DB.
     */
    public void deleteExpiredCustomAudiences(@NonNull Instant jobStartTime) {
        Objects.requireNonNull(jobStartTime);
        LogUtil.d("Starting custom audience garbage collection");
        // TODO(b/221862020): Garbage collection of expired custom audiences
        //  Two options for synchronized deletion across two tables:
        //  A) Transactions (with @Transaction) in DAO to delete entries in both the main table and
        //     the BgF table based on the expiration time in the main CA table.
        //  B) Create a unique foreign key to use @ForeignKey relationship to automatically cascade
        //     deletion in the main table to the BgF table.
    }

    /** Updates a single given custom audience and persists the results. */
    public void updateCustomAudience(
            @NonNull Instant jobStartTime, @NonNull DBCustomAudienceBackgroundFetchData fetchData) {
        Objects.requireNonNull(jobStartTime);
        Objects.requireNonNull(fetchData);

        CustomAudienceUpdatableData updatableData =
                fetchAndValidateCustomAudienceUpdatableData(
                        jobStartTime, fetchData.getDailyUpdateUrl());
        fetchData = fetchData.copyWithUpdatableData(updatableData);

        if (updatableData.getContainsSuccessfulUpdate()) {
            mCustomAudienceDao.updateCustomAudienceAndBackgroundFetchData(fetchData, updatableData);
        } else {
            // In a failed update, we don't need to update the main CA table, so only update the
            // background fetch table
            mCustomAudienceDao.persistCustomAudienceBackgroundFetchData(fetchData);
        }
    }

    /**
     * Fetches the custom audience update from the given daily update URI and validates the response
     * in a {@link CustomAudienceUpdatableData} object.
     */
    @NonNull
    public CustomAudienceUpdatableData fetchAndValidateCustomAudienceUpdatableData(
            @NonNull Instant jobStartTime, @NonNull Uri dailyFetchUri) {
        Objects.requireNonNull(jobStartTime);
        Objects.requireNonNull(dailyFetchUri);

        UpdateResultType fetchResult = UpdateResultType.SUCCESS;
<<<<<<< HEAD

        // TODO(b/234884352): Perform k-anon check on daily fetch URL
        // TODO(b/235842292): Implement network fetch from server; for now, return empty response
        // TODO(b/233739309): Response data validation (less than 10 KB)
        String updateResponse = "{}";

=======
        String updateResponse = "{}";

        // TODO(b/234884352): Perform k-anon check on daily fetch URI

        try {
            ListenableFuture<String> futureResponse = mHttpsClient.fetchPayload(dailyFetchUri);
            updateResponse = futureResponse.get();
        } catch (ExecutionException exception) {
            if (exception.getCause() != null && exception.getCause() instanceof IOException) {
                // TODO(b/237342352): Investigate separating connect and read timeouts
                LogUtil.e(
                        exception,
                        "Timed out while fetching custom audience update from %s",
                        dailyFetchUri.toSafeString());
                fetchResult = UpdateResultType.NETWORK_CONNECT_TIMEOUT_FAILURE;
            } else {
                LogUtil.e(
                        exception,
                        "Encountered unexpected error while fetching custom audience update from"
                                + " %s",
                        dailyFetchUri.toSafeString());
                fetchResult = UpdateResultType.UNKNOWN;
            }
        } catch (CancellationException exception) {
            LogUtil.e(
                    exception,
                    "Custom audience update cancelled while fetching from %s",
                    dailyFetchUri.toSafeString());
            fetchResult = UpdateResultType.UNKNOWN;
        } catch (InterruptedException exception) {
            LogUtil.e(
                    exception,
                    "Custom audience update interrupted while fetching from %s",
                    dailyFetchUri.toSafeString());
            fetchResult = UpdateResultType.UNKNOWN;
            Thread.currentThread().interrupt();
        }

        int maxResponseSizeBytes = mFlags.getFledgeBackgroundFetchMaxResponseSizeB();
        if (fetchResult == UpdateResultType.SUCCESS
                && updateResponse.length() > maxResponseSizeBytes) {
            LogUtil.e(
                    "Custom audience update response is greater than configured max %d bytes",
                    maxResponseSizeBytes);
            fetchResult = UpdateResultType.RESPONSE_VALIDATION_FAILURE;
        }

>>>>>>> dded7d1c
        return CustomAudienceUpdatableData.createFromResponseString(
                jobStartTime, fetchResult, updateResponse, mFlags);
    }
}<|MERGE_RESOLUTION|>--- conflicted
+++ resolved
@@ -111,14 +111,6 @@
         Objects.requireNonNull(dailyFetchUri);
 
         UpdateResultType fetchResult = UpdateResultType.SUCCESS;
-<<<<<<< HEAD
-
-        // TODO(b/234884352): Perform k-anon check on daily fetch URL
-        // TODO(b/235842292): Implement network fetch from server; for now, return empty response
-        // TODO(b/233739309): Response data validation (less than 10 KB)
-        String updateResponse = "{}";
-
-=======
         String updateResponse = "{}";
 
         // TODO(b/234884352): Perform k-anon check on daily fetch URI
@@ -166,7 +158,6 @@
             fetchResult = UpdateResultType.RESPONSE_VALIDATION_FAILURE;
         }
 
->>>>>>> dded7d1c
         return CustomAudienceUpdatableData.createFromResponseString(
                 jobStartTime, fetchResult, updateResponse, mFlags);
     }
