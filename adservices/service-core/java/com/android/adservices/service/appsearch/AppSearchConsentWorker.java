--- conflicted
+++ resolved
@@ -375,11 +375,7 @@
                             mUid,
                             AppSearchNotificationDao.NAMESPACE,
                             /* wasNotificationDisplayed= */ wasNotificationDisplayed(),
-<<<<<<< HEAD
-                            /* wasGaUxNotificationDisplayed= */ true);
-=======
                             /* wasGaUxNotificationDisplayed= */ wasNotificationDisplayed);
->>>>>>> dadf00a6
             dao.writeData(mNotificationSearchSession, mPackageIdentifiers, mExecutor)
                     .get(TIMEOUT_MS, TimeUnit.MILLISECONDS);
             LogUtil.d("Wrote notification data to AppSearch: " + dao);
