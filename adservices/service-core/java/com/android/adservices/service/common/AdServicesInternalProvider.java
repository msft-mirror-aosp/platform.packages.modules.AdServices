/*
 * Copyright (C) 2023 The Android Open Source Project
 *
 * Licensed under the Apache License, Version 2.0 (the "License");
 * you may not use this file except in compliance with the License.
 * You may obtain a copy of the License at
 *
 *      http://www.apache.org/licenses/LICENSE-2.0
 *
 * Unless required by applicable law or agreed to in writing, software
 * distributed under the License is distributed on an "AS IS" BASIS,
 * WITHOUT WARRANTIES OR CONDITIONS OF ANY KIND, either express or implied.
 * See the License for the specific language governing permissions and
 * limitations under the License.
 */
package com.android.adservices.service.common;

import android.app.Application;
import android.app.adservices.AdServicesManager;
import android.content.Context;

<<<<<<< HEAD
=======
import com.android.adservices.LogUtil;
import com.android.adservices.service.DebugFlags;
import com.android.adservices.service.Flags;
import com.android.adservices.service.FlagsFactory;
>>>>>>> cba5c425
import com.android.adservices.shared.common.ApplicationContextProvider;
import com.android.adservices.shared.common.ApplicationContextSingleton;

import com.google.common.annotations.VisibleForTesting;

import java.io.FileDescriptor;
import java.io.PrintWriter;
import java.util.Objects;

import javax.annotation.Nullable;

/**
 * Provider used to set the application context singleton and other common stuff (like dumping data
 * not associated with a service).
 */
public final class AdServicesInternalProvider extends ApplicationContextProvider {

    @VisibleForTesting static final String DUMP_ARG_FULL_QUIET = "--quiet";
    @VisibleForTesting static final String DUMP_ARG_SHORT_QUIET = "-q";

    private final Flags mFlags;

    // NOTE: currently only used on tests (to mock dump()), so it's null in production
    @Nullable private final Throttler mThrottler;

    public AdServicesInternalProvider() {
        this(FlagsFactory.getFlags(), /* throttler= */ null);
    }

    @VisibleForTesting
    AdServicesInternalProvider(Flags flags, @Nullable Throttler throttler) {
        mFlags = Objects.requireNonNull(flags, "flags cannot be null");
        mThrottler = throttler;
    }

    @Override
<<<<<<< HEAD
=======
    protected void setApplicationContext(Context context) {
        if (mFlags.getDeveloperModeFeatureEnabled()) {
            ApplicationContextSingleton.setAs(new AdServicesApplicationContext(context));
            return;
        }
        super.setApplicationContext(context);
    }

    @SuppressWarnings("NewApi")
    @Override
>>>>>>> cba5c425
    public void dump(FileDescriptor fd, PrintWriter writer, String[] args) {
        boolean quiet = false;
        if (args != null) {
            for (int i = 0; i < args.length; i++) {
                String arg = args[i];
                switch (arg) {
                    case DUMP_ARG_SHORT_QUIET:
                    case DUMP_ARG_FULL_QUIET:
                        quiet = true;
                        break;
                    default:
                        LogUtil.w("invalid arg at index %d: %s", i, arg);
                }
            }
        }

        writer.printf("App process: %s\n", Application.getProcessName());

        try {
            Context appContext = ApplicationContextSingleton.get();
            writer.printf("ApplicationContext: %s\n", appContext);
            if (appContext != null) {
                if (appContext instanceof AdServicesApplicationContext) {
                    ((AdServicesApplicationContext) appContext).dump(writer, args);
                }
                AppManifestConfigMetricsLogger.dump(appContext, writer);
            }
        } catch (Exception e) {
            writer.printf("Failed to get ApplicationContextSingleton: %s\n", e);
        }

        AdServicesManager.dump(writer);

        if (!quiet) {
            writer.printf("\nFlags (from %s):\n", mFlags.getClass().getName());
            mFlags.dump(writer, args);

            DebugFlags debugFlags = DebugFlags.getInstance();
            writer.printf("\nDebugFlags (from %s):\n", debugFlags.getClass().getName());
            debugFlags.dump(writer);

            Throttler throttler = mThrottler == null ? Throttler.getInstance() : mThrottler;
            throttler.dump(writer);
        }
    }
}<|MERGE_RESOLUTION|>--- conflicted
+++ resolved
@@ -19,13 +19,10 @@
 import android.app.adservices.AdServicesManager;
 import android.content.Context;
 
-<<<<<<< HEAD
-=======
 import com.android.adservices.LogUtil;
 import com.android.adservices.service.DebugFlags;
 import com.android.adservices.service.Flags;
 import com.android.adservices.service.FlagsFactory;
->>>>>>> cba5c425
 import com.android.adservices.shared.common.ApplicationContextProvider;
 import com.android.adservices.shared.common.ApplicationContextSingleton;
 
@@ -62,8 +59,6 @@
     }
 
     @Override
-<<<<<<< HEAD
-=======
     protected void setApplicationContext(Context context) {
         if (mFlags.getDeveloperModeFeatureEnabled()) {
             ApplicationContextSingleton.setAs(new AdServicesApplicationContext(context));
@@ -74,7 +69,6 @@
 
     @SuppressWarnings("NewApi")
     @Override
->>>>>>> cba5c425
     public void dump(FileDescriptor fd, PrintWriter writer, String[] args) {
         boolean quiet = false;
         if (args != null) {
