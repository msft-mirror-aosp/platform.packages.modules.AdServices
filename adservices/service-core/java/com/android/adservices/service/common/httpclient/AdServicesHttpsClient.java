--- conflicted
+++ resolved
@@ -239,8 +239,6 @@
     /**
      * Performs a GET request on the given URI in order to fetch a payload.
      *
-<<<<<<< HEAD
-=======
      * @param uri a {@link Uri} pointing to a target server, converted to a URL for fetching
      * @param headers keys of the headers we want in the response
      * @return a string containing the fetched payload
@@ -262,7 +260,6 @@
     /**
      * Performs a GET request on the given URI in order to fetch a payload.
      *
->>>>>>> 98cbd62a
      * @param request of type {@link AdServicesHttpClientRequest}
      * @return a string containing the fetched payload
      */
