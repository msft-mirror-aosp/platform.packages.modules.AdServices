--- conflicted
+++ resolved
@@ -19,7 +19,7 @@
  * Defines constants used by {@code Flags}, {@code PhFlags} and testing infra (both device and host
  * side).
  *
- * <p><b>NOTE: </b>cannot have any dependency on Android or other AdServices code.>>>
+ * <p><b>NOTE: </b>cannot have any dependency on Android or other AdServices code.
  */
 public final class FlagsConstants {
 
@@ -396,11 +396,8 @@
     public static final String KEY_MEASUREMENT_AGGREGATE_FALLBACK_REPORTING_JOB_PERSISTED =
             "measurement_aggregate_fallback_reporting_job_persisted";
 
-<<<<<<< HEAD
-=======
     public static final String KEY_MEASUREMENT_ENABLE_AGGREGATABLE_REPORT_PAYLOAD_PADDING =
             "measurement_enable_aggregatable_report_payload_padding";
->>>>>>> 4f19f827
 
     // FLEDGE Custom Audience keys
     public static final String KEY_FLEDGE_CUSTOM_AUDIENCE_MAX_COUNT =
@@ -1031,11 +1028,8 @@
     public static final String KEY_IS_U18_SUPERVISED_ACCOUNT_ENABLED =
             "is_u18_supervised_account_enabled";
 
-<<<<<<< HEAD
-=======
     public static final String KEY_AD_ID_CACHE_ENABLED = "ad_id_cache_enabled";
 
->>>>>>> 4f19f827
     public static final String KEY_APP_CONFIG_RETURNS_ENABLED_BY_DEFAULT =
             "app_config_returns_enabled_by_detault";
 }