--- conflicted
+++ resolved
@@ -124,13 +124,8 @@
                 apiCallStats.getAppPackageName(),
                 apiCallStats.getSdkPackageName(),
                 apiCallStats.getLatencyMillisecond(),
-<<<<<<< HEAD
-                apiCallStats.getResultCode(),
-                /* failureReason */ 0);
-=======
                 apiCallStats.getResult().getResultCode(),
                 apiCallStats.getResult().getFailureReason());
->>>>>>> fed1d231
     }
 
     /** log method for UI stats. */
@@ -156,9 +151,6 @@
                 "",
                 latencyMs,
                 resultCode,
-<<<<<<< HEAD
-                /* failureReason */ 0);
-=======
                 AdServicesStatusUtils.FAILURE_REASON_UNSET);
     }
 
@@ -173,7 +165,6 @@
                 latencyMs,
                 result.getResultCode(),
                 result.getFailureReason());
->>>>>>> fed1d231
     }
 
     @Override
