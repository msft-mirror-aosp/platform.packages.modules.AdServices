/*
 * Copyright (C) 2024 The Android Open Source Project
 *
 * Licensed under the Apache License, Version 2.0 (the "License");
 * you may not use this file except in compliance with the License.
 * You may obtain a copy of the License at
 *
 *      http://www.apache.org/licenses/LICENSE-2.0
 *
 * Unless required by applicable law or agreed to in writing, software
 * distributed under the License is distributed on an "AS IS" BASIS,
 * WITHOUT WARRANTIES OR CONDITIONS OF ANY KIND, either express or implied.
 * See the License for the specific language governing permissions and
 * limitations under the License.
 */

package com.android.adservices.service.stats;

import static java.lang.annotation.RetentionPolicy.SOURCE;

import android.annotation.IntDef;

import java.lang.annotation.Retention;
import java.util.Locale;
import java.util.Objects;

/** Class for {@code ADSERVICES_SHELL_COMMAND_CALLED} atom */
public final class ShellCommandStats {

    public static final int COMMAND_UNKNOWN =
            AdServicesStatsLog.AD_SERVICES_SHELL_COMMAND_CALLED__COMMAND__COMMAND_UNSET;
    public static final int COMMAND_ECHO =
            AdServicesStatsLog.AD_SERVICES_SHELL_COMMAND_CALLED__COMMAND__COMMAND_ECHO;
    public static final int COMMAND_IS_ALLOWED_ATTRIBUTION_ACCESS =
            AdServicesStatsLog
                    .AD_SERVICES_SHELL_COMMAND_CALLED__COMMAND__COMMAND_IS_ALLOWED_ATTRIBUTION_ACCESS;
    public static final int COMMAND_IS_ALLOWED_PROTECTED_SIGNALS_ACCESS =
            AdServicesStatsLog
                    .AD_SERVICES_SHELL_COMMAND_CALLED__COMMAND__COMMAND_IS_ALLOWED_PROTECTED_SIGNALS_ACCESS;
    public static final int COMMAND_IS_ALLOWED_CUSTOM_AUDIENCE_ACCESS =
            AdServicesStatsLog
                    .AD_SERVICES_SHELL_COMMAND_CALLED__COMMAND__COMMAND_IS_ALLOWED_CUSTOM_AUDIENCE_ACCESS;
    public static final int COMMAND_IS_ALLOWED_AD_SELECTION_ACCESS =
            AdServicesStatsLog
                    .AD_SERVICES_SHELL_COMMAND_CALLED__COMMAND__COMMAND_IS_ALLOWED_AD_SELECTION_ACCESS;
    public static final int COMMAND_IS_ALLOWED_TOPICS_ACCESS =
            AdServicesStatsLog
                    .AD_SERVICES_SHELL_COMMAND_CALLED__COMMAND__COMMAND_IS_ALLOWED_TOPICS_ACCESS;

    public static final int COMMAND_CUSTOM_AUDIENCE_VIEW =
            AdServicesStatsLog
                    .AD_SERVICES_SHELL_COMMAND_CALLED__COMMAND__COMMAND_CUSTOM_AUDIENCE_VIEW;
    public static final int COMMAND_CUSTOM_AUDIENCE_LIST =
            AdServicesStatsLog
                    .AD_SERVICES_SHELL_COMMAND_CALLED__COMMAND__COMMAND_CUSTOM_AUDIENCE_LIST;
    public static final int COMMAND_CUSTOM_AUDIENCE_REFRESH =
            AdServicesStatsLog
                    .AD_SERVICES_SHELL_COMMAND_CALLED__COMMAND__COMMAND_CUSTOM_AUDIENCE_REFRESH;


    public static final int COMMAND_AD_SELECTION_CONSENTED_DEBUG_ENABLE =
            AdServicesStatsLog
                    .AD_SERVICES_SHELL_COMMAND_CALLED__COMMAND__COMMAND_AD_SELECTION_CONSENTED_DEBUG_ENABLE;
    public static final int COMMAND_AD_SELECTION_CONSENTED_DEBUG_DISABLE =
            AdServicesStatsLog
                    .AD_SERVICES_SHELL_COMMAND_CALLED__COMMAND__COMMAND_AD_SELECTION_CONSENTED_DEBUG_DISABLE;
    public static final int COMMAND_AD_SELECTION_CONSENTED_DEBUG_VIEW =
            AdServicesStatsLog
                    .AD_SERVICES_SHELL_COMMAND_CALLED__COMMAND__COMMAND_AD_SELECTION_CONSENTED_DEBUG_VIEW;
    public static final int COMMAND_AD_SELECTION_CONSENTED_DEBUG_HELP =
            AdServicesStatsLog
                    .AD_SERVICES_SHELL_COMMAND_CALLED__COMMAND__COMMAND_AD_SELECTION_CONSENTED_DEBUG_HELP;
    public static final int COMMAND_AD_SELECTION_GET_AD_SELECTION_DATA =
            AdServicesStatsLog
                    .AD_SERVICES_SHELL_COMMAND_CALLED__COMMAND__COMMAND_AD_SELECTION_GET_AD_SELECTION_DATA;
<<<<<<< HEAD
=======
    public static final int COMMAND_AD_SELECTION_MOCK_AUCTION_RESULT =
            AdServicesStatsLog
                    .AD_SERVICES_SHELL_COMMAND_CALLED__COMMAND__COMMAND_AD_SELECTION_MOCK_AUCTION;
>>>>>>> 038e8587

    public static final int COMMAND_APP_SIGNALS_GENERATE_INPUT_FOR_ENCODING =
            AdServicesStatsLog
                    .AD_SERVICES_SHELL_COMMAND_CALLED__COMMAND__COMMAND_APP_SIGNALS_GENERATE_INPUT_FOR_ENCODING;

    @IntDef({
        COMMAND_UNKNOWN,

        // Common commands
        COMMAND_ECHO,
        COMMAND_IS_ALLOWED_ATTRIBUTION_ACCESS,
        COMMAND_IS_ALLOWED_PROTECTED_SIGNALS_ACCESS,
        COMMAND_IS_ALLOWED_CUSTOM_AUDIENCE_ACCESS,
        COMMAND_IS_ALLOWED_AD_SELECTION_ACCESS,
        COMMAND_IS_ALLOWED_TOPICS_ACCESS,

        // Custom audience commands
        COMMAND_CUSTOM_AUDIENCE_VIEW,
        COMMAND_CUSTOM_AUDIENCE_LIST,
        COMMAND_CUSTOM_AUDIENCE_REFRESH,

        // Ad Selection commands
        COMMAND_AD_SELECTION_CONSENTED_DEBUG_ENABLE,
        COMMAND_AD_SELECTION_CONSENTED_DEBUG_DISABLE,
        COMMAND_AD_SELECTION_CONSENTED_DEBUG_VIEW,
        COMMAND_AD_SELECTION_CONSENTED_DEBUG_HELP,
        COMMAND_AD_SELECTION_GET_AD_SELECTION_DATA,
<<<<<<< HEAD
=======
        COMMAND_AD_SELECTION_MOCK_AUCTION_RESULT,
>>>>>>> 038e8587

        // Protected App Signals commands
        COMMAND_APP_SIGNALS_GENERATE_INPUT_FOR_ENCODING
    })
    @Retention(SOURCE)
    public @interface Command {}

    public static final int RESULT_UNKNOWN =
            AdServicesStatsLog
                    .AD_SERVICES_SHELL_COMMAND_CALLED__RESULT_CODE__COMMAND_RESULT_UNKNOWN;
    public static final int RESULT_SUCCESS =
            AdServicesStatsLog
                    .AD_SERVICES_SHELL_COMMAND_CALLED__RESULT_CODE__COMMAND_RESULT_SUCCESS;
    public static final int RESULT_GENERIC_ERROR =
            AdServicesStatsLog
                    .AD_SERVICES_SHELL_COMMAND_CALLED__RESULT_CODE__COMMAND_RESULT_GENERIC_ERROR;
    public static final int RESULT_INVALID_ARGS =
            AdServicesStatsLog
                    .AD_SERVICES_SHELL_COMMAND_CALLED__RESULT_CODE__COMMAND_RESULT_INVALID_ARGS;
    public static final int RESULT_TIMEOUT_ERROR =
            AdServicesStatsLog
                    .AD_SERVICES_SHELL_COMMAND_CALLED__RESULT_CODE__COMMAND_RESULT_TIMEOUT_ERROR;
    public static final int RESULT_INVALID_COMMAND =
            AdServicesStatsLog
                    .AD_SERVICES_SHELL_COMMAND_CALLED__RESULT_CODE__COMMAND_RESULT_INVALID_COMMAND;
    public static final int RESULT_NOT_ENABLED =
            AdServicesStatsLog
                    .AD_SERVICES_SHELL_COMMAND_CALLED__RESULT_CODE__COMMAND_RESULT_NOT_ENABLED;

    @IntDef({
        RESULT_UNKNOWN,
        RESULT_SUCCESS,
        RESULT_GENERIC_ERROR,
        RESULT_INVALID_ARGS,
        RESULT_TIMEOUT_ERROR,
        RESULT_INVALID_COMMAND,
        RESULT_NOT_ENABLED
    })
    @Retention(SOURCE)
    public @interface CommandResult {}

    private final int mCommand;
    private final int mResult;
    public final int mLatencyMillis;

    public ShellCommandStats(@Command int command, @CommandResult int result, int latencyMillis) {
        this.mCommand = command;
        this.mResult = result;
        this.mLatencyMillis = latencyMillis;
    }

    @Command
    public int getCommand() {
        return mCommand;
    }

    @CommandResult
    public int getResult() {
        return mResult;
    }

    public int getLatencyMillis() {
        return mLatencyMillis;
    }

    @Override
    public String toString() {
        return String.format(
                Locale.ENGLISH,
                "ShellCommandStats[command=%d, result=%d, latencyMillis=%d]",
                mCommand,
                mResult,
                mLatencyMillis);
    }

    @Override
    public boolean equals(Object obj) {
        if (this == obj) {
            return true;
        }
        if (obj == null) {
            return false;
        }
        if (getClass() != obj.getClass()) {
            return false;
        }
        ShellCommandStats other = (ShellCommandStats) obj;
        return mCommand == other.getCommand()
                && mResult == other.mResult
                && mLatencyMillis == other.getLatencyMillis();
    }

    @Override
    public int hashCode() {
        return Objects.hash(mCommand, mResult, mLatencyMillis);
    }
}<|MERGE_RESOLUTION|>--- conflicted
+++ resolved
@@ -73,12 +73,9 @@
     public static final int COMMAND_AD_SELECTION_GET_AD_SELECTION_DATA =
             AdServicesStatsLog
                     .AD_SERVICES_SHELL_COMMAND_CALLED__COMMAND__COMMAND_AD_SELECTION_GET_AD_SELECTION_DATA;
-<<<<<<< HEAD
-=======
     public static final int COMMAND_AD_SELECTION_MOCK_AUCTION_RESULT =
             AdServicesStatsLog
                     .AD_SERVICES_SHELL_COMMAND_CALLED__COMMAND__COMMAND_AD_SELECTION_MOCK_AUCTION;
->>>>>>> 038e8587
 
     public static final int COMMAND_APP_SIGNALS_GENERATE_INPUT_FOR_ENCODING =
             AdServicesStatsLog
@@ -106,10 +103,7 @@
         COMMAND_AD_SELECTION_CONSENTED_DEBUG_VIEW,
         COMMAND_AD_SELECTION_CONSENTED_DEBUG_HELP,
         COMMAND_AD_SELECTION_GET_AD_SELECTION_DATA,
-<<<<<<< HEAD
-=======
         COMMAND_AD_SELECTION_MOCK_AUCTION_RESULT,
->>>>>>> 038e8587
 
         // Protected App Signals commands
         COMMAND_APP_SIGNALS_GENERATE_INPUT_FOR_ENCODING
