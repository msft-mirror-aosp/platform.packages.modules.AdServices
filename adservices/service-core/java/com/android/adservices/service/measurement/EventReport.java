--- conflicted
+++ resolved
@@ -23,10 +23,7 @@
 
 import androidx.annotation.Nullable;
 
-<<<<<<< HEAD
-=======
 import com.android.adservices.LogUtil;
->>>>>>> dadf00a6
 import com.android.adservices.service.measurement.noising.SourceNoiseHandler;
 import com.android.adservices.service.measurement.reporting.EventReportWindowCalcDelegate;
 import com.android.adservices.service.measurement.util.Debug;
@@ -414,32 +411,16 @@
                 @NonNull EventTrigger eventTrigger,
                 @Nullable Pair<UnsignedLong, UnsignedLong> debugKeyPair,
                 @NonNull EventReportWindowCalcDelegate eventReportWindowCalcDelegate,
-<<<<<<< HEAD
-                @NonNull SourceNoiseHandler sourceNoiseHandler) {
-            mBuilding.mTriggerPriority = eventTrigger.getTriggerPriority();
-=======
                 @NonNull SourceNoiseHandler sourceNoiseHandler,
                 List<Uri> eventReportDestinations,
                 boolean enableFlexEventApi) {
->>>>>>> dadf00a6
             mBuilding.mTriggerDedupKey = eventTrigger.getDedupKey();
             mBuilding.mTriggerTime = trigger.getTriggerTime();
             mBuilding.mSourceEventId = source.getEventId();
             mBuilding.mEnrollmentId = source.getEnrollmentId();
             mBuilding.mStatus = Status.PENDING;
-<<<<<<< HEAD
-            mBuilding.mAttributionDestinations =
-                    source.getAttributionDestinations(trigger.getDestinationType());
-            mBuilding.mReportTime =
-                    eventReportWindowCalcDelegate.getReportingTime(
-                            source, trigger.getTriggerTime(), trigger.getDestinationType());
-            mBuilding.mSourceType = source.getSourceType();
-            mBuilding.mRandomizedTriggerRate =
-                    sourceNoiseHandler.getRandomAttributionProbability(source);
-=======
             mBuilding.mAttributionDestinations = eventReportDestinations;
             mBuilding.mSourceType = source.getSourceType();
->>>>>>> dadf00a6
             mBuilding.mSourceDebugKey = debugKeyPair.first;
             mBuilding.mTriggerDebugKey = debugKeyPair.second;
             mBuilding.mDebugReportStatus = DebugReportStatus.NONE;
