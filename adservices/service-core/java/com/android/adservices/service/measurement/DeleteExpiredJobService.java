/*
 * Copyright (C) 2022 The Android Open Source Project
 *
 * Licensed under the Apache License, Version 2.0 (the "License");
 * you may not use this file except in compliance with the License.
 * You may obtain a copy of the License at
 *
 *      http://www.apache.org/licenses/LICENSE-2.0
 *
 * Unless required by applicable law or agreed to in writing, software
 * distributed under the License is distributed on an "AS IS" BASIS,
 * WITHOUT WARRANTIES OR CONDITIONS OF ANY KIND, either express or implied.
 * See the License for the specific language governing permissions and
 * limitations under the License.
 */

package com.android.adservices.service.measurement;

import static com.android.adservices.service.stats.AdServicesStatsLog.AD_SERVICES_BACKGROUND_JOBS_EXECUTION_REPORTED__EXECUTION_RESULT_CODE__SKIP_FOR_KILL_SWITCH_ON;
import static com.android.adservices.spe.AdservicesJobInfo.MEASUREMENT_DELETE_EXPIRED_JOB;

import android.app.job.JobInfo;
import android.app.job.JobParameters;
import android.app.job.JobScheduler;
import android.app.job.JobService;
import android.content.ComponentName;
import android.content.Context;

import com.android.adservices.LogUtil;
import com.android.adservices.LoggerFactory;
import com.android.adservices.concurrency.AdServicesExecutors;
import com.android.adservices.data.measurement.DatastoreManagerFactory;
import com.android.adservices.service.Flags;
import com.android.adservices.service.FlagsFactory;
import com.android.adservices.service.common.compat.ServiceCompatUtils;
import com.android.adservices.spe.AdservicesJobServiceLogger;
import com.android.internal.annotations.VisibleForTesting;

import java.util.concurrent.Executor;

/** Service for scheduling delete-expired-records job. */
public final class DeleteExpiredJobService extends JobService {
    private static final int MEASUREMENT_DELETE_EXPIRED_JOB_ID =
            MEASUREMENT_DELETE_EXPIRED_JOB.getJobId();

    private static final Executor sBackgroundExecutor = AdServicesExecutors.getBackgroundExecutor();

    @Override
    public boolean onStartJob(JobParameters params) {
        // Always ensure that the first thing this job does is check if it should be running, and
        // cancel itself if it's not supposed to be.
        if (ServiceCompatUtils.shouldDisableExtServicesJobOnTPlus(this)) {
            LogUtil.d(
                    "Disabling DeleteExpiredJobService job because it's running in ExtServices on"
                            + " T+");
            return skipAndCancelBackgroundJob(params, /* skipReason=*/ 0, /* doRecord=*/ false);
        }

        AdservicesJobServiceLogger.getInstance(this)
                .recordOnStartJob(MEASUREMENT_DELETE_EXPIRED_JOB_ID);

        if (FlagsFactory.getFlags().getMeasurementJobDeleteExpiredKillSwitch()) {
            LoggerFactory.getMeasurementLogger().e("DeleteExpiredJobService is disabled");
            return skipAndCancelBackgroundJob(
                    params,
                    AD_SERVICES_BACKGROUND_JOBS_EXECUTION_REPORTED__EXECUTION_RESULT_CODE__SKIP_FOR_KILL_SWITCH_ON,
                    /* doRecord=*/ true);
        }

        LoggerFactory.getMeasurementLogger().d("DeleteExpiredJobService.onStartJob");
        sBackgroundExecutor.execute(
                () -> {
                    long earliestValidInsertion =
                            System.currentTimeMillis()
                                    - FlagsFactory.getFlags().getMeasurementDataExpiryWindowMs();
                    int retryLimit = FlagsFactory.getFlags()
                            .getMeasurementMaxRetriesPerRegistrationRequest();
                    DatastoreManagerFactory.getDatastoreManager(this)
                            .runInTransaction(
                                    dao -> dao.deleteExpiredRecords(
                                            earliestValidInsertion, retryLimit));

                    boolean shouldRetry = false;
                    AdservicesJobServiceLogger.getInstance(DeleteExpiredJobService.this)
                            .recordJobFinished(
                                    MEASUREMENT_DELETE_EXPIRED_JOB_ID,
                                    /* isSuccessful */ true,
                                    shouldRetry);

                    jobFinished(params, shouldRetry);
                });
        return true;
    }

    @Override
    public boolean onStopJob(JobParameters params) {
        LoggerFactory.getMeasurementLogger().d("DeleteExpiredJobService.onStopJob");
        boolean shouldRetry = false;

        AdservicesJobServiceLogger.getInstance(this)
                .recordOnStopJob(params, MEASUREMENT_DELETE_EXPIRED_JOB_ID, shouldRetry);
        return shouldRetry;
    }

    /** Schedule the job. */
    @VisibleForTesting
    static void schedule(JobScheduler jobScheduler, JobInfo jobInfo) {
        jobScheduler.schedule(jobInfo);
    }

    /**
     * Schedule Delete Expired Job Service if it is not already scheduled
     *
     * @param context the context
     * @param forceSchedule flag to indicate whether to force rescheduling the job.
     */
    public static void scheduleIfNeeded(Context context, boolean forceSchedule) {
        Flags flags = FlagsFactory.getFlags();
        if (flags.getMeasurementJobDeleteExpiredKillSwitch()) {
<<<<<<< HEAD
            LogUtil.e("DeleteExpiredJobService is disabled, skip scheduling");
=======
            LoggerFactory.getMeasurementLogger()
                    .e("DeleteExpiredJobService is disabled, skip scheduling");
>>>>>>> 018eaadd
            return;
        }

        final JobScheduler jobScheduler = context.getSystemService(JobScheduler.class);
        if (jobScheduler == null) {
            LoggerFactory.getMeasurementLogger().e("JobScheduler not found");
            return;
        }

        final JobInfo scheduledJob = jobScheduler.getPendingJob(MEASUREMENT_DELETE_EXPIRED_JOB_ID);
        // Schedule if it hasn't been scheduled already or force rescheduling
        JobInfo jobInfo = buildJobInfo(context, flags);
        if (forceSchedule || !jobInfo.equals(scheduledJob)) {
            schedule(jobScheduler, jobInfo);
            LoggerFactory.getMeasurementLogger().d("Scheduled DeleteExpiredJobService");
        } else {
            LoggerFactory.getMeasurementLogger()
                    .d("DeleteExpiredJobService already scheduled, skipping reschedule");
        }
    }

    private static JobInfo buildJobInfo(Context context, Flags flags) {
        return new JobInfo.Builder(
                        MEASUREMENT_DELETE_EXPIRED_JOB_ID,
                        new ComponentName(context, DeleteExpiredJobService.class))
                .setRequiresDeviceIdle(flags.getMeasurementDeleteExpiredJobRequiresDeviceIdle())
                .setPeriodic(flags.getMeasurementDeleteExpiredJobPeriodMs())
                .setPersisted(flags.getMeasurementDeleteExpiredJobPersisted())
                .build();
    }

    private boolean skipAndCancelBackgroundJob(
            final JobParameters params, int skipReason, boolean doRecord) {
        final JobScheduler jobScheduler = this.getSystemService(JobScheduler.class);
        if (jobScheduler != null) {
            jobScheduler.cancel(MEASUREMENT_DELETE_EXPIRED_JOB_ID);
        }

        if (doRecord) {
            AdservicesJobServiceLogger.getInstance(this)
                    .recordJobSkipped(MEASUREMENT_DELETE_EXPIRED_JOB_ID, skipReason);
        }

        // Tell the JobScheduler that the job has completed and does not need to be rescheduled.
        jobFinished(params, false);

        // Returning false means that this job has completed its work.
        return false;
    }
}<|MERGE_RESOLUTION|>--- conflicted
+++ resolved
@@ -117,12 +117,8 @@
     public static void scheduleIfNeeded(Context context, boolean forceSchedule) {
         Flags flags = FlagsFactory.getFlags();
         if (flags.getMeasurementJobDeleteExpiredKillSwitch()) {
-<<<<<<< HEAD
-            LogUtil.e("DeleteExpiredJobService is disabled, skip scheduling");
-=======
             LoggerFactory.getMeasurementLogger()
                     .e("DeleteExpiredJobService is disabled, skip scheduling");
->>>>>>> 018eaadd
             return;
         }
 
