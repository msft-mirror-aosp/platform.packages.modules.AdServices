--- conflicted
+++ resolved
@@ -109,12 +109,8 @@
                                 FlagsFactory.getFlags(),
                                 AdServicesLoggerImpl.getInstance(),
                                 ReportingStatus.ReportType.EVENT,
-<<<<<<< HEAD
-                                ReportingStatus.UploadMethod.REGULAR)
-=======
                                 ReportingStatus.UploadMethod.REGULAR,
                                 getApplicationContext())
->>>>>>> 018eaadd
                         .performScheduledPendingReportsInWindow(
                                 System.currentTimeMillis() - maxEventReportUploadRetryWindowMs,
                                 System.currentTimeMillis());
@@ -153,12 +149,8 @@
     public static void scheduleIfNeeded(Context context, boolean forceSchedule) {
         Flags flags = FlagsFactory.getFlags();
         if (flags.getMeasurementJobEventReportingKillSwitch()) {
-<<<<<<< HEAD
-            LogUtil.d("EventReportingJobService is disabled, skip scheduling");
-=======
             LoggerFactory.getMeasurementLogger()
                     .d("EventReportingJobService is disabled, skip scheduling");
->>>>>>> 018eaadd
             return;
         }
 
