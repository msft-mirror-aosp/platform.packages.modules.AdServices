/*
 * Copyright (C) 2022 The Android Open Source Project
 *
 * Licensed under the Apache License, Version 2.0 (the "License");
 * you may not use this file except in compliance with the License.
 * You may obtain a copy of the License at
 *
 *      http://www.apache.org/licenses/LICENSE-2.0
 *
 * Unless required by applicable law or agreed to in writing, software
 * distributed under the License is distributed on an "AS IS" BASIS,
 * WITHOUT WARRANTIES OR CONDITIONS OF ANY KIND, either express or implied.
 * See the License for the specific language governing permissions and
 * limitations under the License.
 */

package com.android.adservices.service.measurement.reporting;

import static com.android.adservices.service.measurement.util.JobLockHolder.Type.AGGREGATE_REPORTING;
import static com.android.adservices.service.stats.AdServicesStatsLog.AD_SERVICES_BACKGROUND_JOBS_EXECUTION_REPORTED__EXECUTION_RESULT_CODE__SKIP_FOR_KILL_SWITCH_ON;
import static com.android.adservices.spe.AdservicesJobInfo.MEASUREMENT_AGGREGATE_FALLBACK_REPORTING_JOB;

import android.app.job.JobInfo;
import android.app.job.JobParameters;
import android.app.job.JobScheduler;
import android.app.job.JobService;
import android.content.ComponentName;
import android.content.Context;

import com.android.adservices.LogUtil;
import com.android.adservices.LoggerFactory;
import com.android.adservices.concurrency.AdServicesExecutors;
import com.android.adservices.data.enrollment.EnrollmentDao;
import com.android.adservices.data.measurement.DatastoreManager;
import com.android.adservices.data.measurement.DatastoreManagerFactory;
import com.android.adservices.service.AdServicesConfig;
import com.android.adservices.service.Flags;
import com.android.adservices.service.FlagsFactory;
import com.android.adservices.service.common.compat.ServiceCompatUtils;
import com.android.adservices.service.measurement.aggregation.AggregateEncryptionKeyManager;
import com.android.adservices.service.measurement.util.JobLockHolder;
import com.android.adservices.service.stats.AdServicesLoggerImpl;
import com.android.adservices.spe.AdservicesJobServiceLogger;
import com.android.internal.annotations.VisibleForTesting;

import com.google.common.util.concurrent.ListeningExecutorService;

import java.util.concurrent.Future;

/**
 * Main service for scheduling aggregate reporting jobs. The actual job execution logic is part of
 * {@link AggregateReportingJobHandler}
 */
public final class AggregateFallbackReportingJobService extends JobService {
    private static final int MEASUREMENT_AGGREGATE_FALLBACK_REPORTING_JOB_ID =
            MEASUREMENT_AGGREGATE_FALLBACK_REPORTING_JOB.getJobId();

    private static final ListeningExecutorService sBlockingExecutor =
            AdServicesExecutors.getBlockingExecutor();
    private Future mExecutorFuture;

    @Override
    public boolean onStartJob(JobParameters params) {
        // Always ensure that the first thing this job does is check if it should be running, and
        // cancel itself if it's not supposed to be.
        if (ServiceCompatUtils.shouldDisableExtServicesJobOnTPlus(this)) {
            LogUtil.d(
                    "Disabling AggregateFallbackReportingJobService job because it's running in"
                            + " ExtServices on T+");
            return skipAndCancelBackgroundJob(params, /* skipReason=*/ 0, /* doRecord=*/ false);
        }

        AdservicesJobServiceLogger.getInstance(this)
                .recordOnStartJob(MEASUREMENT_AGGREGATE_FALLBACK_REPORTING_JOB_ID);

        if (FlagsFactory.getFlags().getMeasurementJobAggregateFallbackReportingKillSwitch()) {
            LoggerFactory.getMeasurementLogger()
                    .e("AggregateFallbackReportingJobService is disabled");
            return skipAndCancelBackgroundJob(
                    params,
                    AD_SERVICES_BACKGROUND_JOBS_EXECUTION_REPORTED__EXECUTION_RESULT_CODE__SKIP_FOR_KILL_SWITCH_ON,
                    /* doRecord=*/ true);
        }

        LoggerFactory.getMeasurementLogger().d("AggregateFallbackReportingJobService.onStartJob");
        mExecutorFuture =
                sBlockingExecutor.submit(
                        () -> {
                            processPendingReports();

                            AdservicesJobServiceLogger.getInstance(
                                            AggregateFallbackReportingJobService.this)
                                    .recordJobFinished(
                                            MEASUREMENT_AGGREGATE_FALLBACK_REPORTING_JOB_ID,
                                            /* isSuccessful= */ true,
                                            /* shouldRetry= */ false);

                            jobFinished(params, /* wantsReschedule= */ false);
                        });
        return true;
    }

    @VisibleForTesting
    void processPendingReports() {
        final JobLockHolder lock = JobLockHolder.getInstance(AGGREGATE_REPORTING);
        if (lock.tryLock()) {
            try {
                final long windowStartTime =
                        System.currentTimeMillis()
                                - FlagsFactory.getFlags()
                                        .getMeasurementMaxAggregateReportUploadRetryWindowMs();
                final long windowEndTime =
                        System.currentTimeMillis()
                                - AdServicesConfig
                                        .getMeasurementAggregateMainReportingJobPeriodMs();
                DatastoreManager datastoreManager =
                        DatastoreManagerFactory.getDatastoreManager(getApplicationContext());
                new AggregateReportingJobHandler(
                                EnrollmentDao.getInstance(getApplicationContext()),
                                datastoreManager,
<<<<<<< HEAD
                                new AggregateEncryptionKeyManager(datastoreManager),
                                FlagsFactory.getFlags(),
                                AdServicesLoggerImpl.getInstance(),
                                ReportingStatus.ReportType.AGGREGATE,
                                ReportingStatus.UploadMethod.FALLBACK)
=======
                                new AggregateEncryptionKeyManager(
                                        datastoreManager, getApplicationContext()),
                                FlagsFactory.getFlags(),
                                AdServicesLoggerImpl.getInstance(),
                                ReportingStatus.ReportType.AGGREGATE,
                                ReportingStatus.UploadMethod.FALLBACK,
                                getApplicationContext())
>>>>>>> 018eaadd
                        .performScheduledPendingReportsInWindow(windowStartTime, windowEndTime);
                return;
            } finally {
                lock.unlock();
            }
        }
        LoggerFactory.getMeasurementLogger()
                .d("AggregateFallbackReportingJobService did not acquire the lock");
    }

    @Override
    public boolean onStopJob(JobParameters params) {
        LoggerFactory.getMeasurementLogger().d("AggregateFallbackReportingJobService.onStopJob");
        boolean shouldRetry = true;
        if (mExecutorFuture != null) {
            shouldRetry = mExecutorFuture.cancel(/* mayInterruptIfRunning */ true);
        }
        AdservicesJobServiceLogger.getInstance(this)
                .recordOnStopJob(
                        params, MEASUREMENT_AGGREGATE_FALLBACK_REPORTING_JOB_ID, shouldRetry);
        return shouldRetry;
    }

    /** Schedules {@link AggregateFallbackReportingJobService} */
    @VisibleForTesting
    static void schedule(JobScheduler jobScheduler, JobInfo jobInfo) {
        jobScheduler.schedule(jobInfo);
    }

    private static JobInfo buildJobInfo(Context context, Flags flags) {
        return new JobInfo.Builder(
                        MEASUREMENT_AGGREGATE_FALLBACK_REPORTING_JOB_ID,
                        new ComponentName(context, AggregateFallbackReportingJobService.class))
                .setRequiredNetworkType(
                        flags.getMeasurementAggregateFallbackReportingJobRequiredNetworkType())
                .setRequiresBatteryNotLow(
                        flags.getMeasurementAggregateFallbackReportingJobRequiredBatteryNotLow())
                .setPeriodic(flags.getMeasurementAggregateFallbackReportingJobPeriodMs())
                .setPersisted(flags.getMeasurementAggregateFallbackReportingJobPersisted())
                .build();
    }

    /**
     * Schedule Aggregate Fallback Reporting Job if it is not already scheduled
     *
     * @param context the context
     * @param forceSchedule flag to indicate whether to force rescheduling the job.
     */
    public static void scheduleIfNeeded(Context context, boolean forceSchedule) {
        Flags flags = FlagsFactory.getFlags();
        if (flags.getMeasurementJobAggregateFallbackReportingKillSwitch()) {
<<<<<<< HEAD
            LogUtil.d("AggregateFallbackReportingJobService is disabled, skip scheduling");
=======
            LoggerFactory.getMeasurementLogger()
                    .d("AggregateFallbackReportingJobService is disabled, skip scheduling");
>>>>>>> 018eaadd
            return;
        }

        final JobScheduler jobScheduler = context.getSystemService(JobScheduler.class);
        if (jobScheduler == null) {
            LoggerFactory.getMeasurementLogger().e("JobScheduler not found");
            return;
        }

        final JobInfo scheduledJob =
                jobScheduler.getPendingJob(MEASUREMENT_AGGREGATE_FALLBACK_REPORTING_JOB_ID);
        // Schedule if it hasn't been scheduled already or force rescheduling
        JobInfo jobInfo = buildJobInfo(context, flags);
        if (forceSchedule || !jobInfo.equals(scheduledJob)) {
            schedule(jobScheduler, jobInfo);
            LoggerFactory.getMeasurementLogger()
                    .d("Scheduled AggregateFallbackReportingJobService");
        } else {
            LoggerFactory.getMeasurementLogger()
                    .d(
                            "AggregateFallbackReportingJobService already scheduled, skipping"
                                    + " reschedule");
        }
    }

    private boolean skipAndCancelBackgroundJob(
            final JobParameters params, int skipReason, boolean doRecord) {
        final JobScheduler jobScheduler = this.getSystemService(JobScheduler.class);
        if (jobScheduler != null) {
            jobScheduler.cancel(MEASUREMENT_AGGREGATE_FALLBACK_REPORTING_JOB_ID);
        }

        if (doRecord) {
            AdservicesJobServiceLogger.getInstance(this)
                    .recordJobSkipped(MEASUREMENT_AGGREGATE_FALLBACK_REPORTING_JOB_ID, skipReason);
        }

        // Tell the JobScheduler that the job has completed and does not need to be rescheduled.
        jobFinished(params, false);

        // Returning false means that this job has completed its work.
        return false;
    }

    @VisibleForTesting
    Future getFutureForTesting() {
        return mExecutorFuture;
    }
}<|MERGE_RESOLUTION|>--- conflicted
+++ resolved
@@ -118,13 +118,6 @@
                 new AggregateReportingJobHandler(
                                 EnrollmentDao.getInstance(getApplicationContext()),
                                 datastoreManager,
-<<<<<<< HEAD
-                                new AggregateEncryptionKeyManager(datastoreManager),
-                                FlagsFactory.getFlags(),
-                                AdServicesLoggerImpl.getInstance(),
-                                ReportingStatus.ReportType.AGGREGATE,
-                                ReportingStatus.UploadMethod.FALLBACK)
-=======
                                 new AggregateEncryptionKeyManager(
                                         datastoreManager, getApplicationContext()),
                                 FlagsFactory.getFlags(),
@@ -132,7 +125,6 @@
                                 ReportingStatus.ReportType.AGGREGATE,
                                 ReportingStatus.UploadMethod.FALLBACK,
                                 getApplicationContext())
->>>>>>> 018eaadd
                         .performScheduledPendingReportsInWindow(windowStartTime, windowEndTime);
                 return;
             } finally {
@@ -184,12 +176,8 @@
     public static void scheduleIfNeeded(Context context, boolean forceSchedule) {
         Flags flags = FlagsFactory.getFlags();
         if (flags.getMeasurementJobAggregateFallbackReportingKillSwitch()) {
-<<<<<<< HEAD
-            LogUtil.d("AggregateFallbackReportingJobService is disabled, skip scheduling");
-=======
             LoggerFactory.getMeasurementLogger()
                     .d("AggregateFallbackReportingJobService is disabled, skip scheduling");
->>>>>>> 018eaadd
             return;
         }
 
