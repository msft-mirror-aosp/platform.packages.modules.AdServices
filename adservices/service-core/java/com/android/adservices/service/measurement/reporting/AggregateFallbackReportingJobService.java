--- conflicted
+++ resolved
@@ -30,19 +30,12 @@
 import com.android.adservices.LogUtil;
 import com.android.adservices.concurrency.AdServicesExecutors;
 import com.android.adservices.data.enrollment.EnrollmentDao;
-import com.android.adservices.data.measurement.DatastoreManager;
 import com.android.adservices.data.measurement.DatastoreManagerFactory;
 import com.android.adservices.service.AdServicesConfig;
 import com.android.adservices.service.FlagsFactory;
 import com.android.adservices.service.common.compat.ServiceCompatUtils;
 import com.android.adservices.service.measurement.SystemHealthParams;
-<<<<<<< HEAD
-import com.android.adservices.service.measurement.aggregation.AggregateEncryptionKeyManager;
 import com.android.adservices.service.measurement.util.JobLockHolder;
-import com.android.adservices.service.stats.AdServicesLoggerImpl;
-=======
-import com.android.adservices.service.measurement.util.JobLockHolder;
->>>>>>> 98cbd62a
 import com.android.adservices.spe.AdservicesJobServiceLogger;
 import com.android.internal.annotations.VisibleForTesting;
 
@@ -115,22 +108,10 @@
                         System.currentTimeMillis()
                                 - AdServicesConfig
                                         .getMeasurementAggregateMainReportingJobPeriodMs();
-<<<<<<< HEAD
-                DatastoreManager datastoreManager =
-                        DatastoreManagerFactory.getDatastoreManager(getApplicationContext());
-                new AggregateReportingJobHandler(
-                                EnrollmentDao.getInstance(getApplicationContext()),
-                                datastoreManager,
-                                new AggregateEncryptionKeyManager(datastoreManager),
-                                FlagsFactory.getFlags(),
-                                AdServicesLoggerImpl.getInstance(),
-                                ReportingStatus.ReportType.AGGREGATE,
-=======
                 new AggregateReportingJobHandler(
                                 EnrollmentDao.getInstance(getApplicationContext()),
                                 DatastoreManagerFactory.getDatastoreManager(
                                         getApplicationContext()),
->>>>>>> 98cbd62a
                                 ReportingStatus.UploadMethod.FALLBACK)
                         .performScheduledPendingReportsInWindow(windowStartTime, windowEndTime);
                 return;
