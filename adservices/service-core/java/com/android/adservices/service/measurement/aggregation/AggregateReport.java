/*
 * Copyright (C) 2022 The Android Open Source Project
 *
 * Licensed under the Apache License, Version 2.0 (the "License");
 * you may not use this file except in compliance with the License.
 * You may obtain a copy of the License at
 *
 *      http://www.apache.org/licenses/LICENSE-2.0
 *
 * Unless required by applicable law or agreed to in writing, software
 * distributed under the License is distributed on an "AS IS" BASIS,
 * WITHOUT WARRANTIES OR CONDITIONS OF ANY KIND, either express or implied.
 * See the License for the specific language governing permissions and
 * limitations under the License.
 */

package com.android.adservices.service.measurement.aggregation;

import android.annotation.IntDef;
import android.annotation.NonNull;
import android.net.Uri;

import androidx.annotation.Nullable;

import com.android.adservices.LoggerFactory;
import com.android.adservices.service.AdServicesConfig;
import com.android.adservices.service.Flags;
import com.android.adservices.service.measurement.EventSurfaceType;
import com.android.adservices.service.measurement.Trigger;
import com.android.adservices.service.measurement.util.UnsignedLong;

import org.json.JSONArray;
import org.json.JSONException;
import org.json.JSONObject;

import java.lang.annotation.Retention;
import java.lang.annotation.RetentionPolicy;
import java.util.ArrayList;
import java.util.Collections;
import java.util.List;
import java.util.Objects;
import java.util.UUID;

/**
 * Class that contains all the real data needed after aggregation, it is not encrypted.
 */
public class AggregateReport {
    static final String OPERATION = "operation";
    static final String HISTOGRAM = "histogram";
    static final String DATA = "data";

    private String mId;
    private Uri mPublisher;
    private Uri mAttributionDestination;
    @Nullable private Long mSourceRegistrationTime;
    private long mScheduledReportTime;   // triggerTime + random([10min, 1hour])
    private String mEnrollmentId;
    private String mDebugCleartextPayload;
    private AggregateAttributionData mAggregateAttributionData;
    private @Status int mStatus;
    private @DebugReportStatus int mDebugReportStatus;
    private String mApiVersion;
    @Nullable private UnsignedLong mSourceDebugKey;
    @Nullable private UnsignedLong mTriggerDebugKey;
    private String mSourceId;
    private String mTriggerId;
    private UnsignedLong mDedupKey;
    private Uri mRegistrationOrigin;
    private Uri mAggregationCoordinatorOrigin;
    private boolean mIsFakeReport;
    @Nullable private String mTriggerContextId;
    private long mTriggerTime;

    @IntDef(value = {Status.PENDING, Status.DELIVERED, Status.MARKED_TO_DELETE})
    @Retention(RetentionPolicy.SOURCE)
    public @interface Status {
        int PENDING = 0;
        int DELIVERED = 1;
        int MARKED_TO_DELETE = 2;
    }

    @IntDef(
            value = {
                DebugReportStatus.NONE,
                DebugReportStatus.PENDING,
                DebugReportStatus.DELIVERED,
            })
    @Retention(RetentionPolicy.SOURCE)
    public @interface DebugReportStatus {
        int NONE = 0;
        int PENDING = 1;
        int DELIVERED = 2;
    }

    private AggregateReport() {
        mId = null;
        mPublisher = null;
        mAttributionDestination = null;
        mSourceRegistrationTime = null;
        mScheduledReportTime = 0L;
        mEnrollmentId = null;
        mDebugCleartextPayload = null;
        mAggregateAttributionData = null;
        mStatus = Status.PENDING;
        mDebugReportStatus = DebugReportStatus.NONE;
        mSourceDebugKey = null;
        mTriggerDebugKey = null;
        mDedupKey = null;
        mRegistrationOrigin = null;
        mAggregationCoordinatorOrigin = null;
        mTriggerContextId = null;
        mTriggerTime = 0L;
    }

    @Override
    public boolean equals(Object obj) {
        if (!(obj instanceof AggregateReport)) {
            return false;
        }
        AggregateReport aggregateReport = (AggregateReport) obj;
        return Objects.equals(mPublisher, aggregateReport.mPublisher)
                && Objects.equals(mAttributionDestination, aggregateReport.mAttributionDestination)
                && Objects.equals(mSourceRegistrationTime, aggregateReport.mSourceRegistrationTime)
                && mScheduledReportTime == aggregateReport.mScheduledReportTime
                && Objects.equals(mEnrollmentId, aggregateReport.mEnrollmentId)
                && Objects.equals(mDebugCleartextPayload, aggregateReport.mDebugCleartextPayload)
                && Objects.equals(
                        mAggregateAttributionData, aggregateReport.mAggregateAttributionData)
                && mStatus == aggregateReport.mStatus
                && mDebugReportStatus == aggregateReport.mDebugReportStatus
                && Objects.equals(mApiVersion, aggregateReport.mApiVersion)
                && Objects.equals(mSourceDebugKey, aggregateReport.mSourceDebugKey)
                && Objects.equals(mTriggerDebugKey, aggregateReport.mTriggerDebugKey)
                && Objects.equals(mSourceId, aggregateReport.mSourceId)
                && Objects.equals(mTriggerId, aggregateReport.mTriggerId)
                && Objects.equals(mDedupKey, aggregateReport.mDedupKey)
                && Objects.equals(mRegistrationOrigin, aggregateReport.mRegistrationOrigin)
                && Objects.equals(
                        mAggregationCoordinatorOrigin,
                        aggregateReport.mAggregationCoordinatorOrigin)
                && mIsFakeReport == aggregateReport.mIsFakeReport
                && Objects.equals(mTriggerContextId, aggregateReport.mTriggerContextId)
                && mTriggerTime == aggregateReport.mTriggerTime;
    }

    @Override
    public int hashCode() {
        return Objects.hash(
                mId,
                mPublisher,
                mAttributionDestination,
                mSourceRegistrationTime,
                mScheduledReportTime,
                mEnrollmentId,
                mDebugCleartextPayload,
                mAggregateAttributionData,
                mStatus,
                mDebugReportStatus,
                mSourceDebugKey,
                mTriggerDebugKey,
                mSourceId,
                mTriggerId,
                mDedupKey,
                mRegistrationOrigin,
                mAggregationCoordinatorOrigin,
                mIsFakeReport,
                mTriggerContextId,
                mTriggerTime);
    }

    /**
     * Unique identifier for the {@link AggregateReport}.
     */
    public String getId() {
        return mId;
    }

    /**
     * Uri for publisher of this source, primarily an App.
     */
    public Uri getPublisher() {
        return mPublisher;
    }

    /**
     * Uri for attribution destination of source.
     */
    public Uri getAttributionDestination() {
        return mAttributionDestination;
    }

    /** Source registration time. */
    @Nullable
    public Long getSourceRegistrationTime() {
        return mSourceRegistrationTime;
    }

    /**
     * Scheduled report time for aggregate report .
     */
    public long getScheduledReportTime() {
        return mScheduledReportTime;
    }

    /**
     * Ad-tech enrollment ID.
     */
    public String getEnrollmentId() {
        return mEnrollmentId;
    }

    /**
     * Unencrypted aggregate payload string, convert from List of AggregateHistogramContribution.
     */
    public String getDebugCleartextPayload() {
        return mDebugCleartextPayload;
    }

    /** Source Debug Key */
    @Nullable
    public UnsignedLong getSourceDebugKey() {
        return mSourceDebugKey;
    }

    /** Trigger Debug Key */
    @Nullable
    public UnsignedLong getTriggerDebugKey() {
        return mTriggerDebugKey;
    }

    /**
     * Contains the data specific to the aggregate report.
     *
     * @deprecated use {@link #getDebugCleartextPayload()} instead
     */
    @Deprecated
    public AggregateAttributionData getAggregateAttributionData() {
        return mAggregateAttributionData;
    }

    /**
     * Current {@link Status} of the report.
     */
    public @Status int getStatus() {
        return mStatus;
    }

    /** Current {@link DebugReportStatus} of the report. */
    public @DebugReportStatus int getDebugReportStatus() {
        return mDebugReportStatus;
    }

    /**
     * Api version when the report was issued.
     */
    public String getApiVersion() {
        return mApiVersion;
    }

    /** Deduplication key assigned to theis aggregate report. */
    @Nullable
    public UnsignedLong getDedupKey() {
        return mDedupKey;
    }

    /** Returns registration origin used to register the source */
    public Uri getRegistrationOrigin() {
        return mRegistrationOrigin;
    }

    /** Returns coordinator origin for aggregatable reports */
    public Uri getAggregationCoordinatorOrigin() {
        return mAggregationCoordinatorOrigin;
    }

    /** Is the report a null report. */
    public boolean isFakeReport() {
        return mIsFakeReport;
    }

    /** Returns the trigger's context id. */
    @Nullable
    public String getTriggerContextId() {
        return mTriggerContextId;
    }

    /** TriggerTime of the associated {@link Trigger}. */
    public long getTriggerTime() {
        return mTriggerTime;
    }

    /**
     * Generates String for debugCleartextPayload. JSON for format : { "operation": "histogram",
     * "data": [{ "bucket": 1369, "value": 32768 }, { "bucket": 3461, "value": 1664 }] }
     */
    @NonNull
    public static String generateDebugPayload(List<AggregateHistogramContribution> contributions)
            throws JSONException {
        JSONArray jsonArray = new JSONArray();
        for (AggregateHistogramContribution contribution : contributions) {
            jsonArray.put(contribution.toJSONObject());
        }
        JSONObject debugPayload = new JSONObject();
        debugPayload.put(OPERATION, HISTOGRAM);
        debugPayload.put(DATA, jsonArray);
        return debugPayload.toString();
    }

    /**
     * It deserializes the debug cleartext payload into {@link AggregateHistogramContribution}s.
     *
     * @return list of {@link AggregateHistogramContribution}s
     */
    @NonNull
    public List<AggregateHistogramContribution> extractAggregateHistogramContributions() {
        try {
            ArrayList<AggregateHistogramContribution> aggregateHistogramContributions =
                    new ArrayList<>();
            JSONObject debugCleartextPayload = new JSONObject(mDebugCleartextPayload);
            JSONArray contributionsArray = debugCleartextPayload.getJSONArray(DATA);
            for (int i = 0; i < contributionsArray.length(); i++) {
                AggregateHistogramContribution aggregateHistogramContribution =
                        new AggregateHistogramContribution.Builder()
                                .fromJsonObject(contributionsArray.getJSONObject(i));
                aggregateHistogramContributions.add(aggregateHistogramContribution);
            }
            return aggregateHistogramContributions;
        } catch (JSONException e) {
            LoggerFactory.getMeasurementLogger()
                    .e(e, "Failed to parse contributions on Aggregate report.");
            return Collections.emptyList();
        }
    }

    /**
     * Source ID. Can be null for trigger verbose aggregate debug reports, where no source is
     * involved, e.g. trigger-no-matching-source or source-destination-limit (no source in DB).
     */
    @Nullable
    public String getSourceId() {
        return mSourceId;
    }

    /**
     * Trigger ID. Can be null for source verbose aggregate debug reports, where no trigger is
     * involved, e.g. source-success.
     */
    @Nullable
    public String getTriggerId() {
        return mTriggerId;
    }

    /**
     * Builder for {@link AggregateReport}.
     */
    public static final class Builder {
        private final AggregateReport mAttributionReport;

        public Builder() {
            mAttributionReport = new AggregateReport();
        }

        /**
         * See {@link AggregateReport#getId()}.
         */
        public Builder setId(String id) {
            mAttributionReport.mId = id;
            return this;
        }

        /**
         * See {@link AggregateReport#getPublisher()}.
         */
        public Builder setPublisher(Uri publisher) {
            mAttributionReport.mPublisher = publisher;
            return this;
        }

        /**
         * See {@link AggregateReport#getAttributionDestination()}.
         */
        public Builder setAttributionDestination(Uri attributionDestination) {
            mAttributionReport.mAttributionDestination = attributionDestination;
            return this;
        }

        /** See {@link AggregateReport#getSourceRegistrationTime()}. */
        public Builder setSourceRegistrationTime(@Nullable Long sourceRegistrationTime) {
            mAttributionReport.mSourceRegistrationTime = sourceRegistrationTime;
            return this;
        }

        /**
         * See {@link AggregateReport#getScheduledReportTime()}.
         */
        public Builder setScheduledReportTime(long scheduledReportTime) {
            mAttributionReport.mScheduledReportTime = scheduledReportTime;
            return this;
        }

        /**
         * See {@link AggregateReport#getEnrollmentId()}.
         */
        public Builder setEnrollmentId(String enrollmentId) {
            mAttributionReport.mEnrollmentId = enrollmentId;
            return this;
        }

        /**
         * See {@link AggregateReport#getDebugCleartextPayload()}.
         */
        public Builder setDebugCleartextPayload(String debugCleartextPayload) {
            mAttributionReport.mDebugCleartextPayload = debugCleartextPayload;
            return this;
        }

        /**
         * See {@link AggregateReport#getAggregateAttributionData()}.
         *
         * @deprecated use {@link #getDebugCleartextPayload()} instead
         */
        @Deprecated
        public Builder setAggregateAttributionData(
                AggregateAttributionData aggregateAttributionData) {
            mAttributionReport.mAggregateAttributionData = aggregateAttributionData;
            return this;
        }

        /**
         * See {@link AggregateReport#getStatus()}
         */
        public Builder setStatus(@Status int status) {
            mAttributionReport.mStatus = status;
            return this;
        }

        /** See {@link AggregateReport#getDebugReportStatus()} */
        public Builder setDebugReportStatus(@DebugReportStatus int debugReportStatus) {
            mAttributionReport.mDebugReportStatus = debugReportStatus;
            return this;
        }

        /**
         * See {@link AggregateReport#getApiVersion()}
         */
        public Builder setApiVersion(String version) {
            mAttributionReport.mApiVersion = version;
            return this;
        }

        /** See {@link AggregateReport#getSourceDebugKey()} */
        public Builder setSourceDebugKey(UnsignedLong sourceDebugKey) {
            mAttributionReport.mSourceDebugKey = sourceDebugKey;
            return this;
        }

        /** See {@link AggregateReport#getTriggerDebugKey()} */
        public Builder setTriggerDebugKey(UnsignedLong triggerDebugKey) {
            mAttributionReport.mTriggerDebugKey = triggerDebugKey;
            return this;
        }

        /** See {@link AggregateReport#getSourceId()} */
        public Builder setSourceId(String sourceId) {
            mAttributionReport.mSourceId = sourceId;
            return this;
        }

        /** See {@link AggregateReport#getTriggerId()} */
        public Builder setTriggerId(String triggerId) {
            mAttributionReport.mTriggerId = triggerId;
            return this;
        }

        /** See {@link AggregateReport#getDedupKey()} */
        @NonNull
        public Builder setDedupKey(@Nullable UnsignedLong dedupKey) {
            mAttributionReport.mDedupKey = dedupKey;
            return this;
        }

        /** See {@link AggregateReport#getRegistrationOrigin()} */
        @NonNull
        public Builder setRegistrationOrigin(Uri registrationOrigin) {
            mAttributionReport.mRegistrationOrigin = registrationOrigin;
            return this;
        }

        /** See {@link AggregateReport#getAggregationCoordinatorOrigin()} */
        public Builder setAggregationCoordinatorOrigin(Uri aggregationCoordinatorOrigin) {
            mAttributionReport.mAggregationCoordinatorOrigin = aggregationCoordinatorOrigin;
            return this;
        }

        /** See {@link AggregateReport#isFakeReport()} */
        public Builder setIsFakeReport(boolean isFakeReport) {
            mAttributionReport.mIsFakeReport = isFakeReport;
            return this;
        }

        /** See {@link AggregateReport#getTriggerContextId()} */
        public Builder setTriggerContextId(@Nullable String triggerContextId) {
            mAttributionReport.mTriggerContextId = triggerContextId;
            return this;
        }

        /** See {@link AggregateReport#getTriggerTime()} */
        public Builder setTriggerTime(long triggerTime) {
            mAttributionReport.mTriggerTime = triggerTime;
            return this;
        }

        /**
         * Given a {@link Trigger} trigger, source registration time, reporting delay, and the api
         * version, initialize an {@link AggregateReport.Builder} builder that builds a null
         * aggregate report. A null aggregate report is used to obscure the number of real aggregate
         * reports.
         *
         * @param trigger the trigger
         * @param fakeSourceTime a fake source registration time
         * @param delay amount of delay in ms to wait before sending out report. Only applicable if
         *     the trigger's trigger context id is null
         * @param apiVersion api version string that is sent to aggregate service
         * @return builder initialized to build a null aggregate report
         * @throws JSONException thrown if fake contributions create invalid JSON. Fake
         *     contributions are hardcoded, so this should not be thrown.
         */
        public Builder getNullAggregateReportBuilder(
<<<<<<< HEAD
                Trigger trigger, @Nullable Long fakeSourceTime, long delay, String apiVersion)
=======
                Trigger trigger,
                @Nullable Long fakeSourceTime,
                long delay,
                String apiVersion,
                String api,
                Flags flags)
>>>>>>> cba5c425
                throws JSONException {
            mAttributionReport.mId = UUID.randomUUID().toString();
            long reportTime = trigger.getTriggerTime();
            if (trigger.getTriggerContextId() == null) {
                reportTime += delay;
            }
            AggregateHistogramContribution paddingContribution =
                    new AggregateHistogramContribution.Builder().setPaddingContribution().build();

            String debugPayload =
                    AggregateReport.generateDebugPayload(List.of(paddingContribution));

            mAttributionReport.mApiVersion = apiVersion;
            mAttributionReport.mPublisher = Uri.EMPTY;
            mAttributionReport.mRegistrationOrigin = trigger.getRegistrationOrigin();
            mAttributionReport.mAttributionDestination = trigger.getAttributionDestinationBaseUri();
            mAttributionReport.mSourceRegistrationTime = fakeSourceTime;
            mAttributionReport.mScheduledReportTime = reportTime;
            mAttributionReport.mDebugCleartextPayload = debugPayload;
            mAttributionReport.mSourceDebugKey = null;
            mAttributionReport.mIsFakeReport = true;
            mAttributionReport.mTriggerId = trigger.getId();
            mAttributionReport.mTriggerContextId = trigger.getTriggerContextId();
            mAttributionReport.mTriggerTime = trigger.getTriggerTime();

            if (trigger.getAggregationCoordinatorOrigin() != null) {
                mAttributionReport.mAggregationCoordinatorOrigin =
                        trigger.getAggregationCoordinatorOrigin();
            } else {
                mAttributionReport.mAggregationCoordinatorOrigin =
                        Uri.parse(
                                AdServicesConfig
                                        .getMeasurementDefaultAggregationCoordinatorOrigin());
            }

            if (flags.getMeasurementEnableBothSideDebugKeysInReports()) {
                mAttributionReport.mTriggerDebugKey = null;
            } else if ((trigger.getDestinationType() == EventSurfaceType.APP
                            && trigger.hasAdIdPermission())
                    || (trigger.getDestinationType() == EventSurfaceType.WEB
                            && trigger.hasArDebugPermission())) {
                mAttributionReport.mTriggerDebugKey = trigger.getDebugKey();
            }

            return this;
        }

        /** Build the {@link AggregateReport}. */
        public AggregateReport build() {
            return mAttributionReport;
        }
    }
}<|MERGE_RESOLUTION|>--- conflicted
+++ resolved
@@ -70,6 +70,7 @@
     private boolean mIsFakeReport;
     @Nullable private String mTriggerContextId;
     private long mTriggerTime;
+    private String mApi;
 
     @IntDef(value = {Status.PENDING, Status.DELIVERED, Status.MARKED_TO_DELETE})
     @Retention(RetentionPolicy.SOURCE)
@@ -110,6 +111,7 @@
         mAggregationCoordinatorOrigin = null;
         mTriggerContextId = null;
         mTriggerTime = 0L;
+        mApi = null;
     }
 
     @Override
@@ -140,7 +142,8 @@
                         aggregateReport.mAggregationCoordinatorOrigin)
                 && mIsFakeReport == aggregateReport.mIsFakeReport
                 && Objects.equals(mTriggerContextId, aggregateReport.mTriggerContextId)
-                && mTriggerTime == aggregateReport.mTriggerTime;
+                && mTriggerTime == aggregateReport.mTriggerTime
+                && Objects.equals(mApi, aggregateReport.mApi);
     }
 
     @Override
@@ -165,7 +168,8 @@
                 mAggregationCoordinatorOrigin,
                 mIsFakeReport,
                 mTriggerContextId,
-                mTriggerTime);
+                mTriggerTime,
+                mApi);
     }
 
     /**
@@ -287,6 +291,11 @@
     /** TriggerTime of the associated {@link Trigger}. */
     public long getTriggerTime() {
         return mTriggerTime;
+    }
+
+    /** Returns the aggregate report api. */
+    public String getApi() {
+        return mApi;
     }
 
     /**
@@ -510,6 +519,12 @@
             return this;
         }
 
+        /** See {@link AggregateReport#getApi()} */
+        public Builder setApi(@NonNull String api) {
+            mAttributionReport.mApi = api;
+            return this;
+        }
+
         /**
          * Given a {@link Trigger} trigger, source registration time, reporting delay, and the api
          * version, initialize an {@link AggregateReport.Builder} builder that builds a null
@@ -526,16 +541,12 @@
          *     contributions are hardcoded, so this should not be thrown.
          */
         public Builder getNullAggregateReportBuilder(
-<<<<<<< HEAD
-                Trigger trigger, @Nullable Long fakeSourceTime, long delay, String apiVersion)
-=======
                 Trigger trigger,
                 @Nullable Long fakeSourceTime,
                 long delay,
                 String apiVersion,
                 String api,
                 Flags flags)
->>>>>>> cba5c425
                 throws JSONException {
             mAttributionReport.mId = UUID.randomUUID().toString();
             long reportTime = trigger.getTriggerTime();
@@ -560,6 +571,7 @@
             mAttributionReport.mTriggerId = trigger.getId();
             mAttributionReport.mTriggerContextId = trigger.getTriggerContextId();
             mAttributionReport.mTriggerTime = trigger.getTriggerTime();
+            mAttributionReport.mApi = api;
 
             if (trigger.getAggregationCoordinatorOrigin() != null) {
                 mAttributionReport.mAggregationCoordinatorOrigin =
