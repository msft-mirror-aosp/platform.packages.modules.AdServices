/*
 * Copyright (C) 2023 The Android Open Source Project
 *
 * Licensed under the Apache License, Version 2.0 (the "License");
 * you may not use this file except in compliance with the License.
 * You may obtain a copy of the License at
 *
 *      http://www.apache.org/licenses/LICENSE-2.0
 *
 * Unless required by applicable law or agreed to in writing, software
 * distributed under the License is distributed on an "AS IS" BASIS,
 * WITHOUT WARRANTIES OR CONDITIONS OF ANY KIND, either express or implied.
 * See the License for the specific language governing permissions and
 * limitations under the License.
 */

package com.android.adservices.service.measurement.registration;

import static com.android.adservices.service.measurement.util.JobLockHolder.Type.ASYNC_REGISTRATION_PROCESSING;
import static com.android.adservices.service.stats.AdServicesStatsLog.AD_SERVICES_BACKGROUND_JOBS_EXECUTION_REPORTED__EXECUTION_RESULT_CODE__SKIP_FOR_KILL_SWITCH_ON;
import static com.android.adservices.spe.AdservicesJobInfo.MEASUREMENT_ASYNC_REGISTRATION_FALLBACK_JOB;

import android.app.job.JobInfo;
import android.app.job.JobParameters;
import android.app.job.JobScheduler;
import android.app.job.JobService;
import android.content.ComponentName;
import android.content.Context;

import com.android.adservices.LogUtil;
import com.android.adservices.LoggerFactory;
import com.android.adservices.concurrency.AdServicesExecutors;
import com.android.adservices.service.Flags;
import com.android.adservices.service.FlagsFactory;
import com.android.adservices.service.common.compat.ServiceCompatUtils;
import com.android.adservices.service.measurement.util.JobLockHolder;
import com.android.adservices.spe.AdservicesJobServiceLogger;
import com.android.internal.annotations.VisibleForTesting;

import java.time.Clock;
import java.time.Instant;
import java.util.concurrent.Future;

/** Fallback Job Service for servicing queued registration requests */
public class AsyncRegistrationFallbackJobService extends JobService {
    private static final int MEASUREMENT_ASYNC_REGISTRATION_FALLBACK_JOB_ID =
            MEASUREMENT_ASYNC_REGISTRATION_FALLBACK_JOB.getJobId();

    private Future mExecutorFuture;

    @Override
    public boolean onStartJob(JobParameters params) {
        // Always ensure that the first thing this job does is check if it should be running, and
        // cancel itself if it's not supposed to be.
        if (ServiceCompatUtils.shouldDisableExtServicesJobOnTPlus(this)) {
            LogUtil.d(
                    "Disabling AsyncRegistrationFallbackJobService job because it's running in"
                            + " ExtServices on T+");
            return skipAndCancelBackgroundJob(params, /* skipReason=*/ 0, /* doRecord=*/ false);
        }

        AdservicesJobServiceLogger.getInstance(this)
                .recordOnStartJob(MEASUREMENT_ASYNC_REGISTRATION_FALLBACK_JOB_ID);

        if (FlagsFactory.getFlags().getAsyncRegistrationFallbackJobKillSwitch()) {
            LoggerFactory.getMeasurementLogger()
                    .e("AsyncRegistrationFallbackJobService is disabled");
            return skipAndCancelBackgroundJob(
                    params,
                    AD_SERVICES_BACKGROUND_JOBS_EXECUTION_REPORTED__EXECUTION_RESULT_CODE__SKIP_FOR_KILL_SWITCH_ON,
                    /* doRecord=*/ true);
        }

        Instant jobStartTime = Clock.systemUTC().instant();
        LoggerFactory.getMeasurementLogger()
                .d(
                        "AsyncRegistrationFallbackJobService.onStartJob " + "at %s",
                        jobStartTime.toString());

        mExecutorFuture =
                AdServicesExecutors.getBlockingExecutor()
                        .submit(
                                () -> {
                                    processAsyncRecords();

                                    boolean shouldRetry = false;
                                    AdservicesJobServiceLogger.getInstance(
                                                    AsyncRegistrationFallbackJobService.this)
                                            .recordJobFinished(
                                                    MEASUREMENT_ASYNC_REGISTRATION_FALLBACK_JOB_ID,
                                                    /* isSuccessful */ true,
                                                    shouldRetry);

                                    jobFinished(params, false);
                                });
        return true;
    }

    @VisibleForTesting
    void processAsyncRecords() {
        final JobLockHolder lock = JobLockHolder.getInstance(ASYNC_REGISTRATION_PROCESSING);
        if (lock.tryLock()) {
            try {
                AsyncRegistrationQueueRunner.getInstance(getApplicationContext())
                        .runAsyncRegistrationQueueWorker();
                return;
            } finally {
                lock.unlock();
            }
        }
        LoggerFactory.getMeasurementLogger()
                .d("AsyncRegistrationFallbackQueueJobService did not acquire the lock");
    }

    @Override
    public boolean onStopJob(JobParameters params) {
        LoggerFactory.getMeasurementLogger().d("AsyncRegistrationFallbackJobService.onStopJob");
        boolean shouldRetry = true;
        if (mExecutorFuture != null) {
            shouldRetry = mExecutorFuture.cancel(/* mayInterruptIfRunning */ true);
        }
        AdservicesJobServiceLogger.getInstance(this)
                .recordOnStopJob(
                        params, MEASUREMENT_ASYNC_REGISTRATION_FALLBACK_JOB_ID, shouldRetry);
        return shouldRetry;
    }

    @VisibleForTesting
    protected static void schedule(JobScheduler jobScheduler, JobInfo jobInfo) {
        jobScheduler.schedule(jobInfo);
    }
    /**
     * Schedule Fallback Async Registration Job Service if it is not already scheduled
     *
     * @param context the context
     * @param forceSchedule flag to indicate whether to force rescheduling the job.
     */
    public static void scheduleIfNeeded(Context context, boolean forceSchedule) {
        Flags flags = FlagsFactory.getFlags();
        if (flags.getAsyncRegistrationFallbackJobKillSwitch()) {
<<<<<<< HEAD
            LogUtil.e("AsyncRegistrationFallbackJobService is disabled, skip scheduling");
=======
            LoggerFactory.getMeasurementLogger()
                    .e("AsyncRegistrationFallbackJobService is disabled, skip scheduling");
>>>>>>> 018eaadd
            return;
        }

        final JobScheduler jobScheduler = context.getSystemService(JobScheduler.class);
        if (jobScheduler == null) {
            LoggerFactory.getMeasurementLogger().e("JobScheduler not found");
            return;
        }

        final JobInfo scheduledJob =
                jobScheduler.getPendingJob(MEASUREMENT_ASYNC_REGISTRATION_FALLBACK_JOB_ID);
        // Schedule if it hasn't been scheduled already or force rescheduling
        final JobInfo jobInfo = buildJobInfo(context, flags);
        if (forceSchedule || !jobInfo.equals(scheduledJob)) {
            schedule(jobScheduler, jobInfo);
            LoggerFactory.getMeasurementLogger().d("Scheduled AsyncRegistrationFallbackJobService");
        } else {
            LoggerFactory.getMeasurementLogger()
                    .d(
                            "AsyncRegistrationFallbackJobService already scheduled, skipping"
                                    + " reschedule");
        }
    }

    private static JobInfo buildJobInfo(Context context, Flags flags) {
        return new JobInfo.Builder(
                        MEASUREMENT_ASYNC_REGISTRATION_FALLBACK_JOB_ID,
                        new ComponentName(context, AsyncRegistrationFallbackJobService.class))
                .setRequiresBatteryNotLow(
                        flags.getMeasurementAsyncRegistrationFallbackJobRequiredBatteryNotLow())
                .setPeriodic(flags.getAsyncRegistrationJobQueueIntervalMs())
                .setRequiredNetworkType(
                        flags.getMeasurementAsyncRegistrationFallbackJobRequiredNetworkType())
                .setPersisted(flags.getMeasurementAsyncRegistrationFallbackJobPersisted())
                .build();
    }

    private boolean skipAndCancelBackgroundJob(
            final JobParameters params, int skipReason, boolean doRecord) {
        final JobScheduler jobScheduler = this.getSystemService(JobScheduler.class);
        if (jobScheduler != null) {
            jobScheduler.cancel(MEASUREMENT_ASYNC_REGISTRATION_FALLBACK_JOB_ID);
        }

        if (doRecord) {
            AdservicesJobServiceLogger.getInstance(this)
                    .recordJobSkipped(MEASUREMENT_ASYNC_REGISTRATION_FALLBACK_JOB_ID, skipReason);
        }

        // Tell the JobScheduler that the job is done and does not need to be rescheduled
        jobFinished(params, false);

        // Returning false to reschedule this job.
        return false;
    }

    @VisibleForTesting
    Future getFutureForTesting() {
        return mExecutorFuture;
    }
}<|MERGE_RESOLUTION|>--- conflicted
+++ resolved
@@ -138,12 +138,8 @@
     public static void scheduleIfNeeded(Context context, boolean forceSchedule) {
         Flags flags = FlagsFactory.getFlags();
         if (flags.getAsyncRegistrationFallbackJobKillSwitch()) {
-<<<<<<< HEAD
-            LogUtil.e("AsyncRegistrationFallbackJobService is disabled, skip scheduling");
-=======
             LoggerFactory.getMeasurementLogger()
                     .e("AsyncRegistrationFallbackJobService is disabled, skip scheduling");
->>>>>>> 018eaadd
             return;
         }
 
