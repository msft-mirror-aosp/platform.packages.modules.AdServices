--- conflicted
+++ resolved
@@ -74,7 +74,6 @@
 import com.android.adservices.service.stats.AdServicesLoggerImpl;
 import com.android.adservices.service.stats.ApiCallStats;
 import com.android.adservices.service.stats.Clock;
-import com.android.adservices.service.ui.data.UxStatesManager;
 import com.android.internal.annotations.VisibleForTesting;
 
 import java.util.List;
@@ -102,7 +101,6 @@
     private final CachedFlags mFlags;
     private final AdServicesLogger mAdServicesLogger;
     private final ConsentManager mConsentManager;
-    private final UxStatesManager mUxStatesManager;
     private final AppImportanceFilter mAppImportanceFilter;
     private final Context mContext;
     private final Throttler mThrottler;
@@ -112,19 +110,13 @@
             @NonNull Context context,
             @NonNull Clock clock,
             @NonNull ConsentManager consentManager,
-<<<<<<< HEAD
-            @NonNull UxStatesManager uxStatesManager,
-            @NonNull Flags flags,
-=======
             @NonNull CachedFlags flags,
->>>>>>> 7451c1cd
             @NonNull AppImportanceFilter appImportanceFilter) {
         this(
                 MeasurementImpl.getInstance(context),
                 context,
                 clock,
                 consentManager,
-                uxStatesManager,
                 Throttler.getInstance(FlagsFactory.getFlags()),
                 flags,
                 AdServicesLoggerImpl.getInstance(),
@@ -138,7 +130,6 @@
             @NonNull Context context,
             @NonNull Clock clock,
             @NonNull ConsentManager consentManager,
-            @NonNull UxStatesManager uxStatesManager,
             @NonNull Throttler throttler,
             @NonNull CachedFlags flags,
             @NonNull AdServicesLogger adServicesLogger,
@@ -148,7 +139,6 @@
         mClock = clock;
         mMeasurementImpl = measurementImpl;
         mConsentManager = consentManager;
-        mUxStatesManager = uxStatesManager;
         mThrottler = throttler;
         mFlags = flags;
         mAdServicesLogger = adServicesLogger;
