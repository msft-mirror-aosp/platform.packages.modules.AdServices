--- conflicted
+++ resolved
@@ -19,7 +19,6 @@
 import static com.android.adservices.service.measurement.SystemHealthParams.MAX_BYTES_PER_ATTRIBUTION_AGGREGATE_KEY_ID;
 import static com.android.adservices.service.measurement.SystemHealthParams.MAX_BYTES_PER_ATTRIBUTION_FILTER_STRING;
 import static com.android.adservices.service.measurement.SystemHealthParams.MAX_FILTER_MAPS_PER_FILTER_SET;
-import static com.android.adservices.service.measurement.SystemHealthParams.MAX_REDIRECTS_PER_REGISTRATION;
 import static com.android.adservices.service.measurement.SystemHealthParams.MAX_VALUES_PER_ATTRIBUTION_FILTER;
 import static com.android.adservices.service.stats.AdServicesStatsLog.AD_SERVICES_MEASUREMENT_REGISTRATIONS;
 
@@ -28,12 +27,7 @@
 
 import com.android.adservices.LogUtil;
 import com.android.adservices.service.Flags;
-<<<<<<< HEAD
-import com.android.adservices.service.measurement.AsyncRegistration;
-import com.android.adservices.service.measurement.util.AsyncRedirect;
-=======
 import com.android.adservices.service.FlagsFactory;
->>>>>>> d654911e
 import com.android.adservices.service.measurement.util.Web;
 import com.android.adservices.service.stats.AdServicesLogger;
 import com.android.adservices.service.stats.MeasurementRegistrationResponseStats;
@@ -183,18 +177,12 @@
                         .build());
     }
 
-<<<<<<< HEAD
-    private static AsyncRedirect parseListRedirects(Map<String, List<String>> headers,
-            List<Uri> redirects) {
-        List<String> field = headers.get("Attribution-Reporting-Redirect");
-=======
     private static List<Uri> parseListRedirects(Map<String, List<String>> headers) {
         List<Uri> redirects = new ArrayList<>();
         List<String> field = headers.get(REDIRECT_LIST_HEADER_KEY);
         int maxRedirects = FlagsFactory.getFlags().getMeasurementMaxRegistrationRedirects();
->>>>>>> d654911e
         if (field != null) {
-            for (int i = 0; i < Math.min(field.size(), MAX_REDIRECTS_PER_REGISTRATION); i++) {
+            for (int i = 0; i < Math.min(field.size(), maxRedirects); i++) {
                 redirects.add(Uri.parse(field.get(i)));
             }
         }
