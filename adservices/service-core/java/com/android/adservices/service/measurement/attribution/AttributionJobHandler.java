/*
 * Copyright (C) 2022 The Android Open Source Project
 *
 * Licensed under the Apache License, Version 2.0 (the "License");
 * you may not use this file except in compliance with the License.
 * You may obtain a copy of the License at
 *
 *      http://www.apache.org/licenses/LICENSE-2.0
 *
 * Unless required by applicable law or agreed to in writing, software
 * distributed under the License is distributed on an "AS IS" BASIS,
 * WITHOUT WARRANTIES OR CONDITIONS OF ANY KIND, either express or implied.
 * See the License for the specific language governing permissions and
 * limitations under the License.
 */

package com.android.adservices.service.measurement.attribution;

import static com.android.adservices.service.measurement.PrivacyParams.AGGREGATE_REPORT_DELAY_SPAN;
import static com.android.adservices.service.measurement.PrivacyParams.AGGREGATE_REPORT_MIN_DELAY;
import static com.android.adservices.service.stats.AdServicesStatsLog.AD_SERVICES_MEASUREMENT_ATTRIBUTION;
import static com.android.adservices.service.stats.AdServicesStatsLog.AD_SERVICES_MEASUREMENT_DELAYED_SOURCE_REGISTRATION;

import android.annotation.NonNull;
import android.net.Uri;
import android.util.Pair;

import com.android.adservices.LoggerFactory;
import com.android.adservices.data.measurement.DatastoreException;
import com.android.adservices.data.measurement.DatastoreManager;
import com.android.adservices.data.measurement.IMeasurementDao;
import com.android.adservices.service.AdServicesConfig;
import com.android.adservices.service.Flags;
import com.android.adservices.service.FlagsFactory;
import com.android.adservices.service.common.WebAddresses;
import com.android.adservices.service.measurement.AttributedTrigger;
import com.android.adservices.service.measurement.Attribution;
import com.android.adservices.service.measurement.AttributionConfig;
import com.android.adservices.service.measurement.EventReport;
import com.android.adservices.service.measurement.EventSurfaceType;
import com.android.adservices.service.measurement.EventTrigger;
import com.android.adservices.service.measurement.FilterMap;
import com.android.adservices.service.measurement.PrivacyParams;
import com.android.adservices.service.measurement.Source;
import com.android.adservices.service.measurement.Trigger;
import com.android.adservices.service.measurement.TriggerSpec;
import com.android.adservices.service.measurement.TriggerSpecs;
import com.android.adservices.service.measurement.aggregation.AggregatableAttributionSource;
import com.android.adservices.service.measurement.aggregation.AggregatableAttributionTrigger;
import com.android.adservices.service.measurement.aggregation.AggregateAttributionData;
import com.android.adservices.service.measurement.aggregation.AggregateDeduplicationKey;
import com.android.adservices.service.measurement.aggregation.AggregateHistogramContribution;
import com.android.adservices.service.measurement.aggregation.AggregatePayloadGenerator;
import com.android.adservices.service.measurement.aggregation.AggregateReport;
import com.android.adservices.service.measurement.noising.SourceNoiseHandler;
import com.android.adservices.service.measurement.reporting.DebugKeyAccessor;
import com.android.adservices.service.measurement.reporting.DebugReportApi;
import com.android.adservices.service.measurement.reporting.DebugReportApi.Type;
import com.android.adservices.service.measurement.reporting.EventReportWindowCalcDelegate;
import com.android.adservices.service.measurement.reporting.EventReportWindowCalcDelegate.MomentPlacement;
import com.android.adservices.service.measurement.util.BaseUriExtractor;
import com.android.adservices.service.measurement.util.Filter;
import com.android.adservices.service.measurement.util.UnsignedLong;
import com.android.adservices.service.stats.AdServicesLogger;
import com.android.adservices.service.stats.AdServicesLoggerImpl;
import com.android.adservices.service.stats.MeasurementAttributionStats;
import com.android.adservices.service.stats.MeasurementDelayedSourceRegistrationStats;

import com.google.common.collect.ImmutableList;

import org.json.JSONArray;
import org.json.JSONException;
import org.json.JSONObject;

import java.util.ArrayList;
import java.util.Collections;
import java.util.Comparator;
import java.util.HashMap;
import java.util.HashSet;
import java.util.List;
import java.util.Locale;
import java.util.Map;
import java.util.Objects;
import java.util.Optional;
import java.util.OptionalInt;
import java.util.Set;
import java.util.concurrent.TimeUnit;
import java.util.function.Function;
import java.util.stream.Collectors;

class AttributionJobHandler {

    private static final String API_VERSION = "0.1";
    private static final String AGGREGATE_REPORT_DELAY_DELIMITER = ",";
    private final DatastoreManager mDatastoreManager;
    private final DebugReportApi mDebugReportApi;
    private final EventReportWindowCalcDelegate mEventReportWindowCalcDelegate;
    private final SourceNoiseHandler mSourceNoiseHandler;
    private final AdServicesLogger mLogger;
    private final XnaSourceCreator mXnaSourceCreator;
    private final Flags mFlags;
    private final Filter mFilter;

    private enum TriggeringStatus {
        DROPPED,
        ATTRIBUTED
    }

    enum ProcessingResult {
        FAILURE,
        SUCCESS_WITH_PENDING_RECORDS,
        SUCCESS_ALL_RECORDS_PROCESSED
    }

    AttributionJobHandler(DatastoreManager datastoreManager, DebugReportApi debugReportApi) {
        this(
                datastoreManager,
                FlagsFactory.getFlags(),
                debugReportApi,
                new EventReportWindowCalcDelegate(FlagsFactory.getFlags()),
                new SourceNoiseHandler(FlagsFactory.getFlags()),
                AdServicesLoggerImpl.getInstance(),
                new XnaSourceCreator(FlagsFactory.getFlags()));
    }

    AttributionJobHandler(
            DatastoreManager datastoreManager,
            Flags flags,
            DebugReportApi debugReportApi,
            EventReportWindowCalcDelegate eventReportWindowCalcDelegate,
            SourceNoiseHandler sourceNoiseHandler,
            AdServicesLogger logger,
            XnaSourceCreator xnaSourceCreator) {
        mDatastoreManager = datastoreManager;
        mFlags = flags;
        mDebugReportApi = debugReportApi;
        mEventReportWindowCalcDelegate = eventReportWindowCalcDelegate;
        mSourceNoiseHandler = sourceNoiseHandler;
        mLogger = logger;
        mXnaSourceCreator = xnaSourceCreator;
        mFilter = new Filter(mFlags);
    }

    /**
     * Perform attribution by finding relevant {@link Source} and generates {@link EventReport}.
     *
     * @return false if there are datastore failures or pending {@link Trigger} left, true otherwise
     */
    ProcessingResult performPendingAttributions() {
        Optional<List<String>> pendingTriggersOpt = mDatastoreManager
                .runInTransactionWithResult(IMeasurementDao::getPendingTriggerIds);
        if (!pendingTriggersOpt.isPresent()) {
            // Failure during trigger retrieval
            // Reschedule for retry
            return ProcessingResult.FAILURE;
        }
        List<String> pendingTriggers = pendingTriggersOpt.get();
        final int numRecordsToProcess =
                Math.min(
                        pendingTriggers.size(),
                        mFlags.getMeasurementMaxAttributionsPerInvocation());
        for (int i = 0; i < numRecordsToProcess; i++) {
            AttributionStatus attributionStatus = new AttributionStatus();
            boolean success = performAttribution(pendingTriggers.get(i), attributionStatus);
            logAttributionStats(attributionStatus);
            if (!success) {
                // Failure during trigger attribution
                // Reschedule for retry
                return ProcessingResult.FAILURE;
            }
        }

        // Reschedule if there are unprocessed pending triggers.
        return pendingTriggers.size() > numRecordsToProcess
                ? ProcessingResult.SUCCESS_WITH_PENDING_RECORDS
                : ProcessingResult.SUCCESS_ALL_RECORDS_PROCESSED;
    }

    /**
     * Perform attribution for {@code triggerId}.
     *
     * @param triggerId datastore id of the {@link Trigger}
     * @return success
     */
    private boolean performAttribution(String triggerId, AttributionStatus attributionStatus) {
        return mDatastoreManager.runInTransaction(
                measurementDao -> {
                    Trigger trigger;
                    try {
                        trigger = measurementDao.getTrigger(triggerId);
                    } catch (DatastoreException e) {
                        attributionStatus.setFailureType(
                                AttributionStatus.FailureType.TRIGGER_NOT_FOUND);
                        throw e;
                    }
                    attributionStatus.setAttributionDelay(
                            System.currentTimeMillis() - trigger.getTriggerTime());

                    if (trigger.getStatus() != Trigger.Status.PENDING) {
                        attributionStatus.setFailureTypeFromTriggerStatus(trigger.getStatus());
                        return;
                    }

                    Optional<Pair<Source, List<Source>>> sourceOpt =
                            selectSourceToAttribute(trigger, measurementDao, attributionStatus);

                    // Log competing source that did not win attribution because of delay
                    Optional<Source> matchingDelayedSource =
                            measurementDao.getNearestDelayedMatchingActiveSource(trigger);
                    if (matchingDelayedSource.isPresent()) {
                        logDelayedSourceRegistrationStats(matchingDelayedSource.get(), trigger);
                    }

                    if (sourceOpt.isEmpty()) {
                        mDebugReportApi.scheduleTriggerNoMatchingSourceDebugReport(
                                trigger, measurementDao, Type.TRIGGER_NO_MATCHING_SOURCE);
                        attributionStatus.setAttributionResult(
                                AttributionStatus.AttributionResult.NOT_ATTRIBUTED);
                        attributionStatus.setFailureType(
                                AttributionStatus.FailureType.NO_MATCHING_SOURCE);
                        ignoreTrigger(trigger, measurementDao);
                        return;
                    }

                    Source source = sourceOpt.get().first;

                    // If the source is a flex source, build trigger specs to populate privacy
                    // parameters that may be used in debug and regular reporting.
                    if (mFlags.getMeasurementFlexibleEventReportingApiEnabled()
                            && source.getTriggerSpecsString() != null
                            && !source.getTriggerSpecsString().isEmpty()) {
                        try {
                            source.buildTriggerSpecs();
                        } catch (JSONException e) {
                            LoggerFactory.getMeasurementLogger().e(
                                    e, "AttributionJobHandler::performAttribution cannot build "
                                            + "trigger specs");
                            ignoreTrigger(trigger, measurementDao);
                            return;
                        }
                    }

                    List<Source> remainingMatchingSources = sourceOpt.get().second;

                    attributionStatus.setSourceType(source.getSourceType());
                    attributionStatus.setSurfaceTypeFromSourceAndTrigger(source, trigger);
                    attributionStatus.setSourceRegistrant(source.getRegistrant().toString());

                    if (source.isInstallAttributed()) {
                        attributionStatus.setInstallAttribution(true);
                    }

                    if (!doTopLevelFiltersMatch(source, trigger, measurementDao)) {
                        attributionStatus.setAttributionResult(
                                AttributionStatus.AttributionResult.NOT_ATTRIBUTED);
                        attributionStatus.setFailureType(
                                AttributionStatus.FailureType.TOP_LEVEL_FILTER_MATCH_FAILURE);
                        ignoreTrigger(trigger, measurementDao);
                        return;
                    }

                    if (mFlags.getMeasurementEnableSourceDeactivationAfterFiltering()) {
                        ignoreCompetingSources(
                                measurementDao,
                                remainingMatchingSources,
                                trigger.getEnrollmentId());
                    }

                    // For flex event attribution, we delete attribution records of pending reports
                    // and process a new attribution state. The count of attributions affects the
                    // alloted report quota, as well as limits calculated in different code paths
                    // form here so we retrieve it once and pass as needed.
                    long eventAttributionCount =
                            mFlags.getMeasurementEnableScopedAttributionRateLimit()
                                    ? measurementDao.getAttributionsPerRateLimitWindow(
                                            Attribution.Scope.EVENT, source, trigger)
                                    : measurementDao.getAttributionsPerRateLimitWindow(
                                            source, trigger);

                    long aggregateAttributionCount =
                            mFlags.getMeasurementEnableScopedAttributionRateLimit()
                                    ? measurementDao.getAttributionsPerRateLimitWindow(
                                            Attribution.Scope.AGGREGATE, source, trigger)
                                    // If scoped attribution is not enabled, eventAttributionCount
                                    // and aggregateAttributionCount are the same, total count.
                                    : eventAttributionCount;

                    // Attribution count passed here can be either `eventAttributionCount` or
                    // `aggregateAttributionCount` since this method won't use scoped attribution.
                    if (shouldAttributionBeBlockedByRateLimits(
                            eventAttributionCount, source, trigger, measurementDao)) {
                        attributionStatus.setAttributionResult(
                                AttributionStatus.AttributionResult.NOT_ATTRIBUTED);
                        attributionStatus.setFailureType(
                                AttributionStatus.FailureType.RATE_LIMIT_EXCEEDED);
                        ignoreTrigger(trigger, measurementDao);
                        return;
                    }

                    TriggeringStatus aggregateTriggeringStatus =
                            maybeGenerateAggregateReport(
                                    source,
                                    trigger,
                                    aggregateAttributionCount,
                                    measurementDao,
                                    attributionStatus);

                    TriggeringStatus eventTriggeringStatus =
                            maybeGenerateEventReport(
                                    source,
                                    trigger,
                                    eventAttributionCount,
                                    measurementDao,
                                    attributionStatus);

                    boolean isEventTriggeringStatusAttributed =
                            eventTriggeringStatus == TriggeringStatus.ATTRIBUTED;
                    boolean isAggregateTriggeringStatusAttributed =
                            aggregateTriggeringStatus == TriggeringStatus.ATTRIBUTED;
                    if (isEventTriggeringStatusAttributed
                            || isAggregateTriggeringStatusAttributed) {
                        if (!mFlags.getMeasurementEnableSourceDeactivationAfterFiltering()) {
                            ignoreCompetingSources(
                                    measurementDao,
                                    remainingMatchingSources,
                                    trigger.getEnrollmentId());
                        }
                        attributeTrigger(trigger, measurementDao);
                        if (mFlags.getMeasurementEnableScopedAttributionRateLimit()) {
<<<<<<< HEAD
                            if (isEventTriggeringStatusAttributed) {
                                insertAttribution(
                                        Attribution.Scope.EVENT, source, trigger, measurementDao);
=======
                            // Non-flex source, insert a single attribution record. (For flex
                            // sources, we insert a variable number of attribution rate-limit
                            // records during processing.)
                            if (source.getTriggerSpecs() == null
                                    && isEventTriggeringStatusAttributed) {
                                insertAttribution(Attribution.Scope.EVENT, source, trigger,
                                        measurementDao);
>>>>>>> e5cd4102
                            }
                            if (isAggregateTriggeringStatusAttributed) {
                                insertAttribution(
                                        Attribution.Scope.AGGREGATE,
                                        source,
                                        trigger,
                                        measurementDao);
                            }
                        // Non-scoped attribution rate-limiting: insert attribution if aggregate
                        // report was created or if an event report was created and the source is
                        // non-flex.
                        } else if (isAggregateTriggeringStatusAttributed
                                || (isEventTriggeringStatusAttributed
                                      && source.getTriggerSpecs() == null)) {
                            insertAttribution(source, trigger, measurementDao);
                        }
                        attributionStatus.setAttributionResult(
                                isAggregateTriggeringStatusAttributed,
                                isEventTriggeringStatusAttributed);
                    } else {
                        attributionStatus.setAttributionResult(
                                AttributionStatus.AttributionResult.NOT_ATTRIBUTED);
                        // TODO (b/309323690) Consider logging implications for scoped attribution
                        // rate limit.
                        attributionStatus.setFailureType(
                                AttributionStatus.FailureType.NO_REPORTS_GENERATED);
                        ignoreTrigger(trigger, measurementDao);
                    }
                });
    }

    private boolean shouldAttributionBeBlockedByRateLimits(
            long attributionCount, Source source, Trigger trigger, IMeasurementDao measurementDao)
            throws DatastoreException {
        if ((!mFlags.getMeasurementEnableScopedAttributionRateLimit()
                && !hasAttributionQuota(attributionCount, source, trigger, measurementDao))
                        || !isReportingOriginWithinPrivacyBounds(source, trigger, measurementDao)) {
            LoggerFactory.getMeasurementLogger()
                    .d(
                            "Attribution blocked by rate limits. Source ID: %s ; Trigger ID: %s ",
                            source.getId(), trigger.getId());
            return true;
        }
        return false;
    }

    private TriggeringStatus maybeGenerateAggregateReport(
            Source source,
            Trigger trigger,
            long attributionCount,
            IMeasurementDao measurementDao,
            AttributionStatus attributionStatus)
            throws DatastoreException {
        if (mFlags.getMeasurementEnableScopedAttributionRateLimit()
                && !hasAttributionQuota(
                      attributionCount,
                      Attribution.Scope.AGGREGATE,
                      source,
                      trigger,
                      measurementDao)) {
            LoggerFactory.getMeasurementLogger()
                    .d("Attribution blocked by aggregate rate limits. Source ID: %s ; "
                            + "Trigger ID: %s ", source.getId(), trigger.getId());
            return TriggeringStatus.DROPPED;
        }

        if (trigger.getTriggerTime() >= source.getAggregatableReportWindow()) {
            mDebugReportApi.scheduleTriggerDebugReport(
                    source,
                    trigger,
                    null,
                    measurementDao,
                    Type.TRIGGER_AGGREGATE_REPORT_WINDOW_PASSED);
            return TriggeringStatus.DROPPED;
        }

        int numReportsPerDestination =
                measurementDao.getNumAggregateReportsPerDestination(
                        trigger.getAttributionDestination(), trigger.getDestinationType());

        if (numReportsPerDestination >= mFlags.getMeasurementMaxAggregateReportsPerDestination()) {
            LoggerFactory.getMeasurementLogger()
                    .d(
                            String.format(
                                    Locale.ENGLISH,
                                    "Aggregate reports for destination %1$s exceeds system health"
                                            + " limit of %2$d.",
                                    trigger.getAttributionDestination(),
                                    mFlags.getMeasurementMaxAggregateReportsPerDestination()));
            mDebugReportApi.scheduleTriggerDebugReport(
                    source,
                    trigger,
                    String.valueOf(numReportsPerDestination),
                    measurementDao,
                    Type.TRIGGER_AGGREGATE_STORAGE_LIMIT);
            return TriggeringStatus.DROPPED;
        }

        if (mFlags.getMeasurementEnableMaxAggregateReportsPerSource()) {
            int numReportsPerSource =
                    measurementDao.getNumAggregateReportsPerSource(source.getId());
            if (numReportsPerSource >= mFlags.getMeasurementMaxAggregateReportsPerSource()) {
                LoggerFactory.getMeasurementLogger()
                        .d(
                                String.format(
                                        Locale.ENGLISH,
                                        "Aggregate reports for source %1$s exceeds system"
                                                + " health limit of %2$d.",
                                        source.getId(),
                                        mFlags.getMeasurementMaxAggregateReportsPerSource()));
                mDebugReportApi.scheduleTriggerDebugReport(
                        source,
                        trigger,
                        String.valueOf(numReportsPerSource),
                        measurementDao,
                        Type.TRIGGER_AGGREGATE_EXCESSIVE_REPORTS);
                return TriggeringStatus.DROPPED;
            }
        }

        try {
            Optional<AggregateDeduplicationKey> aggregateDeduplicationKeyOptional =
                    maybeGetAggregateDeduplicationKey(source, trigger);
            if (aggregateDeduplicationKeyOptional.isPresent()
                    && source.getAggregateReportDedupKeys()
                            .contains(
                                    aggregateDeduplicationKeyOptional
                                            .get()
                                            .getDeduplicationKey()
                                            .get())) {
                mDebugReportApi.scheduleTriggerDebugReport(
                        source,
                        trigger,
                        /* limit = */ null,
                        measurementDao,
                        Type.TRIGGER_AGGREGATE_DEDUPLICATED);
                return TriggeringStatus.DROPPED;
            }
            Optional<List<AggregateHistogramContribution>> contributions =
                    new AggregatePayloadGenerator(mFlags)
                            .generateAttributionReport(source, trigger);
            if (!contributions.isPresent()) {
                if (source.getAggregatableAttributionSource(trigger, mFlags).isPresent()
                        && trigger.getAggregatableAttributionTrigger(mFlags).isPresent()) {
                    mDebugReportApi.scheduleTriggerDebugReport(
                            source,
                            trigger,
                            /* limit = */ null,
                            measurementDao,
                            Type.TRIGGER_AGGREGATE_NO_CONTRIBUTIONS);
                }
                return TriggeringStatus.DROPPED;
            }
            OptionalInt newAggregateContributions =
                    validateAndGetUpdatedAggregateContributions(
                            contributions.get(), source, trigger, measurementDao);
            if (!newAggregateContributions.isPresent()) {
                LoggerFactory.getMeasurementLogger()
                        .d(
                                "Aggregate contributions exceeded bound. Source ID: %s ; "
                                        + "Trigger ID: %s ",
                                source.getId(), trigger.getId());
                return TriggeringStatus.DROPPED;
            }

            source.setAggregateContributions(newAggregateContributions.getAsInt());
            long randomTime = getAggregateReportDelay();
            Pair<UnsignedLong, UnsignedLong> debugKeyPair =
                    new DebugKeyAccessor(measurementDao).getDebugKeys(source, trigger);
            UnsignedLong sourceDebugKey = debugKeyPair.first;
            UnsignedLong triggerDebugKey = debugKeyPair.second;

            int debugReportStatus = AggregateReport.DebugReportStatus.NONE;
            if (sourceDebugKey != null && triggerDebugKey != null) {
                debugReportStatus = AggregateReport.DebugReportStatus.PENDING;
            }
            AggregateReport.Builder aggregateReportBuilder =
                    new AggregateReport.Builder()
                            // TODO: b/254855494 unused field, incorrect value; cleanup
                            .setPublisher(source.getRegistrant())
                            .setAttributionDestination(trigger.getAttributionDestinationBaseUri())
                            .setSourceRegistrationTime(roundDownToDay(source.getEventTime()))
                            .setScheduledReportTime(trigger.getTriggerTime() + randomTime)
                            .setEnrollmentId(trigger.getEnrollmentId())
                            .setDebugCleartextPayload(
                                    AggregateReport.generateDebugPayload(contributions.get()))
                            .setAggregateAttributionData(
                                    new AggregateAttributionData.Builder()
                                            .setContributions(contributions.get())
                                            .build())
                            .setStatus(AggregateReport.Status.PENDING)
                            .setDebugReportStatus(debugReportStatus)
                            .setApiVersion(API_VERSION)
                            .setSourceDebugKey(sourceDebugKey)
                            .setTriggerDebugKey(triggerDebugKey)
                            .setSourceId(source.getId())
                            .setTriggerId(trigger.getId())
                            .setRegistrationOrigin(trigger.getRegistrationOrigin());
            if (trigger.getAggregationCoordinatorOrigin() != null) {
                aggregateReportBuilder.setAggregationCoordinatorOrigin(
                        trigger.getAggregationCoordinatorOrigin());
            } else {
                aggregateReportBuilder.setAggregationCoordinatorOrigin(
                        Uri.parse(
                                AdServicesConfig
                                        .getMeasurementDefaultAggregationCoordinatorOrigin()));
            }

            if (aggregateDeduplicationKeyOptional.isPresent()) {
                aggregateReportBuilder.setDedupKey(
                        aggregateDeduplicationKeyOptional.get().getDeduplicationKey().get());
            }
            AggregateReport aggregateReport = aggregateReportBuilder.build();

            if (mFlags.getMeasurementNullAggregateReportEnabled()) {
                generateNullAggregateReports(trigger, aggregateReport, measurementDao);
            }

            finalizeAggregateReportCreation(
                    source, aggregateDeduplicationKeyOptional, aggregateReport, measurementDao);
            incrementAggregateReportCountBy(attributionStatus, 1);
            if (aggregateReport.getDebugReportStatus()
                    == AggregateReport.DebugReportStatus.PENDING) {
                incrementAggregateDebugReportCountBy(attributionStatus, 1);
            }
            // TODO (b/230618328): read from DB and upload unencrypted aggregate report.
            return TriggeringStatus.ATTRIBUTED;
        } catch (JSONException e) {
            LoggerFactory.getMeasurementLogger()
                    .e(
                            e,
                            "AttributionJobHandler::maybeGenerateAggregateReport JSONException when"
                                    + " parse aggregate fields.");
            return TriggeringStatus.DROPPED;
        }
    }

    private void generateNullAggregateReports(
            Trigger trigger, AggregateReport aggregateReport, IMeasurementDao measurementDao)
            throws DatastoreException, JSONException {
        long maxSourceExpiry =
                mFlags.getMeasurementMaxReportingRegisterSourceExpirationInSeconds()
                        * TimeUnit.SECONDS.toMillis(1);
        maxSourceExpiry = roundDownToDay(maxSourceExpiry);
        long roundedAttributedSourceTime =
                roundDownToDay(aggregateReport.getSourceRegistrationTime());
        float nullRate = mFlags.getMeasurementNullAggReportRateInclSourceRegistrationTime();
        for (long daysInMillis = 0L;
                daysInMillis <= maxSourceExpiry;
                daysInMillis += TimeUnit.DAYS.toMillis(1)) {
            long fakeSourceTime = trigger.getTriggerTime() - daysInMillis;
            if (roundDownToDay(fakeSourceTime) == roundedAttributedSourceTime) {
                continue;
            }

            if (Math.random() < nullRate) {
                AggregateReport nullReport = getNullAggregateReport(trigger, fakeSourceTime);
                measurementDao.insertAggregateReport(nullReport);
            }
        }
    }

    private AggregateReport getNullAggregateReport(Trigger trigger, long sourceTime)
            throws JSONException {
        AggregateReport.Builder nullReportBuilder =
                new AggregateReport.Builder()
                        .getNullAggregateReportBuilder(
                                trigger, sourceTime, getAggregateReportDelay(), API_VERSION);

        if (mFlags.getMeasurementEnableAggregatableReportPayloadPadding()) {
            AggregateHistogramContribution paddingContribution =
                    new AggregateHistogramContribution.Builder().setPaddingContribution().build();
            List<AggregateHistogramContribution> contributions = new ArrayList<>();
            contributions.add(paddingContribution);
            AggregatePayloadGenerator generator = new AggregatePayloadGenerator(mFlags);
            generator.padContributions(contributions, paddingContribution);
            nullReportBuilder.setDebugCleartextPayload(
                    AggregateReport.generateDebugPayload(contributions));
        }

        return nullReportBuilder.build();
    }

    private Optional<Pair<Source, List<Source>>> selectSourceToAttribute(
            Trigger trigger, IMeasurementDao measurementDao, AttributionStatus attributionStatus)
            throws DatastoreException {
        List<Source> matchingSources;
        if (!mFlags.getMeasurementEnableXNA() || trigger.getAttributionConfig() == null) {
            matchingSources = measurementDao.getMatchingActiveSources(trigger);
        } else {
            // XNA attribution is possible
            Set<String> enrollmentIds = extractEnrollmentIds(trigger.getAttributionConfig());
            List<Source> allSources =
                    measurementDao.fetchTriggerMatchingSourcesForXna(trigger, enrollmentIds);
            List<Source> triggerEnrollmentMatchingSources = new ArrayList<>();
            List<Source> otherEnrollmentBasedSources = new ArrayList<>();
            for (Source source : allSources) {
                if (Objects.equals(source.getEnrollmentId(), trigger.getEnrollmentId())) {
                    triggerEnrollmentMatchingSources.add(source);
                } else {
                    otherEnrollmentBasedSources.add(source);
                }
            }
            List<Source> derivedSources =
                    mXnaSourceCreator.generateDerivedSources(trigger, otherEnrollmentBasedSources);
            matchingSources = new ArrayList<>();
            matchingSources.addAll(triggerEnrollmentMatchingSources);
            matchingSources.addAll(derivedSources);
        }

        if (matchingSources.isEmpty()) {
            return Optional.empty();
        }

        // Sort based on isInstallAttributed, Priority and Event Time.
        // Is a valid install-attributed source.
        Function<Source, Boolean> installAttributionComparator =
                (Source source) ->
                        source.isInstallAttributed()
                                && isWithinInstallCooldownWindow(source, trigger);
        matchingSources.sort(
                Comparator.comparing(installAttributionComparator, Comparator.reverseOrder())
                        .thenComparing(Source::getPriority, Comparator.reverseOrder())
                        .thenComparing(Source::getEventTime, Comparator.reverseOrder()));

        Source selectedSource = matchingSources.remove(0);

        if (selectedSource.getParentId() != null) {
            attributionStatus.setSourceDerived(true);
        }

        return Optional.of(Pair.create(selectedSource, matchingSources));
    }

    private Set<String> extractEnrollmentIds(String attributionConfigsString) {
        Set<String> enrollmentIds = new HashSet<>();
        try {
            JSONArray attributionConfigsJsonArray = new JSONArray(attributionConfigsString);
            for (int i = 0; i < attributionConfigsJsonArray.length(); i++) {
                JSONObject attributionConfigJson = attributionConfigsJsonArray.getJSONObject(i);
                // It can't be null, has already been validated at fetcher
                enrollmentIds.add(
                        attributionConfigJson.getString(
                                AttributionConfig.AttributionConfigContract.SOURCE_NETWORK));
            }
        } catch (JSONException e) {
            LoggerFactory.getMeasurementLogger().d(e, "Failed to parse attribution configs.");
        }
        return enrollmentIds;
    }

    private Optional<AggregateDeduplicationKey> maybeGetAggregateDeduplicationKey(
            Source source, Trigger trigger) {
        try {
            Optional<AggregateDeduplicationKey> dedupKey;
            Optional<AggregatableAttributionSource> optionalAggregateAttributionSource =
                    source.getAggregatableAttributionSource(trigger, mFlags);
            Optional<AggregatableAttributionTrigger> optionalAggregateAttributionTrigger =
                    trigger.getAggregatableAttributionTrigger(mFlags);
            if (!optionalAggregateAttributionSource.isPresent()
                    || !optionalAggregateAttributionTrigger.isPresent()) {
                return Optional.empty();
            }
            AggregatableAttributionSource aggregateAttributionSource =
                    optionalAggregateAttributionSource.get();
            AggregatableAttributionTrigger aggregateAttributionTrigger =
                    optionalAggregateAttributionTrigger.get();
            dedupKey =
                    aggregateAttributionTrigger.maybeExtractDedupKey(
                            aggregateAttributionSource.getFilterMap(), mFlags);
            return dedupKey;
        } catch (JSONException e) {
            LoggerFactory.getMeasurementLogger()
                    .e(
                            e,
                            "AttributionJobHandler::maybeGetAggregateDeduplicationKey JSONException"
                                    + " when parse aggregate dedup key fields in"
                                    + " AttributionJobHandler.");
            return Optional.empty();
        }
    }

    private void ignoreCompetingSources(
            IMeasurementDao measurementDao,
            List<Source> remainingMatchingSources,
            String triggerEnrollmentId)
            throws DatastoreException {
        if (!remainingMatchingSources.isEmpty()) {
            List<String> ignoredOriginalSourceIds = new ArrayList<>();
            for (Source source : remainingMatchingSources) {
                source.setStatus(Source.Status.IGNORED);

                if (source.getParentId() == null) {
                    // Original source
                    ignoredOriginalSourceIds.add(source.getId());
                } else {
                    // Derived source (XNA)
                    measurementDao.insertIgnoredSourceForEnrollment(
                            source.getParentId(), triggerEnrollmentId);
                }
            }
            measurementDao.updateSourceStatus(ignoredOriginalSourceIds, Source.Status.IGNORED);
        }
    }

    private TriggeringStatus maybeGenerateEventReport(
            Source source,
            Trigger trigger,
            long attributionCount,
            IMeasurementDao measurementDao,
            AttributionStatus attributionStatus)
            throws DatastoreException {
        if (source.getParentId() != null) {
            LoggerFactory.getMeasurementLogger()
                    .d("Event report generation skipped because it's a derived source.");
            return TriggeringStatus.DROPPED;
        }

        // Non-flex source can determine attribution limit here. For flex sources, attribution count
        // can limit report quota rather than prevent reporting altogether.
        if (source.getTriggerSpecs() == null
                && mFlags.getMeasurementEnableScopedAttributionRateLimit()
                && !hasAttributionQuota(
                        attributionCount,
                        Attribution.Scope.EVENT,
                        source,
                        trigger,
                        measurementDao)) {
            LoggerFactory.getMeasurementLogger()
                    .d("Attribution blocked by event rate limits. Source ID: %s ; "
                            + "Trigger ID: %s ", source.getId(), trigger.getId());
            return TriggeringStatus.DROPPED;
        }

        // TODO: Handle attribution rate limit consideration for non-truthful cases.
        if (source.getAttributionMode() != Source.AttributionMode.TRUTHFULLY) {
            mDebugReportApi.scheduleTriggerDebugReport(
                    source, trigger, null, measurementDao, Type.TRIGGER_EVENT_NOISE);
            return TriggeringStatus.DROPPED;
        }

        Optional<EventTrigger> matchingEventTrigger =
                findFirstMatchingEventTrigger(source, trigger, measurementDao);
        if (!matchingEventTrigger.isPresent()) {
            return TriggeringStatus.DROPPED;
        }

        EventTrigger eventTrigger = matchingEventTrigger.get();
        // Check if deduplication key clashes with existing reports.
        if (eventTrigger.getDedupKey() != null) {
            boolean alreadyAttributed;
            if (mFlags.getMeasurementEnableAraDeduplicationAlignmentV1()) {
                try {
                    source.buildAttributedTriggers();
                    alreadyAttributed = hasDeduplicationKey(source, eventTrigger.getDedupKey());
                } catch (JSONException e) {
                    LoggerFactory.getMeasurementLogger()
                            .e(e, "maybeGenerateEventReport: failed to build attributed triggers.");
                    return TriggeringStatus.DROPPED;
                }
            } else {
                alreadyAttributed = source.getEventReportDedupKeys().contains(
                        eventTrigger.getDedupKey());
            }
            if (alreadyAttributed) {
                mDebugReportApi.scheduleTriggerDebugReport(
                        source,
                        trigger,
                        /* limit = */ null,
                        measurementDao,
                        Type.TRIGGER_EVENT_DEDUPLICATED);
                return TriggeringStatus.DROPPED;
            }
        }

        if (getMatchingEffectiveTriggerData(eventTrigger, source).isEmpty()) {
            // TODO (b/)314189512: send "trigger-event-no-matching-trigger-data" debug report.
            return TriggeringStatus.DROPPED;
        }

        if (source.getTriggerSpecs() == null
                && !isTriggerFallsWithinWindow(source, trigger, measurementDao)) {
            return TriggeringStatus.DROPPED;
        }

        int numReports =
                measurementDao.getNumEventReportsPerDestination(
                        trigger.getAttributionDestination(), trigger.getDestinationType());

        if (numReports >= mFlags.getMeasurementMaxEventReportsPerDestination()) {
            LoggerFactory.getMeasurementLogger()
                    .d(
                            String.format(
                                    Locale.ENGLISH,
                                    "Event reports for destination %1$s exceeds system health limit"
                                            + " of %2$d.",
                                    trigger.getAttributionDestination(),
                                    mFlags.getMeasurementMaxEventReportsPerDestination()));
            mDebugReportApi.scheduleTriggerDebugReport(
                    source,
                    trigger,
                    String.valueOf(numReports),
                    measurementDao,
                    Type.TRIGGER_EVENT_STORAGE_LIMIT);
            return TriggeringStatus.DROPPED;
        }

        Pair<List<Uri>, List<Uri>> destinations =
                measurementDao.getSourceDestinations(source.getId());
        source.setAppDestinations(destinations.first);
        source.setWebDestinations(destinations.second);

        Pair<UnsignedLong, UnsignedLong> debugKeyPair =
                new DebugKeyAccessor(measurementDao).getDebugKeys(source, trigger);

        if (source.getTriggerSpecs() == null) {
            EventReport newEventReport =
                    new EventReport.Builder()
                            .populateFromSourceAndTrigger(
                                    source,
                                    trigger,
                                    eventTrigger,
                                    debugKeyPair,
                                    mEventReportWindowCalcDelegate,
                                    mSourceNoiseHandler,
                                    getEventReportDestinations(
                                            source, trigger.getDestinationType()))
                            .build();
            if (!provisionEventReportQuota(source, trigger, newEventReport, measurementDao)) {
                return TriggeringStatus.DROPPED;
            }
            if (mFlags.getMeasurementEnableAraDeduplicationAlignmentV1()) {
                finalizeEventReportCreation(
                        source, eventTrigger, trigger, newEventReport, measurementDao);
            } else {
                finalizeEventReportCreation(source, eventTrigger, newEventReport, measurementDao);
            }
            incrementEventReportCountBy(attributionStatus, 1);
            if (newEventReport.getDebugReportStatus() == EventReport.DebugReportStatus.PENDING) {
                incrementEventDebugReportCountBy(attributionStatus, 1);
            }
        // The source is using flexible event API
        } else if (!generateFlexEventReports(
<<<<<<< HEAD
                source, trigger, eventTrigger, debugKeyPair, measurementDao)) {
=======
                source, trigger, eventTrigger, attributionCount, debugKeyPair, measurementDao)) {
>>>>>>> e5cd4102
            return TriggeringStatus.DROPPED;
        }

        return TriggeringStatus.ATTRIBUTED;
    }

    private long restoreTriggerContributionsAndProvisionFlexEventReportQuota(
            Source source,
            Trigger trigger,
            long attributionCount,
            Map<UnsignedLong, Integer> triggerDataToBucketIndexMap,
            IMeasurementDao measurementDao) throws DatastoreException {

        List<EventReport> sourceEventReports = measurementDao.getSourceEventReports(source);

        List<EventReport> reportsToDelete = new ArrayList<>();

        source.getTriggerSpecs().prepareFlexAttribution(
                sourceEventReports,
                trigger.getTriggerTime(),
                reportsToDelete,
                triggerDataToBucketIndexMap);

        int numEarlierScheduledReports = sourceEventReports.size() - reportsToDelete.size();
        int maxEventReports = source.getTriggerSpecs().getMaxReports();

        // Completed reports already covered the allotted quota.
        if (numEarlierScheduledReports == maxEventReports) {
            return 0;
        }

        // Delete pending reports and associated attribution rate-limit records. We will recreate an
        // updated sequence below.
        measurementDao.deleteFlexEventReportsAndAttributions(reportsToDelete);

        // Each report deleted has an associated attribution rate-limit record deleted
        long remainingAttributions =
                (long) mFlags.getMeasurementMaxEventAttributionPerRateLimitWindow()
                        - attributionCount + reportsToDelete.size();

        // Return the smaller of remaining attributions per rate limit or remaining report quota.
        return Math.min(
                remainingAttributions,
                (long) (maxEventReports - numEarlierScheduledReports));
    }

    private boolean generateFlexEventReports(
            Source source,
            Trigger trigger,
            EventTrigger eventTrigger,
            long attributionCount,
            Pair<UnsignedLong, UnsignedLong> debugKeyPair,
            IMeasurementDao measurementDao) throws DatastoreException {
        if (source.getTriggerDataCardinality() == 0) {
            return false;
        }

        TriggerSpecs triggerSpecs = source.getTriggerSpecs();

        Optional<UnsignedLong> maybeEffectiveTriggerData =
                getMatchingEffectiveTriggerData(eventTrigger, source);

        if (maybeEffectiveTriggerData.isEmpty()) {
            return false;
        }

        UnsignedLong effectiveTriggerData = maybeEffectiveTriggerData.get();

        // Store the current bucket index for each trigger data
        Map<UnsignedLong, Integer> triggerDataToBucketIndexMap = new HashMap<>();

        long remainingReportQuota =
                restoreTriggerContributionsAndProvisionFlexEventReportQuota(
                        source,
                        trigger,
                        attributionCount,
                        triggerDataToBucketIndexMap,
                        measurementDao);

        if (remainingReportQuota == 0L) {
            return false;
        }

        List<AttributedTrigger> attributedTriggers = source.getAttributedTriggers();

        long triggerValue =
                triggerSpecs.getSummaryOperatorType(effectiveTriggerData)
                        == TriggerSpec.SummaryOperatorType.COUNT
                                ? 1L
                                : eventTrigger.getTriggerValue();

        attributedTriggers.add(new AttributedTrigger(
                trigger.getId(),
                eventTrigger.getTriggerPriority(),
                // effectiveTriggerData is used in reporting and matching trigger spec; the original
                // trigger datastore record contains the provided trigger data.
                effectiveTriggerData,
                triggerValue,
                trigger.getTriggerTime(),
                eventTrigger.getDedupKey(),
                debugKeyPair.second,
                debugKeyPair.first != null));

        attributedTriggers.sort(
                Comparator.comparingLong(AttributedTrigger::getPriority).reversed()
                        .thenComparing(AttributedTrigger::getTriggerTime));

        // Store for each trigger data any amount already covered for the current bucket.
        Map<UnsignedLong, Long> triggerDataToBucketAmountMap = new HashMap<>();
        Map<UnsignedLong, List<AttributedTrigger>> triggerDataToContributingTriggersMap =
                new HashMap<>();

        for (AttributedTrigger attributedTrigger : attributedTriggers) {
            // Flex API already inserts the attributed trigger and does not need an explicit action
            // for that.
            if (attributedTrigger.getDedupKey() != null
                    && !mFlags.getMeasurementEnableAraDeduplicationAlignmentV1()) {
                source.getEventReportDedupKeys().add(attributedTrigger.getDedupKey());
                measurementDao.updateSourceEventReportDedupKeys(source);
            }

            remainingReportQuota -= updateFlexAttributionStateAndGetNumReports(
                    source,
                    trigger,
                    attributedTrigger,
                    remainingReportQuota,
                    triggerDataToBucketIndexMap,
                    triggerDataToBucketAmountMap,
                    triggerDataToContributingTriggersMap,
                    measurementDao);

            if (remainingReportQuota == 0) {
                break;
            }
        }

        measurementDao.updateSourceAttributedTriggers(
                source.getId(),
                source.attributedTriggersToJsonFlexApi());

        // TODO (b/307786346): represent actual report count.
        return true;
    }

    private long updateFlexAttributionStateAndGetNumReports(
            Source source,
            Trigger trigger,
            AttributedTrigger attributedTrigger,
            long remainingReportQuota,
            Map<UnsignedLong, Integer> triggerDataToBucketIndexMap,
            Map<UnsignedLong, Long> triggerDataToBucketAmountMap,
            Map<UnsignedLong, List<AttributedTrigger>> triggerDataToContributingTriggersMap,
            IMeasurementDao measurementDao) throws DatastoreException {
        TriggerSpecs triggerSpecs = source.getTriggerSpecs();
        UnsignedLong triggerData = attributedTrigger.getTriggerData();

        triggerDataToBucketIndexMap.putIfAbsent(triggerData, 0);

        int bucketIndex = triggerDataToBucketIndexMap.get(triggerData);
        List<Long> buckets = triggerSpecs.getSummaryBucketsForTriggerData(triggerData);

        // Once we've generated a report for the last bucket, subsequent triggers cannot
        // generate more reports.
        if (bucketIndex == buckets.size()) {
            return 0;
        }

        triggerDataToBucketAmountMap.putIfAbsent(triggerData, 0L);
        triggerDataToContributingTriggersMap.putIfAbsent(triggerData, new ArrayList<>());

        List<AttributedTrigger> contributingTriggers =
                triggerDataToContributingTriggersMap.get(triggerData);
        if (attributedTrigger.remainingValue() > 0L) {
            contributingTriggers.add(attributedTrigger);
        }

        long prevBucket = bucketIndex == 0 ? 0L : buckets.get(bucketIndex - 1);
        long numReportsCreated = 0L;

        for (int i = bucketIndex; i < buckets.size(); i++) {
            long bucket = buckets.get(i);
            long bucketSize = bucket - prevBucket;
            long bucketAmount = triggerDataToBucketAmountMap.get(triggerData);

            if (attributedTrigger.remainingValue() >= bucketSize - bucketAmount) {
                finalizeEventReportAndAttributionCreationForFlex(
                        source,
                        trigger,
                        attributedTrigger,
                        contributingTriggers,
                        TriggerSpecs.getSummaryBucketFromIndex(i, buckets),
                        measurementDao);
                numReportsCreated += 1L;

                if (remainingReportQuota - numReportsCreated == 0L) {
                    return numReportsCreated;
                }

                attributedTrigger.addContribution(bucketSize - bucketAmount);
                triggerDataToBucketIndexMap.put(triggerData, i + 1);
                triggerDataToBucketAmountMap.put(triggerData, 0L);
                contributingTriggers.clear();
                if (attributedTrigger.remainingValue() > 0L) {
                    contributingTriggers.add(attributedTrigger);
                }
            } else {
                triggerDataToBucketIndexMap.put(triggerData, i);
                long diff = attributedTrigger.remainingValue();
                triggerDataToBucketAmountMap.merge(
                        triggerData, diff, (oldValue, value) -> oldValue + diff);
                attributedTrigger.addContribution(diff);
                break;
            }
            prevBucket = bucket;
        }

        return numReportsCreated;
    }

    private List<Uri> getEventReportDestinations(@NonNull Source source, int destinationType) {
        ImmutableList.Builder<Uri> destinations = new ImmutableList.Builder<>();
        if (mFlags.getMeasurementEnableCoarseEventReportDestinations()
                && source.hasCoarseEventReportDestinations()) {
            Optional.ofNullable(source.getAppDestinations()).ifPresent(destinations::addAll);
            Optional.ofNullable(source.getWebDestinations()).ifPresent(destinations::addAll);
        } else {
            destinations.addAll(source.getAttributionDestinations(destinationType));
        }
        return destinations.build();
    }

    private boolean provisionEventReportQuota(
            Source source,
            Trigger trigger,
            EventReport newEventReport,
            IMeasurementDao measurementDao)
            throws DatastoreException {
        List<EventReport> sourceEventReports = measurementDao.getSourceEventReports(source);

        if (isWithinReportLimit(source, sourceEventReports.size(), trigger.getDestinationType())) {
            return true;
        }

        List<EventReport> relevantEventReports =
                sourceEventReports.stream()
                        .filter(
                                (r) ->
                                        r.getStatus() == EventReport.Status.PENDING
                                                && r.getReportTime()
                                                        == newEventReport.getReportTime())
                        .sorted(
                                Comparator.comparingLong(EventReport::getTriggerPriority)
                                        .thenComparing(
                                                EventReport::getTriggerTime,
                                                Comparator.reverseOrder()))
                        .collect(Collectors.toList());

        if (relevantEventReports.isEmpty()) {
            UnsignedLong triggerData = newEventReport.getTriggerData();
            mDebugReportApi.scheduleTriggerDebugReportWithAllFields(
                    source,
                    trigger,
                    triggerData,
                    measurementDao,
                    Type.TRIGGER_EVENT_EXCESSIVE_REPORTS);
            return false;
        }

        EventReport lowestPriorityEventReport = relevantEventReports.get(0);
        if (lowestPriorityEventReport.getTriggerPriority() >= newEventReport.getTriggerPriority()) {
            UnsignedLong triggerData = newEventReport.getTriggerData();
            mDebugReportApi.scheduleTriggerDebugReportWithAllFields(
                    source, trigger, triggerData, measurementDao, Type.TRIGGER_EVENT_LOW_PRIORITY);
            return false;
        }

        if (lowestPriorityEventReport.getTriggerDedupKey() != null
                && !mFlags.getMeasurementEnableAraDeduplicationAlignmentV1()) {
            source.getEventReportDedupKeys().remove(lowestPriorityEventReport.getTriggerDedupKey());
        }

        measurementDao.deleteEventReport(lowestPriorityEventReport);
        return true;
    }

    private static void finalizeEventReportCreation(
            Source source,
            EventTrigger eventTrigger,
            EventReport eventReport,
            IMeasurementDao measurementDao)
            throws DatastoreException {
        if (eventTrigger.getDedupKey() != null) {
            source.getEventReportDedupKeys().add(eventTrigger.getDedupKey());
        }
        measurementDao.updateSourceEventReportDedupKeys(source);

        measurementDao.insertEventReport(eventReport);
    }

    private static void finalizeEventReportCreation(
            Source source,
            EventTrigger eventTrigger,
            Trigger trigger,
            EventReport eventReport,
            IMeasurementDao measurementDao)
            throws DatastoreException {
        if (eventTrigger.getDedupKey() != null) {
            source.getAttributedTriggers().add(
                    new AttributedTrigger(
                            trigger.getId(),
                            eventTrigger.getTriggerData(),
                            eventTrigger.getDedupKey()));
            measurementDao.updateSourceAttributedTriggers(
                    source.getId(),
                    source.attributedTriggersToJson());
        }

        measurementDao.insertEventReport(eventReport);
    }

    private void finalizeEventReportAndAttributionCreationForFlex(
            Source source,
            Trigger trigger,
            AttributedTrigger attributedTrigger,
            List<AttributedTrigger> contributingTriggers,
            Pair<Long, Long> triggerSummaryBucket,
            IMeasurementDao measurementDao)
            throws DatastoreException {
        long reportTime = mEventReportWindowCalcDelegate.getFlexEventReportingTime(
                source.getTriggerSpecs(),
                source.getEventTime(),
                // We can make an assertion that any report generated for any trigger data can only
                // be associated with the next report window after trigger time that's configured
                // for that trigger data: (1) if report time were to be before trigger time, that
                // would mean attributed triggers all with an earlier time filled a bucket during
                // the current iteration, which is disputed by counting all of those buckets before,
                // and (2) if report time is to be after trigger time, it necessarily will be the
                // next report window configured for the current trigger data, regardless of how
                // much earlier were the actual attributed triggers counted towards the bucket.
                trigger.getTriggerTime(),
                attributedTrigger.getTriggerData());
        Pair<UnsignedLong, List<UnsignedLong>> debugKeys =
                getDebugKeysForFlex(contributingTriggers, source);
        EventReport eventReport =
                new EventReport.Builder()
                        .getForFlex(
                                source,
                                trigger,
                                attributedTrigger,
                                reportTime,
                                triggerSummaryBucket,
                                debugKeys.first,
                                debugKeys.second,
                                source.getFlipProbability(mFlags),
                                getEventReportDestinations(
                                        source, trigger.getDestinationType()))
                        .build();
        measurementDao.insertEventReport(eventReport);
        if (mFlags.getMeasurementEnableScopedAttributionRateLimit()) {
            insertAttribution(Attribution.Scope.EVENT, source, trigger, measurementDao);
        } else {
            insertAttribution(source, trigger, measurementDao);
        }
    }

    private static void finalizeAggregateReportCreation(
            Source source,
            Optional<AggregateDeduplicationKey> aggregateDeduplicationKeyOptional,
            AggregateReport aggregateReport,
            IMeasurementDao measurementDao)
            throws DatastoreException {
        if (aggregateDeduplicationKeyOptional.isPresent()) {
            source.getAggregateReportDedupKeys()
                    .add(aggregateDeduplicationKeyOptional.get().getDeduplicationKey().get());
        }

        if (source.getParentId() == null) {
            // Only update aggregate contributions for an original source, not for a derived
            // source
            measurementDao.updateSourceAggregateContributions(source);
            measurementDao.updateSourceAggregateReportDedupKeys(source);
        }
        measurementDao.insertAggregateReport(aggregateReport);
    }

    private static void ignoreTrigger(Trigger trigger, IMeasurementDao measurementDao)
            throws DatastoreException {
        trigger.setStatus(Trigger.Status.IGNORED);
        measurementDao.updateTriggerStatus(
                Collections.singletonList(trigger.getId()), Trigger.Status.IGNORED);
    }

    private static void attributeTrigger(Trigger trigger, IMeasurementDao measurementDao)
            throws DatastoreException {
        trigger.setStatus(Trigger.Status.ATTRIBUTED);
        measurementDao.updateTriggerStatus(
                Collections.singletonList(trigger.getId()), Trigger.Status.ATTRIBUTED);
    }

    private static void insertAttribution(Source source, Trigger trigger,
            IMeasurementDao measurementDao) throws DatastoreException {
        measurementDao.insertAttribution(createAttributionBuilder(source, trigger).build());
    }

    private static void insertAttribution(@Attribution.Scope int scope, Source source,
            Trigger trigger, IMeasurementDao measurementDao) throws DatastoreException {
        measurementDao.insertAttribution(
                createAttributionBuilder(source, trigger)
                        .setScope(scope)
                        .build());
    }

    private boolean hasAttributionQuota(
            long attributionCount, Source source, Trigger trigger, IMeasurementDao measurementDao)
            throws DatastoreException {
        if (attributionCount >= mFlags.getMeasurementMaxAttributionPerRateLimitWindow()) {
            mDebugReportApi.scheduleTriggerDebugReport(
                    source,
                    trigger,
                    String.valueOf(attributionCount),
                    measurementDao,
                    Type.TRIGGER_ATTRIBUTIONS_PER_SOURCE_DESTINATION_LIMIT);
        }
        return attributionCount < mFlags.getMeasurementMaxAttributionPerRateLimitWindow();
    }

    private boolean hasAttributionQuota(
            long attributionCount,
            @Attribution.Scope int scope,
            Source source,
            Trigger trigger,
            IMeasurementDao measurementDao) throws DatastoreException {
        int limit = scope == Attribution.Scope.EVENT
                ? mFlags.getMeasurementMaxEventAttributionPerRateLimitWindow()
                : mFlags.getMeasurementMaxAggregateAttributionPerRateLimitWindow();
        boolean isWithinLimit = attributionCount < limit;
        if (!isWithinLimit) {
            // TODO (b/309324404) Consider debug report implications for scoped attribution rate
            // limit.
            mDebugReportApi.scheduleTriggerDebugReport(
                    source,
                    trigger,
                    String.valueOf(attributionCount),
                    measurementDao,
                    Type.TRIGGER_ATTRIBUTIONS_PER_SOURCE_DESTINATION_LIMIT);
        }
        return isWithinLimit;
    }

    private boolean isWithinReportLimit(
            Source source, int existingReportCount, @EventSurfaceType int destinationType) {
        return mEventReportWindowCalcDelegate.getMaxReportCount(source, destinationType)
                > existingReportCount;
    }

    private static boolean isWithinInstallCooldownWindow(Source source, Trigger trigger) {
        return trigger.getTriggerTime()
                < (source.getEventTime() + source.getInstallCooldownWindow());
    }

    /**
     * The logic works as following - 1. If source OR trigger filters are empty, we call it a match
     * since there is no restriction. 2. If source and trigger filters have no common keys, it's a
     * match. 3. All common keys between source and trigger filters should have intersection between
     * their list of values.
     *
     * @return true for a match, false otherwise
     */
    private boolean doTopLevelFiltersMatch(
            @NonNull Source source, @NonNull Trigger trigger, IMeasurementDao measurementDao)
            throws DatastoreException {
        try {
            FilterMap sourceFilters = source.getFilterData(trigger, mFlags);
            List<FilterMap> triggerFilterSet = extractFilterSet(trigger.getFilters());
            List<FilterMap> triggerNotFilterSet = extractFilterSet(trigger.getNotFilters());
            boolean isFilterMatch =
                    mFilter.isFilterMatch(sourceFilters, triggerFilterSet, true)
                            && mFilter.isFilterMatch(sourceFilters, triggerNotFilterSet, false);
            if (!isFilterMatch
                    && !sourceFilters.isEmpty(mFlags)
                    && (!triggerFilterSet.isEmpty() || !triggerNotFilterSet.isEmpty())) {
                mDebugReportApi.scheduleTriggerDebugReport(
                        source,
                        trigger,
                        /* limit = */ null,
                        measurementDao,
                        Type.TRIGGER_NO_MATCHING_FILTER_DATA);
            }
            return isFilterMatch;
        } catch (JSONException e) {
            // If JSON is malformed, we shall consider as not matched.
            LoggerFactory.getMeasurementLogger()
                    .e(e, "AttributionJobHandler::doTopLevelFiltersMatch: JSON parse failed.");
            return false;
        }
    }

    private Optional<EventTrigger> findFirstMatchingEventTrigger(
            Source source, Trigger trigger, IMeasurementDao measurementDao)
            throws DatastoreException {
        try {
            FilterMap sourceFiltersData = source.getFilterData(trigger, mFlags);
            List<EventTrigger> eventTriggers = trigger.parseEventTriggers(mFlags);
            Optional<EventTrigger> matchingEventTrigger =
                    eventTriggers.stream()
                            .filter(
                                    eventTrigger ->
                                            doEventLevelFiltersMatch(
                                                    sourceFiltersData, eventTrigger))
                            .findFirst();
            // trigger-no-matching-configurations verbose debug report is generated when event
            // trigger "filters/not_filters" field doesn't match source "filter_data" field. It
            // won't be generated when trigger doesn't have event_trigger_data field.
            if (!matchingEventTrigger.isPresent() && !eventTriggers.isEmpty()) {
                mDebugReportApi.scheduleTriggerDebugReport(
                        source,
                        trigger,
                        /* limit = */ null,
                        measurementDao,
                        Type.TRIGGER_EVENT_NO_MATCHING_CONFIGURATIONS);
            }
            return matchingEventTrigger;
        } catch (JSONException e) {
            // If JSON is malformed, we shall consider as not matched.
            LoggerFactory.getMeasurementLogger()
                    .e(
                            e,
                            "AttributionJobHandler::findFirstMatchingEventTrigger: Malformed JSON"
                                    + " string.");
            return Optional.empty();
        }
    }

    private boolean doEventLevelFiltersMatch(
            FilterMap sourceFiltersData, EventTrigger eventTrigger) {
        if (eventTrigger.getFilterSet().isPresent()
                && !mFilter.isFilterMatch(
                        sourceFiltersData, eventTrigger.getFilterSet().get(), true)) {
            return false;
        }

        if (eventTrigger.getNotFilterSet().isPresent()
                && !mFilter.isFilterMatch(
                        sourceFiltersData, eventTrigger.getNotFilterSet().get(), false)) {
            return false;
        }

        return true;
    }

    private List<FilterMap> extractFilterSet(String str) throws JSONException {
        return mFlags.getMeasurementEnableLookbackWindowFilter()
                ? extractFilterSetV2(str)
                : extractFilterSetV1(str);
    }

    private List<FilterMap> extractFilterSetV1(String str) throws JSONException {
        String json = (str == null || str.isEmpty()) ? "[]" : str;
        List<FilterMap> filterSet = new ArrayList<>();
        JSONArray filters = new JSONArray(json);
        for (int i = 0; i < filters.length(); i++) {
            FilterMap filterMap =
                    new FilterMap.Builder()
                            .buildFilterData(filters.getJSONObject(i))
                            .build();
            filterSet.add(filterMap);
        }
        return filterSet;
    }

    private List<FilterMap> extractFilterSetV2(String str) throws JSONException {
        String json = (str == null || str.isEmpty()) ? "[]" : str;
        JSONArray filters = new JSONArray(json);
        return mFilter.deserializeFilterSet(filters);
    }

    private OptionalInt validateAndGetUpdatedAggregateContributions(
            List<AggregateHistogramContribution> contributions,
            Source source,
            Trigger trigger,
            IMeasurementDao measurementDao)
            throws DatastoreException {
        int newAggregateContributions = source.getAggregateContributions();
        for (AggregateHistogramContribution contribution : contributions) {
            try {
                newAggregateContributions =
                        Math.addExact(newAggregateContributions, contribution.getValue());
                if (newAggregateContributions
                        >= PrivacyParams.MAX_SUM_OF_AGGREGATE_VALUES_PER_SOURCE) {
                    // When histogram value is >= 65536 (aggregatable_budget_per_source),
                    // generate verbose debug report, record the actual histogram value.
                    mDebugReportApi.scheduleTriggerDebugReport(
                            source,
                            trigger,
                            String.valueOf(PrivacyParams.MAX_SUM_OF_AGGREGATE_VALUES_PER_SOURCE),
                            measurementDao,
                            Type.TRIGGER_AGGREGATE_INSUFFICIENT_BUDGET);
                }
                if (newAggregateContributions
                        > PrivacyParams.MAX_SUM_OF_AGGREGATE_VALUES_PER_SOURCE) {
                    return OptionalInt.empty();
                }
            } catch (ArithmeticException e) {
                LoggerFactory.getMeasurementLogger()
                        .e(
                                e,
                                "AttributionJobHandler::validateAndGetUpdatedAggregateContributions"
                                        + " Error adding aggregate contribution values.");
                return OptionalInt.empty();
            }
        }
        return OptionalInt.of(newAggregateContributions);
    }

    private static long roundDownToDay(long timestamp) {
        return Math.floorDiv(timestamp, TimeUnit.DAYS.toMillis(1)) * TimeUnit.DAYS.toMillis(1);
    }

    private boolean isReportingOriginWithinPrivacyBounds(
            Source source, Trigger trigger, IMeasurementDao measurementDao)
            throws DatastoreException {
        Optional<Pair<Uri, Uri>> publisherAndDestination =
                getPublisherAndDestinationTopPrivateDomains(source, trigger);
        if (publisherAndDestination.isPresent()) {
            Integer count =
                    measurementDao.countDistinctReportingOriginsPerPublisherXDestInAttribution(
                            publisherAndDestination.get().first,
                            publisherAndDestination.get().second,
                            trigger.getRegistrationOrigin(),
                            trigger.getTriggerTime() - PrivacyParams.RATE_LIMIT_WINDOW_MILLISECONDS,
                            trigger.getTriggerTime());
            if (count >= mFlags.getMeasurementMaxDistinctEnrollmentsInAttribution()) {
                mDebugReportApi.scheduleTriggerDebugReport(
                        source,
                        trigger,
                        String.valueOf(count),
                        measurementDao,
                        Type.TRIGGER_REPORTING_ORIGIN_LIMIT);
            }

            return count < mFlags.getMeasurementMaxDistinctEnrollmentsInAttribution();
        } else {
            LoggerFactory.getMeasurementLogger()
                    .d(
                            "isEnrollmentWithinPrivacyBounds:"
                                    + " getPublisherAndDestinationTopPrivateDomains failed. %s %s",
                            source.getPublisher(), trigger.getAttributionDestination());
            return true;
        }
    }

    private Optional<UnsignedLong> getMatchingEffectiveTriggerData(
            EventTrigger eventTrigger, Source source) {
        UnsignedLong triggerData = eventTrigger.getTriggerData();

        // Flex source
        if (source.getTriggerSpecs() != null) {
            if (mFlags.getMeasurementEnableTriggerDataMatching()
                    && source.getTriggerDataMatching() == Source.TriggerDataMatching.MODULUS) {
                // Modify trigger data value mod total trigger spec cardinality.
                triggerData = triggerData.mod(source.getTriggerDataCardinality());
            }
            if (!source.getTriggerSpecs().containsTriggerData(triggerData)) {
                return Optional.empty();
            }
            return Optional.of(triggerData);
        // V1 source
        } else if (!mFlags.getMeasurementEnableTriggerDataMatching()) {
            return Optional.of(triggerData);
        }

        if (source.getTriggerDataMatching() == Source.TriggerDataMatching.EXACT) {
            UnsignedLong triggerDataCardinalityBound = new UnsignedLong(
                    ((long) source.getTriggerDataCardinality()) - 1L);
            if (eventTrigger.getTriggerData().compareTo(triggerDataCardinalityBound) > 0) {
                return Optional.empty();
            }
        }
        return Optional.of(triggerData);
    }

    private static Optional<Pair<Uri, Uri>> getPublisherAndDestinationTopPrivateDomains(
            Source source, Trigger trigger) {
        Uri attributionDestination = trigger.getAttributionDestination();
        Optional<Uri> triggerDestinationTopPrivateDomain =
                trigger.getDestinationType() == EventSurfaceType.APP
                        ? Optional.of(BaseUriExtractor.getBaseUri(attributionDestination))
                        : WebAddresses.topPrivateDomainAndScheme(attributionDestination);
        Uri publisher = source.getPublisher();
        Optional<Uri> publisherTopPrivateDomain =
                source.getPublisherType() == EventSurfaceType.APP
                        ? Optional.of(publisher)
                        : WebAddresses.topPrivateDomainAndScheme(publisher);
        if (!triggerDestinationTopPrivateDomain.isPresent()
                || !publisherTopPrivateDomain.isPresent()) {
            return Optional.empty();
        } else {
            return Optional.of(Pair.create(
                    publisherTopPrivateDomain.get(),
                    triggerDestinationTopPrivateDomain.get()));
        }
    }

    public static Attribution.Builder createAttributionBuilder(@NonNull Source source,
            @NonNull Trigger trigger) {
        Optional<Uri> publisherTopPrivateDomain =
                getTopPrivateDomain(source.getPublisher(), source.getPublisherType());
        Uri destination = trigger.getAttributionDestination();
        Optional<Uri> destinationTopPrivateDomain =
                getTopPrivateDomain(destination, trigger.getDestinationType());

        if (!publisherTopPrivateDomain.isPresent()
                || !destinationTopPrivateDomain.isPresent()) {
            throw new IllegalArgumentException(
                    String.format(
                            "insertAttributionRateLimit: "
                                    + "getSourceAndDestinationTopPrivateDomains"
                                    + " failed. Publisher: %s; Attribution destination: %s",
                            source.getPublisher(), destination));
        }

        return new Attribution.Builder()
                .setSourceSite(publisherTopPrivateDomain.get().toString())
                .setSourceOrigin(source.getPublisher().toString())
                .setDestinationSite(destinationTopPrivateDomain.get().toString())
                .setDestinationOrigin(BaseUriExtractor.getBaseUri(destination).toString())
                .setEnrollmentId(trigger.getEnrollmentId())
                // TODO: b/276638412 rename to Attribution::setSourceTime
                .setTriggerTime(source.getEventTime())
                .setRegistrant(trigger.getRegistrant().toString())
                .setSourceId(source.getId())
                .setTriggerId(trigger.getId())
                .setRegistrationOrigin(trigger.getRegistrationOrigin());
    }

    private static Optional<Uri> getTopPrivateDomain(
            Uri uri, @EventSurfaceType int eventSurfaceType) {
        return eventSurfaceType == EventSurfaceType.APP
                ? Optional.of(BaseUriExtractor.getBaseUri(uri))
                : WebAddresses.topPrivateDomainAndScheme(uri);
    }

    private static Pair<UnsignedLong, List<UnsignedLong>> getDebugKeysForFlex(
            List<AttributedTrigger> contributingTriggers, Source source) {
        List<UnsignedLong> triggerDebugKeys = new ArrayList<>();
        // To provide a source debug key in the event report, the source debug key must have been
        // populated for each evaluation for source and trigger for all triggers contributing to the
        // bucket.
        boolean allBucketContributorsHadNonNullSourceDebugKeys = true;
        for (AttributedTrigger trigger : contributingTriggers) {
            // Only add a debug key to the result if the invariant is maintained. Otherwise, the
            // invariant has been broken, but conclude the iteration to process source debug-key.
            if (trigger.getDebugKey() != null) {
                triggerDebugKeys.add(trigger.getDebugKey());
            }
            // Update the value of the boolean for source debug key as a series of AND
            // operations that must all be true.
            allBucketContributorsHadNonNullSourceDebugKeys &= trigger.hasSourceDebugKey();
        }
        // We are allowed to access the actual source debug key value if the invariant has been
        // maintained.
        UnsignedLong sourceDebugKey = allBucketContributorsHadNonNullSourceDebugKeys
                ? source.getDebugKey()
                : null;
        // All triggers must have debug keys for the report to include any.
        if (contributingTriggers.size() == triggerDebugKeys.size()) {
            return Pair.create(sourceDebugKey, triggerDebugKeys);
        } else {
            return Pair.create(sourceDebugKey, Collections.emptyList());
        }
    }

    private static boolean hasDeduplicationKey(@NonNull Source source,
            @NonNull UnsignedLong dedupKey) {
        for (AttributedTrigger attributedTrigger : source.getAttributedTriggers()) {
            if (dedupKey.equals(attributedTrigger.getDedupKey())) {
                return true;
            }
        }
        return false;
    }

    private void logAttributionStats(AttributionStatus attributionStatus) {
        mLogger.logMeasurementAttributionStats(
                new MeasurementAttributionStats.Builder()
                        .setCode(AD_SERVICES_MEASUREMENT_ATTRIBUTION)
                        .setSourceType(attributionStatus.getSourceType().getValue())
                        .setSurfaceType(attributionStatus.getAttributionSurface().getValue())
                        .setResult(attributionStatus.getAttributionResult().getValue())
                        .setFailureType(attributionStatus.getFailureType().getValue())
                        .setSourceDerived(attributionStatus.isSourceDerived())
                        .setInstallAttribution(attributionStatus.isInstallAttribution())
                        .setAttributionDelay(attributionStatus.getAttributionDelay())
                        .setSourceRegistrant(attributionStatus.getSourceRegistrant())
                        .build());
    }

    private void logDelayedSourceRegistrationStats(Source source, Trigger trigger) {
        DelayedSourceRegistrationStatus delayedSourceRegistrationStatus =
                new DelayedSourceRegistrationStatus();
        delayedSourceRegistrationStatus.setRegistrationDelay(
                source.getEventTime() - trigger.getTriggerTime());

        mLogger.logMeasurementDelayedSourceRegistrationStats(
                new MeasurementDelayedSourceRegistrationStats.Builder()
                        .setCode(AD_SERVICES_MEASUREMENT_DELAYED_SOURCE_REGISTRATION)
                        .setRegistrationStatus(delayedSourceRegistrationStatus.UNKNOWN)
                        .setRegistrationDelay(
                                delayedSourceRegistrationStatus.getRegistrationDelay())
                        .setRegistrant(source.getRegistrant().toString())
                        .build());
    }

    private long getAggregateReportDelay() {
        long reportDelayFromDefaults =
                (long) (Math.random() * AGGREGATE_REPORT_DELAY_SPAN + AGGREGATE_REPORT_MIN_DELAY);

        if (!mFlags.getMeasurementEnableConfigurableAggregateReportDelay()) {
            return reportDelayFromDefaults;
        }

        String aggregateReportDelayString = mFlags.getMeasurementAggregateReportDelayConfig();

        if (aggregateReportDelayString == null) {
            LoggerFactory.getMeasurementLogger()
                    .d("Invalid configurable aggregate report delay: null");
            return reportDelayFromDefaults;
        }

        String[] split = aggregateReportDelayString.split(AGGREGATE_REPORT_DELAY_DELIMITER);

        if (split.length != 2) {
            LoggerFactory.getMeasurementLogger()
                    .d("Invalid configurable aggregate report delay: length is not two");
            return reportDelayFromDefaults;
        }

        try {
            final long minDelay = Long.parseLong(split[0].trim());
            final long delaySpan = Long.parseLong(split[1].trim());
            return (long) (Math.random() * delaySpan + minDelay);
        } catch (NumberFormatException e) {
            LoggerFactory.getMeasurementLogger()
                    .e(e, "Configurable aggregate report delay parsing failed.");
            return reportDelayFromDefaults;
        }
    }

    private void incrementEventReportCountBy(AttributionStatus attributionStatus, int count) {
        attributionStatus.setEventReportCount(attributionStatus.getEventReportCount() + count);
    }

    private void incrementEventDebugReportCountBy(AttributionStatus attributionStatus, int count) {
        attributionStatus.setEventDebugReportCount(
                attributionStatus.getEventDebugReportCount() + count);
    }

    private void incrementAggregateReportCountBy(AttributionStatus attributionStatus, int count) {
        attributionStatus.setAggregateReportCount(
                attributionStatus.getAggregateReportCount() + count);
    }

    private void incrementAggregateDebugReportCountBy(
            AttributionStatus attributionStatus, int count) {
        attributionStatus.setAggregateDebugReportCount(
                attributionStatus.getAggregateDebugReportCount() + count);
    }

    private boolean isTriggerFallsWithinWindow(
            Source source, Trigger trigger, IMeasurementDao measurementDao)
            throws DatastoreException {
        MomentPlacement momentPlacement =
                mEventReportWindowCalcDelegate.fallsWithinWindow(
                        source, trigger.getTriggerTime(), trigger.getDestinationType());
        if (momentPlacement == MomentPlacement.BEFORE) {
            mDebugReportApi.scheduleTriggerDebugReport(
                    source,
                    trigger,
                    null,
                    measurementDao,
                    Type.TRIGGER_EVENT_REPORT_WINDOW_NOT_STARTED);
            return false;
        }
        if (momentPlacement == MomentPlacement.AFTER) {
            mDebugReportApi.scheduleTriggerDebugReport(
                    source, trigger, null, measurementDao, Type.TRIGGER_EVENT_REPORT_WINDOW_PASSED);
            return false;
        }
        return true;
    }
}<|MERGE_RESOLUTION|>--- conflicted
+++ resolved
@@ -327,11 +327,6 @@
                         }
                         attributeTrigger(trigger, measurementDao);
                         if (mFlags.getMeasurementEnableScopedAttributionRateLimit()) {
-<<<<<<< HEAD
-                            if (isEventTriggeringStatusAttributed) {
-                                insertAttribution(
-                                        Attribution.Scope.EVENT, source, trigger, measurementDao);
-=======
                             // Non-flex source, insert a single attribution record. (For flex
                             // sources, we insert a variable number of attribution rate-limit
                             // records during processing.)
@@ -339,7 +334,6 @@
                                     && isEventTriggeringStatusAttributed) {
                                 insertAttribution(Attribution.Scope.EVENT, source, trigger,
                                         measurementDao);
->>>>>>> e5cd4102
                             }
                             if (isAggregateTriggeringStatusAttributed) {
                                 insertAttribution(
@@ -883,11 +877,7 @@
             }
         // The source is using flexible event API
         } else if (!generateFlexEventReports(
-<<<<<<< HEAD
-                source, trigger, eventTrigger, debugKeyPair, measurementDao)) {
-=======
                 source, trigger, eventTrigger, attributionCount, debugKeyPair, measurementDao)) {
->>>>>>> e5cd4102
             return TriggeringStatus.DROPPED;
         }
 
