/*
 * Copyright (C) 2022 The Android Open Source Project
 *
 * Licensed under the Apache License, Version 2.0 (the "License");
 * you may not use this file except in compliance with the License.
 * You may obtain a copy of the License at
 *
 *      http://www.apache.org/licenses/LICENSE-2.0
 *
 * Unless required by applicable law or agreed to in writing, software
 * distributed under the License is distributed on an "AS IS" BASIS,
 * WITHOUT WARRANTIES OR CONDITIONS OF ANY KIND, either express or implied.
 * See the License for the specific language governing permissions and
 * limitations under the License.
 */

package com.android.adservices.service.measurement.attribution;

import static com.android.adservices.service.measurement.PrivacyParams.AGGREGATE_REPORT_DELAY_SPAN;
import static com.android.adservices.service.measurement.PrivacyParams.AGGREGATE_REPORT_MIN_DELAY;
import static com.android.adservices.service.stats.AdServicesStatsLog.AD_SERVICES_MEASUREMENT_ATTRIBUTION;
import static com.android.adservices.service.stats.AdServicesStatsLog.AD_SERVICES_MEASUREMENT_DELAYED_SOURCE_REGISTRATION;

import android.annotation.NonNull;
import android.net.Uri;
import android.util.Pair;

import com.android.adservices.LoggerFactory;
import com.android.adservices.data.measurement.DatastoreException;
import com.android.adservices.data.measurement.DatastoreManager;
import com.android.adservices.data.measurement.IMeasurementDao;
import com.android.adservices.service.AdServicesConfig;
import com.android.adservices.service.Flags;
import com.android.adservices.service.FlagsFactory;
import com.android.adservices.service.common.WebAddresses;
import com.android.adservices.service.measurement.AttributedTrigger;
import com.android.adservices.service.measurement.Attribution;
import com.android.adservices.service.measurement.AttributionConfig;
import com.android.adservices.service.measurement.EventReport;
import com.android.adservices.service.measurement.EventSurfaceType;
import com.android.adservices.service.measurement.EventTrigger;
import com.android.adservices.service.measurement.FilterMap;
import com.android.adservices.service.measurement.PrivacyParams;
import com.android.adservices.service.measurement.ReportSpec;
import com.android.adservices.service.measurement.ReportSpecUtil;
import com.android.adservices.service.measurement.Source;
import com.android.adservices.service.measurement.Trigger;
import com.android.adservices.service.measurement.aggregation.AggregatableAttributionSource;
import com.android.adservices.service.measurement.aggregation.AggregatableAttributionTrigger;
import com.android.adservices.service.measurement.aggregation.AggregateAttributionData;
import com.android.adservices.service.measurement.aggregation.AggregateDeduplicationKey;
import com.android.adservices.service.measurement.aggregation.AggregateHistogramContribution;
import com.android.adservices.service.measurement.aggregation.AggregatePayloadGenerator;
import com.android.adservices.service.measurement.aggregation.AggregateReport;
import com.android.adservices.service.measurement.noising.SourceNoiseHandler;
import com.android.adservices.service.measurement.reporting.DebugKeyAccessor;
import com.android.adservices.service.measurement.reporting.DebugReportApi;
import com.android.adservices.service.measurement.reporting.DebugReportApi.Type;
import com.android.adservices.service.measurement.reporting.EventReportWindowCalcDelegate;
import com.android.adservices.service.measurement.util.BaseUriExtractor;
import com.android.adservices.service.measurement.util.Filter;
import com.android.adservices.service.measurement.util.UnsignedLong;
import com.android.adservices.service.stats.AdServicesLogger;
import com.android.adservices.service.stats.AdServicesLoggerImpl;
import com.android.adservices.service.stats.MeasurementAttributionStats;
import com.android.adservices.service.stats.MeasurementDelayedSourceRegistrationStats;

import com.google.common.collect.ImmutableList;

import org.json.JSONArray;
import org.json.JSONException;
import org.json.JSONObject;

import java.util.ArrayList;
import java.util.Collections;
import java.util.Comparator;
import java.util.HashSet;
import java.util.List;
import java.util.Locale;
import java.util.Objects;
import java.util.Optional;
import java.util.OptionalInt;
import java.util.Set;
import java.util.concurrent.TimeUnit;
import java.util.function.Function;
import java.util.stream.Collectors;

class AttributionJobHandler {

    private static final String API_VERSION = "0.1";
    private static final String AGGREGATE_REPORT_DELAY_DELIMITER = ",";
    private final DatastoreManager mDatastoreManager;
    private final DebugReportApi mDebugReportApi;
    private final EventReportWindowCalcDelegate mEventReportWindowCalcDelegate;
    private final SourceNoiseHandler mSourceNoiseHandler;
    private final AdServicesLogger mLogger;
    private final XnaSourceCreator mXnaSourceCreator;
    private final Flags mFlags;
    private final Filter mFilter;

    private enum TriggeringStatus {
        DROPPED,
        ATTRIBUTED
    }

    AttributionJobHandler(DatastoreManager datastoreManager, DebugReportApi debugReportApi) {
        this(
                datastoreManager,
                FlagsFactory.getFlags(),
                debugReportApi,
                new EventReportWindowCalcDelegate(FlagsFactory.getFlags()),
                new SourceNoiseHandler(FlagsFactory.getFlags()),
                AdServicesLoggerImpl.getInstance(),
                new XnaSourceCreator(FlagsFactory.getFlags()));
    }

    AttributionJobHandler(
            DatastoreManager datastoreManager,
            Flags flags,
            DebugReportApi debugReportApi,
            EventReportWindowCalcDelegate eventReportWindowCalcDelegate,
            SourceNoiseHandler sourceNoiseHandler,
            AdServicesLogger logger,
            XnaSourceCreator xnaSourceCreator) {
        mDatastoreManager = datastoreManager;
        mFlags = flags;
        mDebugReportApi = debugReportApi;
        mEventReportWindowCalcDelegate = eventReportWindowCalcDelegate;
        mSourceNoiseHandler = sourceNoiseHandler;
        mLogger = logger;
        mXnaSourceCreator = xnaSourceCreator;
        mFilter = new Filter(mFlags);
    }

    /**
     * Perform attribution by finding relevant {@link Source} and generates {@link EventReport}.
     *
     * @return false if there are datastore failures or pending {@link Trigger} left, true otherwise
     */
    boolean performPendingAttributions() {
        Optional<List<String>> pendingTriggersOpt = mDatastoreManager
                .runInTransactionWithResult(IMeasurementDao::getPendingTriggerIds);
        if (!pendingTriggersOpt.isPresent()) {
            // Failure during trigger retrieval
            // Reschedule for retry
            return false;
        }
        List<String> pendingTriggers = pendingTriggersOpt.get();

        for (int i = 0;
                i < pendingTriggers.size()
                        && i < mFlags.getMeasurementMaxAttributionsPerInvocation();
                i++) {
            AttributionStatus attributionStatus = new AttributionStatus();
            boolean success = performAttribution(pendingTriggers.get(i), attributionStatus);
            logAttributionStats(attributionStatus);
            if (!success) {
                // Failure during trigger attribution
                // Reschedule for retry
                return false;
            }
        }

        // Reschedule if there are unprocessed pending triggers.
        return mFlags.getMeasurementMaxAttributionsPerInvocation() >= pendingTriggers.size();
    }

    /**
     * Perform attribution for {@code triggerId}.
     *
     * @param triggerId datastore id of the {@link Trigger}
     * @return success
     */
    private boolean performAttribution(String triggerId, AttributionStatus attributionStatus) {
        return mDatastoreManager.runInTransaction(
                measurementDao -> {
                    Trigger trigger = measurementDao.getTrigger(triggerId);
                    attributionStatus.setAttributionDelay(
                            System.currentTimeMillis() - trigger.getTriggerTime());

                    if (trigger.getStatus() != Trigger.Status.PENDING) {
                        attributionStatus.setFailureTypeFromTriggerStatus(trigger.getStatus());
                        return;
                    }

                    Optional<Pair<Source, List<Source>>> sourceOpt =
                            selectSourceToAttribute(trigger, measurementDao, attributionStatus);

                    // Log competing source that did not win attribution because of delay
                    Optional<Source> matchingDelayedSource =
                            measurementDao.getNearestDelayedMatchingActiveSource(trigger);
                    if (matchingDelayedSource.isPresent()) {
                        logDelayedSourceRegistrationStats(matchingDelayedSource.get(), trigger);
                    }

                    if (sourceOpt.isEmpty()) {
                        mDebugReportApi.scheduleTriggerNoMatchingSourceDebugReport(
                                trigger, measurementDao, Type.TRIGGER_NO_MATCHING_SOURCE);
                        attributionStatus.setAttributionResult(
                                AttributionStatus.AttributionResult.NOT_ATTRIBUTED);
                        attributionStatus.setFailureType(
                                AttributionStatus.FailureType.NO_MATCHING_SOURCE);
                        ignoreTrigger(trigger, measurementDao);
                        return;
                    }

                    Source source = sourceOpt.get().first;
                    List<Source> remainingMatchingSources = sourceOpt.get().second;

                    attributionStatus.setSourceType(source.getSourceType());
                    attributionStatus.setSurfaceTypeFromSourceAndTrigger(source, trigger);
                    attributionStatus.setSourceRegistrant(source.getRegistrant().toString());

                    if (source.isInstallAttributed()) {
                        attributionStatus.setInstallAttribution(true);
                    }

                    if (!doTopLevelFiltersMatch(source, trigger, measurementDao)) {
                        attributionStatus.setAttributionResult(
                                AttributionStatus.AttributionResult.NOT_ATTRIBUTED);
                        attributionStatus.setFailureType(
                                AttributionStatus.FailureType.TOP_LEVEL_FILTER_MATCH_FAILURE);
                        ignoreTrigger(trigger, measurementDao);
                        return;
                    }

                    if (mFlags.getMeasurementEnableSourceDeactivationAfterFiltering()) {
                        ignoreCompetingSources(
                                measurementDao,
                                remainingMatchingSources,
                                trigger.getEnrollmentId());
                    }

                    if (shouldAttributionBeBlockedByRateLimits(source, trigger, measurementDao)) {
                        attributionStatus.setAttributionResult(
                                AttributionStatus.AttributionResult.NOT_ATTRIBUTED);
                        attributionStatus.setFailureType(
                                AttributionStatus.FailureType.RATE_LIMIT_EXCEEDED);
                        ignoreTrigger(trigger, measurementDao);
                        return;
                    }

                    TriggeringStatus aggregateTriggeringStatus =
                            maybeGenerateAggregateReport(
                                    source, trigger, measurementDao, attributionStatus);

                    TriggeringStatus eventTriggeringStatus =
                            maybeGenerateEventReport(
                                    source, trigger, measurementDao, attributionStatus);

                    boolean isEventTriggeringStatusAttributed =
                            eventTriggeringStatus == TriggeringStatus.ATTRIBUTED;
                    boolean isAggregateTriggeringStatusAttributed =
                            aggregateTriggeringStatus == TriggeringStatus.ATTRIBUTED;
                    if (isEventTriggeringStatusAttributed
                            || isAggregateTriggeringStatusAttributed) {
                        if (!mFlags.getMeasurementEnableSourceDeactivationAfterFiltering()) {
                            ignoreCompetingSources(
                                    measurementDao,
                                    remainingMatchingSources,
                                    trigger.getEnrollmentId());
                        }
                        attributeTriggerAndInsertAttribution(trigger, source, measurementDao);
                        attributionStatus.setAttributionResult(
                                isAggregateTriggeringStatusAttributed,
                                isEventTriggeringStatusAttributed);
                    } else {
                        attributionStatus.setAttributionResult(
                                AttributionStatus.AttributionResult.NOT_ATTRIBUTED);
                        attributionStatus.setFailureType(
                                AttributionStatus.FailureType.NO_REPORTS_GENERATED);
                        ignoreTrigger(trigger, measurementDao);
                    }
                });
    }

    private boolean shouldAttributionBeBlockedByRateLimits(
            Source source, Trigger trigger, IMeasurementDao measurementDao)
            throws DatastoreException {
        if (!hasAttributionQuota(source, trigger, measurementDao)
                || !isReportingOriginWithinPrivacyBounds(source, trigger, measurementDao)) {
            LoggerFactory.getMeasurementLogger()
                    .d(
                            "Attribution blocked by rate limits. Source ID: %s ; Trigger ID: %s ",
                            source.getId(), trigger.getId());
            return true;
        }
        return false;
    }

    private TriggeringStatus maybeGenerateAggregateReport(
            Source source,
            Trigger trigger,
            IMeasurementDao measurementDao,
            AttributionStatus attributionStatus)
            throws DatastoreException {

        if (trigger.getTriggerTime() >= source.getAggregatableReportWindow()) {
            mDebugReportApi.scheduleTriggerDebugReport(
                    source,
                    trigger,
                    null,
                    measurementDao,
                    Type.TRIGGER_AGGREGATE_REPORT_WINDOW_PASSED);
            return TriggeringStatus.DROPPED;
        }

        int numReportsPerDestination =
                measurementDao.getNumAggregateReportsPerDestination(
                        trigger.getAttributionDestination(), trigger.getDestinationType());

        if (numReportsPerDestination >= mFlags.getMeasurementMaxAggregateReportsPerDestination()) {
<<<<<<< HEAD
            LogUtil.d(
                    String.format(
                            Locale.ENGLISH,
                            "Aggregate reports for destination %1$s exceeds system health limit of"
                                    + " %2$d.",
                            trigger.getAttributionDestination(),
                            mFlags.getMeasurementMaxAggregateReportsPerDestination()));
=======
            LoggerFactory.getMeasurementLogger()
                    .d(
                            String.format(
                                    Locale.ENGLISH,
                                    "Aggregate reports for destination %1$s exceeds system health"
                                            + " limit of %2$d.",
                                    trigger.getAttributionDestination(),
                                    mFlags.getMeasurementMaxAggregateReportsPerDestination()));
>>>>>>> 018eaadd
            mDebugReportApi.scheduleTriggerDebugReport(
                    source,
                    trigger,
                    String.valueOf(numReportsPerDestination),
                    measurementDao,
                    Type.TRIGGER_AGGREGATE_STORAGE_LIMIT);
            return TriggeringStatus.DROPPED;
        }

        if (mFlags.getMeasurementEnableMaxAggregateReportsPerSource()) {
            int numReportsPerSource =
                    measurementDao.getNumAggregateReportsPerSource(source.getId());
            if (numReportsPerSource >= mFlags.getMeasurementMaxAggregateReportsPerSource()) {
                LoggerFactory.getMeasurementLogger()
                        .d(
                                String.format(
                                        Locale.ENGLISH,
                                        "Aggregate reports for source %1$s exceeds system"
                                                + " health limit of %2$d.",
                                        source.getId(),
                                        mFlags.getMeasurementMaxAggregateReportsPerSource()));
                mDebugReportApi.scheduleTriggerDebugReport(
                        source,
                        trigger,
                        String.valueOf(numReportsPerSource),
                        measurementDao,
                        Type.TRIGGER_AGGREGATE_EXCESSIVE_REPORTS);
                return TriggeringStatus.DROPPED;
            }
        }

        try {
            Optional<AggregateDeduplicationKey> aggregateDeduplicationKeyOptional =
                    maybeGetAggregateDeduplicationKey(source, trigger);
            if (aggregateDeduplicationKeyOptional.isPresent()
                    && source.getAggregateReportDedupKeys()
                            .contains(
                                    aggregateDeduplicationKeyOptional
                                            .get()
                                            .getDeduplicationKey()
                                            .get())) {
                mDebugReportApi.scheduleTriggerDebugReport(
                        source,
                        trigger,
                        /* limit = */ null,
                        measurementDao,
                        Type.TRIGGER_AGGREGATE_DEDUPLICATED);
                return TriggeringStatus.DROPPED;
            }
            Optional<List<AggregateHistogramContribution>> contributions =
                    new AggregatePayloadGenerator(mFlags)
                            .generateAttributionReport(source, trigger);
            if (!contributions.isPresent()) {
                if (source.getAggregatableAttributionSource(trigger, mFlags).isPresent()
                        && trigger.getAggregatableAttributionTrigger(mFlags).isPresent()) {
                    mDebugReportApi.scheduleTriggerDebugReport(
                            source,
                            trigger,
                            /* limit = */ null,
                            measurementDao,
                            Type.TRIGGER_AGGREGATE_NO_CONTRIBUTIONS);
                }
                return TriggeringStatus.DROPPED;
            }
            OptionalInt newAggregateContributions =
                    validateAndGetUpdatedAggregateContributions(
                            contributions.get(), source, trigger, measurementDao);
            if (!newAggregateContributions.isPresent()) {
                LoggerFactory.getMeasurementLogger()
                        .d(
                                "Aggregate contributions exceeded bound. Source ID: %s ; "
                                        + "Trigger ID: %s ",
                                source.getId(), trigger.getId());
                return TriggeringStatus.DROPPED;
            }

            source.setAggregateContributions(newAggregateContributions.getAsInt());
            long randomTime = getAggregateReportDelay();
            Pair<UnsignedLong, UnsignedLong> debugKeyPair =
                    new DebugKeyAccessor(measurementDao).getDebugKeys(source, trigger);
            UnsignedLong sourceDebugKey = debugKeyPair.first;
            UnsignedLong triggerDebugKey = debugKeyPair.second;

            int debugReportStatus = AggregateReport.DebugReportStatus.NONE;
            if (sourceDebugKey != null && triggerDebugKey != null) {
                debugReportStatus = AggregateReport.DebugReportStatus.PENDING;
            }
            AggregateReport.Builder aggregateReportBuilder =
                    new AggregateReport.Builder()
                            // TODO: b/254855494 unused field, incorrect value; cleanup
                            .setPublisher(source.getRegistrant())
                            .setAttributionDestination(trigger.getAttributionDestinationBaseUri())
                            .setSourceRegistrationTime(roundDownToDay(source.getEventTime()))
                            .setScheduledReportTime(trigger.getTriggerTime() + randomTime)
                            .setEnrollmentId(trigger.getEnrollmentId())
                            .setDebugCleartextPayload(
                                    AggregateReport.generateDebugPayload(contributions.get()))
                            .setAggregateAttributionData(
                                    new AggregateAttributionData.Builder()
                                            .setContributions(contributions.get())
                                            .build())
                            .setStatus(AggregateReport.Status.PENDING)
                            .setDebugReportStatus(debugReportStatus)
                            .setApiVersion(API_VERSION)
                            .setSourceDebugKey(sourceDebugKey)
                            .setTriggerDebugKey(triggerDebugKey)
                            .setSourceId(source.getId())
                            .setTriggerId(trigger.getId())
                            .setRegistrationOrigin(trigger.getRegistrationOrigin());
            if (trigger.getAggregationCoordinatorOrigin() != null) {
                aggregateReportBuilder.setAggregationCoordinatorOrigin(
                        trigger.getAggregationCoordinatorOrigin());
            } else {
                aggregateReportBuilder.setAggregationCoordinatorOrigin(
                        Uri.parse(
                                AdServicesConfig
                                        .getMeasurementDefaultAggregationCoordinatorOrigin()));
            }

            if (aggregateDeduplicationKeyOptional.isPresent()) {
                aggregateReportBuilder.setDedupKey(
                        aggregateDeduplicationKeyOptional.get().getDeduplicationKey().get());
            }
            AggregateReport aggregateReport = aggregateReportBuilder.build();

            finalizeAggregateReportCreation(
                    source, aggregateDeduplicationKeyOptional, aggregateReport, measurementDao);
            incrementAggregateReportCountBy(attributionStatus, 1);
            if (aggregateReport.getDebugReportStatus()
                    == AggregateReport.DebugReportStatus.PENDING) {
                incrementAggregateDebugReportCountBy(attributionStatus, 1);
            }
            // TODO (b/230618328): read from DB and upload unencrypted aggregate report.
            return TriggeringStatus.ATTRIBUTED;
        } catch (JSONException e) {
            LoggerFactory.getMeasurementLogger()
                    .e(
                            e,
                            "AttributionJobHandler::maybeGenerateAggregateReport JSONException when"
                                    + " parse aggregate fields.");
            return TriggeringStatus.DROPPED;
        }
    }

    private Optional<Pair<Source, List<Source>>> selectSourceToAttribute(
            Trigger trigger, IMeasurementDao measurementDao, AttributionStatus attributionStatus)
            throws DatastoreException {
        List<Source> matchingSources;
        if (!mFlags.getMeasurementEnableXNA() || trigger.getAttributionConfig() == null) {
            matchingSources = measurementDao.getMatchingActiveSources(trigger);
        } else {
            // XNA attribution is possible
            Set<String> enrollmentIds = extractEnrollmentIds(trigger.getAttributionConfig());
            List<Source> allSources =
                    measurementDao.fetchTriggerMatchingSourcesForXna(trigger, enrollmentIds);
            List<Source> triggerEnrollmentMatchingSources = new ArrayList<>();
            List<Source> otherEnrollmentBasedSources = new ArrayList<>();
            for (Source source : allSources) {
                if (Objects.equals(source.getEnrollmentId(), trigger.getEnrollmentId())) {
                    triggerEnrollmentMatchingSources.add(source);
                } else {
                    otherEnrollmentBasedSources.add(source);
                }
            }
            List<Source> derivedSources =
                    mXnaSourceCreator.generateDerivedSources(trigger, otherEnrollmentBasedSources);
            matchingSources = new ArrayList<>();
            matchingSources.addAll(triggerEnrollmentMatchingSources);
            matchingSources.addAll(derivedSources);
        }

        if (matchingSources.isEmpty()) {
            return Optional.empty();
        }

        // Sort based on isInstallAttributed, Priority and Event Time.
        // Is a valid install-attributed source.
        Function<Source, Boolean> installAttributionComparator =
                (Source source) ->
                        source.isInstallAttributed()
                                && isWithinInstallCooldownWindow(source, trigger);
        matchingSources.sort(
                Comparator.comparing(installAttributionComparator, Comparator.reverseOrder())
                        .thenComparing(Source::getPriority, Comparator.reverseOrder())
                        .thenComparing(Source::getEventTime, Comparator.reverseOrder()));

        Source selectedSource = matchingSources.remove(0);

        if (selectedSource.getParentId() != null) {
            attributionStatus.setSourceDerived(true);
        }

        return Optional.of(Pair.create(selectedSource, matchingSources));
    }

    private Set<String> extractEnrollmentIds(String attributionConfigsString) {
        Set<String> enrollmentIds = new HashSet<>();
        try {
            JSONArray attributionConfigsJsonArray = new JSONArray(attributionConfigsString);
            for (int i = 0; i < attributionConfigsJsonArray.length(); i++) {
                JSONObject attributionConfigJson = attributionConfigsJsonArray.getJSONObject(i);
                // It can't be null, has already been validated at fetcher
                enrollmentIds.add(
                        attributionConfigJson.getString(
                                AttributionConfig.AttributionConfigContract.SOURCE_NETWORK));
            }
        } catch (JSONException e) {
            LoggerFactory.getMeasurementLogger().d(e, "Failed to parse attribution configs.");
        }
        return enrollmentIds;
    }

    private Optional<AggregateDeduplicationKey> maybeGetAggregateDeduplicationKey(
            Source source, Trigger trigger) {
        try {
            Optional<AggregateDeduplicationKey> dedupKey;
            Optional<AggregatableAttributionSource> optionalAggregateAttributionSource =
                    source.getAggregatableAttributionSource(trigger, mFlags);
            Optional<AggregatableAttributionTrigger> optionalAggregateAttributionTrigger =
                    trigger.getAggregatableAttributionTrigger(mFlags);
            if (!optionalAggregateAttributionSource.isPresent()
                    || !optionalAggregateAttributionTrigger.isPresent()) {
                return Optional.empty();
            }
            AggregatableAttributionSource aggregateAttributionSource =
                    optionalAggregateAttributionSource.get();
            AggregatableAttributionTrigger aggregateAttributionTrigger =
                    optionalAggregateAttributionTrigger.get();
            dedupKey =
                    aggregateAttributionTrigger.maybeExtractDedupKey(
                            aggregateAttributionSource.getFilterMap(), mFlags);
            return dedupKey;
        } catch (JSONException e) {
            LoggerFactory.getMeasurementLogger()
                    .e(
                            e,
                            "AttributionJobHandler::maybeGetAggregateDeduplicationKey JSONException"
                                    + " when parse aggregate dedup key fields in"
                                    + " AttributionJobHandler.");
            return Optional.empty();
        }
    }

    private void ignoreCompetingSources(
            IMeasurementDao measurementDao,
            List<Source> remainingMatchingSources,
            String triggerEnrollmentId)
            throws DatastoreException {
        if (!remainingMatchingSources.isEmpty()) {
            List<String> ignoredOriginalSourceIds = new ArrayList<>();
            for (Source source : remainingMatchingSources) {
                source.setStatus(Source.Status.IGNORED);

                if (source.getParentId() == null) {
                    // Original source
                    ignoredOriginalSourceIds.add(source.getId());
                } else {
                    // Derived source (XNA)
                    measurementDao.insertIgnoredSourceForEnrollment(
                            source.getParentId(), triggerEnrollmentId);
                }
            }
            measurementDao.updateSourceStatus(ignoredOriginalSourceIds, Source.Status.IGNORED);
        }
    }

    private TriggeringStatus maybeGenerateEventReport(
            Source source,
            Trigger trigger,
            IMeasurementDao measurementDao,
            AttributionStatus attributionStatus)
            throws DatastoreException {

        if (source.getParentId() != null) {
            LoggerFactory.getMeasurementLogger()
                    .d("Event report generation skipped because it's a derived source.");
            return TriggeringStatus.DROPPED;
        }

        // TODO: Handle attribution rate limit consideration for non-truthful cases.
        if (source.getAttributionMode() != Source.AttributionMode.TRUTHFULLY) {
            mDebugReportApi.scheduleTriggerDebugReport(
                    source, trigger, null, measurementDao, Type.TRIGGER_EVENT_NOISE);
            return TriggeringStatus.DROPPED;
        }

        if (mEventReportWindowCalcDelegate.getReportingTime(
                                source, trigger.getTriggerTime(), trigger.getDestinationType())
                        == -1
                && (source.getTriggerSpecs() == null || source.getTriggerSpecs().isEmpty())) {
            mDebugReportApi.scheduleTriggerDebugReport(
                    source, trigger, null, measurementDao, Type.TRIGGER_EVENT_REPORT_WINDOW_PASSED);
            return TriggeringStatus.DROPPED;
        }

        Optional<EventTrigger> matchingEventTrigger =
                findFirstMatchingEventTrigger(source, trigger, measurementDao);
        if (!matchingEventTrigger.isPresent()) {
            return TriggeringStatus.DROPPED;
        }

        EventTrigger eventTrigger = matchingEventTrigger.get();
        // Check if deduplication key clashes with existing reports.
        if (eventTrigger.getDedupKey() != null) {
            boolean alreadyAttributed;
            if (mFlags.getMeasurementEnableAraDeduplicationAlignmentV1()) {
                try {
                    source.buildAttributedTriggers();
                    alreadyAttributed = hasDeduplicationKey(source, eventTrigger.getDedupKey());
                } catch (JSONException e) {
                    LoggerFactory.getMeasurementLogger()
                            .e(e, "maybeGenerateEventReport: failed to build attributed triggers.");
                    return TriggeringStatus.DROPPED;
                }
            } else {
                alreadyAttributed = source.getEventReportDedupKeys().contains(
                        eventTrigger.getDedupKey());
            }
            if (alreadyAttributed) {
                mDebugReportApi.scheduleTriggerDebugReport(
                        source,
                        trigger,
                        /* limit = */ null,
                        measurementDao,
                        Type.TRIGGER_EVENT_DEDUPLICATED);
                return TriggeringStatus.DROPPED;
            }
        }

        int numReports =
                measurementDao.getNumEventReportsPerDestination(
                        trigger.getAttributionDestination(), trigger.getDestinationType());

        if (numReports >= mFlags.getMeasurementMaxEventReportsPerDestination()) {
<<<<<<< HEAD
            LogUtil.d(
                    String.format(
                            Locale.ENGLISH,
                            "Event reports for destination %1$s exceeds system health limit of"
                                    + " %2$d.",
                            trigger.getAttributionDestination(),
                            mFlags.getMeasurementMaxEventReportsPerDestination()));
=======
            LoggerFactory.getMeasurementLogger()
                    .d(
                            String.format(
                                    Locale.ENGLISH,
                                    "Event reports for destination %1$s exceeds system health limit"
                                            + " of %2$d.",
                                    trigger.getAttributionDestination(),
                                    mFlags.getMeasurementMaxEventReportsPerDestination()));
>>>>>>> 018eaadd
            mDebugReportApi.scheduleTriggerDebugReport(
                    source,
                    trigger,
                    String.valueOf(numReports),
                    measurementDao,
                    Type.TRIGGER_EVENT_STORAGE_LIMIT);
            return TriggeringStatus.DROPPED;
        }

        Pair<List<Uri>, List<Uri>> destinations =
                measurementDao.getSourceDestinations(source.getId());
        source.setAppDestinations(destinations.first);
        source.setWebDestinations(destinations.second);

        Pair<UnsignedLong, UnsignedLong> debugKeyPair =
                new DebugKeyAccessor(measurementDao).getDebugKeys(source, trigger);

        EventReport newEventReport =
                new EventReport.Builder()
                        .populateFromSourceAndTrigger(
                                source,
                                trigger,
                                eventTrigger,
                                debugKeyPair,
                                mEventReportWindowCalcDelegate,
                                mSourceNoiseHandler,
                                getEventReportDestinations(source, trigger.getDestinationType()),
                                mFlags.getMeasurementFlexibleEventReportingApiEnabled())
                        .build();
        if (!mFlags.getMeasurementFlexibleEventReportingApiEnabled()
                || source.getTriggerSpecs() == null
                || source.getTriggerSpecs().isEmpty()) {
            if (!provisionEventReportQuota(source, trigger, newEventReport, measurementDao)) {
                return TriggeringStatus.DROPPED;
            }
            if (mFlags.getMeasurementEnableAraDeduplicationAlignmentV1()) {
                finalizeEventReportCreation(
                        source, eventTrigger, trigger, newEventReport, measurementDao);
            } else {
                finalizeEventReportCreation(source, eventTrigger, newEventReport, measurementDao);
            }
            incrementEventReportCountBy(attributionStatus, 1);
            if (newEventReport.getDebugReportStatus() == EventReport.DebugReportStatus.PENDING) {
                incrementEventDebugReportCountBy(attributionStatus, 1);
            }
        } else {

            if (!provisionEventReportFlexEventApiQuota(
                    source, newEventReport, measurementDao, eventTrigger)) {
                return TriggeringStatus.DROPPED;
            }
        }
        return TriggeringStatus.ATTRIBUTED;
    }

    private boolean provisionEventReportFlexEventApiQuota(
            Source source,
            EventReport newEventReport,
            IMeasurementDao measurementDao,
            EventTrigger eventTrigger)
            throws DatastoreException {
        ReportSpec reportSpec = source.getFlexEventReportSpec();
        if (!reportSpec.containsTriggerData(newEventReport.getTriggerData())) {
            return false;
        }

        // for flexible event API.
        int bucketIncrements = ReportSpecUtil.countBucketIncrements(reportSpec, newEventReport);
        if (bucketIncrements == 0) {
            // the new proposed report doesn't cause bucket increments so no new report
            // generated
            reportSpec.insertAttributedTrigger(newEventReport);
            // Flex API already inserts the attributed trigger and does not need an explicit action
            // for that.
            if (eventTrigger.getDedupKey() != null
                    && !mFlags.getMeasurementEnableAraDeduplicationAlignmentV1()) {
                source.getEventReportDedupKeys().add(eventTrigger.getDedupKey());
                measurementDao.updateSourceEventReportDedupKeys(source);
            }
        } else {
            List<EventReport> sourceEventReports = measurementDao.getSourceEventReports(source);
            if (sourceEventReports.size() + bucketIncrements <= reportSpec.getMaxReports()) {
                // there are enough quota to generate all report for this trigger. No competing
                // condition
                reportSpec.insertAttributedTrigger(newEventReport);

                finalizeMultipleEventReportCreationWithTriggerSummaryBucket(
                        source,
                        eventTrigger,
                        newEventReport,
                        measurementDao,
                        bucketIncrements,
                        getReportCountForTriggerData(
                                newEventReport.getTriggerData(), sourceEventReports));
            } else {
                // competing condition: more event report candidate than allowed quota
                Pair<List<EventReport>, Integer> tmp =
                        ReportSpecUtil.processIncomingReport(
                                reportSpec, bucketIncrements, newEventReport, sourceEventReports);
                List<EventReport> toBeDeletedReports = tmp.first;
                int numOfNewReportGenerated = tmp.second;
                for (EventReport report : toBeDeletedReports) {
                    measurementDao.deleteEventReport(report);
                    if (report.getTriggerDedupKey() != null
                            && !mFlags.getMeasurementEnableAraDeduplicationAlignmentV1()) {
                        source.getEventReportDedupKeys().remove(report.getTriggerDedupKey());
                    }
                }
                // create a filtered list to remove new event report and deleted event report
                List<EventReport> nonDeletedReports =
                        sourceEventReports.stream()
                                .filter(obj -> !toBeDeletedReports.contains(obj))
                                .collect(Collectors.toList());
                finalizeMultipleEventReportCreationWithTriggerSummaryBucket(
                        source,
                        eventTrigger,
                        newEventReport,
                        measurementDao,
                        numOfNewReportGenerated,
                        getReportCountForTriggerData(
                                newEventReport.getTriggerData(), nonDeletedReports));
                resetSummaryBucketForEventReportsRelatedToDeletion(
                        source, nonDeletedReports, toBeDeletedReports, measurementDao);
            }
        }
        measurementDao.updateSourceAttributedTriggers(
                source.getId(),
                source.attributedTriggersToJsonFlexApi());
        return true;
    }

    private List<Uri> getEventReportDestinations(@NonNull Source source, int destinationType) {
        ImmutableList.Builder<Uri> destinations = new ImmutableList.Builder<>();
        if (mFlags.getMeasurementEnableCoarseEventReportDestinations()
                && source.getCoarseEventReportDestinations()) {
            Optional.ofNullable(source.getAppDestinations()).ifPresent(destinations::addAll);
            Optional.ofNullable(source.getWebDestinations()).ifPresent(destinations::addAll);
        } else {
            destinations.addAll(source.getAttributionDestinations(destinationType));
        }
        return destinations.build();
    }

    private boolean provisionEventReportQuota(
            Source source,
            Trigger trigger,
            EventReport newEventReport,
            IMeasurementDao measurementDao)
            throws DatastoreException {
        List<EventReport> sourceEventReports = measurementDao.getSourceEventReports(source);

        if (isWithinReportLimit(source, sourceEventReports.size(), trigger.getDestinationType())) {
            return true;
        }

        List<EventReport> relevantEventReports =
                sourceEventReports.stream()
                        .filter(
                                (r) ->
                                        r.getStatus() == EventReport.Status.PENDING
                                                && r.getReportTime()
                                                        == newEventReport.getReportTime())
                        .sorted(
                                Comparator.comparingLong(EventReport::getTriggerPriority)
                                        .thenComparing(
                                                EventReport::getTriggerTime,
                                                Comparator.reverseOrder()))
                        .collect(Collectors.toList());

        if (relevantEventReports.isEmpty()) {
            UnsignedLong triggerData = newEventReport.getTriggerData();
            mDebugReportApi.scheduleTriggerDebugReportWithAllFields(
                    source,
                    trigger,
                    triggerData,
                    measurementDao,
                    Type.TRIGGER_EVENT_EXCESSIVE_REPORTS);
            return false;
        }

        EventReport lowestPriorityEventReport = relevantEventReports.get(0);
        if (lowestPriorityEventReport.getTriggerPriority() >= newEventReport.getTriggerPriority()) {
            UnsignedLong triggerData = newEventReport.getTriggerData();
            mDebugReportApi.scheduleTriggerDebugReportWithAllFields(
                    source, trigger, triggerData, measurementDao, Type.TRIGGER_EVENT_LOW_PRIORITY);
            return false;
        }

        if (lowestPriorityEventReport.getTriggerDedupKey() != null
                && !mFlags.getMeasurementEnableAraDeduplicationAlignmentV1()) {
            source.getEventReportDedupKeys().remove(lowestPriorityEventReport.getTriggerDedupKey());
        }

        measurementDao.deleteEventReport(lowestPriorityEventReport);
        return true;
    }

    private static void finalizeEventReportCreation(
            Source source,
            EventTrigger eventTrigger,
            EventReport eventReport,
            IMeasurementDao measurementDao)
            throws DatastoreException {
        if (eventTrigger.getDedupKey() != null) {
            source.getEventReportDedupKeys().add(eventTrigger.getDedupKey());
        }
        measurementDao.updateSourceEventReportDedupKeys(source);

        measurementDao.insertEventReport(eventReport);
    }

    private static void finalizeEventReportCreation(
            Source source,
            EventTrigger eventTrigger,
            Trigger trigger,
            EventReport eventReport,
            IMeasurementDao measurementDao)
            throws DatastoreException {
        if (eventTrigger.getDedupKey() != null) {
            source.getAttributedTriggers().add(
                    new AttributedTrigger(
                            trigger.getId(),
                            eventTrigger.getTriggerData(),
                            eventTrigger.getDedupKey()));
            measurementDao.updateSourceAttributedTriggers(
                    source.getId(),
                    source.attributedTriggersToJson());
        }

        measurementDao.insertEventReport(eventReport);
    }

    private void finalizeMultipleEventReportCreationWithTriggerSummaryBucket(
            Source source,
            EventTrigger eventTrigger,
            EventReport eventReport,
            IMeasurementDao measurementDao,
            int numNewReport,
            int numCurrentReportWithSameTriggerData)
            throws DatastoreException {
        // Flex API already inserts the attributed trigger and does not need an explicit action for
        // that.
        if (eventTrigger.getDedupKey() != null
                && !mFlags.getMeasurementEnableAraDeduplicationAlignmentV1()) {
                source.getEventReportDedupKeys().add(eventTrigger.getDedupKey());
        }
        measurementDao.updateSourceEventReportDedupKeys(source);
        List<Long> summaryBuckets =
                ReportSpecUtil.getSummaryBucketsForTriggerData(
                        source.getFlexEventReportSpec(), eventTrigger.getTriggerData());
        for (int i = 0; i < numNewReport; i++) {
            eventReport.updateSummaryBucket(
                    ReportSpecUtil.getSummaryBucketFromIndex(
                            numCurrentReportWithSameTriggerData++, summaryBuckets));
            measurementDao.insertEventReport(eventReport);
        }
    }

    private static void finalizeAggregateReportCreation(
            Source source,
            Optional<AggregateDeduplicationKey> aggregateDeduplicationKeyOptional,
            AggregateReport aggregateReport,
            IMeasurementDao measurementDao)
            throws DatastoreException {
        if (aggregateDeduplicationKeyOptional.isPresent()) {
            source.getAggregateReportDedupKeys()
                    .add(aggregateDeduplicationKeyOptional.get().getDeduplicationKey().get());
        }

        if (source.getParentId() == null) {
            // Only update aggregate contributions for an original source, not for a derived
            // source
            measurementDao.updateSourceAggregateContributions(source);
            measurementDao.updateSourceAggregateReportDedupKeys(source);
        }
        measurementDao.insertAggregateReport(aggregateReport);
    }

    private static void ignoreTrigger(Trigger trigger, IMeasurementDao measurementDao)
            throws DatastoreException {
        trigger.setStatus(Trigger.Status.IGNORED);
        measurementDao.updateTriggerStatus(
                Collections.singletonList(trigger.getId()), Trigger.Status.IGNORED);
    }

    private static void attributeTriggerAndInsertAttribution(Trigger trigger, Source source,
            IMeasurementDao measurementDao)
            throws DatastoreException {
        trigger.setStatus(Trigger.Status.ATTRIBUTED);
        measurementDao.updateTriggerStatus(
                Collections.singletonList(trigger.getId()), Trigger.Status.ATTRIBUTED);
        measurementDao.insertAttribution(createAttribution(source, trigger));
    }

    private boolean hasAttributionQuota(
            Source source, Trigger trigger, IMeasurementDao measurementDao)
            throws DatastoreException {
        long attributionCount = measurementDao.getAttributionsPerRateLimitWindow(source, trigger);
        if (attributionCount >= mFlags.getMeasurementMaxAttributionPerRateLimitWindow()) {
            mDebugReportApi.scheduleTriggerDebugReport(
                    source,
                    trigger,
                    String.valueOf(attributionCount),
                    measurementDao,
                    Type.TRIGGER_ATTRIBUTIONS_PER_SOURCE_DESTINATION_LIMIT);
        }
        return attributionCount < mFlags.getMeasurementMaxAttributionPerRateLimitWindow();
    }

    private boolean isWithinReportLimit(
            Source source, int existingReportCount, @EventSurfaceType int destinationType) {
        return mEventReportWindowCalcDelegate.getMaxReportCount(
                        source, hasAppInstallAttributionOccurred(source, destinationType))
                > existingReportCount;
    }

    private static boolean hasAppInstallAttributionOccurred(
            Source source, @EventSurfaceType int destinationType) {
        return destinationType == EventSurfaceType.APP && source.isInstallAttributed();
    }

    private static boolean isWithinInstallCooldownWindow(Source source, Trigger trigger) {
        return trigger.getTriggerTime()
                < (source.getEventTime() + source.getInstallCooldownWindow());
    }

    /**
     * The logic works as following - 1. If source OR trigger filters are empty, we call it a match
     * since there is no restriction. 2. If source and trigger filters have no common keys, it's a
     * match. 3. All common keys between source and trigger filters should have intersection between
     * their list of values.
     *
     * @return true for a match, false otherwise
     */
    private boolean doTopLevelFiltersMatch(
            @NonNull Source source, @NonNull Trigger trigger, IMeasurementDao measurementDao)
            throws DatastoreException {
        try {
            FilterMap sourceFilters = source.getFilterData(trigger, mFlags);
            List<FilterMap> triggerFilterSet = extractFilterSet(trigger.getFilters());
            List<FilterMap> triggerNotFilterSet = extractFilterSet(trigger.getNotFilters());
            boolean isFilterMatch =
                    mFilter.isFilterMatch(sourceFilters, triggerFilterSet, true)
                            && mFilter.isFilterMatch(sourceFilters, triggerNotFilterSet, false);
            if (!isFilterMatch
                    && !sourceFilters.isEmpty(mFlags)
                    && (!triggerFilterSet.isEmpty() || !triggerNotFilterSet.isEmpty())) {
                mDebugReportApi.scheduleTriggerDebugReport(
                        source,
                        trigger,
                        /* limit = */ null,
                        measurementDao,
                        Type.TRIGGER_NO_MATCHING_FILTER_DATA);
            }
            return isFilterMatch;
        } catch (JSONException e) {
            // If JSON is malformed, we shall consider as not matched.
            LoggerFactory.getMeasurementLogger()
                    .e(e, "AttributionJobHandler::doTopLevelFiltersMatch: JSON parse failed.");
            return false;
        }
    }

    private Optional<EventTrigger> findFirstMatchingEventTrigger(
            Source source, Trigger trigger, IMeasurementDao measurementDao)
            throws DatastoreException {
        try {
            FilterMap sourceFiltersData = source.getFilterData(trigger, mFlags);
            List<EventTrigger> eventTriggers = trigger.parseEventTriggers(mFlags);
            Optional<EventTrigger> matchingEventTrigger =
                    eventTriggers.stream()
                            .filter(
                                    eventTrigger ->
                                            doEventLevelFiltersMatch(
                                                    sourceFiltersData, eventTrigger))
                            .findFirst();
            // trigger-no-matching-configurations verbose debug report is generated when event
            // trigger "filters/not_filters" field doesn't match source "filter_data" field. It
            // won't be generated when trigger doesn't have event_trigger_data field.
            if (!matchingEventTrigger.isPresent() && !eventTriggers.isEmpty()) {
                mDebugReportApi.scheduleTriggerDebugReport(
                        source,
                        trigger,
                        /* limit = */ null,
                        measurementDao,
                        Type.TRIGGER_EVENT_NO_MATCHING_CONFIGURATIONS);
            }
            return matchingEventTrigger;
        } catch (JSONException e) {
            // If JSON is malformed, we shall consider as not matched.
            LoggerFactory.getMeasurementLogger()
                    .e(
                            e,
                            "AttributionJobHandler::findFirstMatchingEventTrigger: Malformed JSON"
                                    + " string.");
            return Optional.empty();
        }
    }

    private boolean doEventLevelFiltersMatch(
            FilterMap sourceFiltersData, EventTrigger eventTrigger) {
        if (eventTrigger.getFilterSet().isPresent()
                && !mFilter.isFilterMatch(
                        sourceFiltersData, eventTrigger.getFilterSet().get(), true)) {
            return false;
        }

        if (eventTrigger.getNotFilterSet().isPresent()
                && !mFilter.isFilterMatch(
                        sourceFiltersData, eventTrigger.getNotFilterSet().get(), false)) {
            return false;
        }

        return true;
    }

    private List<FilterMap> extractFilterSet(String str) throws JSONException {
        return mFlags.getMeasurementEnableLookbackWindowFilter()
                ? extractFilterSetV2(str)
                : extractFilterSetV1(str);
    }

    private List<FilterMap> extractFilterSetV1(String str) throws JSONException {
        String json = (str == null || str.isEmpty()) ? "[]" : str;
        List<FilterMap> filterSet = new ArrayList<>();
        JSONArray filters = new JSONArray(json);
        for (int i = 0; i < filters.length(); i++) {
            FilterMap filterMap =
                    new FilterMap.Builder()
                            .buildFilterData(filters.getJSONObject(i))
                            .build();
            filterSet.add(filterMap);
        }
        return filterSet;
    }

    private List<FilterMap> extractFilterSetV2(String str) throws JSONException {
        String json = (str == null || str.isEmpty()) ? "[]" : str;
        JSONArray filters = new JSONArray(json);
        return mFilter.deserializeFilterSet(filters);
    }

    private OptionalInt validateAndGetUpdatedAggregateContributions(
            List<AggregateHistogramContribution> contributions,
            Source source,
            Trigger trigger,
            IMeasurementDao measurementDao)
            throws DatastoreException {
        int newAggregateContributions = source.getAggregateContributions();
        for (AggregateHistogramContribution contribution : contributions) {
            try {
                newAggregateContributions =
                        Math.addExact(newAggregateContributions, contribution.getValue());
                if (newAggregateContributions
                        >= PrivacyParams.MAX_SUM_OF_AGGREGATE_VALUES_PER_SOURCE) {
                    // When histogram value is >= 65536 (aggregatable_budget_per_source),
                    // generate verbose debug report, record the actual histogram value.
                    mDebugReportApi.scheduleTriggerDebugReport(
                            source,
                            trigger,
                            String.valueOf(PrivacyParams.MAX_SUM_OF_AGGREGATE_VALUES_PER_SOURCE),
                            measurementDao,
                            Type.TRIGGER_AGGREGATE_INSUFFICIENT_BUDGET);
                }
                if (newAggregateContributions
                        > PrivacyParams.MAX_SUM_OF_AGGREGATE_VALUES_PER_SOURCE) {
                    return OptionalInt.empty();
                }
            } catch (ArithmeticException e) {
                LoggerFactory.getMeasurementLogger()
                        .e(
                                e,
                                "AttributionJobHandler::validateAndGetUpdatedAggregateContributions"
                                        + " Error adding aggregate contribution values.");
                return OptionalInt.empty();
            }
        }
        return OptionalInt.of(newAggregateContributions);
    }

    private static long roundDownToDay(long timestamp) {
        return Math.floorDiv(timestamp, TimeUnit.DAYS.toMillis(1)) * TimeUnit.DAYS.toMillis(1);
    }

    private boolean isReportingOriginWithinPrivacyBounds(
            Source source, Trigger trigger, IMeasurementDao measurementDao)
            throws DatastoreException {
        Optional<Pair<Uri, Uri>> publisherAndDestination =
                getPublisherAndDestinationTopPrivateDomains(source, trigger);
        if (publisherAndDestination.isPresent()) {
            Integer count =
                    measurementDao.countDistinctReportingOriginsPerPublisherXDestInAttribution(
                            publisherAndDestination.get().first,
                            publisherAndDestination.get().second,
                            trigger.getRegistrationOrigin(),
                            trigger.getTriggerTime() - PrivacyParams.RATE_LIMIT_WINDOW_MILLISECONDS,
                            trigger.getTriggerTime());
            if (count >= mFlags.getMeasurementMaxDistinctEnrollmentsInAttribution()) {
                mDebugReportApi.scheduleTriggerDebugReport(
                        source,
                        trigger,
                        String.valueOf(count),
                        measurementDao,
                        Type.TRIGGER_REPORTING_ORIGIN_LIMIT);
            }

            return count < mFlags.getMeasurementMaxDistinctEnrollmentsInAttribution();
        } else {
            LoggerFactory.getMeasurementLogger()
                    .d(
                            "isEnrollmentWithinPrivacyBounds:"
                                    + " getPublisherAndDestinationTopPrivateDomains failed. %s %s",
                            source.getPublisher(), trigger.getAttributionDestination());
            return true;
        }
    }

    private static Optional<Pair<Uri, Uri>> getPublisherAndDestinationTopPrivateDomains(
            Source source, Trigger trigger) {
        Uri attributionDestination = trigger.getAttributionDestination();
        Optional<Uri> triggerDestinationTopPrivateDomain =
                trigger.getDestinationType() == EventSurfaceType.APP
                        ? Optional.of(BaseUriExtractor.getBaseUri(attributionDestination))
                        : WebAddresses.topPrivateDomainAndScheme(attributionDestination);
        Uri publisher = source.getPublisher();
        Optional<Uri> publisherTopPrivateDomain =
                source.getPublisherType() == EventSurfaceType.APP
                        ? Optional.of(publisher)
                        : WebAddresses.topPrivateDomainAndScheme(publisher);
        if (!triggerDestinationTopPrivateDomain.isPresent()
                || !publisherTopPrivateDomain.isPresent()) {
            return Optional.empty();
        } else {
            return Optional.of(Pair.create(
                    publisherTopPrivateDomain.get(),
                    triggerDestinationTopPrivateDomain.get()));
        }
    }

    public static Attribution createAttribution(@NonNull Source source, @NonNull Trigger trigger) {
        Optional<Uri> publisherTopPrivateDomain =
                getTopPrivateDomain(source.getPublisher(), source.getPublisherType());
        Uri destination = trigger.getAttributionDestination();
        Optional<Uri> destinationTopPrivateDomain =
                getTopPrivateDomain(destination, trigger.getDestinationType());

        if (!publisherTopPrivateDomain.isPresent()
                || !destinationTopPrivateDomain.isPresent()) {
            throw new IllegalArgumentException(
                    String.format(
                            "insertAttributionRateLimit: "
                                    + "getSourceAndDestinationTopPrivateDomains"
                                    + " failed. Publisher: %s; Attribution destination: %s",
                            source.getPublisher(), destination));
        }

        return new Attribution.Builder()
                .setSourceSite(publisherTopPrivateDomain.get().toString())
                .setSourceOrigin(source.getPublisher().toString())
                .setDestinationSite(destinationTopPrivateDomain.get().toString())
                .setDestinationOrigin(BaseUriExtractor.getBaseUri(destination).toString())
                .setEnrollmentId(trigger.getEnrollmentId())
                // TODO: b/276638412 rename to Attribution::setSourceTime
                .setTriggerTime(source.getEventTime())
                .setRegistrant(trigger.getRegistrant().toString())
                .setSourceId(source.getId())
                .setTriggerId(trigger.getId())
                .setRegistrationOrigin(trigger.getRegistrationOrigin())
                .build();
    }

    private static Optional<Uri> getTopPrivateDomain(
            Uri uri, @EventSurfaceType int eventSurfaceType) {
        return eventSurfaceType == EventSurfaceType.APP
                ? Optional.of(BaseUriExtractor.getBaseUri(uri))
                : WebAddresses.topPrivateDomainAndScheme(uri);
    }

    private static boolean hasDeduplicationKey(@NonNull Source source,
            @NonNull UnsignedLong dedupKey) {
        for (AttributedTrigger attributedTrigger : source.getAttributedTriggers()) {
            if (dedupKey.equals(attributedTrigger.getDedupKey())) {
                return true;
            }
        }
        return false;
    }

    private void logAttributionStats(AttributionStatus attributionStatus) {
        mLogger.logMeasurementAttributionStats(
                new MeasurementAttributionStats.Builder()
                        .setCode(AD_SERVICES_MEASUREMENT_ATTRIBUTION)
                        .setSourceType(attributionStatus.getSourceType().getValue())
                        .setSurfaceType(attributionStatus.getAttributionSurface().getValue())
                        .setResult(attributionStatus.getAttributionResult().getValue())
                        .setFailureType(attributionStatus.getFailureType().getValue())
                        .setSourceDerived(attributionStatus.isSourceDerived())
                        .setInstallAttribution(attributionStatus.isInstallAttribution())
                        .setAttributionDelay(attributionStatus.getAttributionDelay())
                        .setSourceRegistrant(attributionStatus.getSourceRegistrant())
                        .build());
    }

    private void logDelayedSourceRegistrationStats(Source source, Trigger trigger) {
        DelayedSourceRegistrationStatus delayedSourceRegistrationStatus =
                new DelayedSourceRegistrationStatus();
        delayedSourceRegistrationStatus.setRegistrationDelay(
                source.getEventTime() - trigger.getTriggerTime());

        mLogger.logMeasurementDelayedSourceRegistrationStats(
                new MeasurementDelayedSourceRegistrationStats.Builder()
                        .setCode(AD_SERVICES_MEASUREMENT_DELAYED_SOURCE_REGISTRATION)
                        .setRegistrationStatus(delayedSourceRegistrationStatus.UNKNOWN)
                        .setRegistrationDelay(
                                delayedSourceRegistrationStatus.getRegistrationDelay())
                        .setRegistrant(source.getRegistrant().toString())
                        .build());
    }

    private long getAggregateReportDelay() {
        long reportDelayFromDefaults =
                (long) (Math.random() * AGGREGATE_REPORT_DELAY_SPAN + AGGREGATE_REPORT_MIN_DELAY);

        if (!mFlags.getMeasurementEnableConfigurableAggregateReportDelay()) {
            return reportDelayFromDefaults;
        }

        String aggregateReportDelayString = mFlags.getMeasurementAggregateReportDelayConfig();

        if (aggregateReportDelayString == null) {
            LoggerFactory.getMeasurementLogger()
                    .d("Invalid configurable aggregate report delay: null");
            return reportDelayFromDefaults;
        }

        String[] split = aggregateReportDelayString.split(AGGREGATE_REPORT_DELAY_DELIMITER);

        if (split.length != 2) {
            LoggerFactory.getMeasurementLogger()
                    .d("Invalid configurable aggregate report delay: length is not two");
            return reportDelayFromDefaults;
        }

        try {
            final long minDelay = Long.parseLong(split[0].trim());
            final long delaySpan = Long.parseLong(split[1].trim());
            return (long) (Math.random() * delaySpan + minDelay);
        } catch (NumberFormatException e) {
            LoggerFactory.getMeasurementLogger()
                    .e(e, "Configurable aggregate report delay parsing failed.");
            return reportDelayFromDefaults;
        }
    }

    private int getReportCountForTriggerData(
            UnsignedLong triggerData, List<EventReport> currentReports) {
        int count = 0;
        for (EventReport report : currentReports) {
            if (report.getTriggerData().equals(triggerData)) {
                count++;
            }
        }
        return count;
    }

    private void resetSummaryBucketForEventReportsRelatedToDeletion(
            Source source,
            List<EventReport> currentEventReports,
            List<EventReport> deletedReports,
            IMeasurementDao measurementDao)
            throws DatastoreException {
        Set<UnsignedLong> processedTriggerData = new HashSet<>();
        List<EventReport> orderedEventReports =
                currentEventReports.stream()
                        .sorted(Comparator.comparingLong(EventReport::getTriggerTime).reversed())
                        .collect(Collectors.toList());

        for (EventReport deletedReport : deletedReports) {
            UnsignedLong triggerData = deletedReport.getTriggerData();
            if (processedTriggerData.contains(triggerData)) {
                continue;
            }
            processedTriggerData.add(triggerData);
            int count = 0;
            List<Long> summaryBuckets =
                    ReportSpecUtil.getSummaryBucketsForTriggerData(
                            source.getFlexEventReportSpec(), triggerData);
            for (EventReport currentReport : orderedEventReports) {
                Pair<Long, Long> newSummaryBucket =
                        ReportSpecUtil.getSummaryBucketFromIndex(count, summaryBuckets);
                count++;
                if (!newSummaryBucket.equals(currentReport.getTriggerSummaryBucket())) {
                    // only the new bucket different with original one, we need to update DB
                    currentReport.updateSummaryBucket(newSummaryBucket);
                    measurementDao.updateEventReportSummaryBucket(
                            currentReport.getId(),
                            currentReport.getStringEncodedTriggerSummaryBucket());
                }
            }
        }
    }

    private void incrementEventReportCountBy(AttributionStatus attributionStatus, int count) {
        attributionStatus.setEventReportCount(attributionStatus.getEventReportCount() + count);
    }

    private void incrementEventDebugReportCountBy(AttributionStatus attributionStatus, int count) {
        attributionStatus.setEventDebugReportCount(
                attributionStatus.getEventDebugReportCount() + count);
    }

    private void incrementAggregateReportCountBy(AttributionStatus attributionStatus, int count) {
        attributionStatus.setAggregateReportCount(
                attributionStatus.getAggregateReportCount() + count);
    }

    private void incrementAggregateDebugReportCountBy(
            AttributionStatus attributionStatus, int count) {
        attributionStatus.setAggregateDebugReportCount(
                attributionStatus.getAggregateDebugReportCount() + count);
    }
}<|MERGE_RESOLUTION|>--- conflicted
+++ resolved
@@ -310,15 +310,6 @@
                         trigger.getAttributionDestination(), trigger.getDestinationType());
 
         if (numReportsPerDestination >= mFlags.getMeasurementMaxAggregateReportsPerDestination()) {
-<<<<<<< HEAD
-            LogUtil.d(
-                    String.format(
-                            Locale.ENGLISH,
-                            "Aggregate reports for destination %1$s exceeds system health limit of"
-                                    + " %2$d.",
-                            trigger.getAttributionDestination(),
-                            mFlags.getMeasurementMaxAggregateReportsPerDestination()));
-=======
             LoggerFactory.getMeasurementLogger()
                     .d(
                             String.format(
@@ -327,7 +318,6 @@
                                             + " limit of %2$d.",
                                     trigger.getAttributionDestination(),
                                     mFlags.getMeasurementMaxAggregateReportsPerDestination()));
->>>>>>> 018eaadd
             mDebugReportApi.scheduleTriggerDebugReport(
                     source,
                     trigger,
@@ -662,15 +652,6 @@
                         trigger.getAttributionDestination(), trigger.getDestinationType());
 
         if (numReports >= mFlags.getMeasurementMaxEventReportsPerDestination()) {
-<<<<<<< HEAD
-            LogUtil.d(
-                    String.format(
-                            Locale.ENGLISH,
-                            "Event reports for destination %1$s exceeds system health limit of"
-                                    + " %2$d.",
-                            trigger.getAttributionDestination(),
-                            mFlags.getMeasurementMaxEventReportsPerDestination()));
-=======
             LoggerFactory.getMeasurementLogger()
                     .d(
                             String.format(
@@ -679,7 +660,6 @@
                                             + " of %2$d.",
                                     trigger.getAttributionDestination(),
                                     mFlags.getMeasurementMaxEventReportsPerDestination()));
->>>>>>> 018eaadd
             mDebugReportApi.scheduleTriggerDebugReport(
                     source,
                     trigger,
