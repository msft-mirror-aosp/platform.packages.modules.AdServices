--- conflicted
+++ resolved
@@ -111,11 +111,6 @@
             throws JSONException {
         JSONArray aggregationServicePayloadsJson = new JSONArray();
 
-<<<<<<< HEAD
-        JSONObject debugCleartextPayloadJson = new JSONObject();
-        debugCleartextPayloadJson.put(DebugCleartextPayloadKeys.DEBUG_CLEARTEXT_PAYLOAD,
-                mDebugCleartextPayload);
-=======
         final String encryptedPayload =
                 AggregateCryptoConverter.encrypt(
                         key.getPublicKey(), mDebugCleartextPayload, sharedInfo);
@@ -127,7 +122,6 @@
         aggregationServicePayload.put(
                 AggregationServicePayloadKeys.DEBUG_CLEARTEXT_PAYLOAD,
                 AggregateCryptoConverter.encode(mDebugCleartextPayload));
->>>>>>> dded7d1c
 
         aggregationServicePayloadsJson.put(aggregationServicePayload);
 
