--- conflicted
+++ resolved
@@ -94,17 +94,10 @@
                 aggregationServicePayloadsToJson(sharedInfo, key));
 
         if (mSourceDebugKey != null) {
-<<<<<<< HEAD
-            aggregateBodyJson.put(PayloadBodyKeys.SOURCE_DEBUG_KEY, mSourceDebugKey);
-        }
-        if (mTriggerDebugKey != null) {
-            aggregateBodyJson.put(PayloadBodyKeys.TRIGGER_DEBUG_KEY, mTriggerDebugKey);
-=======
             aggregateBodyJson.put(PayloadBodyKeys.SOURCE_DEBUG_KEY, mSourceDebugKey.toString());
         }
         if (mTriggerDebugKey != null) {
             aggregateBodyJson.put(PayloadBodyKeys.TRIGGER_DEBUG_KEY, mTriggerDebugKey.toString());
->>>>>>> 453bf69b
         }
 
         return aggregateBodyJson;
