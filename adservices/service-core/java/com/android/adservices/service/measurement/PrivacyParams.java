/*
 * Copyright (C) 2022 The Android Open Source Project
 *
 * Licensed under the Apache License, Version 2.0 (the "License");
 * you may not use this file except in compliance with the License.
 * You may obtain a copy of the License at
 *
 *      http://www.apache.org/licenses/LICENSE-2.0
 *
 * Unless required by applicable law or agreed to in writing, software
 * distributed under the License is distributed on an "AS IS" BASIS,
 * WITHOUT WARRANTIES OR CONDITIONS OF ANY KIND, either express or implied.
 * See the License for the specific language governing permissions and
 * limitations under the License.
 */

package com.android.adservices.service.measurement;

import com.android.adservices.service.Flags;

import java.util.concurrent.TimeUnit;

/**
 * Class for holding privacy related parameters.
 * All values in this class are temporary and subject to change based on feedback and testing.
 */
public final class PrivacyParams {

    /**
     * Max reports for 'Navigation' {@link Source}.
     */
    public static final int NAVIGATION_SOURCE_MAX_REPORTS = 3;

    /**
     * Max reports for 'Event' {@link Source}.
     */
    public static final int EVENT_SOURCE_MAX_REPORTS = 1;

    /**
     * Max reports for Install Attributed 'Navigation' {@link Source}.
     */
    public static final int INSTALL_ATTR_NAVIGATION_SOURCE_MAX_REPORTS = 3;

    /**
     * Max reports for Install Attributed 'Event' {@link Source}.
     */
    public static final int INSTALL_ATTR_EVENT_SOURCE_MAX_REPORTS = 2;

    /**
     * Rate limit window for (Source Site, Destination Site, Reporting Site, Window) privacy unit.
     * 30 days.
     */
    public static final long RATE_LIMIT_WINDOW_MILLISECONDS = TimeUnit.DAYS.toMillis(30);

    /**
     * Early reporting window for 'Navigation' {@link Source}.
     * 2 days and 7 days.
     */
    public static final long[] NAVIGATION_EARLY_REPORTING_WINDOW_MILLISECONDS = new long[]{
            TimeUnit.DAYS.toMillis(2), TimeUnit.DAYS.toMillis(7)
    };

    /**
     * Early reporting window for 'Event' {@link Source}.
     * No windows.
     */
    public static final long[] EVENT_EARLY_REPORTING_WINDOW_MILLISECONDS = new long[]{ };

    /**
     * Early reporting window for Install Attributed 'Navigation' {@link Source}. 2 days and 7 days.
     */
    public static final long[] INSTALL_ATTR_NAVIGATION_EARLY_REPORTING_WINDOW_MILLISECONDS =
            NAVIGATION_EARLY_REPORTING_WINDOW_MILLISECONDS;

    /**
     * Early reporting window for Install Attributed 'Event' {@link Source}.
     * 2 days.
     */
    public static final long[] INSTALL_ATTR_EVENT_EARLY_REPORTING_WINDOW_MILLISECONDS =
            new long[]{ TimeUnit.DAYS.toMillis(2) };

    /** {@link Source} Noise probability for 'Event'. */
    public static final double EVENT_NOISE_PROBABILITY = 0.0000025D;

    /** {@link Source} Noise probability for 'Navigation'. */
    public static final double NAVIGATION_NOISE_PROBABILITY = 0.0024263D;

    /**
     * {@link Source} Noise probability for 'Event' which supports install attribution.
     */
    public static final double INSTALL_ATTR_EVENT_NOISE_PROBABILITY = 0.0000125D;

    /**
     * {@link Source} Noise probability for 'Navigation' which supports install attribution.
     */
    public static final double INSTALL_ATTR_NAVIGATION_NOISE_PROBABILITY =
                NAVIGATION_NOISE_PROBABILITY;

    /**
     * {@link Source} Noise probability for 'Event', when both destinations (app and web) are
     * available on the source.
     */
    public static final double DUAL_DESTINATION_EVENT_NOISE_PROBABILITY = 0.0000042D;

    /**
     * {@link Source} Noise probability for 'Navigation', when both destinations (app and web) are
     * available on the source.
     */
    public static final double DUAL_DESTINATION_NAVIGATION_NOISE_PROBABILITY = 0.0170218D;

    /**
     * {@link Source} Noise probability for 'Event', when both destinations (app and web) are
     * available on the source and supports install attribution.
     */
    public static final double INSTALL_ATTR_DUAL_DESTINATION_EVENT_NOISE_PROBABILITY = 0.0000208D;

    /**
     * {@link Source} Noise probability for 'Navigation', when both destinations (app and web) are
     * available on the source and supports install attribution.
     */
    public static final double INSTALL_ATTR_DUAL_DESTINATION_NAVIGATION_NOISE_PROBABILITY =
            DUAL_DESTINATION_NAVIGATION_NOISE_PROBABILITY;

    /**
     * Trigger data cardinality for 'Event' {@link Source} attribution.
     */
    public static final int EVENT_TRIGGER_DATA_CARDINALITY = 2;

    /**
     * Trigger data cardinality for 'Navigation' {@link Source} attribution.
     */
    private static final int NAVIGATION_TRIGGER_DATA_CARDINALITY = 8;

    public static int getNavigationTriggerDataCardinality() {
        return NAVIGATION_TRIGGER_DATA_CARDINALITY;
    }

    /** Min expiration value in seconds for attribution reporting register source. */
    public static final long MIN_REPORTING_REGISTER_SOURCE_EXPIRATION_IN_SECONDS =
            TimeUnit.DAYS.toSeconds(1);

    /**
     * Max expiration value in seconds for attribution reporting register source. This value is also
     * the default no expiration was specified.
     */
    public static final long MAX_REPORTING_REGISTER_SOURCE_EXPIRATION_IN_SECONDS =
            TimeUnit.DAYS.toSeconds(30);

    /**
     * Minimum limit of duration to determine attribution for a verified installation.
     */
    public static final long MIN_INSTALL_ATTRIBUTION_WINDOW = TimeUnit.DAYS.toSeconds(1);

    /**
     * Maximum limit of duration to determine attribution for a verified installation.
     */
    public static final long MAX_INSTALL_ATTRIBUTION_WINDOW = TimeUnit.DAYS.toSeconds(30);

    /**
     * Default and minimum value for cooldown period of source which led to installation.
     */
    public static final long MIN_POST_INSTALL_EXCLUSIVITY_WINDOW = 0;

    /**
     * Maximum acceptable install cooldown period.
     */
    public static final long MAX_POST_INSTALL_EXCLUSIVITY_WINDOW = TimeUnit.DAYS.toSeconds(30);

    /** Minimum time window after which reporting origin can be migrated */
    public static final long MIN_REPORTING_ORIGIN_UPDATE_WINDOW = TimeUnit.DAYS.toMillis(1);

    /**
     * L1, the maximum sum of the contributions (values) across all buckets for a given source
     * event.
     */
    public static final int MAX_SUM_OF_AGGREGATE_VALUES_PER_SOURCE = 65536;

    /** Amount of bytes allocated for aggregate histogram bucket */
    public static final int AGGREGATE_HISTOGRAM_BUCKET_BYTE_SIZE = 16;

    /** Amount of bytes allocated for aggregate histogram value */
    public static final int AGGREGATE_HISTOGRAM_VALUE_BYTE_SIZE = 4;

    /** Minimum time an aggregate report is delayed after trigger */
    public static final long AGGREGATE_REPORT_MIN_DELAY = TimeUnit.MINUTES.toMillis(10L);

    /** Maximum time an aggregate report is delayed after trigger */
    public static final long AGGREGATE_REPORT_DELAY_SPAN = TimeUnit.MINUTES.toMillis(50L);

    /**
     * Max distinct web destinations in a source registration.
     */
    public static final int MAX_DISTINCT_WEB_DESTINATIONS_IN_SOURCE_REGISTRATION = 3;

    /**
     * Max distinct enrollments with source registration per
     * { Publisher X Advertiser X TimePeriod }.
     */
    private static final int MAX_DISTINCT_ENROLLMENTS_PER_PUBLISHER_X_DESTINATION_IN_SOURCE = 100;

    public static int getMaxDistinctEnrollmentsPerPublisherXDestinationInSource() {
        return MAX_DISTINCT_ENROLLMENTS_PER_PUBLISHER_X_DESTINATION_IN_SOURCE;
    }

    private static final int MAX_FLEXIBLE_EVENT_REPORTS = 20;

    public static int getMaxFlexibleEventReports() {
        return MAX_FLEXIBLE_EVENT_REPORTS;
    }

    private static final int MAX_FLEXIBLE_EVENT_TRIGGER_DATA_CARDINALITY = 8;

    public static int getMaxFlexibleEventTriggerDataCardinality() {
        return MAX_FLEXIBLE_EVENT_TRIGGER_DATA_CARDINALITY;
    }

    private static final int MAX_FLEXIBLE_EVENT_REPORTING_WINDOWS = 5;

    public static int getMaxFlexibleEventReportingWindows() {
        return MAX_FLEXIBLE_EVENT_REPORTING_WINDOWS;
    }

    private static final int PRIVACY_EPSILON = 14;

    public static int getPrivacyEpsilon() {
        return PRIVACY_EPSILON;
    }

    public static final double NUMBER_EQUAL_THRESHOLD = 0.0000001D;

    private static final double MAX_FLEXIBLE_EVENT_INFORMATION_GAIN_EVENT_SOURCE =
            1.5849266D;

    private static final double MAX_FLEXIBLE_EVENT_INFORMATION_GAIN_NAVIGATION_SOURCE =
            11.4617280D;

    /**
     * Maximum early reporting windows configured through {@link
     * Flags#MEASUREMENT_EVENT_REPORTS_VTC_EARLY_REPORTING_WINDOWS} or {@link
     * Flags#MEASUREMENT_EVENT_REPORTS_CTC_EARLY_REPORTING_WINDOWS}.
     */
    public static final int MAX_CONFIGURABLE_EVENT_REPORT_EARLY_REPORTING_WINDOWS = 2;

    public static double getMaxFlexibleEventInformationGainEventSource() {
        return MAX_FLEXIBLE_EVENT_INFORMATION_GAIN_EVENT_SOURCE;
    }

<<<<<<< HEAD
    /**
     * Maximum early reporting windows configured through {@link
     * Flags#MEASUREMENT_EVENT_REPORTS_VTC_EARLY_REPORTING_WINDOWS} or {@link
     * Flags#MEASUREMENT_EVENT_REPORTS_CTC_EARLY_REPORTING_WINDOWS}.
     */
    public static final int MAX_CONFIGURABLE_EVENT_REPORT_EARLY_REPORTING_WINDOWS = 2;

    public static double getMaxFlexibleEventInformationGain() {
        return MAX_FLEXIBLE_EVENT_INFORMATION_GAIN;
=======
    public static double getMaxFlexibleEventInformationGainNavigationSource() {
        return MAX_FLEXIBLE_EVENT_INFORMATION_GAIN_NAVIGATION_SOURCE;
>>>>>>> dadf00a6
    }

    private PrivacyParams() {
    }
}<|MERGE_RESOLUTION|>--- conflicted
+++ resolved
@@ -245,20 +245,8 @@
         return MAX_FLEXIBLE_EVENT_INFORMATION_GAIN_EVENT_SOURCE;
     }
 
-<<<<<<< HEAD
-    /**
-     * Maximum early reporting windows configured through {@link
-     * Flags#MEASUREMENT_EVENT_REPORTS_VTC_EARLY_REPORTING_WINDOWS} or {@link
-     * Flags#MEASUREMENT_EVENT_REPORTS_CTC_EARLY_REPORTING_WINDOWS}.
-     */
-    public static final int MAX_CONFIGURABLE_EVENT_REPORT_EARLY_REPORTING_WINDOWS = 2;
-
-    public static double getMaxFlexibleEventInformationGain() {
-        return MAX_FLEXIBLE_EVENT_INFORMATION_GAIN;
-=======
     public static double getMaxFlexibleEventInformationGainNavigationSource() {
         return MAX_FLEXIBLE_EVENT_INFORMATION_GAIN_NAVIGATION_SOURCE;
->>>>>>> dadf00a6
     }
 
     private PrivacyParams() {
