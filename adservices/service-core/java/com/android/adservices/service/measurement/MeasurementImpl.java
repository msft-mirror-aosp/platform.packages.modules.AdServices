--- conflicted
+++ resolved
@@ -16,26 +16,14 @@
 
 package com.android.adservices.service.measurement;
 
-<<<<<<< HEAD
-import static android.adservices.measurement.MeasurementManager.RESULT_INTERNAL_ERROR;
-import static android.adservices.measurement.MeasurementManager.RESULT_INVALID_ARGUMENT;
-import static android.adservices.measurement.MeasurementManager.RESULT_IO_ERROR;
-import static android.adservices.measurement.MeasurementManager.RESULT_OK;
-
-=======
 import static com.android.adservices.ResultCode.RESULT_INTERNAL_ERROR;
 import static com.android.adservices.ResultCode.RESULT_INVALID_ARGUMENT;
 import static com.android.adservices.ResultCode.RESULT_IO_ERROR;
 import static com.android.adservices.ResultCode.RESULT_OK;
->>>>>>> dded7d1c
 import static com.android.adservices.service.measurement.attribution.BaseUriExtractor.getBaseUri;
 import static com.android.adservices.service.measurement.attribution.TriggerContentProvider.TRIGGER_URI;
 
 import android.adservices.measurement.DeletionParam;
-<<<<<<< HEAD
-import android.adservices.measurement.MeasurementApiUtil;
-=======
->>>>>>> dded7d1c
 import android.adservices.measurement.MeasurementManager;
 import android.adservices.measurement.MeasurementManager.ResultCode;
 import android.adservices.measurement.RegistrationRequest;
@@ -154,33 +142,6 @@
         mReadWriteLock.readLock().lock();
         try {
             switch (request.getRegistrationType()) {
-<<<<<<< HEAD
-                case RegistrationRequest.REGISTER_SOURCE: {
-                    Optional<List<SourceRegistration>> fetch = mSourceFetcher.fetchSource(request);
-                    LogUtil.d("MeasurementImpl: register: success=" + fetch.isPresent());
-                    if (fetch.isPresent()) {
-                        insertSources(request, fetch.get(), requestTime);
-                        return RESULT_OK;
-                    } else {
-                        return RESULT_IO_ERROR;
-                    }
-                }
-
-                case RegistrationRequest.REGISTER_TRIGGER: {
-                    Optional<List<TriggerRegistration>> fetch =
-                            mTriggerFetcher.fetchTrigger(request);
-                    LogUtil.d("MeasurementImpl: register: success=" + fetch.isPresent());
-                    if (fetch.isPresent()) {
-                        insertTriggers(request, fetch.get(), requestTime);
-                        return RESULT_OK;
-                    } else {
-                        return RESULT_IO_ERROR;
-                    }
-                }
-
-                default:
-                    return MeasurementManager.RESULT_INVALID_ARGUMENT;
-=======
                 case RegistrationRequest.REGISTER_SOURCE:
                     return fetchAndInsertSources(request, requestTime);
 
@@ -245,7 +206,6 @@
                 return RESULT_OK;
             } else {
                 return RESULT_IO_ERROR;
->>>>>>> dded7d1c
             }
         } finally {
             mReadWriteLock.readLock().unlock();
@@ -259,16 +219,6 @@
     int deleteRegistrations(@NonNull DeletionParam request) {
         mReadWriteLock.readLock().lock();
         try {
-<<<<<<< HEAD
-            final boolean deleteResult = mDatastoreManager.runInTransaction((dao) ->
-                    dao.deleteMeasurementData(
-                            getRegistrant(request.getAttributionSource()),
-                            request.getOriginUri(),
-                            request.getStart(),
-                            request.getEnd()
-                    )
-            );
-=======
             final boolean deleteResult =
                     mDatastoreManager.runInTransaction(
                             (dao) ->
@@ -280,7 +230,6 @@
                                             request.getDomainUris(),
                                             request.getMatchBehavior(),
                                             request.getDeletionMode()));
->>>>>>> dded7d1c
             return deleteResult ? RESULT_OK : RESULT_INTERNAL_ERROR;
         } catch (NullPointerException | IllegalArgumentException e) {
             LogUtil.e(e, "Delete registration received invalid parameters");
