--- conflicted
+++ resolved
@@ -52,18 +52,6 @@
     private final Flags mFlags;
     private ReportingStatus.UploadMethod mUploadMethod;
     private AdServicesLogger mLogger;
-<<<<<<< HEAD
-
-    @VisibleForTesting
-    DebugReportingJobHandler(
-            EnrollmentDao enrollmentDao,
-            DatastoreManager datastoreManager,
-            Flags flags,
-            AdServicesLogger logger) {
-        this(enrollmentDao, datastoreManager, flags, logger, ReportingStatus.UploadMethod.UNKNOWN);
-    }
-=======
->>>>>>> 018eaadd
 
     private Context mContext;
 
@@ -73,9 +61,6 @@
             DatastoreManager datastoreManager,
             Flags flags,
             AdServicesLogger logger,
-<<<<<<< HEAD
-            ReportingStatus.UploadMethod uploadMethod) {
-=======
             Context context) {
         this(
                 enrollmentDao,
@@ -93,16 +78,12 @@
             AdServicesLogger logger,
             ReportingStatus.UploadMethod uploadMethod,
             Context context) {
->>>>>>> 018eaadd
         mEnrollmentDao = enrollmentDao;
         mDatastoreManager = datastoreManager;
         mFlags = flags;
         mLogger = logger;
         mUploadMethod = uploadMethod;
-<<<<<<< HEAD
-=======
         mContext = context;
->>>>>>> 018eaadd
     }
 
     /** Finds all debug reports and attempts to upload them individually. */
@@ -137,17 +118,6 @@
                 reportingStatus.setUploadStatus(ReportingStatus.UploadStatus.SUCCESS);
             } else {
                 reportingStatus.setUploadStatus(ReportingStatus.UploadStatus.FAILURE);
-<<<<<<< HEAD
-            }
-            mDatastoreManager.runInTransaction(
-                    (dao) -> {
-                        int retryCount =
-                                dao.incrementAndGetReportingRetryCount(
-                                        debugReportId,
-                                        KeyValueData.DataType.DEBUG_REPORT_RETRY_COUNT);
-                        reportingStatus.setRetryCount(retryCount);
-                    });
-=======
                 mDatastoreManager.runInTransaction(
                         (dao) -> {
                             int retryCount =
@@ -157,7 +127,6 @@
                             reportingStatus.setRetryCount(retryCount);
                         });
             }
->>>>>>> 018eaadd
             logReportingStats(reportingStatus);
         }
     }
@@ -179,16 +148,10 @@
             return AdServicesStatusUtils.STATUS_IO_ERROR;
         }
         DebugReport debugReport = debugReportOpt.get();
-<<<<<<< HEAD
-        reportingStatus.setReportType(debugReport.getType());
-        String sourceRegistrant = "";
-        reportingStatus.setSourceRegistrant(sourceRegistrant);
-=======
         reportingStatus.setReportingDelay(
                 System.currentTimeMillis() - debugReport.getInsertionTime());
         reportingStatus.setReportType(debugReport.getType());
         reportingStatus.setSourceRegistrant(getAppPackageName(debugReport));
->>>>>>> 018eaadd
 
         try {
             Uri reportingOrigin = debugReport.getRegistrationOrigin();
@@ -204,21 +167,13 @@
                 if (success) {
                     return AdServicesStatusUtils.STATUS_SUCCESS;
                 } else {
-<<<<<<< HEAD
-                    LogUtil.d("Deleting debug report failed");
-=======
                     LoggerFactory.getMeasurementLogger().d("Deleting debug report failed");
->>>>>>> 018eaadd
                     reportingStatus.setFailureStatus(ReportingStatus.FailureStatus.DATASTORE);
                     return AdServicesStatusUtils.STATUS_IO_ERROR;
                 }
             } else {
-<<<<<<< HEAD
-                LogUtil.d("Sending debug report failed with http error");
-=======
                 LoggerFactory.getMeasurementLogger()
                         .d("Sending debug report failed with http error");
->>>>>>> 018eaadd
                 reportingStatus.setFailureStatus(
                         ReportingStatus.FailureStatus.UNSUCCESSFUL_HTTP_RESPONSE_CODE);
                 return AdServicesStatusUtils.STATUS_IO_ERROR;
@@ -288,20 +243,6 @@
         return debugReportSender.sendReport(adTechDomain, debugReportPayload);
     }
 
-<<<<<<< HEAD
-    private boolean isSourceRegistrationOrigin(DebugReport debugReport) {
-        boolean result = false;
-        String type = debugReport.getType();
-        if (type.equals(DebugReportApi.Type.SOURCE_DESTINATION_LIMIT)
-                || type.equals(DebugReportApi.Type.SOURCE_NOISED)
-                || type.equals(DebugReportApi.Type.SOURCE_STORAGE_LIMIT)
-                || type.equals(DebugReportApi.Type.SOURCE_SUCCESS)
-                || type.equals(DebugReportApi.Type.SOURCE_UNKNOWN_ERROR)
-                || type.equals(DebugReportApi.Type.SOURCE_FLEXIBLE_EVENT_REPORT_VALUE_ERROR)) {
-            result = true;
-        }
-        return result;
-=======
     private String getAppPackageName(DebugReport debugReport) {
         if (!mFlags.getMeasurementEnableAppPackageNameLogging()) {
             return "";
@@ -312,7 +253,6 @@
             return "";
         }
         return sourceRegistrant.toString();
->>>>>>> 018eaadd
     }
 
     private void logReportingStats(ReportingStatus reportingStatus) {
