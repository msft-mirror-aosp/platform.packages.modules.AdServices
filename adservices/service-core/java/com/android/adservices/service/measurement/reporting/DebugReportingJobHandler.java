/*
 * Copyright (C) 2022 The Android Open Source Project
 *
 * Licensed under the Apache License, Version 2.0 (the "License");
 * you may not use this file except in compliance with the License.
 * You may obtain a copy of the License at
 *
 *      http://www.apache.org/licenses/LICENSE-2.0
 *
 * Unless required by applicable law or agreed to in writing, software
 * distributed under the License is distributed on an "AS IS" BASIS,
 * WITHOUT WARRANTIES OR CONDITIONS OF ANY KIND, either express or implied.
 * See the License for the specific language governing permissions and
 * limitations under the License.
 */

package com.android.adservices.service.measurement.reporting;

import static com.android.adservices.service.stats.AdServicesStatsLog.AD_SERVICES_ERROR_REPORTED__ERROR_CODE__ERROR_CODE_UNSPECIFIED;
import static com.android.adservices.service.stats.AdServicesStatsLog.AD_SERVICES_ERROR_REPORTED__PPAPI_NAME__MEASUREMENT;
import static com.android.adservices.service.stats.AdServicesStatsLog.AD_SERVICES_MESUREMENT_REPORTS_UPLOADED;

import android.adservices.common.AdServicesStatusUtils;
import android.net.Uri;

import com.android.adservices.LoggerFactory;
import com.android.adservices.data.enrollment.EnrollmentDao;
import com.android.adservices.data.measurement.DatastoreManager;
import com.android.adservices.data.measurement.IMeasurementDao;
import com.android.adservices.errorlogging.ErrorLogUtil;
import com.android.adservices.service.Flags;
import com.android.adservices.service.measurement.KeyValueData;
import com.android.adservices.service.stats.AdServicesLogger;
import com.android.adservices.service.stats.MeasurementReportsStats;
import com.android.internal.annotations.VisibleForTesting;

import org.json.JSONArray;
import org.json.JSONException;

import java.io.IOException;
import java.net.HttpURLConnection;
import java.util.List;
import java.util.Optional;
import java.util.concurrent.ThreadLocalRandom;

/** Class for handling debug reporting. */
public class DebugReportingJobHandler {

    private final EnrollmentDao mEnrollmentDao;
    private final DatastoreManager mDatastoreManager;
    private final Flags mFlags;
    private ReportingStatus.UploadMethod mUploadMethod;
    private AdServicesLogger mLogger;

    @VisibleForTesting
    DebugReportingJobHandler(
            EnrollmentDao enrollmentDao,
            DatastoreManager datastoreManager,
            Flags flags,
            AdServicesLogger logger) {
        this(enrollmentDao, datastoreManager, flags, logger, ReportingStatus.UploadMethod.UNKNOWN);
    }

    DebugReportingJobHandler(
            EnrollmentDao enrollmentDao,
            DatastoreManager datastoreManager,
            Flags flags,
            AdServicesLogger logger,
            ReportingStatus.UploadMethod uploadMethod) {
        mEnrollmentDao = enrollmentDao;
        mDatastoreManager = datastoreManager;
        mFlags = flags;
        mLogger = logger;
        mUploadMethod = uploadMethod;
    }

    /** Finds all debug reports and attempts to upload them individually. */
    void performScheduledPendingReports() {
        Optional<List<String>> pendingDebugReports =
                mDatastoreManager.runInTransactionWithResult(IMeasurementDao::getDebugReportIds);
        if (!pendingDebugReports.isPresent()) {
            LoggerFactory.getMeasurementLogger().d("Pending Debug Reports not found");
            return;
        }

        List<String> pendingDebugReportIdsInWindow = pendingDebugReports.get();
        for (String debugReportId : pendingDebugReportIdsInWindow) {
            // If the job service's requirements specified at runtime are no longer met, the job
            // service will interrupt this thread.  If the thread has been interrupted, it will exit
            // early.
            if (Thread.currentThread().isInterrupted()) {
                LoggerFactory.getMeasurementLogger()
                        .d(
                                "DebugReportingJobHandler performScheduledPendingReports "
                                        + "thread interrupted, exiting early.");
                return;
            }

            ReportingStatus reportingStatus = new ReportingStatus();
            if (mUploadMethod != null) {
                reportingStatus.setUploadMethod(mUploadMethod);
            }
            @AdServicesStatusUtils.StatusCode
            int result = performReport(debugReportId, reportingStatus);
            if (result == AdServicesStatusUtils.STATUS_SUCCESS) {
                reportingStatus.setUploadStatus(ReportingStatus.UploadStatus.SUCCESS);
            } else {
                reportingStatus.setUploadStatus(ReportingStatus.UploadStatus.FAILURE);
            }
            mDatastoreManager.runInTransaction(
                    (dao) -> {
                        int retryCount =
                                dao.incrementAndGetReportingRetryCount(
                                        debugReportId,
                                        KeyValueData.DataType.DEBUG_REPORT_RETRY_COUNT);
                        reportingStatus.setRetryCount(retryCount);
                    });
            logReportingStats(reportingStatus);
        }
    }

    /**
     * Perform reporting by finding the relevant {@link DebugReport} and making an HTTP POST request
     * to the specified report to URL with the report data as a JSON in the body.
     *
     * @param debugReportId for the datastore id of the {@link DebugReport}
     * @return success
     */
    int performReport(String debugReportId, ReportingStatus reportingStatus) {
        Optional<DebugReport> debugReportOpt =
                mDatastoreManager.runInTransactionWithResult(
                        (dao) -> dao.getDebugReport(debugReportId));
        if (!debugReportOpt.isPresent()) {
            LoggerFactory.getMeasurementLogger().d("Reading Scheduled Debug Report failed");
            return AdServicesStatusUtils.STATUS_IO_ERROR;
        }
        DebugReport debugReport = debugReportOpt.get();
        reportingStatus.setReportType(debugReport.getType());
        String sourceRegistrant = "";
        reportingStatus.setSourceRegistrant(sourceRegistrant);

        try {
            Uri reportingOrigin = debugReport.getRegistrationOrigin();
            JSONArray debugReportJsonPayload = createReportJsonPayload(debugReport);
            int returnCode = makeHttpPostRequest(reportingOrigin, debugReportJsonPayload);

            if (returnCode >= HttpURLConnection.HTTP_OK && returnCode <= 299) {
                boolean success =
                        mDatastoreManager.runInTransaction(
                                (dao) -> {
                                    dao.deleteDebugReport(debugReport.getId());
                                });
                if (success) {
                    return AdServicesStatusUtils.STATUS_SUCCESS;
                } else {
<<<<<<< HEAD
                    LogUtil.d("Deleting debug report failed");
=======
                    LoggerFactory.getMeasurementLogger().d("Deleting debug report failed");
>>>>>>> 4f19f827
                    reportingStatus.setFailureStatus(ReportingStatus.FailureStatus.DATASTORE);
                    return AdServicesStatusUtils.STATUS_IO_ERROR;
                }
            } else {
<<<<<<< HEAD
                LogUtil.d("Sending debug report failed with http error");
=======
                LoggerFactory.getMeasurementLogger()
                        .d("Sending debug report failed with http error");
>>>>>>> 4f19f827
                reportingStatus.setFailureStatus(
                        ReportingStatus.FailureStatus.UNSUCCESSFUL_HTTP_RESPONSE_CODE);
                return AdServicesStatusUtils.STATUS_IO_ERROR;
            }
        } catch (IOException e) {
            LoggerFactory.getMeasurementLogger()
                    .d(e, "Network error occurred when attempting to deliver debug report.");
            ErrorLogUtil.e(
                    e,
                    AD_SERVICES_ERROR_REPORTED__ERROR_CODE__ERROR_CODE_UNSPECIFIED,
                    AD_SERVICES_ERROR_REPORTED__PPAPI_NAME__MEASUREMENT);
            reportingStatus.setFailureStatus(ReportingStatus.FailureStatus.NETWORK);
            // TODO(b/298330312): Change to defined error codes
            return AdServicesStatusUtils.STATUS_IO_ERROR;
        } catch (JSONException e) {
            LoggerFactory.getMeasurementLogger()
                    .d(e, "Serialization error occurred at debug report delivery.");
            // TODO(b/298330312): Change to defined error codes
            ErrorLogUtil.e(
                    e,
                    AD_SERVICES_ERROR_REPORTED__ERROR_CODE__ERROR_CODE_UNSPECIFIED,
                    AD_SERVICES_ERROR_REPORTED__PPAPI_NAME__MEASUREMENT);
            reportingStatus.setFailureStatus(ReportingStatus.FailureStatus.SERIALIZATION_ERROR);
            if (mFlags.getMeasurementEnableReportDeletionOnUnrecoverableException()) {
                // Unrecoverable state - delete the report.
                mDatastoreManager.runInTransaction(dao -> dao.deleteDebugReport(debugReportId));
            }
            if (mFlags.getMeasurementEnableReportingJobsThrowJsonException()
                    && ThreadLocalRandom.current().nextFloat()
                            < mFlags.getMeasurementThrowUnknownExceptionSamplingRate()) {
                // JSONException is unexpected.
                throw new IllegalStateException(
                        "Serialization error occurred at event report delivery", e);
            }
            return AdServicesStatusUtils.STATUS_UNKNOWN_ERROR;
        } catch (Exception e) {
            LoggerFactory.getMeasurementLogger()
                    .e(e, "Unexpected exception occurred when attempting to deliver debug report.");
            // TODO(b/298330312): Change to defined error codes
            ErrorLogUtil.e(
                    e,
                    AD_SERVICES_ERROR_REPORTED__ERROR_CODE__ERROR_CODE_UNSPECIFIED,
                    AD_SERVICES_ERROR_REPORTED__PPAPI_NAME__MEASUREMENT);
            reportingStatus.setFailureStatus(ReportingStatus.FailureStatus.UNKNOWN);
            if (mFlags.getMeasurementEnableReportingJobsThrowUnaccountedException()
                    && ThreadLocalRandom.current().nextFloat()
                            < mFlags.getMeasurementThrowUnknownExceptionSamplingRate()) {
                throw e;
            }
            return AdServicesStatusUtils.STATUS_UNKNOWN_ERROR;
        }
    }

    /** Creates the JSON payload for the POST request from the DebugReport. */
    @VisibleForTesting
    JSONArray createReportJsonPayload(DebugReport debugReport) throws JSONException {
        JSONArray debugReportJsonPayload = new JSONArray();
        debugReportJsonPayload.put(debugReport.toPayloadJson());
        return debugReportJsonPayload;
    }

    /** Makes the POST request to the reporting URL. */
    @VisibleForTesting
    public int makeHttpPostRequest(Uri adTechDomain, JSONArray debugReportPayload)
            throws IOException {
        DebugReportSender debugReportSender = new DebugReportSender();
        return debugReportSender.sendReport(adTechDomain, debugReportPayload);
    }

    private boolean isSourceRegistrationOrigin(DebugReport debugReport) {
        boolean result = false;
        String type = debugReport.getType();
        if (type.equals(DebugReportApi.Type.SOURCE_DESTINATION_LIMIT)
                || type.equals(DebugReportApi.Type.SOURCE_NOISED)
                || type.equals(DebugReportApi.Type.SOURCE_STORAGE_LIMIT)
                || type.equals(DebugReportApi.Type.SOURCE_SUCCESS)
                || type.equals(DebugReportApi.Type.SOURCE_UNKNOWN_ERROR)
                || type.equals(DebugReportApi.Type.SOURCE_FLEXIBLE_EVENT_REPORT_VALUE_ERROR)) {
            result = true;
        }
        return result;
    }

    private void logReportingStats(ReportingStatus reportingStatus) {
        mLogger.logMeasurementReports(
                new MeasurementReportsStats.Builder()
                        .setCode(AD_SERVICES_MESUREMENT_REPORTS_UPLOADED)
                        .setType(reportingStatus.getReportType().getValue())
                        .setResultCode(reportingStatus.getUploadStatus().getValue())
                        .setFailureType(reportingStatus.getFailureStatus().getValue())
                        .setUploadMethod(reportingStatus.getUploadMethod().getValue())
                        .setReportingDelay(reportingStatus.getReportingDelay())
                        .setSourceRegistrant(reportingStatus.getSourceRegistrant())
                        .setRetryCount(reportingStatus.getRetryCount())
                        .build());
    }
}<|MERGE_RESOLUTION|>--- conflicted
+++ resolved
@@ -153,21 +153,13 @@
                 if (success) {
                     return AdServicesStatusUtils.STATUS_SUCCESS;
                 } else {
-<<<<<<< HEAD
-                    LogUtil.d("Deleting debug report failed");
-=======
                     LoggerFactory.getMeasurementLogger().d("Deleting debug report failed");
->>>>>>> 4f19f827
                     reportingStatus.setFailureStatus(ReportingStatus.FailureStatus.DATASTORE);
                     return AdServicesStatusUtils.STATUS_IO_ERROR;
                 }
             } else {
-<<<<<<< HEAD
-                LogUtil.d("Sending debug report failed with http error");
-=======
                 LoggerFactory.getMeasurementLogger()
                         .d("Sending debug report failed with http error");
->>>>>>> 4f19f827
                 reportingStatus.setFailureStatus(
                         ReportingStatus.FailureStatus.UNSUCCESSFUL_HTTP_RESPONSE_CODE);
                 return AdServicesStatusUtils.STATUS_IO_ERROR;
