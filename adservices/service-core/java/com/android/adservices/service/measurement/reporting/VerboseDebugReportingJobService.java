/*
 * Copyright (C) 2022 The Android Open Source Project
 *
 * Licensed under the Apache License, Version 2.0 (the "License");
 * you may not use this file except in compliance with the License.
 * You may obtain a copy of the License at
 *
 *      http://www.apache.org/licenses/LICENSE-2.0
 *
 * Unless required by applicable law or agreed to in writing, software
 * distributed under the License is distributed on an "AS IS" BASIS,
 * WITHOUT WARRANTIES OR CONDITIONS OF ANY KIND, either express or implied.
 * See the License for the specific language governing permissions and
 * limitations under the License.
 */

package com.android.adservices.service.measurement.reporting;

import static com.android.adservices.service.measurement.util.JobLockHolder.Type.VERBOSE_DEBUG_REPORTING;
import static com.android.adservices.spe.AdservicesJobInfo.MEASUREMENT_VERBOSE_DEBUG_REPORT_JOB;

import android.app.job.JobInfo;
import android.app.job.JobParameters;
import android.app.job.JobScheduler;
import android.app.job.JobService;
import android.content.ComponentName;
import android.content.Context;

import com.android.adservices.LogUtil;
import com.android.adservices.LoggerFactory;
import com.android.adservices.concurrency.AdServicesExecutors;
import com.android.adservices.data.enrollment.EnrollmentDao;
import com.android.adservices.data.measurement.DatastoreManager;
import com.android.adservices.data.measurement.DatastoreManagerFactory;
import com.android.adservices.service.Flags;
import com.android.adservices.service.FlagsFactory;
import com.android.adservices.service.common.compat.ServiceCompatUtils;
import com.android.adservices.service.measurement.util.JobLockHolder;
import com.android.adservices.service.stats.AdServicesLoggerImpl;
import com.android.adservices.spe.AdservicesJobServiceLogger;
import com.android.internal.annotations.VisibleForTesting;

import com.google.common.util.concurrent.ListeningExecutorService;

import java.util.concurrent.Future;

/**
 * Main service for scheduling verbose debug reporting jobs. The actual job execution logic is part
 * of {@link DebugReportingJobHandler }.
 */
public final class VerboseDebugReportingJobService extends JobService {
    private static final ListeningExecutorService sBlockingExecutor =
            AdServicesExecutors.getBlockingExecutor();
    static final int VERBOSE_DEBUG_REPORT_JOB_ID = MEASUREMENT_VERBOSE_DEBUG_REPORT_JOB.getJobId();

    private Future mExecutorFuture;

    @Override
    public boolean onStartJob(JobParameters params) {
        // Always ensure that the first thing this job does is check if it should be running, and
        // cancel itself if it's not supposed to be.
        if (ServiceCompatUtils.shouldDisableExtServicesJobOnTPlus(this)) {
            LogUtil.d(
                    "Disabling VerboseDebugReportingJobService job because it's running in "
                            + "ExtServices on T+");
            return skipAndCancelBackgroundJob(params);
        }

        AdservicesJobServiceLogger.getInstance(this).recordOnStartJob(VERBOSE_DEBUG_REPORT_JOB_ID);

        if (FlagsFactory.getFlags().getMeasurementJobVerboseDebugReportingKillSwitch()) {
            LoggerFactory.getMeasurementLogger().e("VerboseDebugReportingJobService is disabled");
            return skipAndCancelBackgroundJob(params);
        }

        LoggerFactory.getMeasurementLogger().d("VerboseDebugReportingJobService.onStartJob");
        mExecutorFuture =
                sBlockingExecutor.submit(
                        () -> {
                            sendReports();
                            AdservicesJobServiceLogger.getInstance(
                                            VerboseDebugReportingJobService.this)
                                    .recordJobFinished(
                                            VERBOSE_DEBUG_REPORT_JOB_ID,
                                            /* isSuccessful */ true,
                                            /* shouldRetry*/ false);
                            jobFinished(params, /* wantsReschedule= */ false);
                        });
        return true;
    }

    @Override
    public boolean onStopJob(JobParameters params) {
        LoggerFactory.getMeasurementLogger().d("VerboseDebugReportingJobService.onStopJob");
        boolean shouldRetry = true;
        if (mExecutorFuture != null) {
            shouldRetry = mExecutorFuture.cancel(/* mayInterruptIfRunning */ true);
        }
        AdservicesJobServiceLogger.getInstance(this)
                .recordOnStopJob(params, VERBOSE_DEBUG_REPORT_JOB_ID, shouldRetry);
        return shouldRetry;
    }

    /** Schedules {@link VerboseDebugReportingJobService} */
    @VisibleForTesting
    static void schedule(JobScheduler jobScheduler, JobInfo jobInfo) {
        jobScheduler.schedule(jobInfo);
    }

    /**
     * Schedule Verbose Debug Reporting Job if it is not already scheduled
     *
     * @param context the context
     * @param forceSchedule flag to indicate whether to force rescheduling the job.
     */
    public static void scheduleIfNeeded(Context context, boolean forceSchedule) {
        Flags flags = FlagsFactory.getFlags();
        if (flags.getMeasurementJobVerboseDebugReportingKillSwitch()) {
<<<<<<< HEAD
            LogUtil.d("VerboseDebugReportingJobService is disabled, skip scheduling");
=======
            LoggerFactory.getMeasurementLogger()
                    .d("VerboseDebugReportingJobService is disabled, skip scheduling");
>>>>>>> 018eaadd
            return;
        }

        final JobScheduler jobScheduler = context.getSystemService(JobScheduler.class);
        if (jobScheduler == null) {
            LoggerFactory.getMeasurementLogger().e("JobScheduler not found");
            return;
        }

        final JobInfo scheduledJob = jobScheduler.getPendingJob(VERBOSE_DEBUG_REPORT_JOB_ID);
        // Schedule if it hasn't been scheduled already or force rescheduling
        JobInfo jobInfo = buildJobInfo(context, flags);
        if (forceSchedule || !jobInfo.equals(scheduledJob)) {
            schedule(jobScheduler, jobInfo);
            LoggerFactory.getMeasurementLogger().d("Scheduled VerboseDebugReportingJobService");
        } else {
            LoggerFactory.getMeasurementLogger()
                    .d("VerboseDebugReportingJobService already scheduled, skipping reschedule");
        }
    }

    private static JobInfo buildJobInfo(Context context, Flags flags) {
        return new JobInfo.Builder(
                        VERBOSE_DEBUG_REPORT_JOB_ID,
                        new ComponentName(context, VerboseDebugReportingJobService.class))
                .setRequiredNetworkType(
                        flags.getMeasurementVerboseDebugReportingJobRequiredNetworkType())
                .build();
    }

    private boolean skipAndCancelBackgroundJob(final JobParameters params) {
        final JobScheduler jobScheduler = this.getSystemService(JobScheduler.class);
        if (jobScheduler != null) {
            jobScheduler.cancel(VERBOSE_DEBUG_REPORT_JOB_ID);
        }

        // Tell the JobScheduler that the job has completed and does not need to be rescheduled.
        jobFinished(params, /* wantsReschedule= */ false);

        // Returning false means that this job has completed its work.
        return false;
    }

    @VisibleForTesting
    void sendReports() {
        final JobLockHolder lock = JobLockHolder.getInstance(VERBOSE_DEBUG_REPORTING);
        if (lock.tryLock()) {
            try {
                EnrollmentDao enrollmentDao = EnrollmentDao.getInstance(getApplicationContext());
                DatastoreManager datastoreManager =
                        DatastoreManagerFactory.getDatastoreManager(getApplicationContext());
                new DebugReportingJobHandler(
                                enrollmentDao,
                                datastoreManager,
                                FlagsFactory.getFlags(),
                                AdServicesLoggerImpl.getInstance(),
<<<<<<< HEAD
                                ReportingStatus.UploadMethod.REGULAR)
=======
                                ReportingStatus.UploadMethod.REGULAR,
                                getApplicationContext())
>>>>>>> 018eaadd
                        .performScheduledPendingReports();
                return;
            } finally {
                lock.unlock();
            }
        }
        LoggerFactory.getMeasurementLogger()
                .d("VerboseDebugReportingJobService did not acquire the lock");
    }

    @VisibleForTesting
    Future getFutureForTesting() {
        return mExecutorFuture;
    }
}<|MERGE_RESOLUTION|>--- conflicted
+++ resolved
@@ -116,12 +116,8 @@
     public static void scheduleIfNeeded(Context context, boolean forceSchedule) {
         Flags flags = FlagsFactory.getFlags();
         if (flags.getMeasurementJobVerboseDebugReportingKillSwitch()) {
-<<<<<<< HEAD
-            LogUtil.d("VerboseDebugReportingJobService is disabled, skip scheduling");
-=======
             LoggerFactory.getMeasurementLogger()
                     .d("VerboseDebugReportingJobService is disabled, skip scheduling");
->>>>>>> 018eaadd
             return;
         }
 
@@ -178,12 +174,8 @@
                                 datastoreManager,
                                 FlagsFactory.getFlags(),
                                 AdServicesLoggerImpl.getInstance(),
-<<<<<<< HEAD
-                                ReportingStatus.UploadMethod.REGULAR)
-=======
                                 ReportingStatus.UploadMethod.REGULAR,
                                 getApplicationContext())
->>>>>>> 018eaadd
                         .performScheduledPendingReports();
                 return;
             } finally {
