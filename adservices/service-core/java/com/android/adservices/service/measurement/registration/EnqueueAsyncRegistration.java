/*
 * Copyright (C) 2022 The Android Open Source Project
 *
 * Licensed under the Apache License, Version 2.0 (the "License");
 * you may not use this file except in compliance with the License.
 * You may obtain a copy of the License at
 *
 *      http://www.apache.org/licenses/LICENSE-2.0
 *
 * Unless required by applicable law or agreed to in writing, software
 * distributed under the License is distributed on an "AS IS" BASIS,
 * WITHOUT WARRANTIES OR CONDITIONS OF ANY KIND, either express or implied.
 * See the License for the specific language governing permissions and
 * limitations under the License.
 */

package com.android.adservices.service.measurement.registration;

import android.adservices.measurement.RegistrationRequest;
import android.adservices.measurement.WebSourceParams;
import android.adservices.measurement.WebSourceRegistrationRequest;
import android.adservices.measurement.WebTriggerParams;
import android.adservices.measurement.WebTriggerRegistrationRequest;
import android.annotation.NonNull;
import android.annotation.Nullable;
import android.content.ContentProviderClient;
import android.content.ContentResolver;
import android.net.Uri;
import android.os.RemoteException;

import com.android.adservices.LogUtil;
import com.android.adservices.data.measurement.DatastoreException;
import com.android.adservices.data.measurement.DatastoreManager;
import com.android.adservices.data.measurement.IMeasurementDao;
import com.android.adservices.service.measurement.Source;

import java.util.Objects;
import java.util.UUID;

/** Class containing static functions for enqueueing AsyncRegistrations */
public class EnqueueAsyncRegistration {
    /**
     * Inserts an App Source or Trigger Registration request into the Async Registration Queue
     * table.
     *
     * @param registrationRequest a {@link RegistrationRequest} to be queued.
     */
    public static boolean appSourceOrTriggerRegistrationRequest(
            RegistrationRequest registrationRequest,
            boolean adIdPermission,
            Uri registrant,
            long requestTime,
            @Nullable Source.SourceType sourceType,
            @Nullable String postBody,
            @NonNull DatastoreManager datastoreManager,
            @NonNull ContentResolver contentResolver) {
        Objects.requireNonNull(contentResolver);
        Objects.requireNonNull(datastoreManager);
        return datastoreManager.runInTransaction(
                (dao) -> {
<<<<<<< HEAD
                        if (isValid(registrationRequest)) {
                            insertAsyncRegistration(
                                    UUID.randomUUID().toString(),
                                    registrationRequest.getRegistrationUri(),
                                    /* mWebDestination */ null,
                                    /* mOsDestination */ null,
                                    registrant,
                                    /* verifiedDestination */ null,
                                    registrant,
                                    registrationRequest.getRegistrationType()
                                                    == RegistrationRequest.REGISTER_SOURCE
                                            ? AsyncRegistration.RegistrationType.APP_SOURCE
                                            : AsyncRegistration.RegistrationType.APP_TRIGGER,
                                    sourceType,
                                    requestTime,
                                    false,
                                    adIdPermission,
                                    registrationRequest.getAdIdValue(),
                                    UUID.randomUUID().toString(),
                                    dao,
                                    contentResolver);
                        }
=======
                    if (isValid(registrationRequest)) {
                        insertAsyncRegistration(
                                UUID.randomUUID().toString(),
                                registrationRequest.getRegistrationUri(),
                                /* mWebDestination */ null,
                                /* mOsDestination */ null,
                                registrant,
                                /* verifiedDestination */ null,
                                registrant,
                                registrationRequest.getRegistrationType()
                                                == RegistrationRequest.REGISTER_SOURCE
                                        ? AsyncRegistration.RegistrationType.APP_SOURCE
                                        : AsyncRegistration.RegistrationType.APP_TRIGGER,
                                sourceType,
                                requestTime,
                                false,
                                adIdPermission,
                                registrationRequest.getAdIdValue(),
                                postBody,
                                UUID.randomUUID().toString(),
                                dao,
                                contentResolver);
                    }
>>>>>>> 98cbd62a
                });
    }

    /**
     * Inserts a Web Source Registration request into the Async Registration Queue table.
     *
     * @param webSourceRegistrationRequest a {@link WebSourceRegistrationRequest} to be queued.
     */
    public static boolean webSourceRegistrationRequest(
            WebSourceRegistrationRequest webSourceRegistrationRequest,
            boolean adIdPermission,
            Uri registrant,
            long requestTime,
            @Nullable Source.SourceType sourceType,
            @NonNull DatastoreManager datastoreManager,
            @NonNull ContentResolver contentResolver) {
        Objects.requireNonNull(contentResolver);
        Objects.requireNonNull(datastoreManager);
        String registrationId = UUID.randomUUID().toString();
        return datastoreManager.runInTransaction(
                (dao) -> {
                    for (WebSourceParams webSourceParams :
                            webSourceRegistrationRequest.getSourceParams()) {
                        if (isValid(webSourceParams)) {
                            insertAsyncRegistration(
                                    UUID.randomUUID().toString(),
                                    webSourceParams.getRegistrationUri(),
                                    webSourceRegistrationRequest.getWebDestination(),
                                    webSourceRegistrationRequest.getAppDestination(),
                                    registrant,
                                    webSourceRegistrationRequest.getVerifiedDestination(),
                                    webSourceRegistrationRequest.getTopOriginUri(),
                                    AsyncRegistration.RegistrationType.WEB_SOURCE,
                                    sourceType,
                                    requestTime,
                                    webSourceParams.isDebugKeyAllowed(),
                                    adIdPermission,
                                    /* adIdValue */ null, // null for web
<<<<<<< HEAD
=======
                                    /* postBody */ null,
>>>>>>> 98cbd62a
                                    registrationId,
                                    dao,
                                    contentResolver);
                        }
                    }
                });
    }

    /**
     * Inserts a Web Trigger Registration request into the Async Registration Queue table.
     *
     * @param webTriggerRegistrationRequest a {@link WebTriggerRegistrationRequest} to be queued.
     */
    public static boolean webTriggerRegistrationRequest(
            WebTriggerRegistrationRequest webTriggerRegistrationRequest,
            boolean adIdPermission,
            Uri registrant,
            long requestTime,
            @NonNull DatastoreManager datastoreManager,
            @NonNull ContentResolver contentResolver) {
        Objects.requireNonNull(contentResolver);
        Objects.requireNonNull(datastoreManager);
        String registrationId = UUID.randomUUID().toString();
        return datastoreManager.runInTransaction(
                (dao) -> {
                    for (WebTriggerParams webTriggerParams :
                            webTriggerRegistrationRequest.getTriggerParams()) {
                        if (isValid(webTriggerParams)) {
                            insertAsyncRegistration(
                                    UUID.randomUUID().toString(),
                                    webTriggerParams.getRegistrationUri(),
                                    /* mWebDestination */ null,
                                    /* mOsDestination */ null,
                                    registrant,
                                    /* mVerifiedDestination */ null,
                                    webTriggerRegistrationRequest.getDestination(),
                                    AsyncRegistration.RegistrationType.WEB_TRIGGER,
                                    /* mSourceType */ null,
                                    requestTime,
                                    webTriggerParams.isDebugKeyAllowed(),
                                    adIdPermission,
                                    /* adIdValue */ null, // null for web
<<<<<<< HEAD
=======
                                    /* postBody */ null,
>>>>>>> 98cbd62a
                                    registrationId,
                                    dao,
                                    contentResolver);
                        }
                    }
                });
    }

    private static void insertAsyncRegistration(
            String id,
            Uri registrationUri,
            Uri webDestination,
            Uri osDestination,
            Uri registrant,
            Uri verifiedDestination,
            Uri topOrigin,
            AsyncRegistration.RegistrationType registrationType,
            Source.SourceType sourceType,
            long mRequestTime,
            boolean debugKeyAllowed,
            boolean adIdPermission,
            String platformAdIdValue,
            String postBody,
            String registrationId,
            IMeasurementDao dao,
            ContentResolver contentResolver)
            throws DatastoreException {
        AsyncRegistration asyncRegistration =
                new AsyncRegistration.Builder()
                        .setId(id)
                        .setRegistrationUri(registrationUri)
                        .setWebDestination(webDestination)
                        .setOsDestination(osDestination)
                        .setRegistrant(registrant)
                        .setVerifiedDestination(verifiedDestination)
                        .setTopOrigin(topOrigin)
                        .setType(registrationType)
                        .setSourceType(sourceType)
                        .setRequestTime(mRequestTime)
                        .setRetryCount(0)
                        .setDebugKeyAllowed(debugKeyAllowed)
                        .setAdIdPermission(adIdPermission)
                        .setPlatformAdId(platformAdIdValue)
                        .setPostBody(postBody)
                        .setRegistrationId(registrationId)
                        .build();

        dao.insertAsyncRegistration(asyncRegistration);
        notifyContentProvider(contentResolver);
    }

    private static void notifyContentProvider(ContentResolver contentResolver) {
        try (ContentProviderClient contentProviderClient =
                contentResolver.acquireContentProviderClient(
                        AsyncRegistrationContentProvider.TRIGGER_URI)) {
            if (contentProviderClient != null) {
                contentProviderClient.insert(AsyncRegistrationContentProvider.TRIGGER_URI, null);
            }
        } catch (RemoteException e) {
            LogUtil.e(e, "AsyncRegistration Content Provider invocation failed.");
        }
    }

    private static boolean isValid(RegistrationRequest registrationRequest) {
        return hasValidScheme(registrationRequest.getRegistrationUri());
    }

    private static boolean isValid(WebSourceParams webSourceParams) {
        return hasValidScheme(webSourceParams.getRegistrationUri());
    }

    private static boolean isValid(WebTriggerParams webTriggerParams) {
        return hasValidScheme(webTriggerParams.getRegistrationUri());
    }

    private static boolean hasValidScheme(Uri registrationUri) {
        return registrationUri.getScheme().equalsIgnoreCase("https");
    }
}<|MERGE_RESOLUTION|>--- conflicted
+++ resolved
@@ -58,30 +58,6 @@
         Objects.requireNonNull(datastoreManager);
         return datastoreManager.runInTransaction(
                 (dao) -> {
-<<<<<<< HEAD
-                        if (isValid(registrationRequest)) {
-                            insertAsyncRegistration(
-                                    UUID.randomUUID().toString(),
-                                    registrationRequest.getRegistrationUri(),
-                                    /* mWebDestination */ null,
-                                    /* mOsDestination */ null,
-                                    registrant,
-                                    /* verifiedDestination */ null,
-                                    registrant,
-                                    registrationRequest.getRegistrationType()
-                                                    == RegistrationRequest.REGISTER_SOURCE
-                                            ? AsyncRegistration.RegistrationType.APP_SOURCE
-                                            : AsyncRegistration.RegistrationType.APP_TRIGGER,
-                                    sourceType,
-                                    requestTime,
-                                    false,
-                                    adIdPermission,
-                                    registrationRequest.getAdIdValue(),
-                                    UUID.randomUUID().toString(),
-                                    dao,
-                                    contentResolver);
-                        }
-=======
                     if (isValid(registrationRequest)) {
                         insertAsyncRegistration(
                                 UUID.randomUUID().toString(),
@@ -105,7 +81,6 @@
                                 dao,
                                 contentResolver);
                     }
->>>>>>> 98cbd62a
                 });
     }
 
@@ -144,10 +119,7 @@
                                     webSourceParams.isDebugKeyAllowed(),
                                     adIdPermission,
                                     /* adIdValue */ null, // null for web
-<<<<<<< HEAD
-=======
                                     /* postBody */ null,
->>>>>>> 98cbd62a
                                     registrationId,
                                     dao,
                                     contentResolver);
@@ -190,10 +162,7 @@
                                     webTriggerParams.isDebugKeyAllowed(),
                                     adIdPermission,
                                     /* adIdValue */ null, // null for web
-<<<<<<< HEAD
-=======
                                     /* postBody */ null,
->>>>>>> 98cbd62a
                                     registrationId,
                                     dao,
                                     contentResolver);
