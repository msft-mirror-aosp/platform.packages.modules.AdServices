--- conflicted
+++ resolved
@@ -93,21 +93,11 @@
             @NonNull ContentResolver contentResolver) {
         Objects.requireNonNull(contentResolver);
         Objects.requireNonNull(datastoreManager);
+        String registrationId = UUID.randomUUID().toString();
         return datastoreManager.runInTransaction(
                 (dao) -> {
                     for (WebSourceParams webSourceParams :
                             webSourceRegistrationRequest.getSourceParams()) {
-<<<<<<< HEAD
-                        Optional<String> enrollmentData =
-                                Enrollment.maybeGetEnrollmentId(
-                                        webSourceParams.getRegistrationUri(), enrollmentDao);
-                        if (enrollmentData == null || enrollmentData.isEmpty()) {
-                            LogUtil.d("no enrollment data");
-                            return;
-                        }
-                        String enrollmentId = enrollmentData.get();
-=======
->>>>>>> d654911e
                         insertAsyncRegistration(
                                 UUID.randomUUID().toString(),
                                 webSourceParams.getRegistrationUri(),
@@ -121,14 +111,9 @@
                                 requestTime,
                                 webSourceParams.isDebugKeyAllowed(),
                                 adIdPermission,
-<<<<<<< HEAD
-                                UUID.randomUUID().toString(),
-                                dao);
-=======
                                 registrationId,
                                 dao,
                                 contentResolver);
->>>>>>> d654911e
                     }
                 });
     }
@@ -147,6 +132,7 @@
             @NonNull ContentResolver contentResolver) {
         Objects.requireNonNull(contentResolver);
         Objects.requireNonNull(datastoreManager);
+        String registrationId = UUID.randomUUID().toString();
         return datastoreManager.runInTransaction(
                 (dao) -> {
                     for (WebTriggerParams webTriggerParams :
@@ -164,14 +150,9 @@
                                 requestTime,
                                 webTriggerParams.isDebugKeyAllowed(),
                                 adIdPermission,
-<<<<<<< HEAD
-                                UUID.randomUUID().toString(),
-                                dao);
-=======
                                 registrationId,
                                 dao,
                                 contentResolver);
->>>>>>> d654911e
                     }
                 });
     }
