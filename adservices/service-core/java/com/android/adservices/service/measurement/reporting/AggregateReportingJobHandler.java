--- conflicted
+++ resolved
@@ -64,35 +64,13 @@
     private ReportingStatus.UploadMethod mUploadMethod;
     private final AdServicesLogger mLogger;
 
-<<<<<<< HEAD
+    private final Context mContext;
+
     AggregateReportingJobHandler(
             EnrollmentDao enrollmentDao,
             DatastoreManager datastoreManager,
             AggregateEncryptionKeyManager aggregateEncryptionKeyManager,
             Flags flags,
-            AdServicesLogger logger,
-            ReportingStatus.ReportType reportType,
-            ReportingStatus.UploadMethod uploadMethod) {
-        mEnrollmentDao = enrollmentDao;
-        mDatastoreManager = datastoreManager;
-        mAggregateEncryptionKeyManager = aggregateEncryptionKeyManager;
-        mFlags = flags;
-        mLogger = logger;
-        mReportType = reportType;
-        mUploadMethod = uploadMethod;
-    }
-=======
-    private final Context mContext;
->>>>>>> 018eaadd
-
-    AggregateReportingJobHandler(
-            EnrollmentDao enrollmentDao,
-            DatastoreManager datastoreManager,
-            AggregateEncryptionKeyManager aggregateEncryptionKeyManager,
-            Flags flags,
-<<<<<<< HEAD
-            AdServicesLogger logger) {
-=======
             AdServicesLogger logger,
             ReportingStatus.ReportType reportType,
             ReportingStatus.UploadMethod uploadMethod,
@@ -115,7 +93,6 @@
             Flags flags,
             AdServicesLogger logger,
             Context context) {
->>>>>>> 018eaadd
         this(
                 enrollmentDao,
                 datastoreManager,
@@ -123,12 +100,8 @@
                 flags,
                 logger,
                 ReportingStatus.ReportType.UNKNOWN,
-<<<<<<< HEAD
-                ReportingStatus.UploadMethod.UNKNOWN);
-=======
                 ReportingStatus.UploadMethod.UNKNOWN,
                 context);
->>>>>>> 018eaadd
     }
 
     /**
@@ -202,17 +175,6 @@
                         reportingStatus.setUploadStatus(ReportingStatus.UploadStatus.SUCCESS);
                     } else {
                         reportingStatus.setUploadStatus(ReportingStatus.UploadStatus.FAILURE);
-<<<<<<< HEAD
-                    }
-                    mDatastoreManager.runInTransaction(
-                            (dao) -> {
-                                int retryCount =
-                                        dao.incrementAndGetReportingRetryCount(
-                                                aggregateReportId,
-                                                KeyValueData.DataType.AGGREGATE_REPORT_RETRY_COUNT);
-                                reportingStatus.setRetryCount(retryCount);
-                            });
-=======
                         mDatastoreManager.runInTransaction(
                                 (dao) -> {
                                     int retryCount =
@@ -226,7 +188,6 @@
                                     reportingStatus.setRetryCount(retryCount);
                                 });
                     }
->>>>>>> 018eaadd
                     logReportingStats(reportingStatus);
 
                 }
@@ -332,12 +293,8 @@
                     AD_SERVICES_ERROR_REPORTED__PPAPI_NAME__MEASUREMENT);
             return AdServicesStatusUtils.STATUS_IO_ERROR;
         } catch (JSONException e) {
-<<<<<<< HEAD
-            LogUtil.d(e, "Serialization error occurred at aggregate report delivery.");
-=======
             LoggerFactory.getMeasurementLogger()
                     .d(e, "Serialization error occurred at aggregate report delivery.");
->>>>>>> 018eaadd
             reportingStatus.setFailureStatus(ReportingStatus.FailureStatus.SERIALIZATION_ERROR);
             // TODO(b/298330312): Change to defined error codes
             ErrorLogUtil.e(
@@ -362,11 +319,7 @@
             }
             return AdServicesStatusUtils.STATUS_UNKNOWN_ERROR;
         } catch (CryptoException e) {
-<<<<<<< HEAD
-            LogUtil.e(e, e.toString());
-=======
             LoggerFactory.getMeasurementLogger().e(e, e.toString());
->>>>>>> 018eaadd
             reportingStatus.setFailureStatus(ReportingStatus.FailureStatus.ENCRYPTION_ERROR);
             // TODO(b/298330312): Change to defined error codes
             ErrorLogUtil.e(
