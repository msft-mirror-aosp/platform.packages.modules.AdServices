--- conflicted
+++ resolved
@@ -68,8 +68,6 @@
 
 public class AggregateReportingJobHandler {
     private static final int MAX_HTTP_SUCCESS_CODE = 299;
-<<<<<<< HEAD
-=======
 
     /** {@link Uri} where attribution-success aggregate reports are sent with a delay. */
     @VisibleForTesting
@@ -95,13 +93,12 @@
     /** "0" is the convention for indicating an excluded source registration time. */
     public static final String EXCLUDED_SOURCE_REGISTRATION_TIME = "0";
 
->>>>>>> cba5c425
     private final DatastoreManager mDatastoreManager;
     private final AggregateEncryptionKeyManager mAggregateEncryptionKeyManager;
     private boolean mIsDebugInstance;
     private final Flags mFlags;
-    private ReportingStatus.ReportType mReportType;
-    private ReportingStatus.UploadMethod mUploadMethod;
+    private final ReportingStatus.ReportType mReportType;
+    private final ReportingStatus.UploadMethod mUploadMethod;
     private final AdServicesLogger mLogger;
 
     private final Context mContext;
@@ -177,7 +174,7 @@
                                         windowStartTime, windowEndTime);
                             }
                         });
-        if (!pendingAggregateReportsInWindowOpt.isPresent()) {
+        if (pendingAggregateReportsInWindowOpt.isEmpty()) {
             // Failure during aggregate report retrieval
             return true;
         }
@@ -329,7 +326,10 @@
 
             int returnCode =
                     makeHttpPostRequest(
-                            reportingOrigin, aggregateReportJsonBody, triggerDebugHeaderAvailable);
+                            reportingOrigin,
+                            aggregateReportJsonBody,
+                            triggerDebugHeaderAvailable,
+                            aggregateReport.getApi());
 
             // Code outside [200, 299] is a failure according to HTTP protocol.
             if (returnCode < HttpURLConnection.HTTP_OK || returnCode > MAX_HTTP_SUCCESS_CODE) {
@@ -480,6 +480,7 @@
                                 TimeUnit.MILLISECONDS.toSeconds(
                                         aggregateReport.getScheduledReportTime())))
                 .setApiVersion(aggregateReport.getApiVersion())
+                .setApi(aggregateReport.getApi())
                 .setReportingOrigin(reportingOrigin.toString())
                 .setDebugCleartextPayload(aggregateReport.getDebugCleartextPayload())
                 .setSourceDebugKey(aggregateReport.getSourceDebugKey())
@@ -519,16 +520,32 @@
     /** Makes the POST request to the reporting URL. */
     @VisibleForTesting
     public int makeHttpPostRequest(
-            Uri adTechDomain, JSONObject aggregateReportBody, @Nullable Boolean hasTriggerDebug)
+            Uri adTechDomain,
+            JSONObject aggregateReportBody,
+            @Nullable Boolean hasTriggerDebug,
+            String api)
             throws IOException {
         AggregateReportSender aggregateReportSender =
-                new AggregateReportSender(mIsDebugInstance, mContext);
+                new AggregateReportSender(mContext, getReportUriPath(api));
         Map<String, String> headers =
                 hasTriggerDebug == null
                         ? null
                         : Map.of("Trigger-Debugging-Available", hasTriggerDebug.toString());
         return aggregateReportSender.sendReportWithHeaders(
                 adTechDomain, aggregateReportBody, headers);
+    }
+
+    @VisibleForTesting
+    String getReportUriPath(String api) {
+        if (!mIsDebugInstance) {
+            return AGGREGATE_ATTRIBUTION_REPORT_URI_PATH;
+        }
+
+        if (AggregateDebugReportApi.AGGREGATE_DEBUG_REPORT_API.equals(api)) {
+            return AGGREGATE_DEBUG_REPORT_URI_PATH;
+        }
+
+        return DEBUG_AGGREGATE_ATTRIBUTION_REPORT_URI_PATH;
     }
 
     @Nullable
