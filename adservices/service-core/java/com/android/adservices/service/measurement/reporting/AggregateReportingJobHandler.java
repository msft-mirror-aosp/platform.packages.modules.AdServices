/*
 * Copyright (C) 2022 The Android Open Source Project
 *
 * Licensed under the Apache License, Version 2.0 (the "License");
 * you may not use this file except in compliance with the License.
 * You may obtain a copy of the License at
 *
 *      http://www.apache.org/licenses/LICENSE-2.0
 *
 * Unless required by applicable law or agreed to in writing, software
 * distributed under the License is distributed on an "AS IS" BASIS,
 * WITHOUT WARRANTIES OR CONDITIONS OF ANY KIND, either express or implied.
 * See the License for the specific language governing permissions and
 * limitations under the License.
 */

package com.android.adservices.service.measurement.reporting;

import static com.android.adservices.service.stats.AdServicesStatsLog.AD_SERVICES_ERROR_REPORTED__ERROR_CODE__ERROR_CODE_UNSPECIFIED;
import static com.android.adservices.service.stats.AdServicesStatsLog.AD_SERVICES_ERROR_REPORTED__PPAPI_NAME__MEASUREMENT;
import static com.android.adservices.service.stats.AdServicesStatsLog.AD_SERVICES_MESUREMENT_REPORTS_UPLOADED;

import android.adservices.common.AdServicesStatusUtils;
import android.net.Uri;

import com.android.adservices.LoggerFactory;
import com.android.adservices.data.enrollment.EnrollmentDao;
import com.android.adservices.data.measurement.DatastoreManager;
import com.android.adservices.errorlogging.ErrorLogUtil;
import com.android.adservices.service.Flags;
import com.android.adservices.service.exception.CryptoException;
import com.android.adservices.service.measurement.KeyValueData;
import com.android.adservices.service.measurement.aggregation.AggregateEncryptionKey;
import com.android.adservices.service.measurement.aggregation.AggregateEncryptionKeyManager;
import com.android.adservices.service.measurement.aggregation.AggregateReport;
import com.android.adservices.service.stats.AdServicesLogger;
import com.android.adservices.service.stats.MeasurementReportsStats;
import com.android.internal.annotations.VisibleForTesting;

import org.json.JSONException;
import org.json.JSONObject;

import java.io.IOException;
import java.net.HttpURLConnection;
import java.util.List;
import java.util.Map;
import java.util.Optional;
import java.util.concurrent.ThreadLocalRandom;
import java.util.concurrent.TimeUnit;

/**
 * Class for handling aggregate reporting.
 */

public class AggregateReportingJobHandler {

    private final EnrollmentDao mEnrollmentDao;
    private final DatastoreManager mDatastoreManager;
    private final AggregateEncryptionKeyManager mAggregateEncryptionKeyManager;
    private boolean mIsDebugInstance;
    private final Flags mFlags;
    private ReportingStatus.ReportType mReportType;
    private ReportingStatus.UploadMethod mUploadMethod;
    private final AdServicesLogger mLogger;

    AggregateReportingJobHandler(
            EnrollmentDao enrollmentDao,
            DatastoreManager datastoreManager,
            AggregateEncryptionKeyManager aggregateEncryptionKeyManager,
            Flags flags,
            AdServicesLogger logger,
            ReportingStatus.ReportType reportType,
            ReportingStatus.UploadMethod uploadMethod) {
        mEnrollmentDao = enrollmentDao;
        mDatastoreManager = datastoreManager;
        mAggregateEncryptionKeyManager = aggregateEncryptionKeyManager;
        mFlags = flags;
        mLogger = logger;
        mReportType = reportType;
        mUploadMethod = uploadMethod;
    }

    @VisibleForTesting
    AggregateReportingJobHandler(
            EnrollmentDao enrollmentDao,
            DatastoreManager datastoreManager,
            AggregateEncryptionKeyManager aggregateEncryptionKeyManager,
            Flags flags,
            AdServicesLogger logger) {
        this(
                enrollmentDao,
                datastoreManager,
                aggregateEncryptionKeyManager,
                flags,
                logger,
                ReportingStatus.ReportType.UNKNOWN,
                ReportingStatus.UploadMethod.UNKNOWN);
    }

    /**
     * Set isDebugInstance
     *
     * @param isDebugInstance indicates a debug aggregate report
     * @return the instance of AggregateReportingJobHandler
     */
    public AggregateReportingJobHandler setIsDebugInstance(boolean isDebugInstance) {
        mIsDebugInstance = isDebugInstance;
        return this;
    }

    /**
     * Finds all aggregate reports within the given window that have a status {@link
     * AggregateReport.Status#PENDING} or {@link AggregateReport.DebugReportStatus#PENDING} based on
     * mIsDebugReport and attempts to upload them individually.
     *
     * @param windowStartTime Start time of the search window
     * @param windowEndTime End time of the search window
     * @return always return true to signal to JobScheduler that the task is done.
     */
    synchronized boolean performScheduledPendingReportsInWindow(
            long windowStartTime, long windowEndTime) {
        Optional<Map<String, List<String>>> pendingAggregateReportsInWindowOpt =
                mDatastoreManager.runInTransactionWithResult(
                        (dao) -> {
                            if (mIsDebugInstance) {
                                return dao.getPendingAggregateDebugReportIdsByCoordinator();
                            } else {
                                return dao.getPendingAggregateReportIdsByCoordinatorInWindow(
                                        windowStartTime, windowEndTime);
                            }
                        });
        if (!pendingAggregateReportsInWindowOpt.isPresent()) {
            // Failure during aggregate report retrieval
            return true;
        }

        Map<String, List<String>> idsByCoordinator = pendingAggregateReportsInWindowOpt.get();

        for (Map.Entry<String, List<String>> entrySet : idsByCoordinator.entrySet()) {
            String coordinator = entrySet.getKey();
            List<String> reportIds = entrySet.getValue();
            List<AggregateEncryptionKey> keys =
                    mAggregateEncryptionKeyManager.getAggregateEncryptionKeys(
                            Uri.parse(coordinator), reportIds.size());

            if (keys.size() == reportIds.size()) {
                for (int i = 0; i < reportIds.size(); i++) {
                    // If the job service's requirements specified at runtime are no longer met, the
                    // job service will interrupt this thread.  If the thread has been interrupted,
                    // it will exit early.
                    if (Thread.currentThread().isInterrupted()) {
                        LoggerFactory.getMeasurementLogger()
                                .d(
                                        "AggregateReportingJobHandler"
                                            + " performScheduledPendingReports thread interrupted,"
                                            + " exiting early.");
                        return true;
                    }

                    ReportingStatus reportingStatus = new ReportingStatus();
                    reportingStatus.setReportType(mReportType);
                    reportingStatus.setUploadMethod(mUploadMethod);
                    final String aggregateReportId = reportIds.get(i);
                    @AdServicesStatusUtils.StatusCode
                    int result = performReport(aggregateReportId, keys.get(i), reportingStatus);

                    if (result == AdServicesStatusUtils.STATUS_SUCCESS) {
                        reportingStatus.setUploadStatus(ReportingStatus.UploadStatus.SUCCESS);
                    } else {
                        reportingStatus.setUploadStatus(ReportingStatus.UploadStatus.FAILURE);
                    }
                    mDatastoreManager.runInTransaction(
                            (dao) -> {
                                int retryCount =
                                        dao.incrementAndGetReportingRetryCount(
                                                aggregateReportId,
                                                KeyValueData.DataType.AGGREGATE_REPORT_RETRY_COUNT);
                                reportingStatus.setRetryCount(retryCount);
                            });
                    logReportingStats(reportingStatus);
                }
            } else {
                LoggerFactory.getMeasurementLogger()
                        .w("The number of keys do not align with the number of reports");
            }
        }

        return true;
    }

    private String getAppPackageName(AggregateReport report) {
        if (!mFlags.getMeasurementEnableAppPackageNameLogging()) {
            return "";
        }
        if (report.getSourceId() == null) {
            LoggerFactory.getMeasurementLogger().d("SourceId is null on event report.");
            return "";
        }
        Optional<String> sourceRegistrant =
                mDatastoreManager.runInTransactionWithResult(
                        (dao) -> dao.getSourceRegistrant(report.getSourceId()));
        if (sourceRegistrant.isEmpty()) {
            LoggerFactory.getMeasurementLogger().d("Source registrant not found");
            return "";
        }
        return sourceRegistrant.get();
    }

    /**
     * Perform aggregate reporting by finding the relevant {@link AggregateReport} and making an
     * HTTP POST request to the specified report to URL with the report data as a JSON in the body.
     *
     * @param aggregateReportId for the datastore id of the {@link AggregateReport}
     * @param key used for encrypting report payload
     * @return success
     */
    @AdServicesStatusUtils.StatusCode
    synchronized int performReport(
            String aggregateReportId, AggregateEncryptionKey key, ReportingStatus reportingStatus) {
        Optional<AggregateReport> aggregateReportOpt =
                mDatastoreManager.runInTransactionWithResult((dao)
                        -> dao.getAggregateReport(aggregateReportId));
        if (!aggregateReportOpt.isPresent()) {
            LoggerFactory.getMeasurementLogger().d("Aggregate report not found");
            return AdServicesStatusUtils.STATUS_IO_ERROR;
        }
        AggregateReport aggregateReport = aggregateReportOpt.get();
        reportingStatus.setReportingDelay(
                System.currentTimeMillis() - aggregateReport.getScheduledReportTime());
        reportingStatus.setSourceRegistrant(getAppPackageName(aggregateReport));
        if (mIsDebugInstance
                && aggregateReport.getDebugReportStatus()
                        != AggregateReport.DebugReportStatus.PENDING) {
            LoggerFactory.getMeasurementLogger().d("Debugging status is not pending");
            reportingStatus.setFailureStatus(ReportingStatus.FailureStatus.REPORT_NOT_PENDING);
            return AdServicesStatusUtils.STATUS_INVALID_ARGUMENT;
        }
        if (!mIsDebugInstance && aggregateReport.getStatus() != AggregateReport.Status.PENDING) {
            reportingStatus.setFailureStatus(ReportingStatus.FailureStatus.REPORT_NOT_PENDING);
            return AdServicesStatusUtils.STATUS_INVALID_ARGUMENT;
        }
        try {
            Uri reportingOrigin = aggregateReport.getRegistrationOrigin();
            JSONObject aggregateReportJsonBody =
                    createReportJsonPayload(aggregateReport, reportingOrigin, key);
            int returnCode = makeHttpPostRequest(reportingOrigin, aggregateReportJsonBody);
            if (returnCode >= HttpURLConnection.HTTP_OK
                    && returnCode <= 299) {
                boolean success =
                        mDatastoreManager.runInTransaction(
                                (dao) -> {
                                    if (mIsDebugInstance) {
                                        dao.markAggregateDebugReportDelivered(aggregateReportId);
                                    } else {
                                        dao.markAggregateReportStatus(
                                                aggregateReportId,
                                                AggregateReport.Status.DELIVERED);
                                    }
                                });

                if (success) {
                    return AdServicesStatusUtils.STATUS_SUCCESS;
                } else {
                    reportingStatus.setFailureStatus(ReportingStatus.FailureStatus.DATASTORE);
                    return AdServicesStatusUtils.STATUS_IO_ERROR;
                }
            } else {
                reportingStatus.setFailureStatus(
                        ReportingStatus.FailureStatus.UNSUCCESSFUL_HTTP_RESPONSE_CODE);
                return AdServicesStatusUtils.STATUS_IO_ERROR;
            }
        } catch (IOException e) {
            LoggerFactory.getMeasurementLogger()
                    .d(e, "Network error occurred when attempting to deliver aggregate report.");
            reportingStatus.setFailureStatus(ReportingStatus.FailureStatus.NETWORK);
            // TODO(b/298330312): Change to defined error codes
            ErrorLogUtil.e(
                    e,
                    AD_SERVICES_ERROR_REPORTED__ERROR_CODE__ERROR_CODE_UNSPECIFIED,
                    AD_SERVICES_ERROR_REPORTED__PPAPI_NAME__MEASUREMENT);
            return AdServicesStatusUtils.STATUS_IO_ERROR;
        } catch (JSONException e) {
<<<<<<< HEAD
            LogUtil.d(e, "Serialization error occurred at aggregate report delivery.");
=======
            LoggerFactory.getMeasurementLogger()
                    .d(e, "Serialization error occurred at aggregate report delivery.");
>>>>>>> 4f19f827
            reportingStatus.setFailureStatus(ReportingStatus.FailureStatus.SERIALIZATION_ERROR);
            // TODO(b/298330312): Change to defined error codes
            ErrorLogUtil.e(
                    e,
                    AD_SERVICES_ERROR_REPORTED__ERROR_CODE__ERROR_CODE_UNSPECIFIED,
                    AD_SERVICES_ERROR_REPORTED__PPAPI_NAME__MEASUREMENT);
            if (mFlags.getMeasurementEnableReportDeletionOnUnrecoverableException()) {
                // Unrecoverable state - delete the report.
                mDatastoreManager.runInTransaction(
                        dao ->
                                dao.markAggregateReportStatus(
                                        aggregateReportId,
                                        AggregateReport.Status.MARKED_TO_DELETE));
            }

            if (mFlags.getMeasurementEnableReportingJobsThrowJsonException()
                    && ThreadLocalRandom.current().nextFloat()
                            < mFlags.getMeasurementThrowUnknownExceptionSamplingRate()) {
                // JSONException is unexpected.
                throw new IllegalStateException(
                        "Serialization error occurred at aggregate report delivery", e);
            }
            return AdServicesStatusUtils.STATUS_UNKNOWN_ERROR;
        } catch (CryptoException e) {
<<<<<<< HEAD
            LogUtil.e(e, e.toString());
=======
            LoggerFactory.getMeasurementLogger().e(e, e.toString());
>>>>>>> 4f19f827
            reportingStatus.setFailureStatus(ReportingStatus.FailureStatus.ENCRYPTION_ERROR);
            // TODO(b/298330312): Change to defined error codes
            ErrorLogUtil.e(
                    e,
                    AD_SERVICES_ERROR_REPORTED__ERROR_CODE__ERROR_CODE_UNSPECIFIED,
                    AD_SERVICES_ERROR_REPORTED__PPAPI_NAME__MEASUREMENT);
            if (mFlags.getMeasurementEnableReportingJobsThrowCryptoException()
                    && ThreadLocalRandom.current().nextFloat()
                            < mFlags.getMeasurementThrowUnknownExceptionSamplingRate()) {
                throw e;
            }
            return AdServicesStatusUtils.STATUS_UNKNOWN_ERROR;
        } catch (Exception e) {
            LoggerFactory.getMeasurementLogger().e(e, e.toString());
            reportingStatus.setFailureStatus(ReportingStatus.FailureStatus.UNKNOWN);
            // TODO(b/298330312): Change to defined error codes
            ErrorLogUtil.e(
                    e,
                    AD_SERVICES_ERROR_REPORTED__ERROR_CODE__ERROR_CODE_UNSPECIFIED,
                    AD_SERVICES_ERROR_REPORTED__PPAPI_NAME__MEASUREMENT);
            if (mFlags.getMeasurementEnableReportingJobsThrowUnaccountedException()
                    && ThreadLocalRandom.current().nextFloat()
                            < mFlags.getMeasurementThrowUnknownExceptionSamplingRate()) {
                throw e;
            }
            return AdServicesStatusUtils.STATUS_UNKNOWN_ERROR;
        }
    }

    /** Creates the JSON payload for the POST request from the AggregateReport. */
    @VisibleForTesting
    JSONObject createReportJsonPayload(AggregateReport aggregateReport, Uri reportingOrigin,
            AggregateEncryptionKey key) throws JSONException {
        return new AggregateReportBody.Builder()
                .setReportId(aggregateReport.getId())
                .setAttributionDestination(aggregateReport.getAttributionDestination().toString())
                .setSourceRegistrationTime(
                        String.valueOf(
                                TimeUnit.MILLISECONDS.toSeconds(
                                        aggregateReport.getSourceRegistrationTime())))
                .setScheduledReportTime(
                        String.valueOf(
                                TimeUnit.MILLISECONDS.toSeconds(
                                        aggregateReport.getScheduledReportTime())))
                .setApiVersion(aggregateReport.getApiVersion())
                .setReportingOrigin(reportingOrigin.toString())
                .setDebugCleartextPayload(aggregateReport.getDebugCleartextPayload())
                .setSourceDebugKey(aggregateReport.getSourceDebugKey())
                .setTriggerDebugKey(aggregateReport.getTriggerDebugKey())
                .setAggregationCoordinatorOrigin(aggregateReport.getAggregationCoordinatorOrigin())
                .setDebugMode(
                        mIsDebugInstance
                                        && aggregateReport.getSourceDebugKey() != null
                                        && aggregateReport.getTriggerDebugKey() != null
                                ? "enabled"
                                : null)
                .build()
                .toJson(key);
    }

    /**
     * Makes the POST request to the reporting URL.
     */
    @VisibleForTesting
    public int makeHttpPostRequest(Uri adTechDomain, JSONObject aggregateReportBody)
            throws IOException {
        AggregateReportSender aggregateReportSender = new AggregateReportSender(mIsDebugInstance);
        return aggregateReportSender.sendReport(adTechDomain, aggregateReportBody);
    }

    private void logReportingStats(ReportingStatus reportingStatus) {
        mLogger.logMeasurementReports(
                new MeasurementReportsStats.Builder()
                        .setCode(AD_SERVICES_MESUREMENT_REPORTS_UPLOADED)
                        .setType(reportingStatus.getReportType().getValue())
                        .setResultCode(reportingStatus.getUploadStatus().getValue())
                        .setFailureType(reportingStatus.getFailureStatus().getValue())
                        .setUploadMethod(reportingStatus.getUploadMethod().getValue())
                        .setReportingDelay(reportingStatus.getReportingDelay())
                        .setSourceRegistrant(reportingStatus.getSourceRegistrant())
                        .setRetryCount(reportingStatus.getRetryCount())
                        .build());
    }
}<|MERGE_RESOLUTION|>--- conflicted
+++ resolved
@@ -280,12 +280,8 @@
                     AD_SERVICES_ERROR_REPORTED__PPAPI_NAME__MEASUREMENT);
             return AdServicesStatusUtils.STATUS_IO_ERROR;
         } catch (JSONException e) {
-<<<<<<< HEAD
-            LogUtil.d(e, "Serialization error occurred at aggregate report delivery.");
-=======
             LoggerFactory.getMeasurementLogger()
                     .d(e, "Serialization error occurred at aggregate report delivery.");
->>>>>>> 4f19f827
             reportingStatus.setFailureStatus(ReportingStatus.FailureStatus.SERIALIZATION_ERROR);
             // TODO(b/298330312): Change to defined error codes
             ErrorLogUtil.e(
@@ -310,11 +306,7 @@
             }
             return AdServicesStatusUtils.STATUS_UNKNOWN_ERROR;
         } catch (CryptoException e) {
-<<<<<<< HEAD
-            LogUtil.e(e, e.toString());
-=======
             LoggerFactory.getMeasurementLogger().e(e, e.toString());
->>>>>>> 4f19f827
             reportingStatus.setFailureStatus(ReportingStatus.FailureStatus.ENCRYPTION_ERROR);
             // TODO(b/298330312): Change to defined error codes
             ErrorLogUtil.e(
