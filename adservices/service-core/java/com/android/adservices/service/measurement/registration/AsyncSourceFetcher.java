--- conflicted
+++ resolved
@@ -285,11 +285,7 @@
                 }
                 if (!FetcherUtil.areValidAttributionFilters(
                         maybeFilterData, mFlags, /* canIncludeLookbackWindow= */ false)) {
-<<<<<<< HEAD
-                    LogUtil.d("Source filter-data is invalid.");
-=======
                     LoggerFactory.getMeasurementLogger().d("Source filter-data is invalid.");
->>>>>>> 4f19f827
                     return false;
                 }
                 builder.setFilterData(maybeFilterData.toString());
@@ -298,11 +294,7 @@
                         json.optJSONObject(SourceHeaderContract.FILTER_DATA),
                         mFlags,
                         /* canIncludeLookbackWindow= */ false)) {
-<<<<<<< HEAD
-                    LogUtil.d("Source filter-data is invalid.");
-=======
                     LoggerFactory.getMeasurementLogger().d("Source filter-data is invalid.");
->>>>>>> 4f19f827
                     return false;
                 }
                 builder.setFilterData(
