/*
 * Copyright (C) 2022 The Android Open Source Project
 *
 * Licensed under the Apache License, Version 2.0 (the "License");
 * you may not use this file except in compliance with the License.
 * You may obtain a copy of the License at
 *
 *      http://www.apache.org/licenses/LICENSE-2.0
 *
 * Unless required by applicable law or agreed to in writing, software
 * distributed under the License is distributed on an "AS IS" BASIS,
 * WITHOUT WARRANTIES OR CONDITIONS OF ANY KIND, either express or implied.
 * See the License for the specific language governing permissions and
 * limitations under the License.
 */
package com.android.adservices.service.measurement.registration;

import static com.android.adservices.service.measurement.registration.AsyncFetchStatus.EntityStatus;
import static com.android.adservices.service.measurement.util.BaseUriExtractor.getBaseUri;
import static com.android.adservices.service.measurement.util.MathUtils.extractValidNumberInRange;
import static com.android.adservices.service.stats.AdServicesStatsLog.AD_SERVICES_ERROR_REPORTED__ERROR_CODE__ENROLLMENT_INVALID;
import static com.android.adservices.service.stats.AdServicesStatsLog.AD_SERVICES_ERROR_REPORTED__PPAPI_NAME__MEASUREMENT;

import android.annotation.NonNull;
import android.content.Context;
import android.net.Uri;
import android.util.Pair;

import com.android.adservices.LoggerFactory;
import com.android.adservices.data.enrollment.EnrollmentDao;
import com.android.adservices.data.measurement.DatastoreManager;
import com.android.adservices.data.measurement.DatastoreManagerFactory;
import com.android.adservices.errorlogging.ErrorLogUtil;
import com.android.adservices.service.Flags;
import com.android.adservices.service.FlagsFactory;
import com.android.adservices.service.common.AllowLists;
import com.android.adservices.service.common.WebAddresses;
import com.android.adservices.service.measurement.AggregatableNamedBudgets;
import com.android.adservices.service.measurement.EventSurfaceType;
import com.android.adservices.service.measurement.MeasurementHttpClient;
import com.android.adservices.service.measurement.Source;
import com.android.adservices.service.measurement.TriggerSpec;
import com.android.adservices.service.measurement.TriggerSpecs;
import com.android.adservices.service.measurement.reporting.DebugReportApi;
import com.android.adservices.service.measurement.util.Enrollment;
import com.android.adservices.service.measurement.util.UnsignedLong;
import com.android.internal.annotations.VisibleForTesting;

import org.json.JSONArray;
import org.json.JSONException;
import org.json.JSONObject;

import java.io.IOException;
import java.io.OutputStream;
import java.io.OutputStreamWriter;
import java.net.HttpURLConnection;
import java.net.MalformedURLException;
import java.net.URL;
import java.net.URLConnection;
import java.nio.charset.StandardCharsets;
import java.util.ArrayList;
import java.util.Collections;
import java.util.HashSet;
import java.util.Iterator;
import java.util.List;
import java.util.Locale;
import java.util.Map;
import java.util.Optional;
import java.util.Set;
import java.util.UUID;
import java.util.concurrent.TimeUnit;
import java.util.stream.Collectors;

/**
 * Download and decode Response Based Registration
 *
 * @hide
 */
public class AsyncSourceFetcher {

    private static final long ONE_DAY_IN_SECONDS = TimeUnit.DAYS.toSeconds(1);
    private static final String DEFAULT_ANDROID_APP_SCHEME = "android-app";
    private static final String DEFAULT_ANDROID_APP_URI_PREFIX = DEFAULT_ANDROID_APP_SCHEME + "://";
    private final MeasurementHttpClient mNetworkConnection;
    private final EnrollmentDao mEnrollmentDao;
    private final Flags mFlags;
    private final Context mContext;
    private final DatastoreManager mDatastoreManager;
    private final DebugReportApi mDebugReportApi;

    public AsyncSourceFetcher(Context context) {
        this(
                context,
                EnrollmentDao.getInstance(),
                FlagsFactory.getFlags(),
                DatastoreManagerFactory.getDatastoreManager(),
                new DebugReportApi(context, FlagsFactory.getFlags()));
    }

    @VisibleForTesting
    public AsyncSourceFetcher(
            Context context,
            EnrollmentDao enrollmentDao,
            Flags flags,
            DatastoreManager datastoreManager,
            DebugReportApi debugReportApi) {
        mContext = context;
        mEnrollmentDao = enrollmentDao;
        mFlags = flags;
        mNetworkConnection = new MeasurementHttpClient(context);
        mDatastoreManager = datastoreManager;
        mDebugReportApi = debugReportApi;
    }

    private boolean parseValidateSource(
            String registrationHeaderStr,
            AsyncRegistration asyncRegistration,
            Source.Builder builder,
            String enrollmentId,
            AsyncFetchStatus asyncFetchStatus)
            throws JSONException {
        JSONObject json = new JSONObject(registrationHeaderStr);
        if (json.isNull(SourceHeaderContract.DESTINATION)
                && json.isNull(SourceHeaderContract.WEB_DESTINATION)) {
            LoggerFactory.getMeasurementLogger().d("Source registration expected a destination.");
            return false;
        }
        long sourceEventTime = asyncRegistration.getRequestTime();
        UnsignedLong eventId = new UnsignedLong(0L);
        if (!json.isNull(SourceHeaderContract.SOURCE_EVENT_ID)) {
            Optional<UnsignedLong> maybeEventId =
                    FetcherUtil.extractUnsignedLong(json, SourceHeaderContract.SOURCE_EVENT_ID);
            if (!maybeEventId.isPresent()) {
                return false;
            }
            eventId = maybeEventId.get();
        }
        builder.setEventId(eventId);
        long expiry;
        if (!json.isNull(SourceHeaderContract.EXPIRY)) {
            UnsignedLong expiryUnsigned =
                    extractValidNumberInRange(
                            new UnsignedLong(json.getString(SourceHeaderContract.EXPIRY)),
                            new UnsignedLong(
                                    mFlags
                                            .getMeasurementMinReportingRegisterSourceExpirationInSeconds()),
                            new UnsignedLong(
                                    mFlags
                                            .getMeasurementMaxReportingRegisterSourceExpirationInSeconds()));
            // Relies on expiryUnsigned not using the 64th bit.
            expiry = expiryUnsigned.getValue();
            if (asyncRegistration.getSourceType() == Source.SourceType.EVENT) {
                expiry = roundSecondsToWholeDays(expiry);
            }
        } else {
            expiry = mFlags.getMeasurementMaxReportingRegisterSourceExpirationInSeconds();
        }
        builder.setExpiryTime(sourceEventTime + TimeUnit.SECONDS.toMillis(expiry));
        long effectiveExpiry = expiry;
        if (!json.isNull(SourceHeaderContract.EVENT_REPORT_WINDOW)) {
            long eventReportWindow;
            UnsignedLong eventReportWindowUnsigned =
                    extractValidNumberInRange(
                            new UnsignedLong(
                                    json.getString(SourceHeaderContract.EVENT_REPORT_WINDOW)),
                            new UnsignedLong(
                                    mFlags.getMeasurementMinimumEventReportWindowInSeconds()),
                            new UnsignedLong(
                                    mFlags
                                            .getMeasurementMaxReportingRegisterSourceExpirationInSeconds()));
            // Relies on eventReportWindowUnsigned not using the 64th bit.
            eventReportWindow = Math.min(expiry, eventReportWindowUnsigned.getValue());
            effectiveExpiry = eventReportWindow;
            builder.setEventReportWindow(TimeUnit.SECONDS.toMillis(eventReportWindow));
        }
        long aggregateReportWindow;
        if (!json.isNull(SourceHeaderContract.AGGREGATABLE_REPORT_WINDOW)) {
            // Registration will be rejected if parsing unsigned long throws.
            UnsignedLong aggregateReportWindowUnsigned =
                    extractValidNumberInRange(
                            new UnsignedLong(
                                    json.getString(
                                            SourceHeaderContract.AGGREGATABLE_REPORT_WINDOW)),
                            new UnsignedLong(
                                    mFlags
                                            .getMeasurementMinimumAggregatableReportWindowInSeconds()),
                            new UnsignedLong(
                                    mFlags
                                            .getMeasurementMaxReportingRegisterSourceExpirationInSeconds()));
            // Relies on aggregateReportWindowUnsigned not using the 64th bit.
            aggregateReportWindow = Math.min(expiry, aggregateReportWindowUnsigned.getValue());
        } else {
            aggregateReportWindow = expiry;
        }
        builder.setAggregatableReportWindow(
                sourceEventTime + TimeUnit.SECONDS.toMillis(aggregateReportWindow));

        if (!json.isNull(SourceHeaderContract.PRIORITY)) {
            Optional<Long> maybePriority =
                    FetcherUtil.extractLongString(json, SourceHeaderContract.PRIORITY);
            if (!maybePriority.isPresent()) {
                return false;
            }
            builder.setPriority(maybePriority.get());
        }

        if (!json.isNull(SourceHeaderContract.DEBUG_REPORTING)) {
            builder.setIsDebugReporting(json.optBoolean(SourceHeaderContract.DEBUG_REPORTING));
        }
        if (!json.isNull(SourceHeaderContract.DEBUG_KEY)) {
            Optional<UnsignedLong> maybeDebugKey =
                    FetcherUtil.extractUnsignedLong(json, SourceHeaderContract.DEBUG_KEY);
            if (maybeDebugKey.isPresent()) {
                builder.setDebugKey(maybeDebugKey.get());
            }
        }
        if (!json.isNull(SourceHeaderContract.INSTALL_ATTRIBUTION_WINDOW_KEY)) {
            long installAttributionWindow =
                    extractValidNumberInRange(
                            json.getLong(SourceHeaderContract.INSTALL_ATTRIBUTION_WINDOW_KEY),
                            mFlags.getMeasurementMinInstallAttributionWindow(),
                            mFlags.getMeasurementMaxInstallAttributionWindow());
            builder.setInstallAttributionWindow(
                    TimeUnit.SECONDS.toMillis(installAttributionWindow));
        } else {
            builder.setInstallAttributionWindow(
                    TimeUnit.SECONDS.toMillis(mFlags.getMeasurementMaxInstallAttributionWindow()));
        }
        if (!json.isNull(SourceHeaderContract.POST_INSTALL_EXCLUSIVITY_WINDOW_KEY)) {
            long installCooldownWindow =
                    extractValidNumberInRange(
                            json.getLong(SourceHeaderContract.POST_INSTALL_EXCLUSIVITY_WINDOW_KEY),
                            mFlags.getMeasurementMinPostInstallExclusivityWindow(),
                            mFlags.getMeasurementMaxPostInstallExclusivityWindow());
            builder.setInstallCooldownWindow(TimeUnit.SECONDS.toMillis(installCooldownWindow));
        } else {
            builder.setInstallCooldownWindow(
                    TimeUnit.SECONDS.toMillis(
                            mFlags.getMeasurementMinPostInstallExclusivityWindow()));
        }
        if (mFlags.getMeasurementEnableReinstallReattribution()) {
            if (!json.isNull(SourceHeaderContract.REINSTALL_REATTRIBUTION_WINDOW_KEY)) {
                long reinstallReattributionWindow =
                        extractValidNumberInRange(
                                json.getLong(
                                        SourceHeaderContract.REINSTALL_REATTRIBUTION_WINDOW_KEY),
                                0L,
                                mFlags.getMeasurementMaxReinstallReattributionWindowSeconds());
                builder.setReinstallReattributionWindow(
                        TimeUnit.SECONDS.toMillis(reinstallReattributionWindow));
            } else {
                builder.setReinstallReattributionWindow(0L);
            }
        }
        // This "filter_data" field is used to generate reports.
        if (!json.isNull(SourceHeaderContract.FILTER_DATA)) {
            JSONObject maybeFilterData = json.optJSONObject(SourceHeaderContract.FILTER_DATA);
            if (maybeFilterData != null && maybeFilterData.has("source_type")) {
                LoggerFactory.getMeasurementLogger()
                        .d("Source filter-data includes 'source_type' key.");
                return false;
            }
            if (!FetcherUtil.areValidAttributionFilters(
                    maybeFilterData,
                    mFlags,
                    /* canIncludeLookbackWindow= */ false,
                    /* shouldCheckFilterSize= */ true)) {
                LoggerFactory.getMeasurementLogger().d("Source filter-data is invalid.");
                return false;
            }
            builder.setFilterDataString(maybeFilterData.toString());
        }

        Uri appUri = null;
        if (!json.isNull(SourceHeaderContract.DESTINATION)) {
            appUri = Uri.parse(json.getString(SourceHeaderContract.DESTINATION));
            if (appUri.getScheme() == null) {
                LoggerFactory.getMeasurementLogger()
                        .d("App destination is missing app scheme, adding.");
                appUri = Uri.parse(DEFAULT_ANDROID_APP_URI_PREFIX + appUri);
            }
            if (!DEFAULT_ANDROID_APP_SCHEME.equals(appUri.getScheme())) {
                LoggerFactory.getMeasurementLogger()
                        .e(
                                "Invalid scheme for app destination: %s; dropping the source.",
                                appUri.getScheme());
                return false;
            }
        }

        String enrollmentBlockList =
                mFlags.getMeasurementPlatformDebugAdIdMatchingEnrollmentBlocklist();
        Set<String> blockedEnrollmentsString =
                new HashSet<>(AllowLists.splitAllowList(enrollmentBlockList));
        if (!AllowLists.doesAllowListAllowAll(enrollmentBlockList)
                && !blockedEnrollmentsString.contains(enrollmentId)
                && !json.isNull(SourceHeaderContract.DEBUG_AD_ID)) {
            builder.setDebugAdId(json.optString(SourceHeaderContract.DEBUG_AD_ID));
        }

        Set<String> allowedEnrollmentsString =
                new HashSet<>(
                        AllowLists.splitAllowList(
                                mFlags.getMeasurementDebugJoinKeyEnrollmentAllowlist()));
        if (allowedEnrollmentsString.contains(enrollmentId)
                && !json.isNull(SourceHeaderContract.DEBUG_JOIN_KEY)) {
            builder.setDebugJoinKey(json.optString(SourceHeaderContract.DEBUG_JOIN_KEY));
        }

        if (asyncRegistration.isWebRequest()
                // Only validate when non-null in request
                && asyncRegistration.getOsDestination() != null
                && !asyncRegistration.getOsDestination().equals(appUri)) {
            LoggerFactory.getMeasurementLogger()
                    .d("Expected destination to match with the supplied one!");
            return false;
        }

        if (appUri != null) {
            builder.setAppDestinations(Collections.singletonList(getBaseUri(appUri)));
        }

        boolean shouldMatchAtLeastOneWebDestination =
                asyncRegistration.isWebRequest() && asyncRegistration.getWebDestination() != null;
        boolean matchedOneWebDestination = false;

        if (!json.isNull(SourceHeaderContract.WEB_DESTINATION)) {
            Set<Uri> destinationSet = new HashSet<>();
            JSONArray jsonDestinations;
            Object obj = json.get(SourceHeaderContract.WEB_DESTINATION);
            if (obj instanceof String) {
                jsonDestinations = new JSONArray();
                jsonDestinations.put(json.getString(SourceHeaderContract.WEB_DESTINATION));
            } else {
                jsonDestinations = json.getJSONArray(SourceHeaderContract.WEB_DESTINATION);
            }
            if (jsonDestinations.length()
                    > mFlags.getMeasurementMaxDistinctWebDestinationsInSourceRegistration()) {
                LoggerFactory.getMeasurementLogger()
                        .d("Source registration exceeded the number of allowed destinations.");
                return false;
            }
            if (jsonDestinations.length() == 0 && appUri == null) {
                LoggerFactory.getMeasurementLogger()
                        .d("Source registration expected a destination.");
                return false;
            }
            for (int i = 0; i < jsonDestinations.length(); i++) {
                Uri destination = Uri.parse(jsonDestinations.getString(i));
                if (shouldMatchAtLeastOneWebDestination
                        && asyncRegistration.getWebDestination().equals(destination)) {
                    matchedOneWebDestination = true;
                }
                Optional<Uri> topPrivateDomainAndScheme =
                        WebAddresses.topPrivateDomainAndScheme(destination);
                if (topPrivateDomainAndScheme.isEmpty()) {
                    LoggerFactory.getMeasurementLogger()
                            .d(
                                    "Unable to extract top private domain and scheme from web "
                                            + "destination.");
                    return false;
                } else {
                    destinationSet.add(topPrivateDomainAndScheme.get());
                }
            }
            List<Uri> destinationList = new ArrayList<>(destinationSet);
            if (!destinationList.isEmpty()) {
                builder.setWebDestinations(destinationList);
            }
        }

        if (mFlags.getMeasurementEnableCoarseEventReportDestinations()
                && !json.isNull(SourceHeaderContract.COARSE_EVENT_REPORT_DESTINATIONS)) {
            builder.setCoarseEventReportDestinations(
                    json.getBoolean(SourceHeaderContract.COARSE_EVENT_REPORT_DESTINATIONS));
        }

        if (shouldMatchAtLeastOneWebDestination && !matchedOneWebDestination) {
            LoggerFactory.getMeasurementLogger()
                    .d("Expected at least one web_destination to match with the supplied one!");
            return false;
        }

        Source.TriggerDataMatching triggerDataMatching = Source.TriggerDataMatching.MODULUS;

        if (mFlags.getMeasurementEnableTriggerDataMatching()
                && !json.isNull(SourceHeaderContract.TRIGGER_DATA_MATCHING)) {
            // If the token for trigger_data_matching is not in the predefined list, it will
            // throw IllegalArgumentException that will be caught by the overall parser.
            triggerDataMatching =
                    Source.TriggerDataMatching.valueOf(
                            json.getString(SourceHeaderContract.TRIGGER_DATA_MATCHING)
                                    .toUpperCase(Locale.ENGLISH));
            builder.setTriggerDataMatching(triggerDataMatching);
        }

        JSONObject eventReportWindows = null;
        Integer maxEventLevelReports = null;
        if (!json.isNull(SourceHeaderContract.MAX_EVENT_LEVEL_REPORTS)) {
            Object maxEventLevelReportsObj = json.get(SourceHeaderContract.MAX_EVENT_LEVEL_REPORTS);
            maxEventLevelReports = json.getInt(SourceHeaderContract.MAX_EVENT_LEVEL_REPORTS);
            if (!FetcherUtil.is64BitInteger(maxEventLevelReportsObj)
                    || maxEventLevelReports < 0
                    || maxEventLevelReports > mFlags.getMeasurementFlexApiMaxEventReports()) {
                return false;
            }
            builder.setMaxEventLevelReports(maxEventLevelReports);
        }

        if (!json.isNull(SourceHeaderContract.EVENT_REPORT_WINDOWS)) {
            if (!json.isNull(SourceHeaderContract.EVENT_REPORT_WINDOW)) {
                LoggerFactory.getMeasurementLogger()
                        .d(
                                "Only one of event_report_window and event_report_windows is"
                                        + " expected");
                return false;
            }
            Optional<JSONObject> maybeEventReportWindows =
                    getValidEventReportWindows(
                            new JSONObject(
                                    json.getString(SourceHeaderContract.EVENT_REPORT_WINDOWS)),
                            expiry);
            if (!maybeEventReportWindows.isPresent()) {
                LoggerFactory.getMeasurementLogger()
                        .d("Invalid value for event_report_windows");
                return false;
            }
            eventReportWindows = maybeEventReportWindows.get();
            builder.setEventReportWindows(eventReportWindows.toString());
        }

        if (mFlags.getMeasurementEnableV1SourceTriggerData()
                && !json.isNull(SourceHeaderContract.TRIGGER_DATA)) {
            if (!json.isNull(SourceHeaderContract.TRIGGER_SPECS)) {
                LoggerFactory.getMeasurementLogger()
                        .d("Only one of trigger_data or trigger_specs is expected");
                return false;
            }
            // Validate input type
            Optional<JSONArray> maybeTriggerDataListJson =
                    extractLongJsonArray(json, TriggerSpecs.FlexEventReportJsonKeys.TRIGGER_DATA);
            if (maybeTriggerDataListJson.isEmpty()) {
                return false;
            }

            List<UnsignedLong> triggerDataList =
                    TriggerSpec.getTriggerDataArrayFromJson(maybeTriggerDataListJson.get());
            Set<UnsignedLong> triggerDataSet = new HashSet<>();

            // Validate unique trigger data and their magnitude
            Optional<Set<UnsignedLong>> maybeTriggerDataSet =
                    populateAndValidateTriggerDataSet(triggerDataSet, triggerDataList);
            if (maybeTriggerDataSet.isEmpty()) {
                return false;
            }
            // Validate overall set size and contiguity if matching is modulus
            if (!isValidTriggerDataSet(triggerDataSet, triggerDataMatching)) {
                return false;
            }
            builder.setTriggerData(triggerDataSet);
        }

        if (mFlags.getMeasurementFlexibleEventReportingApiEnabled()
                && !json.isNull(SourceHeaderContract.TRIGGER_SPECS)) {
            if (!json.isNull(SourceHeaderContract.TRIGGER_DATA)) {
                LoggerFactory.getMeasurementLogger()
                        .d("Only one of trigger_data or trigger_specs is expected");
                return false;
            }

            String triggerSpecString = json.getString(SourceHeaderContract.TRIGGER_SPECS);

            final int finalMaxEventLevelReports =
                    Source.getOrDefaultMaxEventLevelReports(
                            asyncRegistration.getSourceType(), maxEventLevelReports, mFlags);

            Optional<TriggerSpec[]> maybeTriggerSpecArray =
                    getValidTriggerSpecs(
                            triggerSpecString,
                            eventReportWindows,
                            effectiveExpiry,
                            asyncRegistration.getSourceType(),
                            finalMaxEventLevelReports,
                            triggerDataMatching);

            if (!maybeTriggerSpecArray.isPresent()) {
                LoggerFactory.getMeasurementLogger().d("Invalid Trigger Spec format");
                return false;
            }

            builder.setTriggerSpecs(
                    new TriggerSpecs(maybeTriggerSpecArray.get(), finalMaxEventLevelReports, null));
        }

        if (mFlags.getMeasurementEnableSharedSourceDebugKey()
                && !json.isNull(SourceHeaderContract.SHARED_DEBUG_KEY)) {
            try {
                builder.setSharedDebugKey(
                        new UnsignedLong(json.getString(SourceHeaderContract.SHARED_DEBUG_KEY)));
            } catch (NumberFormatException e) {
                LoggerFactory.getMeasurementLogger()
                        .e(e, "parseValidateSource: parsing shared debug key failed");
            }
        }

        if (mFlags.getMeasurementEnableAttributionScope()
                && !json.isNull(SourceHeaderContract.ATTRIBUTION_SCOPES)
                && !populateAttributionScopeFields(json, builder)) {
            return false;
        }

        if (mFlags.getMeasurementEnableSourceDestinationLimitPriority()
                && !json.isNull(SourceHeaderContract.DESTINATION_LIMIT_PRIORITY)) {
            Optional<Long> destinationLimitPriority =
                    FetcherUtil.extractLongString(
                            json, SourceHeaderContract.DESTINATION_LIMIT_PRIORITY);
            if (destinationLimitPriority.isEmpty()) {
                return false;
            }
            builder.setDestinationLimitPriority(destinationLimitPriority.get());
        }

        if (mFlags.getMeasurementEnableSourceDestinationLimitAlgorithmField()) {
            if (json.isNull(SourceHeaderContract.DESTINATION_LIMIT_ALGORITHM)) {
                builder.setDestinationLimitAlgorithm(
                        Source.DestinationLimitAlgorithm.values()[
                                mFlags.getMeasurementDefaultSourceDestinationLimitAlgorithm()]);
            } else {
                String destinationLimitAlgorithm =
                        json.getString(SourceHeaderContract.DESTINATION_LIMIT_ALGORITHM)
                                .toUpperCase();
                builder.setDestinationLimitAlgorithm(
                        Source.DestinationLimitAlgorithm.valueOf(destinationLimitAlgorithm));
            }
        }
        if (!json.isNull(SourceHeaderContract.AGGREGATION_KEYS)) {
            if (!areValidAggregationKeys(
                    json.getJSONObject(SourceHeaderContract.AGGREGATION_KEYS))) {
                LoggerFactory.getMeasurementLogger()
                        .e(
                                String.format(
                                        "AsyncSourceFetcher: Invalid aggregation keys in %s"
                                                + " header.",
                                        SourceHeaderContract
                                                .HEADER_ATTRIBUTION_REPORTING_REGISTER_SOURCE));
                return false;
            }
            builder.setAggregateSource(json.getString(SourceHeaderContract.AGGREGATION_KEYS));
        }
        if (mFlags.getMeasurementEnableXNA()
                && !json.isNull(SourceHeaderContract.SHARED_AGGREGATION_KEYS)) {
            // Parsed as JSONArray for validation
            JSONArray sharedAggregationKeys =
                    json.getJSONArray(SourceHeaderContract.SHARED_AGGREGATION_KEYS);
            builder.setSharedAggregationKeys(sharedAggregationKeys.toString());
        }
        if (mFlags.getMeasurementEnableSharedFilterDataKeysXNA()
                && !json.isNull(SourceHeaderContract.SHARED_FILTER_DATA_KEYS)) {
            // Parsed as JSONArray for validation
            JSONArray sharedFilterDataKeys =
                    json.getJSONArray(SourceHeaderContract.SHARED_FILTER_DATA_KEYS);
            builder.setSharedFilterDataKeys(sharedFilterDataKeys.toString());
        }
        if (mFlags.getMeasurementEnablePreinstallCheck()
                && !json.isNull(SourceHeaderContract.DROP_SOURCE_IF_INSTALLED)) {
            builder.setDropSourceIfInstalled(
                    json.getBoolean(SourceHeaderContract.DROP_SOURCE_IF_INSTALLED));
        }
        if (mFlags.getMeasurementEnableEventLevelEpsilonInSource()) {
            if (!json.isNull(SourceHeaderContract.EVENT_LEVEL_EPSILON)) {
                Object eventLevelEpsilon = json.get(SourceHeaderContract.EVENT_LEVEL_EPSILON);
                Optional<Double> validEventLevelEpsilon =
                        validateAndGetEventLevelEpsilon(eventLevelEpsilon);
                if (validEventLevelEpsilon.isEmpty()) {
                    LoggerFactory.getMeasurementLogger()
                            .e(
                                    String.format(
                                            "AsyncSourceFetcher: Invalid event level epsilon in"
                                                    + " %s header.",
                                            SourceHeaderContract
                                                    .HEADER_ATTRIBUTION_REPORTING_REGISTER_SOURCE));
                    return false;
                }
                asyncFetchStatus.setIsEventLevelEpsilonConfigured(true);
                builder.setEventLevelEpsilon(validEventLevelEpsilon.get());
            } else {
                builder.setEventLevelEpsilon((double) mFlags.getMeasurementPrivacyEpsilon());
            }
        }
<<<<<<< HEAD
=======
        if (mFlags.getMeasurementEnableAggregateDebugReporting()
                && !json.isNull(SourceHeaderContract.AGGREGATABLE_DEBUG_REPORTING)) {
            Optional<String> validAggregateDebugReporting =
                    FetcherUtil.getValidAggregateDebugReportingWithBudget(
                            json.getJSONObject(SourceHeaderContract.AGGREGATABLE_DEBUG_REPORTING),
                            mFlags);
            if (validAggregateDebugReporting.isPresent()) {
                builder.setAggregateDebugReportingString(validAggregateDebugReporting.get());
            } else {
                LoggerFactory.getMeasurementLogger()
                        .d("parseSource: aggregatable debug reporting is invalid.");
            }
        }
        if (mFlags.getMeasurementEnableAggregatableNamedBudgets()
                && !json.isNull(SourceHeaderContract.NAMED_BUDGETS)) {
            Optional<AggregatableNamedBudgets> maybeAggregatableNamedBudgets =
                    parseAggregatableNamedBudgets(
                            json.getJSONObject(SourceHeaderContract.NAMED_BUDGETS));
            if (maybeAggregatableNamedBudgets.isEmpty()) {
                LoggerFactory.getMeasurementLogger()
                        .e(
                                String.format(
                                        "parseValidateSource: Invalid"
                                                + " named_budgets in %s header.",
                                        SourceHeaderContract
                                                .HEADER_ATTRIBUTION_REPORTING_REGISTER_SOURCE));
                return false;
            }
            builder.setAggregatableNamedBudgets(maybeAggregatableNamedBudgets.get());
        }
>>>>>>> cba5c425
        return true;
    }

    // Populates attribution scope fields if they are available.
    // Returns false if the json fields are invalid.
    // Note returning true doesn't indicate whether the fields are populated or not.
    private boolean populateAttributionScopeFields(JSONObject parentJson, Source.Builder builder)
            throws JSONException {
        JSONObject json = parentJson.getJSONObject(SourceHeaderContract.ATTRIBUTION_SCOPES);
        if (json.isNull(SourceHeaderContract.ATTRIBUTION_SCOPE_LIMIT)
                || json.isNull(SourceHeaderContract.ATTRIBUTION_SCOPES_VALUES)) {
            LoggerFactory.getMeasurementLogger()
                    .e("Attribution scope limit and values should be set for attribution scopes");
            return false;
        }

        // Parses attribution scope limit.
        Optional<Long> maybeAttributionScopeLimit =
                FetcherUtil.extractLong(json, SourceHeaderContract.ATTRIBUTION_SCOPE_LIMIT);
        if (maybeAttributionScopeLimit.isEmpty()) {
            return false;
        }
        long attributionScopeLimit = maybeAttributionScopeLimit.get();

        // Parses attribution scopes values.
        Optional<List<String>> maybeAttributionScopes =
                FetcherUtil.extractStringArray(
                        json,
                        SourceHeaderContract.ATTRIBUTION_SCOPES_VALUES,
                        mFlags.getMeasurementMaxAttributionScopesPerSource(),
                        mFlags.getMeasurementMaxAttributionScopeLength());
        if (maybeAttributionScopes.isEmpty()) {
            return false;
        }
        List<String> attributionScopes = maybeAttributionScopes.get();

        // Parses max event states, can be optional, fallback to default max event states.
        long maxEventStates = Source.DEFAULT_MAX_EVENT_STATES;
        if (!json.isNull(SourceHeaderContract.MAX_EVENT_STATES)) {
            Optional<Long> maybeMaxEventStates =
                    FetcherUtil.extractLong(json, SourceHeaderContract.MAX_EVENT_STATES);
            if (maybeMaxEventStates.isEmpty()) {
                return false;
            }
            if (maybeMaxEventStates.get() <= 0
                    || maybeMaxEventStates.get()
                            > mFlags.getMeasurementMaxReportStatesPerSourceRegistration()) {
                LoggerFactory.getMeasurementLogger()
                        .e(
                                "Max event states should be a positive integer and smaller than max"
                                        + " report states per source registration.");
                return false;
            }
            maxEventStates = maybeMaxEventStates.get();
        }

        if (attributionScopeLimit <= 0 || attributionScopes.size() > attributionScopeLimit) {
            LoggerFactory.getMeasurementLogger()
                    .e(
                            "Attribution scope limit should be positive and not be smaller "
                                    + "than the number of attribution scopes.");
            return false;
        }
        if (attributionScopes.isEmpty()) {
            LoggerFactory.getMeasurementLogger()
                    .e(
                            "Attribution scopes should not be empty if attribution scope limit is"
                                    + " set.");
            return false;
        }

        builder.setAttributionScopeLimit(attributionScopeLimit);
        builder.setAttributionScopes(attributionScopes);
        builder.setMaxEventStates(maxEventStates);
        return true;
    }

    private Optional<AggregatableNamedBudgets> parseAggregatableNamedBudgets(
            JSONObject namedBudgetObj) {
        if (namedBudgetObj.length() > mFlags.getMeasurementMaxNamedBudgetsPerSourceRegistration()) {
            LoggerFactory.getMeasurementLogger()
                    .d(
                            "parseAggregatableNamedBudgets: more named budgets than permitted. %s",
                            namedBudgetObj.length());
            return Optional.empty();
        }
        AggregatableNamedBudgets aggregatableNamedBudgets = new AggregatableNamedBudgets();

        Iterator<String> keys = namedBudgetObj.keys();
        while (keys.hasNext()) {
            String name = keys.next();
            if (name.length() > mFlags.getMeasurementMaxLengthPerBudgetName()) {
                LoggerFactory.getMeasurementLogger()
                        .d("parseAggregatableNamedBudgets: budget name is invalid." + " %s", name);
                return Optional.empty();
            }
            Optional<Integer> maybeIntBudget = FetcherUtil.extractIntegralInt(namedBudgetObj, name);
            if (maybeIntBudget.isEmpty()) {
                LoggerFactory.getMeasurementLogger()
                        .d("parseAggregatableNamedBudgets: budget isn't an integer. %s", name);
                return Optional.empty();
            }
            int intBudget = maybeIntBudget.get();
            if (intBudget <= 0) {
                LoggerFactory.getMeasurementLogger()
                        .d("parseAggregatableNamedBudgets: budget is non positive. %s", intBudget);
                return Optional.empty();
            }
            if (intBudget > mFlags.getMeasurementMaxSumOfAggregateValuesPerSource()) {
                LoggerFactory.getMeasurementLogger()
                        .d(
                                "parseAggregatableNamedBudgets: budget is over max capacity. %s",
                                intBudget);
                return Optional.empty();
            }

            aggregatableNamedBudgets.createContributionBudget(name, intBudget);
        }

        return Optional.of(aggregatableNamedBudgets);
    }

    private boolean isValidTriggerDataSet(Set<UnsignedLong> triggerDataSet,
            Source.TriggerDataMatching triggerDataMatching) {
        if (triggerDataSet.size() > mFlags.getMeasurementFlexApiMaxTriggerDataCardinality()) {
            return false;
        }
        if (mFlags.getMeasurementEnableTriggerDataMatching()
                && triggerDataMatching == Source.TriggerDataMatching.MODULUS
                && !isContiguousStartingAtZero(triggerDataSet)) {
            return false;
        }
        return true;
    }

    private Optional<TriggerSpec[]> getValidTriggerSpecs(
            String triggerSpecString,
            JSONObject eventReportWindows,
            long expiry,
            Source.SourceType sourceType,
            int maxEventLevelReports,
            Source.TriggerDataMatching triggerDataMatching) {
        List<Pair<Long, Long>> parsedEventReportWindows =
                Source.getOrDefaultEventReportWindowsForFlex(
                        eventReportWindows, sourceType, TimeUnit.SECONDS.toMillis(expiry), mFlags);
        long defaultStart = parsedEventReportWindows.get(0).first;
        List<Long> defaultEnds =
                parsedEventReportWindows.stream().map((x) -> x.second).collect(Collectors.toList());
        try {
            JSONArray triggerSpecArray = new JSONArray(triggerSpecString);
            TriggerSpec[] validTriggerSpecs = new TriggerSpec[triggerSpecArray.length()];
            Set<UnsignedLong> triggerDataSet = new HashSet<>();
            for (int i = 0; i < triggerSpecArray.length(); i++) {
                Optional<TriggerSpec> maybeTriggerSpec = getValidTriggerSpec(
                        triggerSpecArray.getJSONObject(i),
                        expiry,
                        defaultStart,
                        defaultEnds,
                        triggerDataSet,
                        maxEventLevelReports);
                if (!maybeTriggerSpec.isPresent()) {
                    return Optional.empty();
                }
                validTriggerSpecs[i] = maybeTriggerSpec.get();
            }
            if (!isValidTriggerDataSet(triggerDataSet, triggerDataMatching)) {
                return Optional.empty();
            }
            return Optional.of(validTriggerSpecs);
        } catch (JSONException | IllegalArgumentException ex) {
            LoggerFactory.getMeasurementLogger().d(ex, "Trigger Spec parsing failed");
            return Optional.empty();
        }
    }

    private static Optional<Set<UnsignedLong>> populateAndValidateTriggerDataSet(
            Set<UnsignedLong> triggerDataSet, List<UnsignedLong> triggerDataList) {
        // Check exclusivity of trigger_data across the whole trigger spec array, and validate
        // trigger data magnitude.
        for (UnsignedLong triggerData : triggerDataList) {
            if (!triggerDataSet.add(triggerData)
                    || triggerData.compareTo(TriggerSpecs.MAX_TRIGGER_DATA_VALUE) > 0) {
                return Optional.empty();
            }
        }
        return Optional.of(triggerDataSet);
    }

    private Optional<TriggerSpec> getValidTriggerSpec(
            JSONObject triggerSpecJson,
            long expiry,
            long defaultStart,
            List<Long> defaultEnds,
            Set<UnsignedLong> triggerDataSet,
            int maxEventLevelReports) throws JSONException {
        Optional<JSONArray> maybeTriggerDataListJson = extractLongJsonArray(
                triggerSpecJson, TriggerSpecs.FlexEventReportJsonKeys.TRIGGER_DATA);
        if (maybeTriggerDataListJson.isEmpty()) {
            return Optional.empty();
        }

        List<UnsignedLong> triggerDataList =
                TriggerSpec.getTriggerDataArrayFromJson(maybeTriggerDataListJson.get());
        if (triggerDataList.isEmpty()) {
            return Optional.empty();
        }

        Optional<Set<UnsignedLong>> maybeTriggerDataSet = populateAndValidateTriggerDataSet(
                triggerDataSet, triggerDataList);
        if (maybeTriggerDataSet.isEmpty()) {
            return Optional.empty();
        }

        if (!triggerSpecJson.isNull(TriggerSpecs.FlexEventReportJsonKeys.EVENT_REPORT_WINDOWS)) {
            Optional<JSONObject> maybeEventReportWindows =
                    getValidEventReportWindows(
                            triggerSpecJson.getJSONObject(
                                    TriggerSpecs.FlexEventReportJsonKeys.EVENT_REPORT_WINDOWS),
                            expiry);
            if (!maybeEventReportWindows.isPresent()) {
                return Optional.empty();
            }
        }

        TriggerSpec.SummaryOperatorType summaryWindowOperator =
                TriggerSpec.SummaryOperatorType.COUNT;
        if (!triggerSpecJson.isNull(TriggerSpecs.FlexEventReportJsonKeys.SUMMARY_OPERATOR)) {
            // If a summary window operator is not in the predefined list, it will throw
            // IllegalArgumentException that will be caught by the overall parser.
            summaryWindowOperator =
                    TriggerSpec.SummaryOperatorType.valueOf(
                            triggerSpecJson
                                    .getString(
                                            TriggerSpecs.FlexEventReportJsonKeys
                                                    .SUMMARY_OPERATOR)
                                    .toUpperCase(Locale.ENGLISH));
        }
        List<Long> summaryBuckets = null;
        if (!triggerSpecJson.isNull(TriggerSpecs.FlexEventReportJsonKeys.SUMMARY_BUCKETS)) {
            Optional<JSONArray> maybeSummaryBucketsJson = extractLongJsonArray(
                    triggerSpecJson, TriggerSpecs.FlexEventReportJsonKeys.SUMMARY_BUCKETS);

            if (maybeSummaryBucketsJson.isEmpty()) {
                return Optional.empty();
            }

            summaryBuckets = TriggerSpec.getLongListFromJson(maybeSummaryBucketsJson.get());

            if (summaryBuckets.isEmpty() || summaryBuckets.size() > maxEventLevelReports
                    || !TriggerSpec.isStrictIncreasing(summaryBuckets)) {
                return Optional.empty();
            }

            for (Long bucket : summaryBuckets) {
                if (bucket < 0L || bucket > TriggerSpecs.MAX_BUCKET_THRESHOLD) {
                    return Optional.empty();
                }
            }
        }

        return Optional.of(
              new TriggerSpec.Builder(
                      triggerSpecJson,
                      defaultStart,
                      defaultEnds,
                      maxEventLevelReports).build());
    }

    private Optional<JSONObject> getValidEventReportWindows(JSONObject jsonReportWindows,
            long expiry) throws JSONException {
        // Start time in seconds
        long startTime = 0;
        if (!jsonReportWindows.isNull(TriggerSpecs.FlexEventReportJsonKeys.START_TIME)) {
            if (!FetcherUtil.is64BitInteger(jsonReportWindows.get(
                    TriggerSpecs.FlexEventReportJsonKeys.START_TIME))) {
                return Optional.empty();
            }
            // We continue to use startTime in seconds for validation but convert it to milliseconds
            // for the return JSONObject.
            startTime =
                    jsonReportWindows.getLong(TriggerSpecs.FlexEventReportJsonKeys.START_TIME);
            jsonReportWindows.put(TriggerSpecs.FlexEventReportJsonKeys.START_TIME,
                    TimeUnit.SECONDS.toMillis(startTime));
        }
        if (startTime < 0 || startTime > expiry) {
            return Optional.empty();
        }

        Optional<JSONArray> maybeWindowEndsJson = extractLongJsonArray(
                jsonReportWindows, TriggerSpecs.FlexEventReportJsonKeys.END_TIMES);

        if (maybeWindowEndsJson.isEmpty()) {
            return Optional.empty();
        }

        List<Long> windowEnds = TriggerSpec.getLongListFromJson(maybeWindowEndsJson.get());

        int windowEndsSize = windowEnds.size();
        if (windowEnds.isEmpty()
                || windowEndsSize > mFlags.getMeasurementFlexApiMaxEventReportWindows()) {
            return Optional.empty();
        }

        // Clamp last window end to expiry and min event report window.
        Long lastWindowsEnd = windowEnds.get(windowEndsSize - 1);
        if (lastWindowsEnd < 0) {
            return Optional.empty();
        }
        windowEnds.set(windowEndsSize - 1, extractValidNumberInRange(
                lastWindowsEnd,
                mFlags.getMeasurementMinimumEventReportWindowInSeconds(),
                expiry));

        if (windowEndsSize > 1) {
            // Clamp first window end to min event report window
            Long firstWindowsEnd = windowEnds.get(0);
            if (firstWindowsEnd < 0) {
                return Optional.empty();
            }
            windowEnds.set(0, Math.max(
                    firstWindowsEnd,
                    mFlags.getMeasurementMinimumEventReportWindowInSeconds()));
        }

        if (startTime >= windowEnds.get(0) || !TriggerSpec.isStrictIncreasing(windowEnds)) {
            return Optional.empty();
        }

        jsonReportWindows.put(
                TriggerSpecs.FlexEventReportJsonKeys.END_TIMES,
                // Convert end times to milliseconds for internal implementation.
                new JSONArray(windowEnds.stream().map((x) ->
                        TimeUnit.SECONDS.toMillis(x)).collect(Collectors.toList())));

        return Optional.of(jsonReportWindows);
    }

    /** Parse a {@code Source}, given response headers, adding the {@code Source} to a given list */
    @VisibleForTesting
    public Optional<Source> parseSource(
            AsyncRegistration asyncRegistration,
            String enrollmentId,
            Map<String, List<String>> headers,
            AsyncFetchStatus asyncFetchStatus) {
        boolean arDebugPermission = asyncRegistration.getDebugKeyAllowed();
        LoggerFactory.getMeasurementLogger()
                .d("Source ArDebug permission enabled %b", arDebugPermission);
        Source.Builder builder = new Source.Builder();
        builder.setId(UUID.randomUUID().toString());
        builder.setRegistrationId(asyncRegistration.getRegistrationId());
        builder.setPublisher(getBaseUri(asyncRegistration.getTopOrigin()));
        builder.setEnrollmentId(enrollmentId);
        builder.setRegistrant(asyncRegistration.getRegistrant());
        builder.setSourceType(asyncRegistration.getSourceType());
        builder.setAttributionMode(Source.AttributionMode.TRUTHFULLY);
        builder.setEventTime(asyncRegistration.getRequestTime());
        builder.setAdIdPermission(asyncRegistration.hasAdIdPermission());
        builder.setArDebugPermission(arDebugPermission);
        builder.setPublisherType(
                asyncRegistration.isWebRequest() ? EventSurfaceType.WEB : EventSurfaceType.APP);
        Optional<Uri> registrationUriOrigin =
                WebAddresses.originAndScheme(asyncRegistration.getRegistrationUri());
        if (!registrationUriOrigin.isPresent()) {
            LoggerFactory.getMeasurementLogger()
                    .d(
                            "AsyncSourceFetcher: "
                                    + "Invalid or empty registration uri - "
                                    + asyncRegistration.getRegistrationUri());
            return Optional.empty();
        }
        builder.setRegistrationOrigin(registrationUriOrigin.get());
        builder.setPlatformAdId(asyncRegistration.getPlatformAdId());

        boolean isHeaderErrorDebugReportEnabled =
                FetcherUtil.isHeaderErrorDebugReportEnabled(
                        headers.get(SourceHeaderContract.HEADER_ATTRIBUTION_REPORTING_INFO),
                        mFlags);
        String registrationHeaderStr = null;
        try {
            List<String> field =
                    headers.get(SourceHeaderContract.HEADER_ATTRIBUTION_REPORTING_REGISTER_SOURCE);

            // Check the source registration header size. Only one header is accepted.
            if (field == null || field.size() != 1) {
                registrationHeaderStr = field == null ? null : field.toString();
                asyncFetchStatus.setEntityStatus(EntityStatus.HEADER_ERROR);
                LoggerFactory.getMeasurementLogger()
                        .e(
                                String.format(
                                        "AsyncSourceFetcher: Null or multiple %s headers.",
                                        SourceHeaderContract
                                                .HEADER_ATTRIBUTION_REPORTING_REGISTER_SOURCE));
                FetcherUtil.sendHeaderErrorDebugReport(
                        isHeaderErrorDebugReportEnabled,
                        mDebugReportApi,
                        mDatastoreManager,
                        asyncRegistration.getTopOrigin(),
                        registrationUriOrigin.get(),
                        asyncRegistration.getRegistrant(),
                        SourceHeaderContract.HEADER_ATTRIBUTION_REPORTING_REGISTER_SOURCE,
                        enrollmentId,
                        registrationHeaderStr);
                return Optional.empty();
            }

            // Validate the source header parameters.
            registrationHeaderStr = field.get(0);
            boolean isValid =
                    parseValidateSource(
                            registrationHeaderStr,
                            asyncRegistration,
                            builder,
                            enrollmentId,
                            asyncFetchStatus);
            if (!isValid) {
                asyncFetchStatus.setEntityStatus(EntityStatus.VALIDATION_ERROR);
                LoggerFactory.getMeasurementLogger()
                        .e(
                                String.format(
                                        "AsyncSourceFetcher: Invalid source params in %s header.",
                                        SourceHeaderContract
                                                .HEADER_ATTRIBUTION_REPORTING_REGISTER_SOURCE));
                FetcherUtil.sendHeaderErrorDebugReport(
                        isHeaderErrorDebugReportEnabled,
                        mDebugReportApi,
                        mDatastoreManager,
                        asyncRegistration.getTopOrigin(),
                        registrationUriOrigin.get(),
                        asyncRegistration.getRegistrant(),
                        SourceHeaderContract.HEADER_ATTRIBUTION_REPORTING_REGISTER_SOURCE,
                        enrollmentId,
                        registrationHeaderStr);
                return Optional.empty();
            }

            // Set success status and return parsed source if no error.
            asyncFetchStatus.setEntityStatus(EntityStatus.SUCCESS);
            return Optional.of(builder.build());
        } catch (JSONException e) {
            asyncFetchStatus.setEntityStatus(EntityStatus.PARSING_ERROR);
            LoggerFactory.getMeasurementLogger()
                    .d(e, "AsyncSourceFetcher: Source JSON Parsing Exception.");
            FetcherUtil.sendHeaderErrorDebugReport(
                    isHeaderErrorDebugReportEnabled,
                    mDebugReportApi,
                    mDatastoreManager,
                    asyncRegistration.getTopOrigin(),
                    registrationUriOrigin.get(),
                    asyncRegistration.getRegistrant(),
                    SourceHeaderContract.HEADER_ATTRIBUTION_REPORTING_REGISTER_SOURCE,
                    enrollmentId,
                    registrationHeaderStr);
            return Optional.empty();
        } catch (IllegalArgumentException | ArithmeticException e) {
            asyncFetchStatus.setEntityStatus(AsyncFetchStatus.EntityStatus.VALIDATION_ERROR);
            LoggerFactory.getMeasurementLogger().d(e, "AsyncSourceFetcher: IllegalArgumentException"
                    + " or ArithmeticException");
            FetcherUtil.sendHeaderErrorDebugReport(
                    isHeaderErrorDebugReportEnabled,
                    mDebugReportApi,
                    mDatastoreManager,
                    asyncRegistration.getTopOrigin(),
                    registrationUriOrigin.get(),
                    asyncRegistration.getRegistrant(),
                    SourceHeaderContract.HEADER_ATTRIBUTION_REPORTING_REGISTER_SOURCE,
                    enrollmentId,
                    registrationHeaderStr);
            return Optional.empty();
        }
    }

    /** Provided a testing hook. */
    @NonNull
    @VisibleForTesting
    public URLConnection openUrl(@NonNull URL url) throws IOException {
        return mNetworkConnection.setup(url);
    }

    /**
     * Fetch a source type registration.
     *
     * @param asyncRegistration a {@link AsyncRegistration}, a request the record.
     * @param asyncFetchStatus a {@link AsyncFetchStatus}, stores Ad Tech server status.
     * @param asyncRedirects a {@link AsyncRedirects}, stores redirects.
     */
    public Optional<Source> fetchSource(
            AsyncRegistration asyncRegistration,
            AsyncFetchStatus asyncFetchStatus,
            AsyncRedirects asyncRedirects) {
        HttpURLConnection urlConnection = null;
        Map<String, List<String>> headers;
        if (!asyncRegistration.getRegistrationUri().getScheme().equalsIgnoreCase("https")) {
            LoggerFactory.getMeasurementLogger().d("Invalid scheme for registrationUri.");
            asyncFetchStatus.setResponseStatus(AsyncFetchStatus.ResponseStatus.INVALID_URL);
            return Optional.empty();
        }
        // TODO(b/276825561): Fix code duplication between fetchSource & fetchTrigger request flow
        try {
            urlConnection =
                    (HttpURLConnection)
                            openUrl(new URL(asyncRegistration.getRegistrationUri().toString()));
            urlConnection.setRequestMethod("POST");
            urlConnection.setRequestProperty(
                    SourceRequestContract.SOURCE_INFO,
                    asyncRegistration.getSourceType().getValue());
            urlConnection.setInstanceFollowRedirects(false);
            String body = asyncRegistration.getPostBody();
            if (mFlags.getFledgeMeasurementReportAndRegisterEventApiEnabled() && body != null) {
                asyncFetchStatus.setPARequestStatus(true);
                urlConnection.setRequestProperty("Content-Type", "text/plain");
                urlConnection.setDoOutput(true);
                OutputStream os = urlConnection.getOutputStream();
                OutputStreamWriter osw = new OutputStreamWriter(os, StandardCharsets.UTF_8);
                osw.write(body);
                osw.flush();
                osw.close();
            }

            headers = urlConnection.getHeaderFields();
            asyncFetchStatus.setResponseSize(FetcherUtil.calculateHeadersCharactersLength(headers));
            int responseCode = urlConnection.getResponseCode();
            LoggerFactory.getMeasurementLogger().d("Response code = " + responseCode);
            if (!FetcherUtil.isRedirect(responseCode) && !FetcherUtil.isSuccess(responseCode)) {
                asyncFetchStatus.setResponseStatus(
                        AsyncFetchStatus.ResponseStatus.SERVER_UNAVAILABLE);
                return Optional.empty();
            }
            asyncFetchStatus.setResponseStatus(AsyncFetchStatus.ResponseStatus.SUCCESS);
        } catch (MalformedURLException e) {
            LoggerFactory.getMeasurementLogger().d(e, "Malformed registration target URL");
            asyncFetchStatus.setResponseStatus(AsyncFetchStatus.ResponseStatus.INVALID_URL);
            return Optional.empty();
        } catch (IOException e) {
            LoggerFactory.getMeasurementLogger().e(e, "Failed to get registration response");
            asyncFetchStatus.setResponseStatus(AsyncFetchStatus.ResponseStatus.NETWORK_ERROR);
            return Optional.empty();
        } finally {
            if (urlConnection != null) {
                urlConnection.disconnect();
            }
        }

        asyncRedirects.configure(headers, asyncRegistration);

        if (!isSourceHeaderPresent(headers)) {
            asyncFetchStatus.setEntityStatus(EntityStatus.HEADER_MISSING);
            asyncFetchStatus.setRedirectOnlyStatus(true);
            return Optional.empty();
        }

        Optional<String> enrollmentId =
                mFlags.isDisableMeasurementEnrollmentCheck()
                        ? WebAddresses.topPrivateDomainAndScheme(
                                        asyncRegistration.getRegistrationUri())
                                .map(Uri::toString)
                        : Enrollment.getValidEnrollmentId(
                                asyncRegistration.getRegistrationUri(),
                                asyncRegistration.getRegistrant().getAuthority(),
                                mEnrollmentDao,
                                mContext,
                                mFlags);
        if (enrollmentId.isEmpty()) {
            LoggerFactory.getMeasurementLogger()
                    .d(
                            "fetchSource: Valid enrollment id not found. Registration URI: %s",
                            asyncRegistration.getRegistrationUri());
            asyncFetchStatus.setEntityStatus(EntityStatus.INVALID_ENROLLMENT);
            ErrorLogUtil.e(
                    AD_SERVICES_ERROR_REPORTED__ERROR_CODE__ENROLLMENT_INVALID,
                    AD_SERVICES_ERROR_REPORTED__PPAPI_NAME__MEASUREMENT);
            return Optional.empty();
        }

        return parseSource(asyncRegistration, enrollmentId.get(), headers, asyncFetchStatus);
    }

    private boolean isSourceHeaderPresent(Map<String, List<String>> headers) {
        return headers.containsKey(
                SourceHeaderContract.HEADER_ATTRIBUTION_REPORTING_REGISTER_SOURCE);
    }

    private Optional<Double> validateAndGetEventLevelEpsilon(Object eventLevelEpsilonObj) {
        if (!(eventLevelEpsilonObj instanceof Number)) {
            return Optional.empty();
        }
        Double validEventLevelEpsilon = (Double) ((Number) eventLevelEpsilonObj).doubleValue();
        if (validEventLevelEpsilon < 0
                || validEventLevelEpsilon > mFlags.getMeasurementPrivacyEpsilon()) {
            return Optional.empty();
        }
        return Optional.of(validEventLevelEpsilon);
    }

    private boolean areValidAggregationKeys(JSONObject aggregationKeys) {
        if (aggregationKeys.length()
                > mFlags.getMeasurementMaxAggregateKeysPerSourceRegistration()) {
            LoggerFactory.getMeasurementLogger()
                    .d(
                            "Aggregation-keys have more entries than permitted. %s",
                            aggregationKeys.length());
            return false;
        }
        for (String id : aggregationKeys.keySet()) {
            if (!FetcherUtil.isValidAggregateKeyId(id)) {
                LoggerFactory.getMeasurementLogger()
                        .d("SourceFetcher: aggregation key ID is invalid. %s", id);
                return false;
            }
            String keyPiece = aggregationKeys.optString(id);
            if (!FetcherUtil.isValidAggregateKeyPiece(keyPiece, mFlags)) {
                LoggerFactory.getMeasurementLogger()
                        .d("SourceFetcher: aggregation key-piece is invalid. %s", keyPiece);
                return false;
            }
        }
        return true;
    }

    private static boolean isContiguousStartingAtZero(Set<UnsignedLong> unsignedLongs) {
        UnsignedLong upperBound = new UnsignedLong(((long) unsignedLongs.size()) - 1L);
        for (UnsignedLong unsignedLong : unsignedLongs) {
            if (unsignedLong.compareTo(upperBound) > 0) {
                return false;
            }
        }
        return true;
    }

    private static Optional<JSONArray> extractLongJsonArray(JSONObject json, String key)
            throws JSONException {
        JSONArray jsonArray = json.getJSONArray(key);
        for (int i = 0; i < jsonArray.length(); i++) {
            if (!FetcherUtil.is64BitInteger(jsonArray.get(i))) {
                return Optional.empty();
            }
        }
        return Optional.of(jsonArray);
    }

    private static long roundSecondsToWholeDays(long seconds) {
        long remainder = seconds % ONE_DAY_IN_SECONDS;
        // Return value should be at least one whole day.
        boolean roundUp = (remainder >= ONE_DAY_IN_SECONDS / 2L) || (seconds == remainder);
        return seconds - remainder + (roundUp ? ONE_DAY_IN_SECONDS : 0);
    }

    private interface SourceHeaderContract {
        String HEADER_ATTRIBUTION_REPORTING_REGISTER_SOURCE =
                "Attribution-Reporting-Register-Source";
        // Header for enable header error verbose debug reports.
        String HEADER_ATTRIBUTION_REPORTING_INFO = "Attribution-Reporting-Info";
        String SOURCE_EVENT_ID = "source_event_id";
        String DEBUG_KEY = "debug_key";
        String DESTINATION = "destination";
        String EXPIRY = "expiry";
        String EVENT_REPORT_WINDOW = "event_report_window";
        String AGGREGATABLE_REPORT_WINDOW = "aggregatable_report_window";
        String PRIORITY = "priority";
        String INSTALL_ATTRIBUTION_WINDOW_KEY = "install_attribution_window";
        String POST_INSTALL_EXCLUSIVITY_WINDOW_KEY = "post_install_exclusivity_window";
        String REINSTALL_REATTRIBUTION_WINDOW_KEY = "reinstall_reattribution_window";
        String FILTER_DATA = "filter_data";
        String WEB_DESTINATION = "web_destination";
        String AGGREGATION_KEYS = "aggregation_keys";
        String SHARED_AGGREGATION_KEYS = "shared_aggregation_keys";
        String DEBUG_REPORTING = "debug_reporting";
        String DEBUG_JOIN_KEY = "debug_join_key";
        String DEBUG_AD_ID = "debug_ad_id";
        String COARSE_EVENT_REPORT_DESTINATIONS = "coarse_event_report_destinations";
        String TRIGGER_SPECS = "trigger_specs";
        String MAX_EVENT_LEVEL_REPORTS = "max_event_level_reports";
        String EVENT_REPORT_WINDOWS = "event_report_windows";
        String SHARED_DEBUG_KEY = "shared_debug_key";
        String SHARED_FILTER_DATA_KEYS = "shared_filter_data_keys";
        String DROP_SOURCE_IF_INSTALLED = "drop_source_if_installed";
        String TRIGGER_DATA_MATCHING = "trigger_data_matching";
        String TRIGGER_DATA = "trigger_data";
        String ATTRIBUTION_SCOPES = "attribution_scopes";
        String ATTRIBUTION_SCOPE_LIMIT = "limit";
        String ATTRIBUTION_SCOPES_VALUES = "values";
        String MAX_EVENT_STATES = "max_event_states";
        String DESTINATION_LIMIT_PRIORITY = "destination_limit_priority";
        String DESTINATION_LIMIT_ALGORITHM = "destination_limit_algorithm";
        String EVENT_LEVEL_EPSILON = "event_level_epsilon";
<<<<<<< HEAD
=======
        String AGGREGATABLE_DEBUG_REPORTING = "aggregatable_debug_reporting";
        String NAMED_BUDGETS = "named_budgets";
>>>>>>> cba5c425
    }

    private interface SourceRequestContract {
        String SOURCE_INFO = "Attribution-Reporting-Source-Info";
    }
}<|MERGE_RESOLUTION|>--- conflicted
+++ resolved
@@ -587,8 +587,6 @@
                 builder.setEventLevelEpsilon((double) mFlags.getMeasurementPrivacyEpsilon());
             }
         }
-<<<<<<< HEAD
-=======
         if (mFlags.getMeasurementEnableAggregateDebugReporting()
                 && !json.isNull(SourceHeaderContract.AGGREGATABLE_DEBUG_REPORTING)) {
             Optional<String> validAggregateDebugReporting =
@@ -619,7 +617,6 @@
             }
             builder.setAggregatableNamedBudgets(maybeAggregatableNamedBudgets.get());
         }
->>>>>>> cba5c425
         return true;
     }
 
@@ -1304,11 +1301,8 @@
         String DESTINATION_LIMIT_PRIORITY = "destination_limit_priority";
         String DESTINATION_LIMIT_ALGORITHM = "destination_limit_algorithm";
         String EVENT_LEVEL_EPSILON = "event_level_epsilon";
-<<<<<<< HEAD
-=======
         String AGGREGATABLE_DEBUG_REPORTING = "aggregatable_debug_reporting";
         String NAMED_BUDGETS = "named_budgets";
->>>>>>> cba5c425
     }
 
     private interface SourceRequestContract {
