/*
 * Copyright (C) 2022 The Android Open Source Project
 *
 * Licensed under the Apache License, Version 2.0 (the "License");
 * you may not use this file except in compliance with the License.
 * You may obtain a copy of the License at
 *
 *      http://www.apache.org/licenses/LICENSE-2.0
 *
 * Unless required by applicable law or agreed to in writing, software
 * distributed under the License is distributed on an "AS IS" BASIS,
 * WITHOUT WARRANTIES OR CONDITIONS OF ANY KIND, either express or implied.
 * See the License for the specific language governing permissions and
 * limitations under the License.
 */
package com.android.adservices.service.measurement.reporting;

import android.annotation.NonNull;
import android.annotation.Nullable;
import android.net.Uri;

import org.json.JSONException;
import org.json.JSONObject;

import java.util.Objects;

/** Debug Report. */
public final class DebugReport {
    private final String mId;
    private final String mType;
    private final JSONObject mBody;
    private final String mEnrollmentId;
    private final Uri mRegistrationOrigin;
    private final String mReferenceId;
    private final Long mInsertionTime;
    private final Uri mRegistrant;

    /** Create a new debug report object. */
    private DebugReport(
            @Nullable String id,
            @NonNull String type,
            @NonNull JSONObject body,
            @NonNull String enrollmentId,
            @NonNull Uri registrationOrigin,
            @Nullable String referenceId,
            @Nullable Uri registrant,
            @Nullable Long insertionTime) {
        mId = id;
        mType = type;
        mBody = body;
        mEnrollmentId = enrollmentId;
        mRegistrationOrigin = registrationOrigin;
        mReferenceId = referenceId;
        mInsertionTime = insertionTime;
        mRegistrant = registrant;
    }

    @Override
    public boolean equals(Object obj) {
        // TODO (b/300109438) Investigate DebugReport::equals
<<<<<<< HEAD
        if (!(obj instanceof DebugReport)) {
=======
        if (!(obj instanceof DebugReport key)) {
>>>>>>> 018eaadd
            return false;
        }
        return Objects.equals(mType, key.mType)
                && Objects.equals(mBody, key.mBody)
                && Objects.equals(mEnrollmentId, key.mEnrollmentId)
                && Objects.equals(mRegistrationOrigin, key.mRegistrationOrigin)
                && Objects.equals(mReferenceId, key.mReferenceId)
                && Objects.equals(mRegistrant, key.mRegistrant)
                && Objects.equals(mInsertionTime, key.mInsertionTime);
    }

    @Override
    public int hashCode() {
        return Objects.hash(
                mType,
                mBody,
                mEnrollmentId,
                mRegistrationOrigin,
                mReferenceId,
                mRegistrant,
                mInsertionTime);
    }

    /** Unique identifier for the {@link DebugReport}. */
    public String getId() {
        return mId;
    }

    /** Type of debug report. */
    public String getType() {
        return mType;
    }

    /** Body of debug report. */
    public JSONObject getBody() {
        return mBody;
    }

    /** AdTech enrollment ID. */
    public String getEnrollmentId() {
        return mEnrollmentId;
    }
    /** Registration Origin URL */
    public Uri getRegistrationOrigin() {
        return mRegistrationOrigin;
    }
    /** Reference ID for grouping reports. */
    public String getReferenceId() {
        return mReferenceId;
    }
    /** Datastore Insertion time */
    public Long getInsertionTime() {
        return mInsertionTime;
    }
    /** Associated Source App Identifier */
    public Uri getRegistrant() {
        return mRegistrant;
    }

    /** Generate the JSON serialization of the debug report payload. */
    public JSONObject toPayloadJson() throws JSONException {
        JSONObject jsonObject = new JSONObject();
        jsonObject.put("type", mType);
        jsonObject.put("body", mBody);
        return jsonObject;
    }

    /** A builder for {@link DebugReport}. */
    public static final class Builder {
        private String mId;
        private String mType;
        private JSONObject mBody;
        private String mEnrollmentId;
        private Uri mRegistrationOrigin;
        private String mReferenceId;
        private Long mInsertionTime;
        private Uri mRegistrant;

        public Builder() {}

        /** See {@link DebugReport#getId()}. */
        public Builder setId(String id) {
            mId = id;
            return this;
        }

        /** See {@link DebugReport#getType}. */
        @NonNull
        public Builder setType(@NonNull String type) {
            mType = type;
            return this;
        }

        /** See {@link DebugReport#getBody}. */
        @NonNull
        public Builder setBody(@NonNull String body) {
            try {
                mBody = new JSONObject(body);
            } catch (JSONException e) {
                throw new IllegalArgumentException("Invalid debug report body json");
            }
            return this;
        }

        /** See {@link DebugReport#getBody}. */
        @NonNull
        public Builder setBody(@NonNull JSONObject body) {
            mBody = body;
            return this;
        }

        /** See {@link DebugReport#getEnrollmentId()}. */
        @NonNull
        public Builder setEnrollmentId(String enrollmentId) {
            mEnrollmentId = enrollmentId;
            return this;
        }

        /** See {@link DebugReport#getRegistrationOrigin()} ()}. */
        @NonNull
        public Builder setRegistrationOrigin(Uri registrationOrigin) {
            mRegistrationOrigin = registrationOrigin;
            return this;
        }

        /** See {@link DebugReport#getReferenceId()} ()}. */
        @NonNull
        public Builder setReferenceId(String referenceId) {
            mReferenceId = referenceId;
            return this;
        }

        /** See {@link DebugReport#getInsertionTime()} ()}. */
        @NonNull
        public Builder setInsertionTime(Long insertionTime) {
            mInsertionTime = insertionTime;
            return this;
        }

        /** See {@link DebugReport#getRegistrant()} ()}. */
        @NonNull
        public Builder setRegistrant(Uri registrant) {
            mRegistrant = registrant;
            return this;
        }

        /** Build the DebugReport. */
        @NonNull
        public DebugReport build() {
            if (mType == null || mBody == null) {
                throw new IllegalArgumentException("Uninitialized fields");
            }
            return new DebugReport(
                    mId,
                    mType,
                    mBody,
                    mEnrollmentId,
                    mRegistrationOrigin,
                    mReferenceId,
                    mRegistrant,
                    mInsertionTime);
        }
    }
}<|MERGE_RESOLUTION|>--- conflicted
+++ resolved
@@ -58,11 +58,7 @@
     @Override
     public boolean equals(Object obj) {
         // TODO (b/300109438) Investigate DebugReport::equals
-<<<<<<< HEAD
-        if (!(obj instanceof DebugReport)) {
-=======
         if (!(obj instanceof DebugReport key)) {
->>>>>>> 018eaadd
             return false;
         }
         return Objects.equals(mType, key.mType)
