--- conflicted
+++ resolved
@@ -111,13 +111,6 @@
                 new AggregateReportingJobHandler(
                                 EnrollmentDao.getInstance(getApplicationContext()),
                                 datastoreManager,
-<<<<<<< HEAD
-                                new AggregateEncryptionKeyManager(datastoreManager),
-                                FlagsFactory.getFlags(),
-                                AdServicesLoggerImpl.getInstance(),
-                                ReportingStatus.ReportType.AGGREGATE,
-                                ReportingStatus.UploadMethod.REGULAR)
-=======
                                 new AggregateEncryptionKeyManager(
                                         datastoreManager, getApplicationContext()),
                                 FlagsFactory.getFlags(),
@@ -125,7 +118,6 @@
                                 ReportingStatus.ReportType.AGGREGATE,
                                 ReportingStatus.UploadMethod.REGULAR,
                                 getApplicationContext())
->>>>>>> 018eaadd
                         .performScheduledPendingReportsInWindow(
                                 System.currentTimeMillis() - maxAggregateReportUploadRetryWindowMs,
                                 System.currentTimeMillis());
@@ -165,12 +157,8 @@
     public static void scheduleIfNeeded(Context context, boolean forceSchedule) {
         Flags flags = FlagsFactory.getFlags();
         if (flags.getMeasurementJobAggregateReportingKillSwitch()) {
-<<<<<<< HEAD
-            LogUtil.d("AggregateReportingJobService is disabled, skip scheduling");
-=======
             LoggerFactory.getMeasurementLogger()
                     .d("AggregateReportingJobService is disabled, skip scheduling");
->>>>>>> 018eaadd
             return;
         }
 
