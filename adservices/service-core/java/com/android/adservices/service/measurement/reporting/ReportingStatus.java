--- conflicted
+++ resolved
@@ -88,12 +88,8 @@
         JOB_RETRY_LIMIT_REACHED(5),
         SERIALIZATION_ERROR(6),
         ENCRYPTION_ERROR(7),
-<<<<<<< HEAD
-        UNSUCCESSFUL_HTTP_RESPONSE_CODE(8);
-=======
         UNSUCCESSFUL_HTTP_RESPONSE_CODE(8),
         REPORT_NOT_FOUND(9);
->>>>>>> 018eaadd
         private final int mValue;
 
         FailureStatus(int value) {
@@ -139,10 +135,7 @@
         mFailureStatus = FailureStatus.UNKNOWN;
         mUploadMethod = UploadMethod.UNKNOWN;
         mReportingDelay = 0L;
-<<<<<<< HEAD
-=======
         mSourceRegistrant = "";
->>>>>>> 018eaadd
     }
 
     /** Get the type of report that is being uploaded. */
