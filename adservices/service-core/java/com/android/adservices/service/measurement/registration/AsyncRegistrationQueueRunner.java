/*
 * Copyright (C) 2023 The Android Open Source Project
 *
 * Licensed under the Apache License, Version 2.0 (the "License");
 * you may not use this file except in compliance with the License.
 * You may obtain a copy of the License at
 *
 *      http://www.apache.org/licenses/LICENSE-2.0
 *
 * Unless required by applicable law or agreed to in writing, software
 * distributed under the License is distributed on an "AS IS" BASIS,
 * WITHOUT WARRANTIES OR CONDITIONS OF ANY KIND, either express or implied.
 * See the License for the specific language governing permissions and
 * limitations under the License.
 */

package com.android.adservices.service.measurement.registration;

import android.annotation.NonNull;
import android.annotation.Nullable;
import android.content.ContentProviderClient;
import android.content.ContentResolver;
import android.content.Context;
import android.net.Uri;
import android.os.RemoteException;
import android.util.Pair;

import com.android.adservices.LoggerFactory;
import com.android.adservices.data.measurement.DatastoreException;
import com.android.adservices.data.measurement.DatastoreManager;
import com.android.adservices.data.measurement.DatastoreManagerFactory;
import com.android.adservices.data.measurement.IMeasurementDao;
import com.android.adservices.service.Flags;
import com.android.adservices.service.FlagsFactory;
import com.android.adservices.service.common.WebAddresses;
import com.android.adservices.service.measurement.Attribution;
import com.android.adservices.service.measurement.EventReport;
import com.android.adservices.service.measurement.EventSurfaceType;
import com.android.adservices.service.measurement.KeyValueData;
import com.android.adservices.service.measurement.KeyValueData.DataType;
import com.android.adservices.service.measurement.Source;
import com.android.adservices.service.measurement.Trigger;
import com.android.adservices.service.measurement.attribution.TriggerContentProvider;
import com.android.adservices.service.measurement.noising.SourceNoiseHandler;
import com.android.adservices.service.measurement.reporting.AggregateDebugReportApi;
import com.android.adservices.service.measurement.reporting.DebugReportApi;
import com.android.adservices.service.measurement.util.Applications;
import com.android.adservices.service.measurement.util.BaseUriExtractor;
import com.android.adservices.service.measurement.util.UnsignedLong;
import com.android.adservices.service.stats.AdServicesLogger;
import com.android.adservices.service.stats.AdServicesLoggerImpl;
import com.android.adservices.shared.common.ApplicationContextSingleton;
import com.android.internal.annotations.VisibleForTesting;

import com.google.errorprone.annotations.concurrent.GuardedBy;

import java.util.HashSet;
import java.util.List;
import java.util.Map;
import java.util.Objects;
import java.util.Optional;
import java.util.Set;
import java.util.UUID;
import java.util.stream.Collectors;

/** Runner for servicing queued registration requests */
public final class AsyncRegistrationQueueRunner {
    /**
     * Single attribution entry is created for possibly multiple fake reports generated per source.
     * Setting a value to such attributions will help identify them that they are associated to fake
     * reports.
     */
    @VisibleForTesting static final String ATTRIBUTION_FAKE_REPORT_ID = "-1";

    private static final Object LOCK = new Object();

    @GuardedBy("LOCK")
    private static AsyncRegistrationQueueRunner sAsyncRegistrationQueueRunner;

    private final DatastoreManager mDatastoreManager;
    private final AsyncSourceFetcher mAsyncSourceFetcher;
    private final AsyncTriggerFetcher mAsyncTriggerFetcher;
    private final ContentResolver mContentResolver;
    private final DebugReportApi mDebugReportApi;
    private final AggregateDebugReportApi mAdrApi;
    private final SourceNoiseHandler mSourceNoiseHandler;
    private final Flags mFlags;
    private final AdServicesLogger mLogger;
    private final Context mContext;

    private AsyncRegistrationQueueRunner(Context context) {
        mContext = context;
        mDatastoreManager = DatastoreManagerFactory.getDatastoreManager();
        mAsyncSourceFetcher = new AsyncSourceFetcher(context);
        mAsyncTriggerFetcher = new AsyncTriggerFetcher(context);
        mContentResolver = context.getContentResolver();
        mFlags = FlagsFactory.getFlags();
        mDebugReportApi = new DebugReportApi(context, mFlags);
        mAdrApi = new AggregateDebugReportApi(mFlags);
        mSourceNoiseHandler = new SourceNoiseHandler(mFlags);
        mLogger = AdServicesLoggerImpl.getInstance();
    }

    @VisibleForTesting
    public AsyncRegistrationQueueRunner(
            Context context,
            ContentResolver contentResolver,
            AsyncSourceFetcher asyncSourceFetcher,
            AsyncTriggerFetcher asyncTriggerFetcher,
            DatastoreManager datastoreManager,
            DebugReportApi debugReportApi,
            AggregateDebugReportApi adrApi,
            SourceNoiseHandler sourceNoiseHandler,
            Flags flags) {
        this(
                context,
                contentResolver,
                asyncSourceFetcher,
                asyncTriggerFetcher,
                datastoreManager,
                debugReportApi,
                adrApi,
                sourceNoiseHandler,
                flags,
                AdServicesLoggerImpl.getInstance());
    }

    @VisibleForTesting
    public AsyncRegistrationQueueRunner(
            Context context,
            ContentResolver contentResolver,
            AsyncSourceFetcher asyncSourceFetcher,
            AsyncTriggerFetcher asyncTriggerFetcher,
            DatastoreManager datastoreManager,
            DebugReportApi debugReportApi,
            AggregateDebugReportApi adrApi,
            SourceNoiseHandler sourceNoiseHandler,
            Flags flags,
            AdServicesLogger logger) {
        mContext = context;
        mAsyncSourceFetcher = asyncSourceFetcher;
        mAsyncTriggerFetcher = asyncTriggerFetcher;
        mDatastoreManager = datastoreManager;
        mContentResolver = contentResolver;
        mDebugReportApi = debugReportApi;
        mAdrApi = adrApi;
        mSourceNoiseHandler = sourceNoiseHandler;
        mFlags = flags;
        mLogger = logger;
    }

    enum ProcessingResult {
        THREAD_INTERRUPTED,
        SUCCESS_WITH_PENDING_RECORDS,
        SUCCESS_ALL_RECORDS_PROCESSED
    }

    enum InsertSourcePermission {
        NOT_ALLOWED(false),
        ALLOWED(true),
        ALLOWED_FIFO_SUCCESS(true);

        private final boolean mIsAllowed;

        InsertSourcePermission(boolean isAllowed) {
            mIsAllowed = isAllowed;
        }

        public boolean isAllowed() {
            return mIsAllowed;
        }
    }

    /**
     * Returns an instance of AsyncRegistrationQueueRunner.
     *
     * @param context the current {@link Context}.
     */
    public static synchronized AsyncRegistrationQueueRunner getInstance() {
        synchronized (LOCK) {
            if (sAsyncRegistrationQueueRunner == null) {
                Context context = ApplicationContextSingleton.get();
                sAsyncRegistrationQueueRunner = new AsyncRegistrationQueueRunner(context);
            }
            return sAsyncRegistrationQueueRunner;
        }
    }

    /** Processes records in the AsyncRegistration Queue table. */
    public ProcessingResult runAsyncRegistrationQueueWorker() {
        int recordServiceLimit = mFlags.getMeasurementMaxRegistrationsPerJobInvocation();
        int retryLimit = mFlags.getMeasurementMaxRetriesPerRegistrationRequest();

        Set<Uri> failedOrigins = new HashSet<>();
        for (int i = 0; i < recordServiceLimit; i++) {
            // If the job service's requirements specified at runtime are no longer met, the job
            // service will interrupt this thread.  If the thread has been interrupted, it will exit
            // early.
            if (Thread.currentThread().isInterrupted()) {
                LoggerFactory.getMeasurementLogger()
                        .d(
                                "AsyncRegistrationQueueRunner runAsyncRegistrationQueueWorker "
                                        + "thread interrupted, exiting early.");
                return ProcessingResult.THREAD_INTERRUPTED;
            }

            AsyncRegistration asyncRegistration = fetchNext(retryLimit, failedOrigins);
            if (null == asyncRegistration) {
                LoggerFactory.getMeasurementLogger()
                        .d("AsyncRegistrationQueueRunner: no async registration fetched.");
                return ProcessingResult.SUCCESS_ALL_RECORDS_PROCESSED;
            }

            processAsyncRecord(asyncRegistration, failedOrigins);
        }

        return hasPendingRecords(retryLimit, failedOrigins);
    }

    private AsyncRegistration fetchNext(int retryLimit, Set<Uri> failedOrigins) {
        return mDatastoreManager
                .runInTransactionWithResult(
                        (dao) -> dao.fetchNextQueuedAsyncRegistration(retryLimit, failedOrigins))
                .orElse(null);
    }

    private void processAsyncRecord(AsyncRegistration asyncRegistration, Set<Uri> failedOrigins) {
        if (asyncRegistration.isSourceRequest()) {
            LoggerFactory.getMeasurementLogger()
                    .d("AsyncRegistrationQueueRunner:" + " processing source");
            processSourceRegistration(asyncRegistration, failedOrigins);
        } else {
            LoggerFactory.getMeasurementLogger()
                    .d("AsyncRegistrationQueueRunner:" + " processing trigger");
            processTriggerRegistration(asyncRegistration, failedOrigins);
        }
    }

    private ProcessingResult hasPendingRecords(int retryLimit, Set<Uri> failedOrigins) {
        AsyncRegistration asyncRegistration = fetchNext(retryLimit, failedOrigins);
        if (null == asyncRegistration) {
            LoggerFactory.getMeasurementLogger()
                    .d("AsyncRegistrationQueueRunner: no more pending async records.");
            return ProcessingResult.SUCCESS_ALL_RECORDS_PROCESSED;
        } else {
            return ProcessingResult.SUCCESS_WITH_PENDING_RECORDS;
        }
    }

    private static boolean isNavigationOriginAlreadyRegisteredForRegistration(
            @NonNull Source source, IMeasurementDao dao, Flags flags) throws DatastoreException {
        if (!flags.getMeasurementEnableNavigationReportingOriginCheck()
                || source.getSourceType() != Source.SourceType.NAVIGATION) {
            return false;
        }
        return dao.countNavigationSourcesPerReportingOrigin(
                        source.getRegistrationOrigin(), source.getRegistrationId())
                > 0;
    }

    private void processSourceRegistration(
            AsyncRegistration asyncRegistration, Set<Uri> failedOrigins) {
        AsyncFetchStatus asyncFetchStatus = new AsyncFetchStatus();
        AsyncRedirects asyncRedirects = new AsyncRedirects();
        long startTime = asyncRegistration.getRequestTime();
        Optional<Source> resultSource =
                mAsyncSourceFetcher.fetchSource(
                        asyncRegistration, asyncFetchStatus, asyncRedirects);
        long endTime = System.currentTimeMillis();
        asyncFetchStatus.setRegistrationDelay(endTime - startTime);

        boolean transactionResult =
                mDatastoreManager.runInTransaction(
                        (dao) -> {
                            if (asyncFetchStatus.isRequestSuccess()) {
                                if (resultSource.isPresent()) {
                                    storeSource(
                                            resultSource.get(),
                                            asyncRegistration,
                                            dao,
                                            asyncFetchStatus);
                                }
                                handleSuccess(
                                        asyncRegistration, asyncFetchStatus, asyncRedirects, dao);
                            } else {
                                handleFailure(
                                        asyncRegistration, asyncFetchStatus, failedOrigins, dao);
                            }
                        });

        if (!transactionResult) {
            asyncFetchStatus.setEntityStatus(AsyncFetchStatus.EntityStatus.STORAGE_ERROR);
        }

        asyncFetchStatus.setRetryCount(Long.valueOf(asyncRegistration.getRetryCount()).intValue());
        FetcherUtil.emitHeaderMetrics(
                mFlags.getMaxResponseBasedRegistrationPayloadSizeBytes(),
                mLogger,
                asyncRegistration,
                asyncFetchStatus,
                resultSource.map(Source::getEnrollmentId).orElse(null));
    }

    /** Visible only for testing. */
    @VisibleForTesting
    public void storeSource(
            Source source,
            AsyncRegistration asyncRegistration,
            IMeasurementDao dao,
            AsyncFetchStatus asyncFetchStatus)
            throws DatastoreException {
        Uri topOrigin =
                asyncRegistration.getType() == AsyncRegistration.RegistrationType.WEB_SOURCE
                        ? asyncRegistration.getTopOrigin()
                        : getPublisher(asyncRegistration);
        @EventSurfaceType
        int publisherType =
                asyncRegistration.getType() == AsyncRegistration.RegistrationType.WEB_SOURCE
                        ? EventSurfaceType.WEB
                        : EventSurfaceType.APP;
        Set<DebugReportApi.Type> adrTypes = new HashSet<>();
        // Build and validate privacy parameters before creating the source's noised status.
        if (!areValidSourcePrivacyParameters(source, dao, mFlags, adrTypes)) {
            mAdrApi.scheduleSourceRegistrationDebugReport(source, adrTypes, dao);
            return;
        }
        // Create the source's noised status, so it's available to ascertain debug report types.
        List<Source.FakeReport> fakeReports =
                mSourceNoiseHandler.assignAttributionModeAndGenerateFakeReports(source);
        // TODO(b/336403550) : Refactor isSourceAllowedToInsert out of this class
        InsertSourcePermission sourceAllowedToInsert =
                isSourceAllowedToInsert(
                        source, topOrigin, publisherType, dao, asyncFetchStatus, adrTypes);
        if (sourceAllowedToInsert.isAllowed()) {
            // If preinstall check is enabled and any app destinations are already installed,
            // mark the source for deletion. Note the source is persisted so that the fake event
            // report generated can be cleaned up after the source is deleted by
            // DeleteExpiredJobService.
            if (mFlags.getMeasurementEnablePreinstallCheck()
                    && source.shouldDropSourceIfInstalled()
                    && Applications.anyAppsInstalled(mContext, source.getAppDestinations())) {
                source.setStatus(Source.Status.MARKED_TO_DELETE);
            }
            Map<String, String> additionalDebugReportParams = null;
            if (mFlags.getMeasurementEnableSourceDestinationLimitPriority()
                    && InsertSourcePermission.ALLOWED_FIFO_SUCCESS.equals(sourceAllowedToInsert)) {
                int limit = mFlags.getMeasurementMaxDistinctDestinationsInActiveSource();
                additionalDebugReportParams =
                        Map.of(DebugReportApi.Body.SOURCE_DESTINATION_LIMIT, String.valueOf(limit));
            }
<<<<<<< HEAD
            insertSourceFromTransaction(source, fakeReports, dao, additionalDebugReportParams);
            scheduleSourceSuccessOrNoisedDebugReport(
                    mDebugReportApi, source, dao, additionalDebugReportParams);
=======
            insertSourceFromTransaction(source, fakeReports, dao, adrTypes);
            DebugReportApi.Type type =
                    scheduleSourceSuccessOrNoisedDebugReport(
                            source, dao, additionalDebugReportParams);
            adrTypes.add(type);
>>>>>>> cba5c425
        }

        mAdrApi.scheduleSourceRegistrationDebugReport(source, adrTypes, dao);
    }

    @VisibleForTesting
<<<<<<< HEAD
    static boolean areValidSourcePrivacyParameters(
            Source source,
            DebugReportApi debugReportApi,
            IMeasurementDao dao,
            Flags flags) throws DatastoreException {
=======
    boolean areValidSourcePrivacyParameters(
            Source source, IMeasurementDao dao, Flags flags, Set<DebugReportApi.Type> adrTypes)
            throws DatastoreException {
>>>>>>> cba5c425
        try {
            if (!source.validateAndSetNumReportStates(flags)) {
                long maxTriggerStateCardinality =
                        flags.getMeasurementMaxReportStatesPerSourceRegistration();
                mDebugReportApi.scheduleSourceReport(
                        source,
                        DebugReportApi.Type.SOURCE_TRIGGER_STATE_CARDINALITY_LIMIT,
                        Map.of(
                                DebugReportApi.Body.LIMIT,
                                String.valueOf(maxTriggerStateCardinality)),
                        dao);
                adrTypes.add(DebugReportApi.Type.SOURCE_TRIGGER_STATE_CARDINALITY_LIMIT);
                return false;
            }
            if (!source.hasValidInformationGain(flags)) {
                float maxEventLevelChannelCapacity = source.getInformationGainThreshold(flags);
                mDebugReportApi.scheduleSourceReport(
                        source,
                        DebugReportApi.Type.SOURCE_CHANNEL_CAPACITY_LIMIT,
                        Map.of(
                                DebugReportApi.Body.LIMIT,
                                String.valueOf(maxEventLevelChannelCapacity)),
                        dao);
                adrTypes.add(DebugReportApi.Type.SOURCE_CHANNEL_CAPACITY_LIMIT);
                return false;
            }

            if (flags.getMeasurementEnableAttributionScope()) {
                Source.AttributionScopeValidationResult attributionScopeValidationResult =
                        source.validateAttributionScopeValues(flags);
                if (!attributionScopeValidationResult.isValid()) {
                    DebugReportApi.Type type =
                            mDebugReportApi.scheduleAttributionScopeDebugReport(
                                    source, attributionScopeValidationResult, dao);
                    adrTypes.add(type);
                    return false;
                }

                if (source.getSourceType() == Source.SourceType.NAVIGATION) {
                    Optional<Set<String>> existingScopes =
                            dao.getAttributionScopesForRegistration(
                                    source.getRegistrationId(),
                                    source.getRegistrationOrigin().toString());
                    Set<String> newScopes =
                            source.getAttributionScopes() != null
                                    ? new HashSet<>(source.getAttributionScopes())
                                    : Set.of();
                    if (existingScopes.isPresent() && !existingScopes.get().equals(newScopes)) {
                        return false;
                    }
                }
            }
        } catch (ArithmeticException e) {
            LoggerFactory.getMeasurementLogger()
                    .e(e, "Calculating the number of report states overflowed.");
            mDebugReportApi.scheduleSourceReport(
                    source,
                    DebugReportApi.Type.SOURCE_FLEXIBLE_EVENT_REPORT_VALUE_ERROR,
                    /* additionalBodyParams= */ null,
                    dao);
            adrTypes.add(DebugReportApi.Type.SOURCE_FLEXIBLE_EVENT_REPORT_VALUE_ERROR);
            return false;
        }

        return true;
    }

    private void processTriggerRegistration(
            AsyncRegistration asyncRegistration, Set<Uri> failedOrigins) {
        AsyncFetchStatus asyncFetchStatus = new AsyncFetchStatus();
        AsyncRedirects asyncRedirects = new AsyncRedirects();
        long startTime = asyncRegistration.getRequestTime();
        Optional<Trigger> resultTrigger =
                mAsyncTriggerFetcher.fetchTrigger(
                        asyncRegistration, asyncFetchStatus, asyncRedirects);
        long endTime = System.currentTimeMillis();
        asyncFetchStatus.setRegistrationDelay(endTime - startTime);

        boolean transactionResult =
                mDatastoreManager.runInTransaction(
                        (dao) -> {
                            if (asyncFetchStatus.isRequestSuccess()) {
                                if (resultTrigger.isPresent()) {
                                    storeTrigger(resultTrigger.get(), dao);
                                }
                                handleSuccess(
                                        asyncRegistration, asyncFetchStatus, asyncRedirects, dao);
                            } else {
                                handleFailure(
                                        asyncRegistration, asyncFetchStatus, failedOrigins, dao);
                            }
                        });

        if (!transactionResult) {
            asyncFetchStatus.setEntityStatus(AsyncFetchStatus.EntityStatus.STORAGE_ERROR);
        }

        asyncFetchStatus.setRetryCount(Long.valueOf(asyncRegistration.getRetryCount()).intValue());
        long headerSizeLimitBytes =
                mFlags.getMeasurementEnableUpdateTriggerHeaderLimit()
                        ? mFlags.getMaxTriggerRegistrationHeaderSizeBytes()
                        : mFlags.getMaxResponseBasedRegistrationPayloadSizeBytes();
        FetcherUtil.emitHeaderMetrics(
                headerSizeLimitBytes,
                mLogger,
                asyncRegistration,
                asyncFetchStatus,
                resultTrigger.map(Trigger::getEnrollmentId).orElse(null));
    }

    /** Visible only for testing. */
    @VisibleForTesting
    public void storeTrigger(Trigger trigger, IMeasurementDao dao) throws DatastoreException {
        if (isTriggerAllowedToInsert(dao, trigger)) {
            try {
                dao.insertTrigger(trigger);
            } catch (DatastoreException e) {
                mDebugReportApi.scheduleTriggerNoMatchingSourceDebugReport(
                        trigger, dao, DebugReportApi.Type.TRIGGER_UNKNOWN_ERROR);
                LoggerFactory.getMeasurementLogger()
                        .e(e, "Insert trigger to DB error, generate trigger-unknown-error report");
                throw new DatastoreException(
                        "Insert trigger to DB error, generate trigger-unknown-error report");
            }
            notifyTriggerContentProvider();
        }
    }

    /** Visible only for testing. */
    @VisibleForTesting
    InsertSourcePermission isSourceAllowedToInsert(
            Source source,
            Uri topOrigin,
            @EventSurfaceType int publisherType,
            IMeasurementDao dao,
            AsyncFetchStatus asyncFetchStatus,
            Set<DebugReportApi.Type> adrTypes)
            throws DatastoreException {
        // Do not persist the navigation source if the same reporting origin has been registered
        // for the registration.
        if (isNavigationOriginAlreadyRegisteredForRegistration(source, dao, mFlags)) {
            return InsertSourcePermission.NOT_ALLOWED;
        }
        long windowStartTime =
                source.getEventTime() - mFlags.getMeasurementRateLimitWindowMilliseconds();
        Optional<Uri> publisher = getTopLevelPublisher(topOrigin, publisherType);
        if (publisher.isEmpty()) {
            LoggerFactory.getMeasurementLogger()
                    .d("insertSources: getTopLevelPublisher failed, topOrigin: %s", topOrigin);
            return InsertSourcePermission.NOT_ALLOWED;
        }
        long numOfSourcesPerPublisher =
                dao.getNumSourcesPerPublisher(
                        BaseUriExtractor.getBaseUri(topOrigin), publisherType);
        if (numOfSourcesPerPublisher >= mFlags.getMeasurementMaxSourcesPerPublisher()) {
            LoggerFactory.getMeasurementLogger()
                    .d(
                            "insertSources: Max limit of %s sources for publisher - %s reached.",
                            mFlags.getMeasurementMaxSourcesPerPublisher(), publisher);
            mDebugReportApi.scheduleSourceReport(
                    source,
                    DebugReportApi.Type.SOURCE_STORAGE_LIMIT,
                    Map.of(DebugReportApi.Body.LIMIT, String.valueOf(numOfSourcesPerPublisher)),
                    dao);
            adrTypes.add(DebugReportApi.Type.SOURCE_STORAGE_LIMIT);
            return InsertSourcePermission.NOT_ALLOWED;
        }

        // Blocks ad-techs to register multiple sources with various destinations in a short window
        // (per minute)
        int destinationsPerMinuteRateLimit =
                mFlags.getMeasurementMaxDestPerPublisherXEnrollmentPerRateLimitWindow();
        if (mFlags.getMeasurementEnableDestinationRateLimit()
                && sourceExceedsTimeBasedDestinationLimits(
                        source,
                        publisher.get(),
                        publisherType,
                        mFlags.getMeasurementDestinationRateLimitWindow(),
                        destinationsPerMinuteRateLimit,
                        dao)) {
            mDebugReportApi.scheduleSourceDestinationPerMinuteRateLimitDebugReport(
                    source, String.valueOf(destinationsPerMinuteRateLimit), dao);
            adrTypes.add(DebugReportApi.Type.SOURCE_DESTINATION_RATE_LIMIT);
            return InsertSourcePermission.NOT_ALLOWED;
        }

        // Global (cross reporting-origin) destinations rate limit. This needs to be recorded before
        // FIFO based deletion as it's a LIFO based rate limit. Although reject the source if it
        // fails only if every other (enrollment based) rate limit passes to not reveal cross site
        // data.
        boolean destinationExceedsGlobalRateLimit =
                destinationExceedsGlobalRateLimit(source, publisher.get(), dao);

        // Blocks ad-techs to reconstruct browser history by registering multiple sources with
        // various destinations in a medium window (per day). The larger window is 30 days.
        int destinationsPerDayRateLimit = mFlags.getMeasurementDestinationPerDayRateLimit();
        if (mFlags.getMeasurementEnableDestinationPerDayRateLimitWindow()
                && sourceExceedsTimeBasedDestinationLimits(
                        source,
                        publisher.get(),
                        publisherType,
                        mFlags.getMeasurementDestinationPerDayRateLimitWindowInMs(),
                        destinationsPerDayRateLimit,
                        dao)) {
            mDebugReportApi.scheduleSourceDestinationPerDayRateLimitDebugReport(
                    source, String.valueOf(destinationsPerDayRateLimit), dao);
            adrTypes.add(DebugReportApi.Type.SOURCE_DESTINATION_PER_DAY_RATE_LIMIT);
            return InsertSourcePermission.NOT_ALLOWED;
        }

        if (source.getAppDestinations() != null
                && isDestinationOutOfBounds(
                        mDebugReportApi,
                        source,
                        publisher.get(),
                        publisherType,
                        source.getEnrollmentId(),
                        source.getAppDestinations(),
                        EventSurfaceType.APP,
                        windowStartTime,
                        source.getEventTime(),
                        dao,
                        adrTypes)) {
            return InsertSourcePermission.NOT_ALLOWED;
        }

        if (source.getWebDestinations() != null
                && isDestinationOutOfBounds(
                        mDebugReportApi,
                        source,
                        publisher.get(),
                        publisherType,
                        source.getEnrollmentId(),
                        source.getWebDestinations(),
                        EventSurfaceType.WEB,
                        windowStartTime,
                        source.getEventTime(),
                        dao,
                        adrTypes)) {
            return InsertSourcePermission.NOT_ALLOWED;
        }

        Map<String, String> additionalDebugReportParams = null;
        InsertSourcePermission result = InsertSourcePermission.ALLOWED;
        // Should be deprecated once destination priority is fully launched
        if (extractSourceDestinationLimitingAlgo(mFlags, source)
                == Source.DestinationLimitAlgorithm.FIFO) {
            InsertSourcePermission appDestSourceAllowedToInsert =
                    deleteLowPriorityDestinationSourcesToAccommodateNewSource(
                            source,
                            publisherType,
                            dao,
                            mFlags,
                            publisher.get(),
                            EventSurfaceType.APP,
                            source.getAppDestinations(),
                            asyncFetchStatus);
            if (appDestSourceAllowedToInsert == InsertSourcePermission.NOT_ALLOWED) {
                // Return early without checking web destinations
                mDebugReportApi.scheduleSourceDestinationLimitDebugReport(
                        source,
                        String.valueOf(
                                mFlags.getMeasurementMaxDistinctDestinationsInActiveSource()),
                        dao);
                adrTypes.add(DebugReportApi.Type.SOURCE_DESTINATION_LIMIT);
                return InsertSourcePermission.NOT_ALLOWED;
            }
            InsertSourcePermission webDestSourceAllowedToInsert =
                    deleteLowPriorityDestinationSourcesToAccommodateNewSource(
                            source,
                            publisherType,
                            dao,
                            mFlags,
                            publisher.get(),
                            EventSurfaceType.WEB,
                            source.getWebDestinations(),
                            asyncFetchStatus);
            if (webDestSourceAllowedToInsert == InsertSourcePermission.NOT_ALLOWED) {
                mDebugReportApi.scheduleSourceDestinationLimitDebugReport(
                        source,
                        String.valueOf(
                                mFlags.getMeasurementMaxDistinctDestinationsInActiveSource()),
                        dao);
                adrTypes.add(DebugReportApi.Type.SOURCE_DESTINATION_LIMIT);
                return InsertSourcePermission.NOT_ALLOWED;
            }

            if (appDestSourceAllowedToInsert == InsertSourcePermission.ALLOWED_FIFO_SUCCESS
                    || webDestSourceAllowedToInsert
                            == InsertSourcePermission.ALLOWED_FIFO_SUCCESS) {
                int limit = mFlags.getMeasurementMaxDistinctDestinationsInActiveSource();
                additionalDebugReportParams =
                        Map.of(DebugReportApi.Body.SOURCE_DESTINATION_LIMIT, String.valueOf(limit));
                result = InsertSourcePermission.ALLOWED_FIFO_SUCCESS;
                adrTypes.add(DebugReportApi.Type.SOURCE_DESTINATION_LIMIT_REPLACED);
            }
        }

        // Global (cross ad-tech) destinations rate limit
        if (destinationExceedsGlobalRateLimit) {
            // Source won't be inserted, yet we produce a success to debug report to avoid side
            // channel leakage of cross site data
<<<<<<< HEAD
            scheduleSourceSuccessOrNoisedDebugReport(
                    mDebugReportApi, source, dao, additionalDebugReportParams);
=======
            scheduleSourceSuccessOrNoisedDebugReport(source, dao, additionalDebugReportParams);
            adrTypes.add(DebugReportApi.Type.SOURCE_DESTINATION_GLOBAL_RATE_LIMIT);
>>>>>>> cba5c425
            return InsertSourcePermission.NOT_ALLOWED;
        }

        int numOfDistinctOriginExcludingRegistrationOrigin =
                dao.countDistinctRegOriginPerPublisherXEnrollmentExclRegOrigin(
                        source.getRegistrationOrigin(),
                        publisher.get(),
                        publisherType,
                        source.getEnrollmentId(),
                        source.getEventTime(),
                        mFlags.getMeasurementMinReportingOriginUpdateWindow());
        if (numOfDistinctOriginExcludingRegistrationOrigin
                >= mFlags.getMeasurementMaxReportingOriginsPerSourceReportingSitePerWindow()) {
<<<<<<< HEAD
            scheduleSourceSuccessOrNoisedDebugReport(
                    mDebugReportApi, source, dao, additionalDebugReportParams);
=======
            scheduleSourceSuccessOrNoisedDebugReport(source, dao, additionalDebugReportParams);
            adrTypes.add(DebugReportApi.Type.SOURCE_REPORTING_ORIGIN_PER_SITE_LIMIT);
>>>>>>> cba5c425
            LoggerFactory.getMeasurementLogger()
                    .d(
                            "insertSources: Max limit of 1 reporting origin for publisher - %s and"
                                    + " enrollment - %s reached.",
                            publisher, source.getEnrollmentId());
            return InsertSourcePermission.NOT_ALLOWED;
        }

        return result;
    }

    private static InsertSourcePermission deleteLowPriorityDestinationSourcesToAccommodateNewSource(
            Source source,
            @EventSurfaceType int publisherType,
            IMeasurementDao dao,
            Flags flags,
            Uri publisher,
            @EventSurfaceType int destinationType,
            List<Uri> destinations,
            AsyncFetchStatus asyncFetchStatus)
            throws DatastoreException {
        if (destinations == null || destinations.isEmpty()) {
            return InsertSourcePermission.ALLOWED;
        }
        int fifoLimit = flags.getMeasurementMaxDistinctDestinationsInActiveSource();
        if (destinations.size() > fifoLimit) {
            return InsertSourcePermission.NOT_ALLOWED;
        }
        int distinctDestinations =
                dao.countDistinctDestinationsPerPubXEnrollmentInUnexpiredSource(
                        publisher,
                        publisherType,
                        source.getEnrollmentId(),
                        destinations,
                        destinationType,
                        source.getEventTime());
        if (distinctDestinations + destinations.size() <= fifoLimit) {
            // Source is allowed to be inserted without any deletion
            return InsertSourcePermission.ALLOWED;
        }

        // Delete sources associated to the oldest destination per enrollment per publisher.
        // The new source may have multiple app and web destination, because of which we might
        // need to delete multiple oldest destinations - in FIFO manner, i.e. in a loop.
        // Although it should not be more than 4 iterations because the new source can have
        // at max 1 app destination and 3 web destinations (configurable).
        while (distinctDestinations + destinations.size() > fifoLimit) {
            // Delete sources for the lowest priority / oldest destination
            Pair<Long, List<String>> destinationPriorityWithSourcesToDelete =
                    dao.fetchSourceIdsForLowestPriorityDestinationXEnrollmentXPublisher(
                            publisher,
                            publisherType,
                            source.getEnrollmentId(),
                            destinations,
                            destinationType,
                            source.getEventTime());
            if (source.getDestinationLimitPriority()
                    < destinationPriorityWithSourcesToDelete.first) {
                // If the incoming source has a lower priority than the least prioritized
                // destination, reject the incoming source.
                return InsertSourcePermission.NOT_ALLOWED;
            }

            List<String> sourceIdsToDelete = destinationPriorityWithSourcesToDelete.second;
            if (sourceIdsToDelete.isEmpty()) {
                // If destination limit exceeds, the oldest destination deletion should be
                // successful. This is an unexpected state.
                throw new IllegalStateException(
                        "No sources were deleted; incoming destinations: "
                                + destinations.size()
                                + "; FIFO limit:"
                                + fifoLimit);
            }
            dao.updateSourceStatus(sourceIdsToDelete, Source.Status.MARKED_TO_DELETE);
            LoggerFactory.getMeasurementLogger()
                    .d(
                            "Deleted "
                                    + sourceIdsToDelete.size()
                                    + " sources to insert the new source.");
            if (flags.getMeasurementEnableFifoDestinationsDeleteAggregateReports()) {
                dao.deletePendingAggregateReportsAndAttributionsForSources(sourceIdsToDelete);
                LoggerFactory.getMeasurementLogger()
                        .d(
                                "Deleted pending aggregate reports of"
                                        + sourceIdsToDelete.size()
                                        + " sources to insert the new source.");
            }
            dao.deleteFutureFakeEventReportsForSources(sourceIdsToDelete, source.getEventTime());
            distinctDestinations =
                    dao.countDistinctDestinationsPerPubXEnrollmentInUnexpiredSource(
                            publisher,
                            publisherType,
                            source.getEnrollmentId(),
                            destinations,
                            destinationType,
                            source.getEventTime());
            asyncFetchStatus.incrementNumDeletedEntities(sourceIdsToDelete.size());
        }
        return InsertSourcePermission.ALLOWED_FIFO_SUCCESS;
    }

    private static boolean sourceExceedsTimeBasedDestinationLimits(
            Source source,
            Uri publisher,
            @EventSurfaceType int publisherType,
            long window,
            int limit,
            IMeasurementDao dao)
            throws DatastoreException {
        List<Uri> appDestinations = source.getAppDestinations();
        if (appDestinations != null) {
            int appDestinationReportingCount =
                    dao.countDistinctDestPerPubXEnrollmentInUnexpiredSourceInWindow(
                            publisher,
                            publisherType,
                            source.getEnrollmentId(),
                            appDestinations,
                            EventSurfaceType.APP,
                            /* window start time */ source.getEventTime() - window,
                            /*window end time*/ source.getEventTime());
            // Same reporting-site destination limit
            if (appDestinationReportingCount + appDestinations.size() > limit) {
                LoggerFactory.getMeasurementLogger()
                        .d(
                                "AsyncRegistrationQueueRunner: App time based destination limit"
                                        + " exceeded");
                return true;
            }
        }

        List<Uri> webDestinations = source.getWebDestinations();
        if (webDestinations != null) {
            int webDestinationReportingCount =
                    dao.countDistinctDestPerPubXEnrollmentInUnexpiredSourceInWindow(
                            publisher,
                            publisherType,
                            source.getEnrollmentId(),
                            webDestinations,
                            EventSurfaceType.WEB,
                            /* window start time */ source.getEventTime() - window,
                            /*window end time*/ source.getEventTime());

            // Same reporting-site destination limit
            if (webDestinationReportingCount + webDestinations.size() > limit) {
                LoggerFactory.getMeasurementLogger()
                        .d(
                                "AsyncRegistrationQueueRunner: Web time based destination limit"
                                        + " exceeded");
                return true;
            }
        }

        return false;
    }

    private static boolean isDestinationOutOfBounds(
            DebugReportApi debugReportApi,
            Source source,
            Uri publisher,
            @EventSurfaceType int publisherType,
            String enrollmentId,
            List<Uri> destinations,
            @EventSurfaceType int destinationType,
            long windowStartTime,
            long requestTime,
            IMeasurementDao dao,
            Set<DebugReportApi.Type> adrTypes)
            throws DatastoreException {
        Flags flags = FlagsFactory.getFlags();

        // If the source has destination algorithm overridden as LIFO, the source is rejected if the
        // destination rate limit is exceeded.
        if (extractSourceDestinationLimitingAlgo(flags, source)
                == Source.DestinationLimitAlgorithm.LIFO) {
            int destinationCount;
            if (flags.getMeasurementEnableDestinationRateLimit()) {
                destinationCount =
                        dao.countDistinctDestinationsPerPubXEnrollmentInUnexpiredSource(
                                publisher,
                                publisherType,
                                enrollmentId,
                                destinations,
                                destinationType,
                                requestTime);
            } else {
                destinationCount =
                        dao.countDistinctDestPerPubXEnrollmentInUnexpiredSourceInWindow(
                                publisher,
                                publisherType,
                                enrollmentId,
                                destinations,
                                destinationType,
                                windowStartTime,
                                requestTime);
            }
            int maxDistinctDestinations =
                    flags.getMeasurementMaxDistinctDestinationsInActiveSource();
            if (destinationCount + destinations.size() > maxDistinctDestinations) {
                LoggerFactory.getMeasurementLogger()
                        .d(
                                "AsyncRegistrationQueueRunner: "
                                        + (destinationType == EventSurfaceType.APP ? "App" : "Web")
                                        + " destination count >= MaxDistinctDestinations"
                                        + "PerPublisherXEnrollmentInActiveSource");
                debugReportApi.scheduleSourceDestinationLimitDebugReport(
                        source, String.valueOf(maxDistinctDestinations), dao);
                adrTypes.add(DebugReportApi.Type.SOURCE_DESTINATION_LIMIT);
                return true;
            }
        }

        int distinctReportingOriginCount =
                dao.countDistinctReportingOriginsPerPublisherXDestinationInSource(
                        publisher,
                        publisherType,
                        destinations,
                        source.getRegistrationOrigin(),
                        windowStartTime,
                        requestTime);
        if (distinctReportingOriginCount
                >= flags.getMeasurementMaxDistinctRepOrigPerPublXDestInSource()) {
<<<<<<< HEAD
            scheduleSourceSuccessOrNoisedDebugReport(debugReportApi, source, dao, null);
=======
            scheduleSourceSuccessOrNoisedDebugReport(source, dao, null);
            adrTypes.add(DebugReportApi.Type.SOURCE_REPORTING_ORIGIN_LIMIT);
>>>>>>> cba5c425
            LoggerFactory.getMeasurementLogger()
                    .d(
                            "AsyncRegistrationQueueRunner: "
                                    + (destinationType == EventSurfaceType.APP ? "App" : "Web")
                                    + " distinct reporting origin count >= "
                                    + "MaxDistinctRepOrigPerPublisherXDestInSource exceeded");
            return true;
        }
        return false;
    }

    @VisibleForTesting
    static boolean isTriggerAllowedToInsert(IMeasurementDao dao, Trigger trigger) {
        long triggerInsertedPerDestination;
        try {
            triggerInsertedPerDestination =
                    dao.getNumTriggersPerDestination(
                            trigger.getAttributionDestination(), trigger.getDestinationType());
        } catch (DatastoreException e) {
            LoggerFactory.getMeasurementLogger()
                    .e("Unable to fetch number of triggers currently registered per destination.");
            return false;
        }
        return triggerInsertedPerDestination
                < FlagsFactory.getFlags().getMeasurementMaxTriggersPerDestination();
    }

    private boolean destinationExceedsGlobalRateLimit(
            Source source, Uri publisher, IMeasurementDao dao) throws DatastoreException {
        long window = mFlags.getMeasurementDestinationRateLimitWindow();
        long limit = mFlags.getMeasurementMaxDestinationsPerPublisherPerRateLimitWindow();
        long windowStartTime = source.getEventTime() - window;
        List<Uri> appDestinations = source.getAppDestinations();
        if (appDestinations != null) {
            int destinationCount =
                    dao.countDistinctDestinationsPerPublisherPerRateLimitWindow(
                            publisher,
                            source.getPublisherType(),
                            /* excluded destinations */ appDestinations,
                            EventSurfaceType.APP,
                            windowStartTime,
                            /* windowEndTime */ source.getEventTime());

            if (destinationCount + appDestinations.size() > limit) {
                LoggerFactory.getMeasurementLogger()
                        .d(
                                "AsyncRegistrationQueueRunner: App destination global rate limit "
                                        + "exceeded");
                return true;
            }
        }

        List<Uri> webDestinations = source.getWebDestinations();
        if (webDestinations != null) {
            int destinationCount =
                    dao.countDistinctDestinationsPerPublisherPerRateLimitWindow(
                            publisher,
                            source.getPublisherType(),
                            /* excluded destinations */ webDestinations,
                            EventSurfaceType.WEB,
                            windowStartTime,
                            /* windowEndTime */ source.getEventTime());

            if (destinationCount + webDestinations.size() > limit) {
                LoggerFactory.getMeasurementLogger()
                        .d(
                                "AsyncRegistrationQueueRunner: App destination global rate limit "
                                        + "exceeded");
                return true;
            }
        }

        return false;
    }

    private AsyncRegistration createAsyncRegistrationFromRedirect(
            AsyncRegistration asyncRegistration, AsyncRedirect asyncRedirect) {
        return new AsyncRegistration.Builder()
                .setId(UUID.randomUUID().toString())
                .setRegistrationUri(asyncRedirect.getUri())
                .setWebDestination(asyncRegistration.getWebDestination())
                .setOsDestination(asyncRegistration.getOsDestination())
                .setRegistrant(asyncRegistration.getRegistrant())
                .setVerifiedDestination(asyncRegistration.getVerifiedDestination())
                .setTopOrigin(asyncRegistration.getTopOrigin())
                .setType(asyncRegistration.getType())
                .setSourceType(asyncRegistration.getSourceType())
                .setRequestTime(asyncRegistration.getRequestTime())
                .setRetryCount(0)
                .setDebugKeyAllowed(asyncRegistration.getDebugKeyAllowed())
                .setAdIdPermission(asyncRegistration.hasAdIdPermission())
                .setRegistrationId(asyncRegistration.getRegistrationId())
                .setRedirectBehavior(asyncRedirect.getRedirectBehavior())
                .build();
    }

    private List<EventReport> generateFakeEventReports(
            String sourceId, Source source, List<Source.FakeReport> fakeReports) {
        return fakeReports.stream()
                .map(
                        fakeReport ->
                                new EventReport.Builder()
                                        .setId(UUID.randomUUID().toString())
                                        .setSourceId(sourceId)
                                        .setSourceEventId(source.getEventId())
                                        .setReportTime(fakeReport.getReportingTime())
                                        .setTriggerData(fakeReport.getTriggerData())
                                        .setAttributionDestinations(fakeReport.getDestinations())
                                        .setEnrollmentId(source.getEnrollmentId())
                                        .setTriggerTime(fakeReport.getTriggerTime())
                                        .setTriggerPriority(0L)
                                        .setTriggerDedupKey(null)
                                        .setSourceType(source.getSourceType())
                                        .setStatus(EventReport.Status.PENDING)
                                        .setRandomizedTriggerRate(
                                                mSourceNoiseHandler.getRandomizedTriggerRate(
                                                        source))
                                        .setRegistrationOrigin(source.getRegistrationOrigin())
                                        .setTriggerSummaryBucket(
                                                fakeReport.getTriggerSummaryBucket())
                                        .setSourceDebugKey(getSourceDebugKeyForNoisedReport(source))
                                        .build())
                .collect(Collectors.toList());
    }

    @VisibleForTesting
    void insertSourceFromTransaction(
            Source source,
            List<Source.FakeReport> fakeReports,
            IMeasurementDao dao,
            Set<DebugReportApi.Type> adrTypes)
            throws DatastoreException {
        final String sourceId = insertSource(source, dao, adrTypes);
        if (sourceId == null) {
            // Source was not saved due to DB size restrictions
            return;
        }

        if (mFlags.getMeasurementEnableAttributionScope()) {
            dao.updateSourcesForAttributionScope(source);
        }

        if (fakeReports != null) {
            for (EventReport report : generateFakeEventReports(sourceId, source, fakeReports)) {
                dao.insertEventReport(report);
            }
        }
        // We want to account for attribution if fake report generation was considered
        // based on the probability. In that case the attribution mode will be NEVER
        // (empty fake reports state) or FALSELY (non-empty fake reports).
        if (source.getAttributionMode() != Source.AttributionMode.TRUTHFULLY) {
            // Attribution rate limits for app and web destinations are counted
            // separately, so add a fake report entry for each type of destination if
            // non-null.
            if (!Objects.isNull(source.getAppDestinations())) {
                for (Uri destination : source.getAppDestinations()) {
                    dao.insertAttribution(
                            createFakeAttributionRateLimit(sourceId, source, destination));
                }
            }

            if (!Objects.isNull(source.getWebDestinations())) {
                for (Uri destination : source.getWebDestinations()) {
                    dao.insertAttribution(
                            createFakeAttributionRateLimit(sourceId, source, destination));
                }
            }
        }
    }

    /**
     * Returns the effective source destination limiting algorithm. Return if the source has
     * overridden the algorithm, otherwise fallback to the configured default destination algorithm.
     *
     * @param flags flags
     * @param source incoming source
     * @return the effective source destination limiting algorithm
     */
    private static Source.DestinationLimitAlgorithm extractSourceDestinationLimitingAlgo(
            Flags flags, Source source) {
        return Optional.ofNullable(source.getDestinationLimitAlgorithm())
                .orElse(
                        Source.DestinationLimitAlgorithm.values()[
                                flags.getMeasurementDefaultSourceDestinationLimitAlgorithm()]);
    }

    private String insertSource(
            Source source, IMeasurementDao dao, Set<DebugReportApi.Type> adrTypes)
            throws DatastoreException {
        try {
            return dao.insertSource(source);
        } catch (DatastoreException e) {
            mDebugReportApi.scheduleSourceReport(
                    source,
                    DebugReportApi.Type.SOURCE_UNKNOWN_ERROR,
                    /* additionalBodyParams= */ null,
                    dao);
            adrTypes.add(DebugReportApi.Type.SOURCE_UNKNOWN_ERROR);
            LoggerFactory.getMeasurementLogger()
                    .e(e, "Insert source to DB error, generate source-unknown-error report");
            throw new DatastoreException(
                    "Insert source to DB error, generate source-unknown-error report");
        }
    }

    private void handleSuccess(
            AsyncRegistration asyncRegistration,
            AsyncFetchStatus asyncFetchStatus,
            AsyncRedirects asyncRedirects,
            IMeasurementDao dao)
            throws DatastoreException {
        // deleteAsyncRegistration will throw an exception & rollback the transaction if the record
        // is already deleted. This can happen if both fallback & regular job are running at the
        // same time or if deletion job deletes the records.
        dao.deleteAsyncRegistration(asyncRegistration.getId());
        if (asyncRedirects.getRedirects().isEmpty()) {
            return;
        }
        int maxRedirects = FlagsFactory.getFlags().getMeasurementMaxRegistrationRedirects();
        KeyValueData keyValueData =
                dao.getKeyValueData(
                        asyncRegistration.getRegistrationId(),
                        DataType.REGISTRATION_REDIRECT_COUNT);
        int currentCount = keyValueData.getRegistrationRedirectCount();
        if (currentCount >= maxRedirects) {
            asyncFetchStatus.setRedirectError(true);
            return;
        }

        for (AsyncRedirect asyncRedirect : asyncRedirects.getRedirects()) {
            if (currentCount >= maxRedirects) {
                break;
            }
            dao.insertAsyncRegistration(
                    createAsyncRegistrationFromRedirect(asyncRegistration, asyncRedirect));
            currentCount++;
        }
        keyValueData.setRegistrationRedirectCount(currentCount);
        dao.insertOrUpdateKeyValueData(keyValueData);
    }

    private void handleFailure(
            AsyncRegistration asyncRegistration,
            AsyncFetchStatus asyncFetchStatus,
            Set<Uri> failedOrigins,
            IMeasurementDao dao)
            throws DatastoreException {
        if (asyncFetchStatus.canRetry()) {
            LoggerFactory.getMeasurementLogger()
                    .d(
                            "AsyncRegistrationQueueRunner: "
                                    + "async "
                                    + asyncRegistration.getType()
                                    + " registration will be queued for retry "
                                    + "Fetch Status : "
                                    + asyncFetchStatus.getResponseStatus());
            failedOrigins.add(BaseUriExtractor.getBaseUri(asyncRegistration.getRegistrationUri()));
            asyncRegistration.incrementRetryCount();
            dao.updateRetryCount(asyncRegistration);
        } else {
            LoggerFactory.getMeasurementLogger()
                    .d(
                            "AsyncRegistrationQueueRunner: "
                                    + "async "
                                    + asyncRegistration.getType()
                                    + " registration will not be queued for retry. "
                                    + "Fetch Status : "
                                    + asyncFetchStatus.getResponseStatus());
            dao.deleteAsyncRegistration(asyncRegistration.getId());
        }
    }

    /**
     * {@link Attribution} generated from here will only be used for fake report attribution.
     *
     * @param source source to derive parameters from
     * @param destination destination for attribution
     * @return a fake {@link Attribution}
     */
    private Attribution createFakeAttributionRateLimit(
            String sourceId, Source source, Uri destination) {
        Optional<Uri> topLevelPublisher =
                getTopLevelPublisher(source.getPublisher(), source.getPublisherType());

        if (topLevelPublisher.isEmpty()) {
            throw new IllegalArgumentException(
                    String.format(
                            "insertAttributionRateLimit: getSourceAndDestinationTopPrivateDomains"
                                    + " failed. Publisher: %s; Attribution destination: %s",
                            source.getPublisher(), destination));
        }

        return new Attribution.Builder()
                .setSourceSite(topLevelPublisher.get().toString())
                .setSourceOrigin(source.getPublisher().toString())
                .setDestinationSite(destination.toString())
                .setDestinationOrigin(destination.toString())
                .setEnrollmentId(source.getEnrollmentId())
                .setTriggerTime(source.getEventTime())
                .setRegistrant(source.getRegistrant().toString())
                .setSourceId(sourceId)
                // Intentionally kept it as null because it's a fake attribution
                .setTriggerId(null)
                // Intentionally using source here since trigger is not available
                .setRegistrationOrigin(source.getRegistrationOrigin())
                .setReportId(ATTRIBUTION_FAKE_REPORT_ID)
                .build();
    }

    private static Optional<Uri> getTopLevelPublisher(
            Uri topOrigin, @EventSurfaceType int publisherType) {
        return publisherType == EventSurfaceType.APP
                ? Optional.of(topOrigin)
                : WebAddresses.topPrivateDomainAndScheme(topOrigin);
    }

    private Uri getPublisher(AsyncRegistration request) {
        return request.getRegistrant();
    }

<<<<<<< HEAD
    private static void scheduleSourceSuccessOrNoisedDebugReport(
            DebugReportApi debugReportApi,
            Source source,
            IMeasurementDao dao,
            Map<String, String> additionalDebugReportParams) {
        if (source.getAttributionMode() == Source.AttributionMode.TRUTHFULLY) {
            debugReportApi.scheduleSourceSuccessDebugReport(
                    source, dao, additionalDebugReportParams);
        } else {
            debugReportApi.scheduleSourceNoisedDebugReport(
                    source, dao, additionalDebugReportParams);
=======
    private DebugReportApi.Type scheduleSourceSuccessOrNoisedDebugReport(
            Source source, IMeasurementDao dao, Map<String, String> additionalDebugReportParams) {
        DebugReportApi.Type type = DebugReportApi.Type.SOURCE_SUCCESS;
        if (source.getAttributionMode() != Source.AttributionMode.TRUTHFULLY) {
            type = DebugReportApi.Type.SOURCE_NOISED;
>>>>>>> cba5c425
        }

        mDebugReportApi.scheduleSourceReport(source, type, additionalDebugReportParams, dao);
        return type;
    }

    private void notifyTriggerContentProvider() {
        Uri triggerUri = TriggerContentProvider.getTriggerUri();
        try (ContentProviderClient contentProviderClient =
                mContentResolver.acquireContentProviderClient(triggerUri)) {
            if (contentProviderClient != null) {
                contentProviderClient.insert(triggerUri, null);
            }
        } catch (RemoteException e) {
            LoggerFactory.getMeasurementLogger()
                    .e(e, "Trigger Content Provider invocation failed.");
        }
    }

    @Nullable
    private UnsignedLong getSourceDebugKeyForNoisedReport(@NonNull Source source) {
        if (mFlags.getMeasurementEnableBothSideDebugKeysInReports()) {
            return null;
        } else if ((source.getPublisherType() == EventSurfaceType.APP && source.hasAdIdPermission())
                || (source.getPublisherType() == EventSurfaceType.WEB
                        && source.hasArDebugPermission())) {
            return source.getDebugKey();
        }
        return null;
    }
}<|MERGE_RESOLUTION|>--- conflicted
+++ resolved
@@ -348,34 +348,20 @@
                 additionalDebugReportParams =
                         Map.of(DebugReportApi.Body.SOURCE_DESTINATION_LIMIT, String.valueOf(limit));
             }
-<<<<<<< HEAD
-            insertSourceFromTransaction(source, fakeReports, dao, additionalDebugReportParams);
-            scheduleSourceSuccessOrNoisedDebugReport(
-                    mDebugReportApi, source, dao, additionalDebugReportParams);
-=======
             insertSourceFromTransaction(source, fakeReports, dao, adrTypes);
             DebugReportApi.Type type =
                     scheduleSourceSuccessOrNoisedDebugReport(
                             source, dao, additionalDebugReportParams);
             adrTypes.add(type);
->>>>>>> cba5c425
         }
 
         mAdrApi.scheduleSourceRegistrationDebugReport(source, adrTypes, dao);
     }
 
     @VisibleForTesting
-<<<<<<< HEAD
-    static boolean areValidSourcePrivacyParameters(
-            Source source,
-            DebugReportApi debugReportApi,
-            IMeasurementDao dao,
-            Flags flags) throws DatastoreException {
-=======
     boolean areValidSourcePrivacyParameters(
             Source source, IMeasurementDao dao, Flags flags, Set<DebugReportApi.Type> adrTypes)
             throws DatastoreException {
->>>>>>> cba5c425
         try {
             if (!source.validateAndSetNumReportStates(flags)) {
                 long maxTriggerStateCardinality =
@@ -678,13 +664,8 @@
         if (destinationExceedsGlobalRateLimit) {
             // Source won't be inserted, yet we produce a success to debug report to avoid side
             // channel leakage of cross site data
-<<<<<<< HEAD
-            scheduleSourceSuccessOrNoisedDebugReport(
-                    mDebugReportApi, source, dao, additionalDebugReportParams);
-=======
             scheduleSourceSuccessOrNoisedDebugReport(source, dao, additionalDebugReportParams);
             adrTypes.add(DebugReportApi.Type.SOURCE_DESTINATION_GLOBAL_RATE_LIMIT);
->>>>>>> cba5c425
             return InsertSourcePermission.NOT_ALLOWED;
         }
 
@@ -698,13 +679,8 @@
                         mFlags.getMeasurementMinReportingOriginUpdateWindow());
         if (numOfDistinctOriginExcludingRegistrationOrigin
                 >= mFlags.getMeasurementMaxReportingOriginsPerSourceReportingSitePerWindow()) {
-<<<<<<< HEAD
-            scheduleSourceSuccessOrNoisedDebugReport(
-                    mDebugReportApi, source, dao, additionalDebugReportParams);
-=======
             scheduleSourceSuccessOrNoisedDebugReport(source, dao, additionalDebugReportParams);
             adrTypes.add(DebugReportApi.Type.SOURCE_REPORTING_ORIGIN_PER_SITE_LIMIT);
->>>>>>> cba5c425
             LoggerFactory.getMeasurementLogger()
                     .d(
                             "insertSources: Max limit of 1 reporting origin for publisher - %s and"
@@ -860,7 +836,7 @@
         return false;
     }
 
-    private static boolean isDestinationOutOfBounds(
+    private boolean isDestinationOutOfBounds(
             DebugReportApi debugReportApi,
             Source source,
             Uri publisher,
@@ -926,12 +902,8 @@
                         requestTime);
         if (distinctReportingOriginCount
                 >= flags.getMeasurementMaxDistinctRepOrigPerPublXDestInSource()) {
-<<<<<<< HEAD
-            scheduleSourceSuccessOrNoisedDebugReport(debugReportApi, source, dao, null);
-=======
             scheduleSourceSuccessOrNoisedDebugReport(source, dao, null);
             adrTypes.add(DebugReportApi.Type.SOURCE_REPORTING_ORIGIN_LIMIT);
->>>>>>> cba5c425
             LoggerFactory.getMeasurementLogger()
                     .d(
                             "AsyncRegistrationQueueRunner: "
@@ -998,7 +970,7 @@
             if (destinationCount + webDestinations.size() > limit) {
                 LoggerFactory.getMeasurementLogger()
                         .d(
-                                "AsyncRegistrationQueueRunner: App destination global rate limit "
+                                "AsyncRegistrationQueueRunner: Web destination global rate limit "
                                         + "exceeded");
                 return true;
             }
@@ -1252,25 +1224,11 @@
         return request.getRegistrant();
     }
 
-<<<<<<< HEAD
-    private static void scheduleSourceSuccessOrNoisedDebugReport(
-            DebugReportApi debugReportApi,
-            Source source,
-            IMeasurementDao dao,
-            Map<String, String> additionalDebugReportParams) {
-        if (source.getAttributionMode() == Source.AttributionMode.TRUTHFULLY) {
-            debugReportApi.scheduleSourceSuccessDebugReport(
-                    source, dao, additionalDebugReportParams);
-        } else {
-            debugReportApi.scheduleSourceNoisedDebugReport(
-                    source, dao, additionalDebugReportParams);
-=======
     private DebugReportApi.Type scheduleSourceSuccessOrNoisedDebugReport(
             Source source, IMeasurementDao dao, Map<String, String> additionalDebugReportParams) {
         DebugReportApi.Type type = DebugReportApi.Type.SOURCE_SUCCESS;
         if (source.getAttributionMode() != Source.AttributionMode.TRUTHFULLY) {
             type = DebugReportApi.Type.SOURCE_NOISED;
->>>>>>> cba5c425
         }
 
         mDebugReportApi.scheduleSourceReport(source, type, additionalDebugReportParams, dao);
