--- conflicted
+++ resolved
@@ -349,18 +349,10 @@
         long numOfSourcesPerPublisher =
                 dao.getNumSourcesPerPublisher(
                         BaseUriExtractor.getBaseUri(topOrigin), publisherType);
-<<<<<<< HEAD
-        if (numOfSourcesPerPublisher
-                >= FlagsFactory.getFlags().getMeasurementMaxSourcesPerPublisher()) {
-            LogUtil.d(
-                    "insertSources: Max limit of %s sources for publisher - %s reached.",
-                    FlagsFactory.getFlags().getMeasurementMaxSourcesPerPublisher(), publisher);
-=======
         if (numOfSourcesPerPublisher >= flags.getMeasurementMaxSourcesPerPublisher()) {
             LoggerFactory.getMeasurementLogger().d(
                     "insertSources: Max limit of %s sources for publisher - %s reached.",
                     flags.getMeasurementMaxSourcesPerPublisher(), publisher);
->>>>>>> 018eaadd
             debugReportApi.scheduleSourceStorageLimitDebugReport(
                     source, String.valueOf(numOfSourcesPerPublisher), dao);
             return false;
@@ -792,14 +784,4 @@
         }
         return null;
     }
-
-    @Nullable
-    private UnsignedLong getSourceDebugKeyForNoisedReport(@NonNull Source source) {
-        if ((source.getPublisherType() == EventSurfaceType.APP && source.hasAdIdPermission())
-                || (source.getPublisherType() == EventSurfaceType.WEB
-                        && source.hasArDebugPermission())) {
-            return source.getDebugKey();
-        }
-        return null;
-    }
 }