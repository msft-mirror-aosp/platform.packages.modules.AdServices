/*
 * Copyright (C) 2023 The Android Open Source Project
 *
 * Licensed under the Apache License, Version 2.0 (the "License");
 * you may not use this file except in compliance with the License.
 * You may obtain a copy of the License at
 *
 *      http://www.apache.org/licenses/LICENSE-2.0
 *
 * Unless required by applicable law or agreed to in writing, software
 * distributed under the License is distributed on an "AS IS" BASIS,
 * WITHOUT WARRANTIES OR CONDITIONS OF ANY KIND, either express or implied.
 * See the License for the specific language governing permissions and
 * limitations under the License.
 */

package com.android.adservices.service.measurement.registration;

import android.annotation.NonNull;
import android.annotation.Nullable;
import android.content.ContentProviderClient;
import android.content.ContentResolver;
import android.content.Context;
import android.net.Uri;
import android.os.RemoteException;

import com.android.adservices.LoggerFactory;
import com.android.adservices.data.measurement.DatastoreException;
import com.android.adservices.data.measurement.DatastoreManager;
import com.android.adservices.data.measurement.DatastoreManagerFactory;
import com.android.adservices.data.measurement.IMeasurementDao;
import com.android.adservices.service.Flags;
import com.android.adservices.service.FlagsFactory;
import com.android.adservices.service.common.WebAddresses;
import com.android.adservices.service.measurement.Attribution;
import com.android.adservices.service.measurement.EventReport;
import com.android.adservices.service.measurement.EventSurfaceType;
import com.android.adservices.service.measurement.KeyValueData;
import com.android.adservices.service.measurement.KeyValueData.DataType;
import com.android.adservices.service.measurement.PrivacyParams;
import com.android.adservices.service.measurement.Source;
import com.android.adservices.service.measurement.Trigger;
import com.android.adservices.service.measurement.attribution.TriggerContentProvider;
import com.android.adservices.service.measurement.noising.SourceNoiseHandler;
import com.android.adservices.service.measurement.reporting.DebugReportApi;
import com.android.adservices.service.measurement.util.BaseUriExtractor;
import com.android.adservices.service.measurement.util.UnsignedLong;
import com.android.adservices.service.stats.AdServicesLogger;
import com.android.adservices.service.stats.AdServicesLoggerImpl;
import com.android.internal.annotations.VisibleForTesting;

import java.util.HashSet;
import java.util.List;
import java.util.Objects;
import java.util.Optional;
import java.util.Set;
import java.util.UUID;
import java.util.stream.Collectors;

/** Runner for servicing queued registration requests */
public class AsyncRegistrationQueueRunner {
    private static AsyncRegistrationQueueRunner sAsyncRegistrationQueueRunner;
    private final DatastoreManager mDatastoreManager;
    private final AsyncSourceFetcher mAsyncSourceFetcher;
    private final AsyncTriggerFetcher mAsyncTriggerFetcher;
    private final ContentResolver mContentResolver;
    private final DebugReportApi mDebugReportApi;
    private final SourceNoiseHandler mSourceNoiseHandler;
    private final Flags mFlags;
    private final AdServicesLogger mLogger;

    private AsyncRegistrationQueueRunner(Context context) {
        mDatastoreManager = DatastoreManagerFactory.getDatastoreManager(context);
        mAsyncSourceFetcher = new AsyncSourceFetcher(context);
        mAsyncTriggerFetcher = new AsyncTriggerFetcher(context);
        mContentResolver = context.getContentResolver();
        mFlags = FlagsFactory.getFlags();
        mDebugReportApi = new DebugReportApi(context, mFlags);
        mSourceNoiseHandler = new SourceNoiseHandler(mFlags);
        mLogger = AdServicesLoggerImpl.getInstance();
    }

    @VisibleForTesting
    public AsyncRegistrationQueueRunner(
            ContentResolver contentResolver,
            AsyncSourceFetcher asyncSourceFetcher,
            AsyncTriggerFetcher asyncTriggerFetcher,
            DatastoreManager datastoreManager,
            DebugReportApi debugReportApi,
            SourceNoiseHandler sourceNoiseHandler,
            Flags flags) {
        this(
                contentResolver,
                asyncSourceFetcher,
                asyncTriggerFetcher,
                datastoreManager,
                debugReportApi,
                sourceNoiseHandler,
                flags,
                AdServicesLoggerImpl.getInstance());
    }

    @VisibleForTesting
    public AsyncRegistrationQueueRunner(
            ContentResolver contentResolver,
            AsyncSourceFetcher asyncSourceFetcher,
            AsyncTriggerFetcher asyncTriggerFetcher,
            DatastoreManager datastoreManager,
            DebugReportApi debugReportApi,
            SourceNoiseHandler sourceNoiseHandler,
            Flags flags,
            AdServicesLogger logger) {
        mAsyncSourceFetcher = asyncSourceFetcher;
        mAsyncTriggerFetcher = asyncTriggerFetcher;
        mDatastoreManager = datastoreManager;
        mContentResolver = contentResolver;
        mDebugReportApi = debugReportApi;
        mSourceNoiseHandler = sourceNoiseHandler;
        mFlags = flags;
        mLogger = logger;
    }

    /**
     * Returns an instance of AsyncRegistrationQueueRunner.
     *
     * @param context the current {@link Context}.
     */
    public static synchronized AsyncRegistrationQueueRunner getInstance(Context context) {
        Objects.requireNonNull(context);
        if (sAsyncRegistrationQueueRunner == null) {
            sAsyncRegistrationQueueRunner = new AsyncRegistrationQueueRunner(context);
        }
        return sAsyncRegistrationQueueRunner;
    }

    /** Processes records in the AsyncRegistration Queue table. */
    public void runAsyncRegistrationQueueWorker() {
        int recordServiceLimit = mFlags.getMeasurementMaxRegistrationsPerJobInvocation();
        int retryLimit = mFlags.getMeasurementMaxRetriesPerRegistrationRequest();

        Set<Uri> failedOrigins = new HashSet<>();
        for (int i = 0; i < recordServiceLimit; i++) {
            // If the job service's requirements specified at runtime are no longer met, the job
            // service will interrupt this thread.  If the thread has been interrupted, it will exit
            // early.
            if (Thread.currentThread().isInterrupted()) {
                LoggerFactory.getMeasurementLogger()
                        .d(
                                "AsyncRegistrationQueueRunner runAsyncRegistrationQueueWorker "
                                        + "thread interrupted, exiting early.");
                return;
            }

            Optional<AsyncRegistration> optAsyncRegistration =
                    mDatastoreManager.runInTransactionWithResult(
                            (dao) ->
                                    dao.fetchNextQueuedAsyncRegistration(
                                            retryLimit, failedOrigins));

            AsyncRegistration asyncRegistration;
            if (optAsyncRegistration.isPresent()) {
                asyncRegistration = optAsyncRegistration.get();
            } else {
                LoggerFactory.getMeasurementLogger()
                        .d("AsyncRegistrationQueueRunner: no async registration fetched.");
                return;
            }

            if (asyncRegistration.isSourceRequest()) {
                LoggerFactory.getMeasurementLogger()
                        .d("AsyncRegistrationQueueRunner:" + " processing source");
                processSourceRegistration(asyncRegistration, failedOrigins);
            } else {
                LoggerFactory.getMeasurementLogger()
                        .d("AsyncRegistrationQueueRunner:" + " processing trigger");
                processTriggerRegistration(asyncRegistration, failedOrigins);
            }
        }
    }

    private void processSourceRegistration(
            AsyncRegistration asyncRegistration, Set<Uri> failedOrigins) {
        AsyncFetchStatus asyncFetchStatus = new AsyncFetchStatus();
        asyncFetchStatus.setRetryCount(Long.valueOf(asyncRegistration.getRetryCount()).intValue());
        AsyncRedirect asyncRedirect = new AsyncRedirect();
        long startTime = asyncRegistration.getRequestTime();
        Optional<Source> resultSource =
                mAsyncSourceFetcher.fetchSource(asyncRegistration, asyncFetchStatus, asyncRedirect);
        long endTime = System.currentTimeMillis();
        asyncFetchStatus.setRegistrationDelay(endTime - startTime);

        boolean transactionResult =
                mDatastoreManager.runInTransaction(
                        (dao) -> {
                            if (asyncFetchStatus.isRequestSuccess()) {
                                if (resultSource.isPresent()) {
                                    storeSource(resultSource.get(), asyncRegistration, dao);
                                }
                                handleSuccess(
                                        asyncRegistration, asyncFetchStatus, asyncRedirect, dao);
                            } else {
                                handleFailure(
                                        asyncRegistration, asyncFetchStatus, failedOrigins, dao);
                            }
                        });

        if (!transactionResult) {
            asyncFetchStatus.setEntityStatus(AsyncFetchStatus.EntityStatus.STORAGE_ERROR);
        }

        FetcherUtil.emitHeaderMetrics(
                FlagsFactory.getFlags(), mLogger, asyncRegistration, asyncFetchStatus);
    }

    /** Visible only for testing. */
    @VisibleForTesting
    public void storeSource(
            Source source, AsyncRegistration asyncRegistration, IMeasurementDao dao)
            throws DatastoreException {
        Uri topOrigin =
                asyncRegistration.getType() == AsyncRegistration.RegistrationType.WEB_SOURCE
                        ? asyncRegistration.getTopOrigin()
                        : getPublisher(asyncRegistration);
        @EventSurfaceType
        int publisherType =
                asyncRegistration.getType() == AsyncRegistration.RegistrationType.WEB_SOURCE
                        ? EventSurfaceType.WEB
                        : EventSurfaceType.APP;
        if (isSourceAllowedToInsert(source, topOrigin, publisherType, dao, mDebugReportApi)) {
            insertSourceFromTransaction(source, dao);
            mDebugReportApi.scheduleSourceSuccessDebugReport(source, dao);
        }
    }

    private void processTriggerRegistration(
            AsyncRegistration asyncRegistration, Set<Uri> failedOrigins) {
        AsyncFetchStatus asyncFetchStatus = new AsyncFetchStatus();
        asyncFetchStatus.setRetryCount(Long.valueOf(asyncRegistration.getRetryCount()).intValue());
        AsyncRedirect asyncRedirect = new AsyncRedirect();
        long startTime = asyncRegistration.getRequestTime();
        Optional<Trigger> resultTrigger = mAsyncTriggerFetcher.fetchTrigger(
                asyncRegistration, asyncFetchStatus, asyncRedirect);
        long endTime = System.currentTimeMillis();
        asyncFetchStatus.setRegistrationDelay(endTime - startTime);

        boolean transactionResult =
                mDatastoreManager.runInTransaction(
                        (dao) -> {
                            if (asyncFetchStatus.isRequestSuccess()) {
                                if (resultTrigger.isPresent()) {
                                    storeTrigger(resultTrigger.get(), dao);
                                }
                                handleSuccess(
                                        asyncRegistration, asyncFetchStatus, asyncRedirect, dao);
                            } else {
                                handleFailure(
                                        asyncRegistration, asyncFetchStatus, failedOrigins, dao);
                            }
                        });

        if (!transactionResult) {
            asyncFetchStatus.setEntityStatus(AsyncFetchStatus.EntityStatus.STORAGE_ERROR);
        }

        FetcherUtil.emitHeaderMetrics(
                FlagsFactory.getFlags(), mLogger, asyncRegistration, asyncFetchStatus);
    }

    /** Visible only for testing. */
    @VisibleForTesting
    public void storeTrigger(Trigger trigger, IMeasurementDao dao) throws DatastoreException {
        if (isTriggerAllowedToInsert(dao, trigger)) {
            try {
                dao.insertTrigger(trigger);
            } catch (DatastoreException e) {
                mDebugReportApi.scheduleTriggerNoMatchingSourceDebugReport(
                        trigger, dao, DebugReportApi.Type.TRIGGER_UNKNOWN_ERROR);
                LoggerFactory.getMeasurementLogger()
                        .e(e, "Insert trigger to DB error, generate trigger-unknown-error report");
                throw new DatastoreException(
                        "Insert trigger to DB error, generate trigger-unknown-error report");
            }
            notifyTriggerContentProvider();
        }
    }

    /** Visible only for testing. */
    @VisibleForTesting
    public static boolean isSourceAllowedToInsert(
            Source source,
            Uri topOrigin,
            @EventSurfaceType int publisherType,
            IMeasurementDao dao,
            DebugReportApi debugReportApi)
            throws DatastoreException {
        long windowStartTime = source.getEventTime() - PrivacyParams.RATE_LIMIT_WINDOW_MILLISECONDS;
        Optional<Uri> publisher = getTopLevelPublisher(topOrigin, publisherType);
        if (!publisher.isPresent()) {
            LoggerFactory.getMeasurementLogger()
                    .d("insertSources: getTopLevelPublisher failed", topOrigin);
            return false;
        }
        Flags flags = FlagsFactory.getFlags();
        if (flags.getMeasurementEnableDestinationRateLimit()) {
            if (source.getAppDestinations() != null
                    && !sourceIsWithinTimeBasedDestinationLimits(
                            debugReportApi,
                            source,
                            publisher.get(),
                            publisherType,
                            source.getEnrollmentId(),
                            source.getAppDestinations(),
                            EventSurfaceType.APP,
                            source.getEventTime(),
                            dao)) {
                return false;
            }

            if (source.getWebDestinations() != null
                    && !sourceIsWithinTimeBasedDestinationLimits(
                            debugReportApi,
                            source,
                            publisher.get(),
                            publisherType,
                            source.getEnrollmentId(),
                            source.getWebDestinations(),
                            EventSurfaceType.WEB,
                            source.getEventTime(),
                            dao)) {
                return false;
            }
        }
        long numOfSourcesPerPublisher =
                dao.getNumSourcesPerPublisher(
                        BaseUriExtractor.getBaseUri(topOrigin), publisherType);
<<<<<<< HEAD
        if (numOfSourcesPerPublisher
                >= FlagsFactory.getFlags().getMeasurementMaxSourcesPerPublisher()) {
            LogUtil.d(
                    "insertSources: Max limit of %s sources for publisher - %s reached.",
                    FlagsFactory.getFlags().getMeasurementMaxSourcesPerPublisher(), publisher);
=======
        if (numOfSourcesPerPublisher >= flags.getMeasurementMaxSourcesPerPublisher()) {
            LoggerFactory.getMeasurementLogger().d(
                    "insertSources: Max limit of %s sources for publisher - %s reached.",
                    flags.getMeasurementMaxSourcesPerPublisher(), publisher);
>>>>>>> 4f19f827
            debugReportApi.scheduleSourceStorageLimitDebugReport(
                    source, String.valueOf(numOfSourcesPerPublisher), dao);
            return false;
        }
        if (source.getAppDestinations() != null
                && !isDestinationWithinBounds(
                        debugReportApi,
                        source,
                        publisher.get(),
                        publisherType,
                        source.getEnrollmentId(),
                        source.getAppDestinations(),
                        EventSurfaceType.APP,
                        windowStartTime,
                        source.getEventTime(),
                        dao)) {
            return false;
        }

        if (source.getWebDestinations() != null
                && !isDestinationWithinBounds(
                        debugReportApi,
                        source,
                        publisher.get(),
                        publisherType,
                        source.getEnrollmentId(),
                        source.getWebDestinations(),
                        EventSurfaceType.WEB,
                        windowStartTime,
                        source.getEventTime(),
                        dao)) {
            return false;
        }
        int numOfOriginExcludingRegistrationOrigin =
                dao.countSourcesPerPublisherXEnrollmentExcludingRegOrigin(
                        source.getRegistrationOrigin(),
                        publisher.get(),
                        publisherType,
                        source.getEnrollmentId(),
                        source.getEventTime(),
                        PrivacyParams.MIN_REPORTING_ORIGIN_UPDATE_WINDOW);
        if (numOfOriginExcludingRegistrationOrigin
                >= flags.getMeasurementMaxReportingOriginsPerSourceReportingSitePerWindow()) {
            debugReportApi.scheduleSourceSuccessDebugReport(source, dao);
            LoggerFactory.getMeasurementLogger()
                    .d(
                            "insertSources: Max limit of 1 reporting origin for publisher - %s and"
                                    + " enrollment - %s reached.",
                            publisher, source.getEnrollmentId());
            return false;
        }
        if (!source.hasValidInformationGain(flags)) {
            debugReportApi.scheduleSourceFlexibleEventReportApiDebugReport(source, dao);
            return false;
        }
        return true;
    }

    private static boolean sourceIsWithinTimeBasedDestinationLimits(
            DebugReportApi debugReportApi,
            Source source,
            Uri publisher,
            @EventSurfaceType int publisherType,
            String enrollmentId,
            List<Uri> destinations,
            @EventSurfaceType int destinationType,
            long requestTime,
            IMeasurementDao dao)
            throws DatastoreException {
        long windowStartTime = source.getEventTime()
                - FlagsFactory.getFlags().getMeasurementDestinationRateLimitWindow();
        int destinationReportingCount =
                dao.countDistinctDestPerPubXEnrollmentInActiveSourceInWindow(
                        publisher,
                        publisherType,
                        enrollmentId,
                        destinations,
                        destinationType,
                        windowStartTime,
                        requestTime);
        // Same reporting-site destination limit
        int maxDistinctReportingDestinations =
                FlagsFactory.getFlags()
                        .getMeasurementMaxDestPerPublisherXEnrollmentPerRateLimitWindow();
        boolean hitSameReportingRateLimit =
                destinationReportingCount + destinations.size() > maxDistinctReportingDestinations;
        if (hitSameReportingRateLimit) {
            LoggerFactory.getMeasurementLogger().d(
                    "AsyncRegistrationQueueRunner: "
                            + (destinationType == EventSurfaceType.APP ? "App" : "Web")
                            + " MaxDestPerPublisherXEnrollmentPerRateLimitWindow exceeded");
        }
        // Global destination limit
        int destinationCount =
                dao.countDistinctDestinationsPerPublisherPerRateLimitWindow(
                        publisher,
                        publisherType,
                        destinations,
                        destinationType,
                        windowStartTime,
                        requestTime);
        int maxDistinctDestinations =
                FlagsFactory.getFlags()
                        .getMeasurementMaxDestinationsPerPublisherPerRateLimitWindow();
        boolean hitRateLimit = destinationCount + destinations.size() > maxDistinctDestinations;
        if (hitRateLimit) {
            LoggerFactory.getMeasurementLogger().d(
                    "AsyncRegistrationQueueRunner: "
                            + (destinationType == EventSurfaceType.APP ? "App" : "Web")
                            + " MaxDestinationsPerPublisherPerRateLimitWindow exceeded");
        }

        if (hitSameReportingRateLimit) {
            debugReportApi.scheduleSourceDestinationRateLimitDebugReport(
                    source, String.valueOf(maxDistinctReportingDestinations), dao);
            return false;
        } else if (hitRateLimit) {
            debugReportApi.scheduleSourceSuccessDebugReport(source, dao);
            return false;
        }
        return true;
    }

    private static boolean isDestinationWithinBounds(
            DebugReportApi debugReportApi,
            Source source,
            Uri publisher,
            @EventSurfaceType int publisherType,
            String enrollmentId,
            List<Uri> destinations,
            @EventSurfaceType int destinationType,
            long windowStartTime,
            long requestTime,
            IMeasurementDao dao)
            throws DatastoreException {
        Flags flags = FlagsFactory.getFlags();
        int destinationCount;
        if (flags.getMeasurementEnableDestinationRateLimit()) {
            destinationCount =
                    dao.countDistinctDestinationsPerPublisherXEnrollmentInActiveSource(
                            publisher,
                            publisherType,
                            enrollmentId,
                            destinations,
                            destinationType,
                            requestTime);
        } else {
            destinationCount =
                    dao.countDistinctDestPerPubXEnrollmentInActiveSourceInWindow(
                            publisher,
                            publisherType,
                            enrollmentId,
                            destinations,
                            destinationType,
                            windowStartTime,
                            requestTime);
        }
        int maxDistinctDestinations = flags.getMeasurementMaxDistinctDestinationsInActiveSource();
        if (destinationCount + destinations.size() > maxDistinctDestinations) {
            LoggerFactory.getMeasurementLogger()
                    .d(
                            "AsyncRegistrationQueueRunner: "
                                    + (destinationType == EventSurfaceType.APP ? "App" : "Web")
                                    + " destination count >= MaxDistinctDestinations"
                                    + "PerPublisherXEnrollmentInActiveSource");
            debugReportApi.scheduleSourceDestinationLimitDebugReport(
                    source, String.valueOf(maxDistinctDestinations), dao);
            return false;
        }

        int distinctReportingOriginCount =
                dao.countDistinctReportingOriginsPerPublisherXDestinationInSource(
                        publisher,
                        publisherType,
                        destinations,
                        source.getRegistrationOrigin(),
                        windowStartTime,
                        requestTime);
        if (distinctReportingOriginCount
                >= flags.getMeasurementMaxDistinctRepOrigPerPublXDestInSource()) {
            debugReportApi.scheduleSourceSuccessDebugReport(source, dao);
            LoggerFactory.getMeasurementLogger()
                    .d(
                            "AsyncRegistrationQueueRunner: "
                                    + (destinationType == EventSurfaceType.APP ? "App" : "Web")
                                    + " distinct reporting origin count >= "
                                    + "MaxDistinctRepOrigPerPublisherXDestInSource exceeded");
            return false;
        }
        return true;
    }

    @VisibleForTesting
    static boolean isTriggerAllowedToInsert(IMeasurementDao dao, Trigger trigger) {
        long triggerInsertedPerDestination;
        try {
            triggerInsertedPerDestination =
                    dao.getNumTriggersPerDestination(
                            trigger.getAttributionDestination(), trigger.getDestinationType());
        } catch (DatastoreException e) {
            LoggerFactory.getMeasurementLogger()
                    .e("Unable to fetch number of triggers currently registered per destination.");
            return false;
        }
        return triggerInsertedPerDestination
                < FlagsFactory.getFlags().getMeasurementMaxTriggersPerDestination();
    }

    private static AsyncRegistration createAsyncRegistrationFromRedirect(
            AsyncRegistration asyncRegistration, Uri redirectUri) {
        return new AsyncRegistration.Builder()
                .setId(UUID.randomUUID().toString())
                .setRegistrationUri(redirectUri)
                .setWebDestination(asyncRegistration.getWebDestination())
                .setOsDestination(asyncRegistration.getOsDestination())
                .setRegistrant(asyncRegistration.getRegistrant())
                .setVerifiedDestination(asyncRegistration.getVerifiedDestination())
                .setTopOrigin(asyncRegistration.getTopOrigin())
                .setType(asyncRegistration.getType())
                .setSourceType(asyncRegistration.getSourceType())
                .setRequestTime(asyncRegistration.getRequestTime())
                .setRetryCount(0)
                .setDebugKeyAllowed(asyncRegistration.getDebugKeyAllowed())
                .setAdIdPermission(asyncRegistration.hasAdIdPermission())
                .setRegistrationId(asyncRegistration.getRegistrationId())
                .build();
    }

    private List<EventReport> generateFakeEventReports(Source source) {
        List<Source.FakeReport> fakeReports =
                mSourceNoiseHandler.assignAttributionModeAndGenerateFakeReports(source);
        return fakeReports.stream()
                .map(
                        fakeReport ->
                                new EventReport.Builder()
                                        .setSourceEventId(source.getEventId())
                                        .setReportTime(fakeReport.getReportingTime())
                                        .setTriggerData(fakeReport.getTriggerData())
                                        .setAttributionDestinations(fakeReport.getDestinations())
                                        .setEnrollmentId(source.getEnrollmentId())
                                        // The query for attribution check is from
                                        // (triggerTime - 30 days) to triggerTime and max expiry is
                                        // 30 days, so it's safe to choose triggerTime as source
                                        // event time so that it gets considered when the query is
                                        // fired for attribution rate limit check.
                                        .setTriggerTime(source.getEventTime())
                                        .setTriggerPriority(0L)
                                        .setTriggerDedupKey(null)
                                        .setSourceType(source.getSourceType())
                                        .setStatus(EventReport.Status.PENDING)
                                        .setRandomizedTriggerRate(
                                                mSourceNoiseHandler.getRandomAttributionProbability(
                                                        source))
                                        .setRegistrationOrigin(source.getRegistrationOrigin())
                                        .setSourceDebugKey(getSourceDebugKeyForNoisedReport(source))
                                        .build())
                .collect(Collectors.toList());
    }

    @VisibleForTesting
    void insertSourceFromTransaction(Source source, IMeasurementDao dao) throws DatastoreException {
        List<EventReport> eventReports = generateFakeEventReports(source);
        if (!eventReports.isEmpty()) {
            mDebugReportApi.scheduleSourceNoisedDebugReport(source, dao);
        }
        try {
            dao.insertSource(source);
        } catch (DatastoreException e) {
            mDebugReportApi.scheduleSourceUnknownErrorDebugReport(source, dao);
            LoggerFactory.getMeasurementLogger()
                    .e(e, "Insert source to DB error, generate source-unknown-error report");
            throw new DatastoreException(
                    "Insert source to DB error, generate source-unknown-error report");
        }
        for (EventReport report : eventReports) {
            dao.insertEventReport(report);
        }
        // We want to account for attribution if fake report generation was considered
        // based on the probability. In that case the attribution mode will be NEVER
        // (empty fake reports state) or FALSELY (non-empty fake reports).
        if (source.getAttributionMode() != Source.AttributionMode.TRUTHFULLY) {
            // Attribution rate limits for app and web destinations are counted
            // separately, so add a fake report entry for each type of destination if
            // non-null.
            if (!Objects.isNull(source.getAppDestinations())) {
                for (Uri destination : source.getAppDestinations()) {
                    dao.insertAttribution(createFakeAttributionRateLimit(source, destination));
                }
            }

            if (!Objects.isNull(source.getWebDestinations())) {
                for (Uri destination : source.getWebDestinations()) {
                    dao.insertAttribution(createFakeAttributionRateLimit(source, destination));
                }
            }
        }
    }

    private void handleSuccess(
            AsyncRegistration asyncRegistration,
            AsyncFetchStatus asyncFetchStatus,
            AsyncRedirect asyncRedirect,
            IMeasurementDao dao)
            throws DatastoreException {
        // deleteAsyncRegistration will throw an exception & rollback the transaction if the record
        // is already deleted. This can happen if both fallback & regular job are running at the
        // same time or if deletion job deletes the records.
        dao.deleteAsyncRegistration(asyncRegistration.getId());
        if (asyncRedirect.getRedirects().isEmpty()) {
            return;
        }
        int maxRedirects = FlagsFactory.getFlags().getMeasurementMaxRegistrationRedirects();
        KeyValueData keyValueData =
                dao.getKeyValueData(
                        asyncRegistration.getRegistrationId(),
                        DataType.REGISTRATION_REDIRECT_COUNT);
        int currentCount = keyValueData.getRegistrationRedirectCount();
        if (currentCount == maxRedirects) {
            asyncFetchStatus.setRedirectError(true);
            return;
        }
        for (Uri uri : asyncRedirect.getRedirects()) {
            if (currentCount >= maxRedirects) {
                break;
            }
            dao.insertAsyncRegistration(
                    createAsyncRegistrationFromRedirect(asyncRegistration, uri));
            currentCount++;
        }
        keyValueData.setRegistrationRedirectCount(currentCount);
        dao.insertOrUpdateKeyValueData(keyValueData);
    }

    private void handleFailure(
            AsyncRegistration asyncRegistration,
            AsyncFetchStatus asyncFetchStatus,
            Set<Uri> failedOrigins,
            IMeasurementDao dao)
            throws DatastoreException {
        if (asyncFetchStatus.canRetry()) {
            LoggerFactory.getMeasurementLogger()
                    .d(
                            "AsyncRegistrationQueueRunner: "
                                    + "async "
                                    + asyncRegistration.getType()
                                    + " registration will be queued for retry "
                                    + "Fetch Status : "
                                    + asyncFetchStatus.getResponseStatus());
            failedOrigins.add(BaseUriExtractor.getBaseUri(asyncRegistration.getRegistrationUri()));
            asyncRegistration.incrementRetryCount();
            dao.updateRetryCount(asyncRegistration);
        } else {
            LoggerFactory.getMeasurementLogger()
                    .d(
                            "AsyncRegistrationQueueRunner: "
                                    + "async "
                                    + asyncRegistration.getType()
                                    + " registration will not be queued for retry. "
                                    + "Fetch Status : "
                                    + asyncFetchStatus.getResponseStatus());
            dao.deleteAsyncRegistration(asyncRegistration.getId());
        }
    }

    /**
     * {@link Attribution} generated from here will only be used for fake report attribution.
     *
     * @param source source to derive parameters from
     * @param destination destination for attribution
     * @return a fake {@link Attribution}
     */
    private Attribution createFakeAttributionRateLimit(Source source, Uri destination) {
        Optional<Uri> topLevelPublisher =
                getTopLevelPublisher(source.getPublisher(), source.getPublisherType());

        if (!topLevelPublisher.isPresent()) {
            throw new IllegalArgumentException(
                    String.format(
                            "insertAttributionRateLimit: getSourceAndDestinationTopPrivateDomains"
                                    + " failed. Publisher: %s; Attribution destination: %s",
                            source.getPublisher(), destination));
        }

        return new Attribution.Builder()
                .setSourceSite(topLevelPublisher.get().toString())
                .setSourceOrigin(source.getPublisher().toString())
                .setDestinationSite(destination.toString())
                .setDestinationOrigin(destination.toString())
                .setEnrollmentId(source.getEnrollmentId())
                .setTriggerTime(source.getEventTime())
                .setRegistrant(source.getRegistrant().toString())
                .setSourceId(source.getId())
                // Intentionally kept it as null because it's a fake attribution
                .setTriggerId(null)
                // Intentionally using source here since trigger is not available
                .setRegistrationOrigin(source.getRegistrationOrigin())
                .build();
    }

    private static Optional<Uri> getTopLevelPublisher(
            Uri topOrigin, @EventSurfaceType int publisherType) {
        return publisherType == EventSurfaceType.APP
                ? Optional.of(topOrigin)
                : WebAddresses.topPrivateDomainAndScheme(topOrigin);
    }

    private Uri getPublisher(AsyncRegistration request) {
        return request.getRegistrant();
    }

    private void notifyTriggerContentProvider() {
        try (ContentProviderClient contentProviderClient =
                mContentResolver.acquireContentProviderClient(TriggerContentProvider.TRIGGER_URI)) {
            if (contentProviderClient != null) {
                contentProviderClient.insert(TriggerContentProvider.TRIGGER_URI, null);
            }
        } catch (RemoteException e) {
            LoggerFactory.getMeasurementLogger()
                    .e(e, "Trigger Content Provider invocation failed.");
        }
    }

    @Nullable
    private UnsignedLong getSourceDebugKeyForNoisedReport(@NonNull Source source) {
        if ((source.getPublisherType() == EventSurfaceType.APP && source.hasAdIdPermission())
                || (source.getPublisherType() == EventSurfaceType.WEB
                        && source.hasArDebugPermission())) {
            return source.getDebugKey();
        }
        return null;
    }

    @Nullable
    private UnsignedLong getSourceDebugKeyForNoisedReport(@NonNull Source source) {
        if ((source.getPublisherType() == EventSurfaceType.APP && source.hasAdIdPermission())
                || (source.getPublisherType() == EventSurfaceType.WEB
                        && source.hasArDebugPermission())) {
            return source.getDebugKey();
        }
        return null;
    }
}<|MERGE_RESOLUTION|>--- conflicted
+++ resolved
@@ -333,18 +333,10 @@
         long numOfSourcesPerPublisher =
                 dao.getNumSourcesPerPublisher(
                         BaseUriExtractor.getBaseUri(topOrigin), publisherType);
-<<<<<<< HEAD
-        if (numOfSourcesPerPublisher
-                >= FlagsFactory.getFlags().getMeasurementMaxSourcesPerPublisher()) {
-            LogUtil.d(
-                    "insertSources: Max limit of %s sources for publisher - %s reached.",
-                    FlagsFactory.getFlags().getMeasurementMaxSourcesPerPublisher(), publisher);
-=======
         if (numOfSourcesPerPublisher >= flags.getMeasurementMaxSourcesPerPublisher()) {
             LoggerFactory.getMeasurementLogger().d(
                     "insertSources: Max limit of %s sources for publisher - %s reached.",
                     flags.getMeasurementMaxSourcesPerPublisher(), publisher);
->>>>>>> 4f19f827
             debugReportApi.scheduleSourceStorageLimitDebugReport(
                     source, String.valueOf(numOfSourcesPerPublisher), dao);
             return false;
@@ -776,14 +768,4 @@
         }
         return null;
     }
-
-    @Nullable
-    private UnsignedLong getSourceDebugKeyForNoisedReport(@NonNull Source source) {
-        if ((source.getPublisherType() == EventSurfaceType.APP && source.hasAdIdPermission())
-                || (source.getPublisherType() == EventSurfaceType.WEB
-                        && source.hasArDebugPermission())) {
-            return source.getDebugKey();
-        }
-        return null;
-    }
 }