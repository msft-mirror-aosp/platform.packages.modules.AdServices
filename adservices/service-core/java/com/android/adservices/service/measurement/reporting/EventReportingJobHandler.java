--- conflicted
+++ resolved
@@ -18,10 +18,7 @@
 
 import static com.android.adservices.service.stats.AdServicesStatsLog.AD_SERVICES_ERROR_REPORTED__ERROR_CODE__ERROR_CODE_UNSPECIFIED;
 import static com.android.adservices.service.stats.AdServicesStatsLog.AD_SERVICES_ERROR_REPORTED__PPAPI_NAME__MEASUREMENT;
-<<<<<<< HEAD
-=======
 import static com.android.adservices.service.stats.AdServicesStatsLog.AD_SERVICES_MEASUREMENT_REPORTS_UPLOADED__TYPE__EVENT;
->>>>>>> 98cbd62a
 import static com.android.adservices.service.stats.AdServicesStatsLog.AD_SERVICES_MESUREMENT_REPORTS_UPLOADED;
 
 import android.adservices.common.AdServicesStatusUtils;
@@ -32,10 +29,7 @@
 import com.android.adservices.data.measurement.DatastoreManager;
 import com.android.adservices.errorlogging.ErrorLogUtil;
 import com.android.adservices.service.Flags;
-<<<<<<< HEAD
-=======
 import com.android.adservices.service.FlagsFactory;
->>>>>>> 98cbd62a
 import com.android.adservices.service.measurement.EventReport;
 import com.android.adservices.service.measurement.KeyValueData;
 import com.android.adservices.service.stats.AdServicesLogger;
@@ -61,31 +55,19 @@
     private final EnrollmentDao mEnrollmentDao;
     private final DatastoreManager mDatastoreManager;
     private boolean mIsDebugInstance;
-    private final Flags mFlags;
-    private final AdServicesLogger mLogger;
-    private ReportingStatus.ReportType mReportType;
+
     private ReportingStatus.UploadMethod mUploadMethod;
     private final Flags mFlags;
     private final AdServicesLogger mLogger;
 
-<<<<<<< HEAD
-    @VisibleForTesting
-    EventReportingJobHandler(
-            EnrollmentDao enrollmentDao, DatastoreManager datastoreManager, Flags flags) {
-        this(enrollmentDao, datastoreManager, flags, AdServicesLoggerImpl.getInstance());
-=======
     EventReportingJobHandler(
             EnrollmentDao enrollmentDao, DatastoreManager datastoreManager, Flags flags) {
         this(enrollmentDao, datastoreManager, null, flags, AdServicesLoggerImpl.getInstance());
->>>>>>> 98cbd62a
     }
 
     EventReportingJobHandler(
             EnrollmentDao enrollmentDao,
             DatastoreManager datastoreManager,
-            Flags flags,
-            AdServicesLogger logger,
-            ReportingStatus.ReportType reportType,
             ReportingStatus.UploadMethod uploadMethod) {
         this(
                 enrollmentDao,
@@ -103,22 +85,7 @@
             AdServicesLogger logger) {
         mEnrollmentDao = enrollmentDao;
         mDatastoreManager = datastoreManager;
-        mFlags = flags;
-        mLogger = logger;
-        mReportType = reportType;
         mUploadMethod = uploadMethod;
-        mFlags = flags;
-        mLogger = logger;
-    }
-
-    @VisibleForTesting
-    EventReportingJobHandler(
-            EnrollmentDao enrollmentDao,
-            DatastoreManager datastoreManager,
-            Flags flags,
-            AdServicesLogger logger) {
-        mEnrollmentDao = enrollmentDao;
-        mDatastoreManager = datastoreManager;
         mFlags = flags;
         mLogger = logger;
     }
@@ -175,48 +142,13 @@
 
             // TODO: Use result to track rate of success vs retry vs failure
             ReportingStatus reportingStatus = new ReportingStatus();
-            if (mReportType != null) {
-                reportingStatus.setReportType(mReportType);
-            }
-            if (mUploadMethod != null) {
-                reportingStatus.setUploadMethod(mUploadMethod);
-            }
             @AdServicesStatusUtils.StatusCode
             int result = performReport(eventReportId, reportingStatus);
 
             if (result == AdServicesStatusUtils.STATUS_SUCCESS) {
                 reportingStatus.setUploadStatus(ReportingStatus.UploadStatus.SUCCESS);
-                logReportingStats(reportingStatus);
             } else {
                 reportingStatus.setUploadStatus(ReportingStatus.UploadStatus.FAILURE);
-<<<<<<< HEAD
-                logReportingStats(reportingStatus);
-                boolean isMarkedForDeletionFlagEnabled =
-                        mFlags.getMeasurementEnableReportDeletionOnUnrecoverableException();
-                boolean isMarkedForDeletion =
-                        reportingStatus.getFailureStatus()
-                                        == ReportingStatus.FailureStatus.SERIALIZATION_ERROR
-                                && isMarkedForDeletionFlagEnabled;
-                mDatastoreManager.runInTransaction(
-                        (dao) -> {
-                            int retryCount =
-                                    dao.incrementAndGetReportingRetryCount(
-                                            eventReportId,
-                                            KeyValueData.DataType.EVENT_REPORT_RETRY_COUNT);
-                            if (retryCount >= mFlags.getMeasurementReportingRetryLimit()
-                                    && !isMarkedForDeletion) {
-                                reportingStatus.setFailureStatus(
-                                        ReportingStatus.FailureStatus.JOB_RETRY_LIMIT_REACHED);
-                            }
-                        });
-            }
-
-            // log final attempt separately
-            if (reportingStatus.getFailureStatus()
-                    == ReportingStatus.FailureStatus.JOB_RETRY_LIMIT_REACHED) {
-                logReportingStats(reportingStatus);
-            }
-=======
                 mDatastoreManager.runInTransaction(
                         (dao) ->
                                 dao.incrementReportingRetryCount(
@@ -229,7 +161,6 @@
             }
             // Logged as UNKNOWN_UPLOAD_METHOD for debug reports
             logReportingStats(reportingStatus);
->>>>>>> 98cbd62a
         }
         return true;
     }
@@ -323,11 +254,7 @@
         } catch (JSONException e) {
             LogUtil.d(e, "Serialization error occurred at event report delivery.");
             // TODO(b/298330312): Indicate serialization error
-<<<<<<< HEAD
-            reportingStatus.setFailureStatus(ReportingStatus.FailureStatus.SERIALIZATION_ERROR);
-=======
             reportingStatus.setFailureStatus(ReportingStatus.FailureStatus.UNKNOWN);
->>>>>>> 98cbd62a
             // TODO(b/298330312): Change to defined error codes
             ErrorLogUtil.e(
                     e,
@@ -404,17 +331,10 @@
         mLogger.logMeasurementReports(
                 new MeasurementReportsStats.Builder()
                         .setCode(AD_SERVICES_MESUREMENT_REPORTS_UPLOADED)
-<<<<<<< HEAD
-                        .setType(reportingStatus.getReportType().getValue())
-                        .setResultCode(reportingStatus.getUploadStatus().getValue())
-                        .setFailureType(reportingStatus.getFailureStatus().getValue())
-                        .setUploadMethod(reportingStatus.getUploadMethod().getValue())
-=======
                         .setType(AD_SERVICES_MEASUREMENT_REPORTS_UPLOADED__TYPE__EVENT)
                         .setResultCode(reportingStatus.getUploadStatus().ordinal())
                         .setFailureType(reportingStatus.getFailureStatus().ordinal())
                         .setUploadMethod(reportingStatus.getUploadMethod().ordinal())
->>>>>>> 98cbd62a
                         .setReportingDelay(reportingStatus.getReportingDelay().get())
                         .setSourceRegistrant(reportingStatus.getSourceRegistrant())
                         .build());
