/*
 * Copyright (C) 2022 The Android Open Source Project
 *
 * Licensed under the Apache License, Version 2.0 (the "License");
 * you may not use this file except in compliance with the License.
 * You may obtain a copy of the License at
 *
 *      http://www.apache.org/licenses/LICENSE-2.0
 *
 * Unless required by applicable law or agreed to in writing, software
 * distributed under the License is distributed on an "AS IS" BASIS,
 * WITHOUT WARRANTIES OR CONDITIONS OF ANY KIND, either express or implied.
 * See the License for the specific language governing permissions and
 * limitations under the License.
 */

package com.android.adservices.service.measurement.reporting;

import android.annotation.NonNull;
import android.content.Context;
import android.net.Uri;
import android.util.Pair;

import androidx.annotation.Nullable;

import com.android.adservices.LoggerFactory;
import com.android.adservices.data.measurement.DatastoreException;
import com.android.adservices.data.measurement.DatastoreManager;
import com.android.adservices.data.measurement.DatastoreManagerFactory;
import com.android.adservices.data.measurement.IMeasurementDao;
import com.android.adservices.service.Flags;
import com.android.adservices.service.common.WebAddresses;
import com.android.adservices.service.measurement.EventSurfaceType;
import com.android.adservices.service.measurement.Source;
import com.android.adservices.service.measurement.Trigger;
import com.android.adservices.service.measurement.noising.SourceNoiseHandler;
import com.android.adservices.service.measurement.util.UnsignedLong;
import com.android.internal.annotations.VisibleForTesting;

import org.json.JSONException;
import org.json.JSONObject;

import java.util.ArrayList;
import java.util.HashMap;
import java.util.List;
import java.util.Map;
import java.util.Objects;
import java.util.Optional;
import java.util.UUID;
import java.util.concurrent.TimeUnit;

/** Class used to send debug reports to Ad-Tech {@link DebugReport} */
public class DebugReportApi {

    /** Define different verbose debug report types. */
<<<<<<< HEAD
    public interface Type {
        String SOURCE_DESTINATION_LIMIT = "source-destination-limit";
        String SOURCE_DESTINATION_RATE_LIMIT = "source-destination-rate-limit";
        String SOURCE_DESTINATION_PER_DAY_RATE_LIMIT = "source-destination-per-day-rate-limit";
        String SOURCE_NOISED = "source-noised";
        String SOURCE_STORAGE_LIMIT = "source-storage-limit";
        String SOURCE_SUCCESS = "source-success";
        String SOURCE_UNKNOWN_ERROR = "source-unknown-error";
        String SOURCE_FLEXIBLE_EVENT_REPORT_VALUE_ERROR =
                "source-flexible-event-report-value-error";
        String SOURCE_MAX_EVENT_STATES_LIMIT = "source-max-event-states-limit";
        String SOURCE_SCOPES_CHANNEL_CAPACITY_LIMIT = "source-scopes-channel-capacity-limit";

        String TRIGGER_AGGREGATE_DEDUPLICATED = "trigger-aggregate-deduplicated";
        String TRIGGER_AGGREGATE_INSUFFICIENT_BUDGET = "trigger-aggregate-insufficient-budget";
        String TRIGGER_AGGREGATE_NO_CONTRIBUTIONS = "trigger-aggregate-no-contributions";
        String TRIGGER_AGGREGATE_REPORT_WINDOW_PASSED = "trigger-aggregate-report-window-passed";
        String TRIGGER_ATTRIBUTIONS_PER_SOURCE_DESTINATION_LIMIT =
                "trigger-attributions-per-source-destination-limit";
        String TRIGGER_EVENT_ATTRIBUTIONS_PER_SOURCE_DESTINATION_LIMIT =
                "trigger-event-attributions-per-source-destination-limit";
        String TRIGGER_AGGREGATE_ATTRIBUTIONS_PER_SOURCE_DESTINATION_LIMIT =
                "trigger-aggregate-attributions-per-source-destination-limit";
        String TRIGGER_EVENT_DEDUPLICATED = "trigger-event-deduplicated";
        String TRIGGER_EVENT_EXCESSIVE_REPORTS = "trigger-event-excessive-reports";
        String TRIGGER_EVENT_LOW_PRIORITY = "trigger-event-low-priority";
        String TRIGGER_EVENT_NO_MATCHING_CONFIGURATIONS =
                "trigger-event-no-matching-configurations";
        String TRIGGER_EVENT_NOISE = "trigger-event-noise";
        String TRIGGER_EVENT_REPORT_WINDOW_PASSED = "trigger-event-report-window-passed";
        String TRIGGER_NO_MATCHING_FILTER_DATA = "trigger-no-matching-filter-data";
        String TRIGGER_NO_MATCHING_SOURCE = "trigger-no-matching-source";
        String TRIGGER_REPORTING_ORIGIN_LIMIT = "trigger-reporting-origin-limit";
        String TRIGGER_EVENT_STORAGE_LIMIT = "trigger-event-storage-limit";
        String TRIGGER_UNKNOWN_ERROR = "trigger-unknown-error";
        String TRIGGER_AGGREGATE_STORAGE_LIMIT = "trigger-aggregate-storage-limit";
        String TRIGGER_AGGREGATE_EXCESSIVE_REPORTS = "trigger-aggregate-excessive-reports";
        String TRIGGER_EVENT_REPORT_WINDOW_NOT_STARTED = "trigger-event-report-window-not-started";
        String TRIGGER_EVENT_NO_MATCHING_TRIGGER_DATA = "trigger-event-no-matching-trigger-data";
        String HEADER_PARSING_ERROR = "header-parsing-error";
=======
    public enum Type {
        UNSPECIFIED("unspecified"),
        SOURCE_DESTINATION_LIMIT("source-destination-limit"),
        SOURCE_DESTINATION_RATE_LIMIT("source-destination-rate-limit"),
        SOURCE_DESTINATION_PER_DAY_RATE_LIMIT("source-destination-per-day-rate-limit"),
        SOURCE_NOISED("source-noised"),
        SOURCE_STORAGE_LIMIT("source-storage-limit"),
        SOURCE_SUCCESS("source-success"),
        SOURCE_UNKNOWN_ERROR("source-unknown-error"),
        SOURCE_FLEXIBLE_EVENT_REPORT_VALUE_ERROR("source-flexible-event-report-value-error"),
        SOURCE_MAX_EVENT_STATES_LIMIT("source-max-event-states-limit"),
        SOURCE_SCOPES_CHANNEL_CAPACITY_LIMIT("source-scopes-channel-capacity-limit"),
        SOURCE_CHANNEL_CAPACITY_LIMIT("source-channel-capacity-limit"),
        SOURCE_ATTRIBUTION_SCOPE_INFO_GAIN_LIMIT("source-attribution-scope-info-gain-limit"),
        SOURCE_DESTINATION_GLOBAL_RATE_LIMIT("source-destination-global-rate-limit"),
        SOURCE_DESTINATION_LIMIT_REPLACED("source-destination-limit-replaced"),
        SOURCE_REPORTING_ORIGIN_LIMIT("source-reporting-origin-limit"),
        SOURCE_REPORTING_ORIGIN_PER_SITE_LIMIT("source-reporting-origin-per-site-limit"),
        SOURCE_TRIGGER_STATE_CARDINALITY_LIMIT("source-trigger-state-cardinality-limit"),

        TRIGGER_AGGREGATE_DEDUPLICATED("trigger-aggregate-deduplicated"),
        TRIGGER_AGGREGATE_INSUFFICIENT_BUDGET("trigger-aggregate-insufficient-budget"),
        TRIGGER_AGGREGATE_NO_CONTRIBUTIONS("trigger-aggregate-no-contributions"),
        TRIGGER_AGGREGATE_REPORT_WINDOW_PASSED("trigger-aggregate-report-window-passed"),
        TRIGGER_ATTRIBUTIONS_PER_SOURCE_DESTINATION_LIMIT(
                "trigger-attributions-per-source-destination-limit"),
        TRIGGER_EVENT_ATTRIBUTIONS_PER_SOURCE_DESTINATION_LIMIT(
                "trigger-event-attributions-per-source-destination-limit"),
        TRIGGER_AGGREGATE_ATTRIBUTIONS_PER_SOURCE_DESTINATION_LIMIT(
                "trigger-aggregate-attributions-per-source-destination-limit"),
        TRIGGER_EVENT_DEDUPLICATED("trigger-event-deduplicated"),
        TRIGGER_EVENT_EXCESSIVE_REPORTS("trigger-event-excessive-reports"),
        TRIGGER_EVENT_LOW_PRIORITY("trigger-event-low-priority"),
        TRIGGER_EVENT_NO_MATCHING_CONFIGURATIONS("trigger-event-no-matching-configurations"),
        TRIGGER_EVENT_NOISE("trigger-event-noise"),
        TRIGGER_EVENT_REPORT_WINDOW_PASSED("trigger-event-report-window-passed"),
        TRIGGER_NO_MATCHING_FILTER_DATA("trigger-no-matching-filter-data"),
        TRIGGER_NO_MATCHING_SOURCE("trigger-no-matching-source"),
        TRIGGER_REPORTING_ORIGIN_LIMIT("trigger-reporting-origin-limit"),
        TRIGGER_EVENT_STORAGE_LIMIT("trigger-event-storage-limit"),
        TRIGGER_UNKNOWN_ERROR("trigger-unknown-error"),
        TRIGGER_AGGREGATE_STORAGE_LIMIT("trigger-aggregate-storage-limit"),
        TRIGGER_AGGREGATE_EXCESSIVE_REPORTS("trigger-aggregate-excessive-reports"),
        TRIGGER_EVENT_REPORT_WINDOW_NOT_STARTED("trigger-event-report-window-not-started"),
        TRIGGER_EVENT_NO_MATCHING_TRIGGER_DATA("trigger-event-no-matching-trigger-data"),
        HEADER_PARSING_ERROR("header-parsing-error"),
        TRIGGER_AGGREGATE_INSUFFICIENT_NAMED_BUDGET("trigger-aggregate-insufficient-named-budget");

        private final String mValue;

        Type(String value) {
            mValue = value;
        }

        public String getValue() {
            return mValue;
        }

        /** get enum type from string value */
        public static Optional<Type> findByValue(String value) {
            for (Type type : values()) {
                if (type.getValue().equalsIgnoreCase(value)) {
                    return Optional.of(type);
                }
            }
            return Optional.empty();
        }
>>>>>>> cba5c425
    }

    /** Defines different verbose debug report body parameters. */
    @VisibleForTesting
    public interface Body {
        String ATTRIBUTION_DESTINATION = "attribution_destination";
        String LIMIT = "limit";
        String NAME = "name";
        String RANDOMIZED_TRIGGER_RATE = "randomized_trigger_rate";
        String SCHEDULED_REPORT_TIME = "scheduled_report_time";
        String SOURCE_DEBUG_KEY = "source_debug_key";
        String SOURCE_EVENT_ID = "source_event_id";
        String SOURCE_SITE = "source_site";
        String SOURCE_TYPE = "source_type";
        String TRIGGER_DATA = "trigger_data";
        String TRIGGER_DEBUG_KEY = "trigger_debug_key";
        String SOURCE_DESTINATION_LIMIT = "source_destination_limit";
        String CONTEXT_SITE = "context_site";
        String HEADER = "header";
        String VALUE = "value";
        String ERROR = "error";
    }

    private enum PermissionState {
        GRANTED,
        DENIED,
        NONE
    }

    private final Context mContext;
    private final Flags mFlags;
    private final DatastoreManager mDatastoreManager;
    private final EventReportWindowCalcDelegate mEventReportWindowCalcDelegate;
    private final SourceNoiseHandler mSourceNoiseHandler;

    public DebugReportApi(Context context, Flags flags) {
        this(
                context,
                flags,
                new EventReportWindowCalcDelegate(flags),
                new SourceNoiseHandler(flags));
<<<<<<< HEAD
    }

    // TODO(b/292009320): Keep only one constructor in DebugReportApi
    @VisibleForTesting
    DebugReportApi(
            Context context,
            Flags flags,
            EventReportWindowCalcDelegate eventReportWindowCalcDelegate,
            SourceNoiseHandler sourceNoiseHandler) {
        mContext = context;
        mFlags = flags;
        mDatastoreManager = DatastoreManagerFactory.getDatastoreManager(context);
        mEventReportWindowCalcDelegate = eventReportWindowCalcDelegate;
        mSourceNoiseHandler = sourceNoiseHandler;
=======
>>>>>>> cba5c425
    }

    @VisibleForTesting
    public DebugReportApi(
            Context context,
            Flags flags,
            EventReportWindowCalcDelegate eventReportWindowCalcDelegate,
<<<<<<< HEAD
            SourceNoiseHandler sourceNoiseHandler,
            DatastoreManager datastoreManager) {
=======
            SourceNoiseHandler sourceNoiseHandler) {
>>>>>>> cba5c425
        mContext = context;
        mFlags = flags;
        mEventReportWindowCalcDelegate = eventReportWindowCalcDelegate;
        mSourceNoiseHandler = sourceNoiseHandler;
<<<<<<< HEAD
        mDatastoreManager = datastoreManager;
    }

    /** Schedules the Source Success Debug Report */
    public void scheduleSourceSuccessDebugReport(
            Source source,
            IMeasurementDao dao,
            @Nullable Map<String, String> additionalBodyParams) {
        if (isSourceDebugFlagDisabled(Type.SOURCE_SUCCESS)) {
            return;
        }
        if (isAdTechNotOptIn(source.isDebugReporting(), Type.SOURCE_SUCCESS)) {
            return;
        }
        if (!isSourcePermissionGranted(source)) {
            LoggerFactory.getMeasurementLogger().d("Skipping debug report %s", Type.SOURCE_SUCCESS);
            return;
        }
        scheduleReport(
                Type.SOURCE_SUCCESS,
                generateSourceDebugReportBody(source, additionalBodyParams),
                source.getEnrollmentId(),
                source.getRegistrationOrigin(),
                source.getRegistrant(),
                dao);
=======
>>>>>>> cba5c425
    }

    /** Schedules the Source Destination limit Debug Report */
    public void scheduleSourceDestinationLimitDebugReport(
            Source source, String limit, IMeasurementDao dao) {
        scheduleSourceDestinationLimitDebugReport(
                source, limit, Type.SOURCE_DESTINATION_LIMIT, dao);
    }

    /** Schedules the Source Destination rate-limit Debug Report */
    public void scheduleSourceDestinationPerMinuteRateLimitDebugReport(
            Source source, String limit, IMeasurementDao dao) {
        scheduleSourceDestinationLimitDebugReport(
                source, limit, Type.SOURCE_DESTINATION_RATE_LIMIT, dao);
    }

    /** Schedules the Source Destination per day rate-limit Debug Report */
    public void scheduleSourceDestinationPerDayRateLimitDebugReport(
            Source source, String limit, IMeasurementDao dao) {
        scheduleSourceDestinationLimitDebugReport(
                source, limit, Type.SOURCE_DESTINATION_PER_DAY_RATE_LIMIT, dao);
    }

<<<<<<< HEAD
    /** Schedules the Source Noised Debug Report */
    public void scheduleSourceNoisedDebugReport(
            Source source,
            IMeasurementDao dao,
            @Nullable Map<String, String> additionalDebugReportParams) {
        if (isSourceDebugFlagDisabled(Type.SOURCE_NOISED)) {
            return;
        }
        if (isAdTechNotOptIn(source.isDebugReporting(), Type.SOURCE_NOISED)) {
            return;
        }
        if (!isSourcePermissionGranted(source)) {
            LoggerFactory.getMeasurementLogger().d("Skipping debug report %s", Type.SOURCE_NOISED);
            return;
        }
        scheduleReport(
                Type.SOURCE_NOISED,
                generateSourceDebugReportBody(source, additionalDebugReportParams),
                source.getEnrollmentId(),
                source.getRegistrationOrigin(),
                source.getRegistrant(),
                dao);
    }

    /** Schedules Source Storage Limit Debug Report */
    public void scheduleSourceStorageLimitDebugReport(
            Source source, String limit, IMeasurementDao dao) {
        if (isSourceDebugFlagDisabled(Type.SOURCE_STORAGE_LIMIT)) {
            return;
        }
        if (isAdTechNotOptIn(source.isDebugReporting(), Type.SOURCE_STORAGE_LIMIT)) {
            return;
        }
        if (!isSourcePermissionGranted(source)) {
            LoggerFactory.getMeasurementLogger()
                    .d("Skipping debug report %s", Type.SOURCE_STORAGE_LIMIT);
            return;
        }
        scheduleReport(
                Type.SOURCE_STORAGE_LIMIT,
                generateSourceDebugReportBody(source, Map.of(Body.LIMIT, String.valueOf(limit))),
                source.getEnrollmentId(),
                source.getRegistrationOrigin(),
                source.getRegistrant(),
                dao);
    }

    /** Schedules Source Flexible Event API Debug Report */
    public void scheduleSourceFlexibleEventReportApiDebugReport(
            Source source, IMeasurementDao dao) {
        if (isSourceDebugFlagDisabled(Type.SOURCE_FLEXIBLE_EVENT_REPORT_VALUE_ERROR)) {
            return;
        }
        if (isAdTechNotOptIn(
                source.isDebugReporting(), Type.SOURCE_FLEXIBLE_EVENT_REPORT_VALUE_ERROR)) {
            return;
        }
        if (!isSourcePermissionGranted(source)) {
            LoggerFactory.getMeasurementLogger()
                    .d("Skipping debug report %s", Type.SOURCE_FLEXIBLE_EVENT_REPORT_VALUE_ERROR);
            return;
        }
        scheduleReport(
                Type.SOURCE_FLEXIBLE_EVENT_REPORT_VALUE_ERROR,
                generateSourceDebugReportBody(source, null),
                source.getEnrollmentId(),
                source.getRegistrationOrigin(),
                source.getRegistrant(),
                dao);
    }

=======
>>>>>>> cba5c425
    /** Schedules Source Attribution Scope Debug Report */
    public DebugReportApi.Type scheduleAttributionScopeDebugReport(
            Source source, Source.AttributionScopeValidationResult result, IMeasurementDao dao) {
        String type = null;
        Map<String, String> additionalBodyParams = new HashMap<>();
        switch (result) {
            case VALID -> {
                // No-op.
            }
            case INVALID_MAX_EVENT_STATES_LIMIT -> {
                type = Type.SOURCE_MAX_EVENT_STATES_LIMIT;
                additionalBodyParams.put(Body.LIMIT, String.valueOf(source.getMaxEventStates()));
            }
            case INVALID_INFORMATION_GAIN_LIMIT -> {
                type = Type.SOURCE_SCOPES_CHANNEL_CAPACITY_LIMIT;
                additionalBodyParams.put(
                        Body.LIMIT,
                        String.valueOf(source.getAttributionScopeInfoGainThreshold(mFlags)));
            }
        }
        if (type == null) {
<<<<<<< HEAD
            return;
        }
        if (isSourceDebugFlagDisabled(type)) {
            return;
=======
            return null;
>>>>>>> cba5c425
        }
        scheduleSourceReport(source, type, additionalBodyParams, dao);
        return type;
    }

<<<<<<< HEAD
    /** Schedules the Source Unknown Error Debug Report */
    public void scheduleSourceUnknownErrorDebugReport(Source source, IMeasurementDao dao) {
        if (isSourceDebugFlagDisabled(Type.SOURCE_UNKNOWN_ERROR)) {
            return;
=======
    /** Determines if scheduling the Trigger Report is allowed */
    private boolean isTriggerReportAllowed(
            Trigger trigger, DebugReportApi.Type type, @Nullable Source source) {
        Objects.requireNonNull(trigger, "trigger cannot be null");
        Objects.requireNonNull(type, "type cannot be null");

        if (isTriggerDebugFlagDisabled(type)) {
            return false;
>>>>>>> cba5c425
        }
        if (isAdTechNotOptIn(trigger.isDebugReporting(), type)) {
            return false;
        }

        if (!isSourceAndTriggerPermissionsGranted(source, trigger)) {
            LoggerFactory.getMeasurementLogger().d("Skipping trigger debug report %s", type);
            return false;
        }

        return true;
    }

    /**
     * Schedules trigger-no-matching-source and trigger-unknown-error debug reports when trigger
     * doesn't have related source.
     */
    public void scheduleTriggerNoMatchingSourceDebugReport(
<<<<<<< HEAD
            Trigger trigger, IMeasurementDao dao, String type) throws DatastoreException {
        if (isTriggerDebugFlagDisabled(type)) {
            return;
        }
        if (isAdTechNotOptIn(trigger.isDebugReporting(), type)) {
            return;
        }
        if (!isTriggerPermissionGranted(trigger)) {
            LoggerFactory.getMeasurementLogger().d("Skipping trigger debug report %s", type);
=======
            Trigger trigger, IMeasurementDao dao, DebugReportApi.Type type)
            throws DatastoreException {
        if (!isTriggerReportAllowed(trigger, type, /* source= */ null)) {
>>>>>>> cba5c425
            return;
        }
        Pair<UnsignedLong, UnsignedLong> debugKeyPair =
                new DebugKeyAccessor(dao).getDebugKeysForVerboseTriggerDebugReport(null, trigger);
        scheduleReport(
                type,
                generateTriggerDebugReportBody(null, trigger, null, debugKeyPair, true),
                trigger.getEnrollmentId(),
                trigger.getRegistrationOrigin(),
                trigger.getRegistrant(),
                dao);
    }

    /** Schedules Trigger Debug Reports with/without limit, pass in Type for different types. */
    public void scheduleTriggerDebugReport(
            Source source,
            Trigger trigger,
            @Nullable String limit,
            IMeasurementDao dao,
            String type)
            throws DatastoreException {
<<<<<<< HEAD
        if (isTriggerDebugFlagDisabled(type)) {
=======
        if (!isTriggerReportAllowed(trigger, type, source)) {
>>>>>>> cba5c425
            return;
        }
        Pair<UnsignedLong, UnsignedLong> debugKeyPair =
                new DebugKeyAccessor(dao).getDebugKeysForVerboseTriggerDebugReport(source, trigger);
        scheduleReport(
                type,
                generateTriggerDebugReportBody(source, trigger, limit, debugKeyPair, false),
                source.getEnrollmentId(),
                trigger.getRegistrationOrigin(),
                source.getRegistrant(),
                dao);
    }

    /**
     * Schedules Trigger Debug Reports with/without limit and bucket, pass in Type for different
     * types.
     */
    public void scheduleTriggerDebugReport(
            Source source,
            Trigger trigger,
            String limit,
            String budgetName,
            IMeasurementDao dao,
            DebugReportApi.Type type)
            throws DatastoreException {
        Objects.requireNonNull(source, "source cannot be null");
        Objects.requireNonNull(trigger, "trigger cannot be null");
        Objects.requireNonNull(limit, "limit cannot be null");
        Objects.requireNonNull(budgetName, "budgetName cannot be null");
        Objects.requireNonNull(dao, "dao cannot be null");
        Objects.requireNonNull(type, "type cannot be null");
        if (!isTriggerReportAllowed(trigger, type, source)) {
            return;
        }
        Pair<UnsignedLong, UnsignedLong> debugKeyPair =
                new DebugKeyAccessor(dao).getDebugKeysForVerboseTriggerDebugReport(source, trigger);
        scheduleReport(
                type,
                generateTriggerDebugReportBody(
                        source,
                        trigger,
                        limit,
                        budgetName,
                        debugKeyPair,
                        /* is TriggerNoMatchingSource= */ false),
                source.getEnrollmentId(),
                trigger.getRegistrationOrigin(),
                source.getRegistrant(),
                dao);
    }

    /**
     * Schedules Trigger Debug Report with all body fields, Used for trigger-low-priority report and
     * trigger-event-excessive-reports.
     */
    public void scheduleTriggerDebugReportWithAllFields(
            Source source,
            Trigger trigger,
            UnsignedLong triggerData,
            IMeasurementDao dao,
            String type)
            throws DatastoreException {
<<<<<<< HEAD
        if (isTriggerDebugFlagDisabled(type)) {
            return;
        }
        if (isAdTechNotOptIn(trigger.isDebugReporting(), type)) {
            return;
        }
        if (!isSourceAndTriggerPermissionsGranted(source, trigger)) {
            LoggerFactory.getMeasurementLogger().d("Skipping trigger debug report %s", type);
=======
        if (!isTriggerReportAllowed(trigger, type, source)) {
>>>>>>> cba5c425
            return;
        }
        Pair<UnsignedLong, UnsignedLong> debugKeyPair =
                new DebugKeyAccessor(dao).getDebugKeysForVerboseTriggerDebugReport(source, trigger);
        scheduleReport(
                type,
                generateTriggerDebugReportBodyWithAllFields(
                        source, trigger, triggerData, debugKeyPair),
                source.getEnrollmentId(),
                trigger.getRegistrationOrigin(),
                source.getRegistrant(),
                dao);
    }

    /** Schedules the Source Destination limit type Debug Report */
    private void scheduleSourceDestinationLimitDebugReport(
<<<<<<< HEAD
            Source source, String limit, String type, IMeasurementDao dao) {
=======
            Source source, String limit, Type type, IMeasurementDao dao) {
>>>>>>> cba5c425
        if (isSourceDebugFlagDisabled(Type.SOURCE_DESTINATION_LIMIT)) {
            return;
        }
        if (isAdTechNotOptIn(source.isDebugReporting(), Type.SOURCE_DESTINATION_LIMIT)) {
            return;
        }
        try {
            JSONObject body = new JSONObject();
            body.put(Body.SOURCE_EVENT_ID, source.getEventId().toString());
            body.put(Body.ATTRIBUTION_DESTINATION, generateSourceDestinations(source));
            body.put(Body.SOURCE_SITE, generateSourceSite(source));
            body.put(Body.LIMIT, limit);
            if (getAdIdPermissionFromSource(source) == PermissionState.GRANTED
                    || getArDebugPermissionFromSource(source) == PermissionState.GRANTED) {
                body.put(Body.SOURCE_DEBUG_KEY, source.getDebugKey());
            }
            scheduleReport(
                    type,
                    body,
                    source.getEnrollmentId(),
                    source.getRegistrationOrigin(),
                    source.getRegistrant(),
                    dao);
        } catch (JSONException e) {
            LoggerFactory.getMeasurementLogger().e(e, "Json error in debug report %s", type);
        }
    }

    /** Schedule header parsing and validation errors verbose debug reports. */
    public void scheduleHeaderErrorReport(
            Uri topOrigin,
            Uri registrationOrigin,
            Uri registrant,
            String headerName,
            String enrollmentId,
            @Nullable String originalHeader,
            IMeasurementDao dao) {
        try {
            JSONObject body = new JSONObject();
            body.put(Body.CONTEXT_SITE, topOrigin);
            body.put(Body.HEADER, headerName);
            body.put(Body.VALUE, originalHeader == null ? "null" : originalHeader);
            scheduleReport(
                    Type.HEADER_PARSING_ERROR,
                    body,
                    enrollmentId,
                    registrationOrigin,
                    registrant,
                    dao);
        } catch (JSONException e) {
            LoggerFactory.getMeasurementLogger()
                    .e(e, "Json error in debug report %s", Type.HEADER_PARSING_ERROR);
        }
    }

    /**
     * Schedules the Source Debug Report to be sent
     *
     * @param source The source
     * @param type The type of the debug report
     * @param additionalBodyParams Additional parameters to add to the body of the debug report
     * @param dao Measurement DAO
     */
    public void scheduleSourceReport(
            Source source,
            Type type,
            @Nullable Map<String, String> additionalBodyParams,
            IMeasurementDao dao) {
        Objects.requireNonNull(source, "source cannot be null");
        Objects.requireNonNull(type, "type cannot be null");
        Objects.requireNonNull(dao, "dao cannot be null");
        String enrollmentId = source.getEnrollmentId();
        Objects.requireNonNull(enrollmentId, "source enrollmentId cannot be null");
        JSONObject body = generateSourceDebugReportBody(source, additionalBodyParams);
        Objects.requireNonNull(body, "debug report body cannot be null");

        if (isSourceDebugFlagDisabled(type)) {
            return;
        }
        if (isAdTechNotOptIn(source.isDebugReporting(), type)) {
            return;
        }
        if (!isSourcePermissionGranted(source)) {
            LoggerFactory.getMeasurementLogger().d("Skipping source debug report %s", type);
            return;
        }
        if (body.length() == 0) {
            LoggerFactory.getMeasurementLogger().d("Empty debug report found %s", type);
            return;
        }
        if (enrollmentId.isEmpty()) {
            LoggerFactory.getMeasurementLogger().d("Empty enrollment found %s", type);
            return;
        }

        DebugReport debugReport =
                new DebugReport.Builder()
                        .setId(UUID.randomUUID().toString())
                        .setType(type.getValue())
                        .setBody(body)
                        .setEnrollmentId(enrollmentId)
                        .setRegistrationOrigin(source.getRegistrationOrigin())
                        .setInsertionTime(System.currentTimeMillis())
                        .setRegistrant(source.getRegistrant())
                        .build();
        try {
            dao.insertDebugReport(debugReport);
        } catch (DatastoreException e) {
            LoggerFactory.getMeasurementLogger()
                    .e(e, "Failed to insert source debug report %s", type);
        }

        VerboseDebugReportingJobService.scheduleIfNeeded(mContext, /* forceSchedule= */ false);
    }

    /**
     * Schedules the Debug Report to be sent
     *
     * @param type The type of the debug report
     * @param body The body of the debug report
     * @param enrollmentId Ad Tech enrollment ID
     * @param registrationOrigin Reporting origin of the report
     * @param dao Measurement DAO
     * @param registrant App Registrant
     */
    private void scheduleReport(
<<<<<<< HEAD
            @NonNull String type,
            @NonNull JSONObject body,
            @NonNull String enrollmentId,
            @NonNull Uri registrationOrigin,
=======
            Type type,
            JSONObject body,
            String enrollmentId,
            Uri registrationOrigin,
>>>>>>> cba5c425
            @Nullable Uri registrant,
            IMeasurementDao dao) {
        Objects.requireNonNull(type);
        Objects.requireNonNull(body);
        Objects.requireNonNull(enrollmentId);
        Objects.requireNonNull(dao);
        if (type.isEmpty() || body.length() == 0) {
            LoggerFactory.getMeasurementLogger().d("Empty debug report found %s", type);
            return;
        }
        if (enrollmentId.isEmpty()) {
            LoggerFactory.getMeasurementLogger().d("Empty enrollment found %s", type);
            return;
        }

        DebugReport debugReport =
                new DebugReport.Builder()
                        .setId(UUID.randomUUID().toString())
                        .setType(type)
                        .setBody(body)
                        .setEnrollmentId(enrollmentId)
                        .setRegistrationOrigin(registrationOrigin)
                        .setInsertionTime(System.currentTimeMillis())
                        .setRegistrant(registrant)
                        .build();
        try {
            dao.insertDebugReport(debugReport);
        } catch (DatastoreException e) {
            LoggerFactory.getMeasurementLogger().e(e, "Failed to insert debug report %s", type);
        }

        VerboseDebugReportingJobService.scheduleIfNeeded(mContext, /*forceSchedule=*/ false);
    }

    /** Get AdIdPermission State from Source */
    private PermissionState getAdIdPermissionFromSource(Source source) {
        if (source.getPublisherType() == EventSurfaceType.APP) {
            if (source.hasAdIdPermission()) {
                return PermissionState.GRANTED;
            } else {
                LoggerFactory.getMeasurementLogger().d("Source doesn't have AdId permission");
                return PermissionState.DENIED;
            }
        }
        return PermissionState.NONE;
    }

    /** Get ArDebugPermission State from Source */
    private PermissionState getArDebugPermissionFromSource(Source source) {
        if (source.getPublisherType() == EventSurfaceType.WEB) {
            if (source.hasArDebugPermission()) {
                return PermissionState.GRANTED;
            } else {
                LoggerFactory.getMeasurementLogger().d("Source doesn't have ArDebug permission");
                return PermissionState.DENIED;
            }
        }
        return PermissionState.NONE;
    }

    private PermissionState getAdIdPermissionFromTrigger(Trigger trigger) {
        if (trigger.getDestinationType() == EventSurfaceType.APP) {
            if (trigger.hasAdIdPermission()) {
                return PermissionState.GRANTED;
            } else {
                LoggerFactory.getMeasurementLogger().d("Trigger doesn't have AdId permission");
                return PermissionState.DENIED;
            }
        }
        return PermissionState.NONE;
    }

    private PermissionState getArDebugPermissionFromTrigger(Trigger trigger) {
        if (trigger.getDestinationType() == EventSurfaceType.WEB) {
            if (trigger.hasArDebugPermission()) {
                return PermissionState.GRANTED;
            } else {
                LoggerFactory.getMeasurementLogger().d("Trigger doesn't have ArDebug permission");
                return PermissionState.DENIED;
            }
        }
        return PermissionState.NONE;
    }

    /**
     * Check AdId and ArDebug permissions for both source and trigger. Return true if all of them
     * are not in {@link PermissionState#DENIED} state.
     */
    private boolean isSourceAndTriggerPermissionsGranted(@Nullable Source source, Trigger trigger) {
        return source == null
                ? isTriggerPermissionGranted(trigger)
                : (isSourcePermissionGranted(source) && isTriggerPermissionGranted(trigger));
    }

    private boolean isSourcePermissionGranted(Source source) {
        return getAdIdPermissionFromSource(source) != PermissionState.DENIED
                && getArDebugPermissionFromSource(source) != PermissionState.DENIED;
    }

    private boolean isTriggerPermissionGranted(Trigger trigger) {
        return getAdIdPermissionFromTrigger(trigger) != PermissionState.DENIED
                && getArDebugPermissionFromTrigger(trigger) != PermissionState.DENIED;
    }

    /** Get is Ad tech not op-in and log */
    private boolean isAdTechNotOptIn(boolean optIn, String type) {
        if (!optIn) {
            LoggerFactory.getMeasurementLogger()
                    .d("Ad-tech not opt-in. Skipping debug report %s", type);
        }
        return !optIn;
    }

    /** Generates source debug report body */
    private JSONObject generateSourceDebugReportBody(
            Source source, @Nullable Map<String, String> additionalBodyParams) {
        JSONObject body = new JSONObject();
        try {
            body.put(Body.SOURCE_EVENT_ID, source.getEventId().toString());
            body.put(Body.ATTRIBUTION_DESTINATION, generateSourceDestinations(source));
            body.put(Body.SOURCE_SITE, generateSourceSite(source));
            body.put(Body.SOURCE_DEBUG_KEY, source.getDebugKey());
            if (additionalBodyParams != null) {
                for (Map.Entry<String, String> entry : additionalBodyParams.entrySet()) {
                    body.put(entry.getKey(), entry.getValue());
                }
            }

        } catch (JSONException e) {
            LoggerFactory.getMeasurementLogger()
                    .e(e, "Json error while generating source debug report body.");
        }
        return body;
    }

    private static Object generateSourceDestinations(Source source) throws JSONException {
        List<Uri> destinations = new ArrayList<>();
        Optional.ofNullable(source.getAppDestinations()).ifPresent(destinations::addAll);
        List<Uri> webDestinations = source.getWebDestinations();
        if (webDestinations != null) {
            for (Uri webDestination : webDestinations) {
                Optional<Uri> webUri = WebAddresses.topPrivateDomainAndScheme(webDestination);
                webUri.ifPresent(destinations::add);
            }
        }
        return ReportUtil.serializeAttributionDestinations(destinations);
    }

    private static Uri generateSourceSite(Source source) {
        if (source.getPublisherType() == EventSurfaceType.APP) {
            return source.getPublisher();
        } else {
            return WebAddresses.topPrivateDomainAndScheme(source.getPublisher()).orElse(null);
        }
    }

    /** Generates trigger debug report body */
    private JSONObject generateTriggerDebugReportBody(
            @Nullable Source source,
            @NonNull Trigger trigger,
            @Nullable String limit,
            @NonNull Pair<UnsignedLong, UnsignedLong> debugKeyPair,
            boolean isTriggerNoMatchingSource) {
        JSONObject body = new JSONObject();
        try {
            body.put(Body.ATTRIBUTION_DESTINATION, trigger.getAttributionDestinationBaseUri());
            body.put(Body.TRIGGER_DEBUG_KEY, debugKeyPair.second);
            if (isTriggerNoMatchingSource) {
                return body;
            }
            body.put(Body.LIMIT, limit);
            body.put(Body.SOURCE_DEBUG_KEY, debugKeyPair.first);
            body.put(Body.SOURCE_EVENT_ID, source.getEventId().toString());
            body.put(Body.SOURCE_SITE, generateSourceSite(source));
        } catch (JSONException e) {
            LoggerFactory.getMeasurementLogger()
                    .e(e, "Json error while generating trigger debug report body.");
        }
        return body;
    }

    /** Generates trigger debug report body */
    private JSONObject generateTriggerDebugReportBody(
            Source source,
            Trigger trigger,
            String limit,
            String budgetName,
            Pair<UnsignedLong, UnsignedLong> debugKeyPair,
            boolean isTriggerNoMatchingSource) {
        JSONObject body = new JSONObject();
        try {
            body.put(Body.ATTRIBUTION_DESTINATION, trigger.getAttributionDestinationBaseUri());
            body.put(Body.TRIGGER_DEBUG_KEY, debugKeyPair.second);
            if (isTriggerNoMatchingSource) {
                return body;
            }
            body.put(Body.LIMIT, limit);
            body.put(Body.NAME, budgetName);
            body.put(Body.SOURCE_DEBUG_KEY, debugKeyPair.first);
            body.put(Body.SOURCE_EVENT_ID, source.getEventId().toString());
            body.put(Body.SOURCE_SITE, generateSourceSite(source));
        } catch (JSONException e) {
            LoggerFactory.getMeasurementLogger()
                    .e(e, "Json error while generating trigger debug report body.");
        }
        return body;
    }

    /**
     * Generates trigger debug report body with all fields in event-level attribution report. Used
     * for trigger-low-priority, trigger-event-excessive-reports debug reports.
     */
    private JSONObject generateTriggerDebugReportBodyWithAllFields(
            @NonNull Source source,
            @NonNull Trigger trigger,
            @Nullable UnsignedLong triggerData,
            @NonNull Pair<UnsignedLong, UnsignedLong> debugKeyPair) {
        JSONObject body = new JSONObject();
        try {
            body.put(Body.ATTRIBUTION_DESTINATION, trigger.getAttributionDestinationBaseUri());
            body.put(
                    Body.SCHEDULED_REPORT_TIME,
                    String.valueOf(
                            TimeUnit.MILLISECONDS.toSeconds(
                                    mEventReportWindowCalcDelegate.getReportingTime(
                                            source,
                                            trigger.getTriggerTime(),
                                            trigger.getDestinationType()))));
            body.put(Body.SOURCE_EVENT_ID, source.getEventId());
            body.put(Body.SOURCE_TYPE, source.getSourceType().getValue());
            body.put(
                    Body.RANDOMIZED_TRIGGER_RATE,
                    mSourceNoiseHandler.getRandomizedTriggerRate(source));
            if (triggerData != null) {
                body.put(Body.TRIGGER_DATA, triggerData.toString());
            }
            if (debugKeyPair.first != null) {
                body.put(Body.SOURCE_DEBUG_KEY, debugKeyPair.first);
            }
            if (debugKeyPair.second != null) {
                body.put(Body.TRIGGER_DEBUG_KEY, debugKeyPair.second);
            }
        } catch (JSONException e) {
            LoggerFactory.getMeasurementLogger()
                    .e(e, "Json error while generating trigger debug report body with all fields.");
        }
        return body;
    }

    /** Checks flags for source debug reports. */
    private boolean isSourceDebugFlagDisabled(String type) {
        if (!mFlags.getMeasurementEnableDebugReport()
                || !mFlags.getMeasurementEnableSourceDebugReport()) {
            LoggerFactory.getMeasurementLogger()
                    .d("Source flag is disabled for %s debug report", type);
            return true;
        }
        return false;
    }

    /** Checks flags for trigger debug reports. */
    private boolean isTriggerDebugFlagDisabled(String type) {
        if (!mFlags.getMeasurementEnableDebugReport()
                || !mFlags.getMeasurementEnableTriggerDebugReport()) {
            LoggerFactory.getMeasurementLogger()
                    .d("Trigger flag is disabled for %s debug report", type);
            return true;
        }
        return false;
    }
}<|MERGE_RESOLUTION|>--- conflicted
+++ resolved
@@ -25,8 +25,6 @@
 
 import com.android.adservices.LoggerFactory;
 import com.android.adservices.data.measurement.DatastoreException;
-import com.android.adservices.data.measurement.DatastoreManager;
-import com.android.adservices.data.measurement.DatastoreManagerFactory;
 import com.android.adservices.data.measurement.IMeasurementDao;
 import com.android.adservices.service.Flags;
 import com.android.adservices.service.common.WebAddresses;
@@ -53,48 +51,6 @@
 public class DebugReportApi {
 
     /** Define different verbose debug report types. */
-<<<<<<< HEAD
-    public interface Type {
-        String SOURCE_DESTINATION_LIMIT = "source-destination-limit";
-        String SOURCE_DESTINATION_RATE_LIMIT = "source-destination-rate-limit";
-        String SOURCE_DESTINATION_PER_DAY_RATE_LIMIT = "source-destination-per-day-rate-limit";
-        String SOURCE_NOISED = "source-noised";
-        String SOURCE_STORAGE_LIMIT = "source-storage-limit";
-        String SOURCE_SUCCESS = "source-success";
-        String SOURCE_UNKNOWN_ERROR = "source-unknown-error";
-        String SOURCE_FLEXIBLE_EVENT_REPORT_VALUE_ERROR =
-                "source-flexible-event-report-value-error";
-        String SOURCE_MAX_EVENT_STATES_LIMIT = "source-max-event-states-limit";
-        String SOURCE_SCOPES_CHANNEL_CAPACITY_LIMIT = "source-scopes-channel-capacity-limit";
-
-        String TRIGGER_AGGREGATE_DEDUPLICATED = "trigger-aggregate-deduplicated";
-        String TRIGGER_AGGREGATE_INSUFFICIENT_BUDGET = "trigger-aggregate-insufficient-budget";
-        String TRIGGER_AGGREGATE_NO_CONTRIBUTIONS = "trigger-aggregate-no-contributions";
-        String TRIGGER_AGGREGATE_REPORT_WINDOW_PASSED = "trigger-aggregate-report-window-passed";
-        String TRIGGER_ATTRIBUTIONS_PER_SOURCE_DESTINATION_LIMIT =
-                "trigger-attributions-per-source-destination-limit";
-        String TRIGGER_EVENT_ATTRIBUTIONS_PER_SOURCE_DESTINATION_LIMIT =
-                "trigger-event-attributions-per-source-destination-limit";
-        String TRIGGER_AGGREGATE_ATTRIBUTIONS_PER_SOURCE_DESTINATION_LIMIT =
-                "trigger-aggregate-attributions-per-source-destination-limit";
-        String TRIGGER_EVENT_DEDUPLICATED = "trigger-event-deduplicated";
-        String TRIGGER_EVENT_EXCESSIVE_REPORTS = "trigger-event-excessive-reports";
-        String TRIGGER_EVENT_LOW_PRIORITY = "trigger-event-low-priority";
-        String TRIGGER_EVENT_NO_MATCHING_CONFIGURATIONS =
-                "trigger-event-no-matching-configurations";
-        String TRIGGER_EVENT_NOISE = "trigger-event-noise";
-        String TRIGGER_EVENT_REPORT_WINDOW_PASSED = "trigger-event-report-window-passed";
-        String TRIGGER_NO_MATCHING_FILTER_DATA = "trigger-no-matching-filter-data";
-        String TRIGGER_NO_MATCHING_SOURCE = "trigger-no-matching-source";
-        String TRIGGER_REPORTING_ORIGIN_LIMIT = "trigger-reporting-origin-limit";
-        String TRIGGER_EVENT_STORAGE_LIMIT = "trigger-event-storage-limit";
-        String TRIGGER_UNKNOWN_ERROR = "trigger-unknown-error";
-        String TRIGGER_AGGREGATE_STORAGE_LIMIT = "trigger-aggregate-storage-limit";
-        String TRIGGER_AGGREGATE_EXCESSIVE_REPORTS = "trigger-aggregate-excessive-reports";
-        String TRIGGER_EVENT_REPORT_WINDOW_NOT_STARTED = "trigger-event-report-window-not-started";
-        String TRIGGER_EVENT_NO_MATCHING_TRIGGER_DATA = "trigger-event-no-matching-trigger-data";
-        String HEADER_PARSING_ERROR = "header-parsing-error";
-=======
     public enum Type {
         UNSPECIFIED("unspecified"),
         SOURCE_DESTINATION_LIMIT("source-destination-limit"),
@@ -162,7 +118,6 @@
             }
             return Optional.empty();
         }
->>>>>>> cba5c425
     }
 
     /** Defines different verbose debug report body parameters. */
@@ -194,7 +149,6 @@
 
     private final Context mContext;
     private final Flags mFlags;
-    private final DatastoreManager mDatastoreManager;
     private final EventReportWindowCalcDelegate mEventReportWindowCalcDelegate;
     private final SourceNoiseHandler mSourceNoiseHandler;
 
@@ -204,68 +158,18 @@
                 flags,
                 new EventReportWindowCalcDelegate(flags),
                 new SourceNoiseHandler(flags));
-<<<<<<< HEAD
-    }
-
-    // TODO(b/292009320): Keep only one constructor in DebugReportApi
+    }
+
     @VisibleForTesting
-    DebugReportApi(
+    public DebugReportApi(
             Context context,
             Flags flags,
             EventReportWindowCalcDelegate eventReportWindowCalcDelegate,
             SourceNoiseHandler sourceNoiseHandler) {
         mContext = context;
         mFlags = flags;
-        mDatastoreManager = DatastoreManagerFactory.getDatastoreManager(context);
         mEventReportWindowCalcDelegate = eventReportWindowCalcDelegate;
         mSourceNoiseHandler = sourceNoiseHandler;
-=======
->>>>>>> cba5c425
-    }
-
-    @VisibleForTesting
-    public DebugReportApi(
-            Context context,
-            Flags flags,
-            EventReportWindowCalcDelegate eventReportWindowCalcDelegate,
-<<<<<<< HEAD
-            SourceNoiseHandler sourceNoiseHandler,
-            DatastoreManager datastoreManager) {
-=======
-            SourceNoiseHandler sourceNoiseHandler) {
->>>>>>> cba5c425
-        mContext = context;
-        mFlags = flags;
-        mEventReportWindowCalcDelegate = eventReportWindowCalcDelegate;
-        mSourceNoiseHandler = sourceNoiseHandler;
-<<<<<<< HEAD
-        mDatastoreManager = datastoreManager;
-    }
-
-    /** Schedules the Source Success Debug Report */
-    public void scheduleSourceSuccessDebugReport(
-            Source source,
-            IMeasurementDao dao,
-            @Nullable Map<String, String> additionalBodyParams) {
-        if (isSourceDebugFlagDisabled(Type.SOURCE_SUCCESS)) {
-            return;
-        }
-        if (isAdTechNotOptIn(source.isDebugReporting(), Type.SOURCE_SUCCESS)) {
-            return;
-        }
-        if (!isSourcePermissionGranted(source)) {
-            LoggerFactory.getMeasurementLogger().d("Skipping debug report %s", Type.SOURCE_SUCCESS);
-            return;
-        }
-        scheduleReport(
-                Type.SOURCE_SUCCESS,
-                generateSourceDebugReportBody(source, additionalBodyParams),
-                source.getEnrollmentId(),
-                source.getRegistrationOrigin(),
-                source.getRegistrant(),
-                dao);
-=======
->>>>>>> cba5c425
     }
 
     /** Schedules the Source Destination limit Debug Report */
@@ -289,84 +193,10 @@
                 source, limit, Type.SOURCE_DESTINATION_PER_DAY_RATE_LIMIT, dao);
     }
 
-<<<<<<< HEAD
-    /** Schedules the Source Noised Debug Report */
-    public void scheduleSourceNoisedDebugReport(
-            Source source,
-            IMeasurementDao dao,
-            @Nullable Map<String, String> additionalDebugReportParams) {
-        if (isSourceDebugFlagDisabled(Type.SOURCE_NOISED)) {
-            return;
-        }
-        if (isAdTechNotOptIn(source.isDebugReporting(), Type.SOURCE_NOISED)) {
-            return;
-        }
-        if (!isSourcePermissionGranted(source)) {
-            LoggerFactory.getMeasurementLogger().d("Skipping debug report %s", Type.SOURCE_NOISED);
-            return;
-        }
-        scheduleReport(
-                Type.SOURCE_NOISED,
-                generateSourceDebugReportBody(source, additionalDebugReportParams),
-                source.getEnrollmentId(),
-                source.getRegistrationOrigin(),
-                source.getRegistrant(),
-                dao);
-    }
-
-    /** Schedules Source Storage Limit Debug Report */
-    public void scheduleSourceStorageLimitDebugReport(
-            Source source, String limit, IMeasurementDao dao) {
-        if (isSourceDebugFlagDisabled(Type.SOURCE_STORAGE_LIMIT)) {
-            return;
-        }
-        if (isAdTechNotOptIn(source.isDebugReporting(), Type.SOURCE_STORAGE_LIMIT)) {
-            return;
-        }
-        if (!isSourcePermissionGranted(source)) {
-            LoggerFactory.getMeasurementLogger()
-                    .d("Skipping debug report %s", Type.SOURCE_STORAGE_LIMIT);
-            return;
-        }
-        scheduleReport(
-                Type.SOURCE_STORAGE_LIMIT,
-                generateSourceDebugReportBody(source, Map.of(Body.LIMIT, String.valueOf(limit))),
-                source.getEnrollmentId(),
-                source.getRegistrationOrigin(),
-                source.getRegistrant(),
-                dao);
-    }
-
-    /** Schedules Source Flexible Event API Debug Report */
-    public void scheduleSourceFlexibleEventReportApiDebugReport(
-            Source source, IMeasurementDao dao) {
-        if (isSourceDebugFlagDisabled(Type.SOURCE_FLEXIBLE_EVENT_REPORT_VALUE_ERROR)) {
-            return;
-        }
-        if (isAdTechNotOptIn(
-                source.isDebugReporting(), Type.SOURCE_FLEXIBLE_EVENT_REPORT_VALUE_ERROR)) {
-            return;
-        }
-        if (!isSourcePermissionGranted(source)) {
-            LoggerFactory.getMeasurementLogger()
-                    .d("Skipping debug report %s", Type.SOURCE_FLEXIBLE_EVENT_REPORT_VALUE_ERROR);
-            return;
-        }
-        scheduleReport(
-                Type.SOURCE_FLEXIBLE_EVENT_REPORT_VALUE_ERROR,
-                generateSourceDebugReportBody(source, null),
-                source.getEnrollmentId(),
-                source.getRegistrationOrigin(),
-                source.getRegistrant(),
-                dao);
-    }
-
-=======
->>>>>>> cba5c425
     /** Schedules Source Attribution Scope Debug Report */
     public DebugReportApi.Type scheduleAttributionScopeDebugReport(
             Source source, Source.AttributionScopeValidationResult result, IMeasurementDao dao) {
-        String type = null;
+        DebugReportApi.Type type = null;
         Map<String, String> additionalBodyParams = new HashMap<>();
         switch (result) {
             case VALID -> {
@@ -384,25 +214,12 @@
             }
         }
         if (type == null) {
-<<<<<<< HEAD
-            return;
-        }
-        if (isSourceDebugFlagDisabled(type)) {
-            return;
-=======
             return null;
->>>>>>> cba5c425
         }
         scheduleSourceReport(source, type, additionalBodyParams, dao);
         return type;
     }
 
-<<<<<<< HEAD
-    /** Schedules the Source Unknown Error Debug Report */
-    public void scheduleSourceUnknownErrorDebugReport(Source source, IMeasurementDao dao) {
-        if (isSourceDebugFlagDisabled(Type.SOURCE_UNKNOWN_ERROR)) {
-            return;
-=======
     /** Determines if scheduling the Trigger Report is allowed */
     private boolean isTriggerReportAllowed(
             Trigger trigger, DebugReportApi.Type type, @Nullable Source source) {
@@ -411,7 +228,6 @@
 
         if (isTriggerDebugFlagDisabled(type)) {
             return false;
->>>>>>> cba5c425
         }
         if (isAdTechNotOptIn(trigger.isDebugReporting(), type)) {
             return false;
@@ -430,21 +246,9 @@
      * doesn't have related source.
      */
     public void scheduleTriggerNoMatchingSourceDebugReport(
-<<<<<<< HEAD
-            Trigger trigger, IMeasurementDao dao, String type) throws DatastoreException {
-        if (isTriggerDebugFlagDisabled(type)) {
-            return;
-        }
-        if (isAdTechNotOptIn(trigger.isDebugReporting(), type)) {
-            return;
-        }
-        if (!isTriggerPermissionGranted(trigger)) {
-            LoggerFactory.getMeasurementLogger().d("Skipping trigger debug report %s", type);
-=======
             Trigger trigger, IMeasurementDao dao, DebugReportApi.Type type)
             throws DatastoreException {
         if (!isTriggerReportAllowed(trigger, type, /* source= */ null)) {
->>>>>>> cba5c425
             return;
         }
         Pair<UnsignedLong, UnsignedLong> debugKeyPair =
@@ -464,13 +268,9 @@
             Trigger trigger,
             @Nullable String limit,
             IMeasurementDao dao,
-            String type)
+            DebugReportApi.Type type)
             throws DatastoreException {
-<<<<<<< HEAD
-        if (isTriggerDebugFlagDisabled(type)) {
-=======
         if (!isTriggerReportAllowed(trigger, type, source)) {
->>>>>>> cba5c425
             return;
         }
         Pair<UnsignedLong, UnsignedLong> debugKeyPair =
@@ -531,20 +331,9 @@
             Trigger trigger,
             UnsignedLong triggerData,
             IMeasurementDao dao,
-            String type)
+            DebugReportApi.Type type)
             throws DatastoreException {
-<<<<<<< HEAD
-        if (isTriggerDebugFlagDisabled(type)) {
-            return;
-        }
-        if (isAdTechNotOptIn(trigger.isDebugReporting(), type)) {
-            return;
-        }
-        if (!isSourceAndTriggerPermissionsGranted(source, trigger)) {
-            LoggerFactory.getMeasurementLogger().d("Skipping trigger debug report %s", type);
-=======
         if (!isTriggerReportAllowed(trigger, type, source)) {
->>>>>>> cba5c425
             return;
         }
         Pair<UnsignedLong, UnsignedLong> debugKeyPair =
@@ -561,11 +350,7 @@
 
     /** Schedules the Source Destination limit type Debug Report */
     private void scheduleSourceDestinationLimitDebugReport(
-<<<<<<< HEAD
-            Source source, String limit, String type, IMeasurementDao dao) {
-=======
             Source source, String limit, Type type, IMeasurementDao dao) {
->>>>>>> cba5c425
         if (isSourceDebugFlagDisabled(Type.SOURCE_DESTINATION_LIMIT)) {
             return;
         }
@@ -692,24 +477,17 @@
      * @param registrant App Registrant
      */
     private void scheduleReport(
-<<<<<<< HEAD
-            @NonNull String type,
-            @NonNull JSONObject body,
-            @NonNull String enrollmentId,
-            @NonNull Uri registrationOrigin,
-=======
             Type type,
             JSONObject body,
             String enrollmentId,
             Uri registrationOrigin,
->>>>>>> cba5c425
             @Nullable Uri registrant,
             IMeasurementDao dao) {
         Objects.requireNonNull(type);
         Objects.requireNonNull(body);
         Objects.requireNonNull(enrollmentId);
         Objects.requireNonNull(dao);
-        if (type.isEmpty() || body.length() == 0) {
+        if (body.length() == 0) {
             LoggerFactory.getMeasurementLogger().d("Empty debug report found %s", type);
             return;
         }
@@ -721,7 +499,7 @@
         DebugReport debugReport =
                 new DebugReport.Builder()
                         .setId(UUID.randomUUID().toString())
-                        .setType(type)
+                        .setType(type.getValue())
                         .setBody(body)
                         .setEnrollmentId(enrollmentId)
                         .setRegistrationOrigin(registrationOrigin)
@@ -808,7 +586,7 @@
     }
 
     /** Get is Ad tech not op-in and log */
-    private boolean isAdTechNotOptIn(boolean optIn, String type) {
+    private boolean isAdTechNotOptIn(boolean optIn, DebugReportApi.Type type) {
         if (!optIn) {
             LoggerFactory.getMeasurementLogger()
                     .d("Ad-tech not opt-in. Skipping debug report %s", type);
@@ -953,7 +731,7 @@
     }
 
     /** Checks flags for source debug reports. */
-    private boolean isSourceDebugFlagDisabled(String type) {
+    private boolean isSourceDebugFlagDisabled(DebugReportApi.Type type) {
         if (!mFlags.getMeasurementEnableDebugReport()
                 || !mFlags.getMeasurementEnableSourceDebugReport()) {
             LoggerFactory.getMeasurementLogger()
@@ -964,7 +742,7 @@
     }
 
     /** Checks flags for trigger debug reports. */
-    private boolean isTriggerDebugFlagDisabled(String type) {
+    private boolean isTriggerDebugFlagDisabled(DebugReportApi.Type type) {
         if (!mFlags.getMeasurementEnableDebugReport()
                 || !mFlags.getMeasurementEnableTriggerDebugReport()) {
             LoggerFactory.getMeasurementLogger()
