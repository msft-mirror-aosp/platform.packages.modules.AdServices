/*
 * Copyright (C) 2022 The Android Open Source Project
 *
 * Licensed under the Apache License, Version 2.0 (the "License");
 * you may not use this file except in compliance with the License.
 * You may obtain a copy of the License at
 *
 *      http://www.apache.org/licenses/LICENSE-2.0
 *
 * Unless required by applicable law or agreed to in writing, software
 * distributed under the License is distributed on an "AS IS" BASIS,
 * WITHOUT WARRANTIES OR CONDITIONS OF ANY KIND, either express or implied.
 * See the License for the specific language governing permissions and
 * limitations under the License.
 */
package com.android.adservices.service.measurement.registration;

import static com.android.adservices.service.measurement.SystemHealthParams.MAX_AGGREGATABLE_TRIGGER_DATA;
import static com.android.adservices.service.measurement.SystemHealthParams.MAX_AGGREGATE_DEDUPLICATION_KEYS_PER_REGISTRATION;
import static com.android.adservices.service.measurement.SystemHealthParams.MAX_AGGREGATE_KEYS_PER_REGISTRATION;
import static com.android.adservices.service.measurement.SystemHealthParams.MAX_ATTRIBUTION_EVENT_TRIGGER_DATA;
import static com.android.adservices.service.stats.AdServicesStatsLog.AD_SERVICES_MEASUREMENT_REGISTRATIONS__TYPE__TRIGGER;

import android.annotation.NonNull;
import android.annotation.Nullable;
import android.content.Context;
import android.net.Uri;

import com.android.adservices.LogUtil;
import com.android.adservices.data.enrollment.EnrollmentDao;
import com.android.adservices.service.Flags;
import com.android.adservices.service.FlagsFactory;
import com.android.adservices.service.common.AllowLists;
import com.android.adservices.service.measurement.AsyncRegistration;
import com.android.adservices.service.measurement.AttributionConfig;
import com.android.adservices.service.measurement.EventSurfaceType;
import com.android.adservices.service.measurement.MeasurementHttpClient;
import com.android.adservices.service.measurement.Trigger;
import com.android.adservices.service.measurement.XNetworkData;
import com.android.adservices.service.measurement.util.AsyncFetchStatus;
import com.android.adservices.service.measurement.util.AsyncRedirect;
import com.android.adservices.service.measurement.util.Enrollment;
import com.android.adservices.service.measurement.util.Filter;
import com.android.adservices.service.measurement.util.UnsignedLong;
import com.android.adservices.service.stats.AdServicesLogger;
import com.android.adservices.service.stats.AdServicesLoggerImpl;
import com.android.internal.annotations.VisibleForTesting;

import org.json.JSONArray;
import org.json.JSONException;
import org.json.JSONObject;

import java.io.IOException;
import java.net.HttpURLConnection;
import java.net.MalformedURLException;
import java.net.URL;
import java.net.URLConnection;
import java.util.ArrayList;
import java.util.Iterator;
import java.util.List;
import java.util.Map;
import java.util.Optional;

/**
 * Download and decode Trigger registration.
 *
 * @hide
 */
public class AsyncTriggerFetcher {

    private final MeasurementHttpClient mNetworkConnection = new MeasurementHttpClient();
    private final EnrollmentDao mEnrollmentDao;
    private final Flags mFlags;
    private final AdServicesLogger mLogger;

    public AsyncTriggerFetcher(Context context) {
        this(
                EnrollmentDao.getInstance(context),
                FlagsFactory.getFlags(),
                AdServicesLoggerImpl.getInstance());
    }

    @VisibleForTesting
    public AsyncTriggerFetcher(EnrollmentDao enrollmentDao, Flags flags, AdServicesLogger logger) {
        mEnrollmentDao = enrollmentDao;
        mFlags = flags;
        mLogger = logger;
    }

    /**
     * Parse a {@code Trigger}, given response headers, adding the {@code Trigger} to a given
     * list.
     */
    @VisibleForTesting
    public boolean parseTrigger(
            @NonNull Uri topOrigin,
            @NonNull Uri registrant,
            @NonNull String enrollmentId,
            long triggerTime,
            @NonNull Map<String, List<String>> headers,
            @NonNull List<Trigger> triggers,
            AsyncRegistration.RegistrationType registrationType,
            boolean adIdPermission,
            boolean arDebugPermission) {
        Trigger.Builder result = new Trigger.Builder();
        result.setEnrollmentId(enrollmentId);
        result.setAttributionDestination(topOrigin);
        result.setRegistrant(registrant);
        result.setAdIdPermission(adIdPermission);
        result.setArDebugPermission(arDebugPermission);
        result.setDestinationType(
                registrationType == AsyncRegistration.RegistrationType.WEB_TRIGGER
                        ? EventSurfaceType.WEB
                        : EventSurfaceType.APP);
        result.setTriggerTime(triggerTime);
        List<String> field =
                headers.get(TriggerHeaderContract.HEADER_ATTRIBUTION_REPORTING_REGISTER_TRIGGER);
        if (field == null || field.size() != 1) {
            LogUtil.d(
                    "AsyncTriggerFetcher: "
                            + "Invalid "
                            + TriggerHeaderContract.HEADER_ATTRIBUTION_REPORTING_REGISTER_TRIGGER
                            + " header.");
            return false;
        }
        try {
            String eventTriggerData = new JSONArray().toString();
            JSONObject json = new JSONObject(field.get(0));
            if (!json.isNull(TriggerHeaderContract.EVENT_TRIGGER_DATA)) {
                Optional<String> validEventTriggerData =
                        getValidEventTriggerData(
                                json.getJSONArray(TriggerHeaderContract.EVENT_TRIGGER_DATA));
                if (!validEventTriggerData.isPresent()) {
                    return false;
                }
                eventTriggerData = validEventTriggerData.get();
            }
            result.setEventTriggers(eventTriggerData);
            if (!json.isNull(TriggerHeaderContract.AGGREGATABLE_TRIGGER_DATA)) {
                Optional<String> validAggregateTriggerData =
                        getValidAggregateTriggerData(
                                json.getJSONArray(TriggerHeaderContract.AGGREGATABLE_TRIGGER_DATA));
                if (!validAggregateTriggerData.isPresent()) {
                    return false;
                }
                result.setAggregateTriggerData(validAggregateTriggerData.get());
            }
            if (!json.isNull(TriggerHeaderContract.AGGREGATABLE_VALUES)) {
                if (!isValidAggregateValues(
                        json.getJSONObject(TriggerHeaderContract.AGGREGATABLE_VALUES))) {
                    return false;
                }
                result.setAggregateValues(
                        json.getString(TriggerHeaderContract.AGGREGATABLE_VALUES));
            }
            if (!json.isNull(TriggerHeaderContract.AGGREGATABLE_DEDUPLICATION_KEYS)) {
                if (!isValidAggregateDuplicationKey(
                        json.getJSONArray(TriggerHeaderContract.AGGREGATABLE_DEDUPLICATION_KEYS))) {
                    return false;
                }
                result.setAggregateDeduplicationKeys(
                        json.getString(TriggerHeaderContract.AGGREGATABLE_DEDUPLICATION_KEYS));
            }
            if (!json.isNull(TriggerHeaderContract.FILTERS)) {
                JSONArray filters = Filter.maybeWrapFilters(json, TriggerHeaderContract.FILTERS);
                if (!FetcherUtil.areValidAttributionFilters(filters)) {
                    LogUtil.d("parseTrigger: filters are invalid.");
                    return false;
                }
                result.setFilters(filters.toString());
            }
            if (!json.isNull(TriggerHeaderContract.NOT_FILTERS)) {
                JSONArray notFilters =
                        Filter.maybeWrapFilters(json, TriggerHeaderContract.NOT_FILTERS);
                if (!FetcherUtil.areValidAttributionFilters(notFilters)) {
                    LogUtil.d("parseTrigger: not-filters are invalid.");
                    return false;
                }
                result.setNotFilters(notFilters.toString());
            }
            if (!json.isNull(TriggerHeaderContract.DEBUG_REPORTING)) {
                result.setIsDebugReporting(json.optBoolean(TriggerHeaderContract.DEBUG_REPORTING));
            }
            if (!json.isNull(TriggerHeaderContract.DEBUG_KEY)) {
                try {
                    result.setDebugKey(
                            new UnsignedLong(json.getString(TriggerHeaderContract.DEBUG_KEY)));
                } catch (NumberFormatException e) {
                    LogUtil.e(e, "Parsing trigger debug key failed");
                }
            }
            if (mFlags.getMeasurementEnableXNA()
                    && !json.isNull(TriggerHeaderContract.X_NETWORK_KEY_MAPPING)) {
<<<<<<< HEAD
                if (!isValidAdtechBitMapping(
=======
                if (!isValidXNetworkKeyMapping(
>>>>>>> f6bf4de2
                        json.getJSONObject(TriggerHeaderContract.X_NETWORK_KEY_MAPPING))) {
                    LogUtil.d("parseTrigger: adtech bit mapping is invalid.");
                } else {
                    result.setAdtechBitMapping(
                            json.getString(TriggerHeaderContract.X_NETWORK_KEY_MAPPING));
                }
            }
            if (mFlags.getMeasurementEnableXNA()
                    && isXnaAllowedForTriggerRegistrant(registrant, registrationType)
                    && !json.isNull(TriggerHeaderContract.ATTRIBUTION_CONFIG)) {
                String attributionConfigsString =
                        extractValidAttributionConfigs(
                                json.getJSONArray(TriggerHeaderContract.ATTRIBUTION_CONFIG));
                result.setAttributionConfig(attributionConfigsString);
            }
            triggers.add(result.build());
            return true;
        } catch (JSONException e) {
            LogUtil.e(e, "Trigger Parsing failed");
            return false;
        }
    }

    /** Provided a testing hook. */
    @NonNull
    public URLConnection openUrl(@NonNull URL url) throws IOException {
        return mNetworkConnection.setup(url);
    }

    private boolean isXnaAllowedForTriggerRegistrant(
            Uri registrant, AsyncRegistration.RegistrationType registrationType) {
        // If the trigger is registered from web context, only allow-listed apps should be able to
        // parse attribution config.
        return !AsyncRegistration.RegistrationType.WEB_TRIGGER.equals(registrationType)
                || AllowLists.isPackageAllowListed(
                        mFlags.getWebContextClientAppAllowList(), registrant.getAuthority());
    }

    private void fetchTrigger(
            @NonNull Uri topOrigin,
            @NonNull Uri registrationUri,
            Uri registrant,
            long triggerTime,
            boolean shouldProcessRedirects,
            @AsyncRegistration.RedirectType int redirectType,
            @NonNull AsyncRedirect asyncRedirect,
            @NonNull List<Trigger> triggerOut,
            @Nullable AsyncFetchStatus asyncFetchStatus,
            AsyncRegistration.RegistrationType registrationType,
            boolean adIdPermission,
            boolean arDebugPermission) {
        // Require https.
        if (!registrationUri.getScheme().equals("https")) {
            asyncFetchStatus.setStatus(AsyncFetchStatus.ResponseStatus.PARSING_ERROR);
            return;
        }
        URL url;
        try {
            url = new URL(registrationUri.toString());
        } catch (MalformedURLException e) {
            LogUtil.d(e, "Malformed registration target URL");
            return;
        }
        Optional<String> enrollmentId =
                Enrollment.maybeGetEnrollmentId(registrationUri, mEnrollmentDao);
        if (!enrollmentId.isPresent()) {
            asyncFetchStatus.setStatus(AsyncFetchStatus.ResponseStatus.INVALID_ENROLLMENT);
            LogUtil.d(
                    "fetchTrigger: unable to find enrollment ID. Registration URI: %s",
                    registrationUri);
            return;
        }
        HttpURLConnection urlConnection;
        try {
            urlConnection = (HttpURLConnection) openUrl(url);
        } catch (IOException e) {
            asyncFetchStatus.setStatus(AsyncFetchStatus.ResponseStatus.NETWORK_ERROR);
            LogUtil.d(e, "Failed to open registration target URL");
            return;
        }
        try {
            urlConnection.setRequestMethod("POST");
            urlConnection.setInstanceFollowRedirects(false);
            Map<String, List<String>> headers = urlConnection.getHeaderFields();
            FetcherUtil.emitHeaderMetrics(
                    mFlags,
                    mLogger,
                    AD_SERVICES_MEASUREMENT_REGISTRATIONS__TYPE__TRIGGER,
                    headers,
                    registrationUri);
            int responseCode = urlConnection.getResponseCode();
            LogUtil.d("Response code = " + responseCode);
            if (!FetcherUtil.isRedirect(responseCode) && !FetcherUtil.isSuccess(responseCode)) {
                asyncFetchStatus.setStatus(AsyncFetchStatus.ResponseStatus.SERVER_UNAVAILABLE);
                return;
            }
            asyncFetchStatus.setStatus(AsyncFetchStatus.ResponseStatus.SUCCESS);
            final boolean parsed =
                    parseTrigger(
                            topOrigin,
                            registrant,
                            enrollmentId.get(),
                            triggerTime,
                            headers,
                            triggerOut,
                            registrationType,
                            adIdPermission,
                            arDebugPermission);
            if (!parsed) {
                asyncFetchStatus.setStatus(AsyncFetchStatus.ResponseStatus.PARSING_ERROR);
                LogUtil.d("Failed to parse.");
                return;
            }
            if (shouldProcessRedirects) {
                AsyncRedirect redirectsAndType = FetcherUtil.parseRedirects(headers, redirectType);
                asyncRedirect.addToRedirects(redirectsAndType.getRedirects());
                asyncRedirect.setRedirectType(redirectsAndType.getRedirectType());
            } else {
                asyncRedirect.setRedirectType(redirectType);
            }
        } catch (IOException e) {
            LogUtil.d(e, "Failed to get registration response");
        } finally {
            if (urlConnection != null) {
                urlConnection.disconnect();
            }
        }
    }
    /**
     * Fetch a trigger type registration.
     *
     * @param asyncRegistration a {@link AsyncRegistration}, a request the record.
     * @param asyncFetchStatus a {@link AsyncFetchStatus}, stores Ad Tech server status.
     */
    public Optional<Trigger> fetchTrigger(
            @NonNull AsyncRegistration asyncRegistration,
            @NonNull AsyncFetchStatus asyncFetchStatus,
            AsyncRedirect asyncRedirect) {
        List<Trigger> out = new ArrayList<>();
        fetchTrigger(
                asyncRegistration.getTopOrigin(),
                asyncRegistration.getRegistrationUri(),
                asyncRegistration.getRegistrant(),
                asyncRegistration.getRequestTime(),
                asyncRegistration.shouldProcessRedirects(),
                asyncRegistration.getRedirectType(),
                asyncRedirect,
                out,
                asyncFetchStatus,
                asyncRegistration.getType(),
                asyncRegistration.hasAdIdPermission(),
                asyncRegistration.getDebugKeyAllowed());
        if (out.isEmpty()) {
            return Optional.empty();
        } else {
            return Optional.of(out.get(0));
        }
    }

    private static Optional<String> getValidEventTriggerData(JSONArray eventTriggerDataArr) {
        if (eventTriggerDataArr.length() > MAX_ATTRIBUTION_EVENT_TRIGGER_DATA) {
            LogUtil.d(
                    "Event trigger data list has more entries than permitted. %s",
                    eventTriggerDataArr.length());
            return Optional.empty();
        }
        JSONArray validEventTriggerData = new JSONArray();
        for (int i = 0; i < eventTriggerDataArr.length(); i++) {
            JSONObject validEventTriggerDatum = new JSONObject();
            try {
                JSONObject eventTriggerDatum = eventTriggerDataArr.getJSONObject(i);
                // Treat invalid trigger data, priority and deduplication key as if they were not
                // set.
                UnsignedLong triggerData = new UnsignedLong(0L);
                if (!eventTriggerDatum.isNull("trigger_data")) {
                    try {
                        triggerData = new UnsignedLong(eventTriggerDatum.getString("trigger_data"));
                    } catch (NumberFormatException e) {
                        LogUtil.d(e, "getValidEventTriggerData: parsing trigger_data failed.");
                    }
                }
                validEventTriggerDatum.put("trigger_data", triggerData);
                if (!eventTriggerDatum.isNull("priority")) {
                    try {
                        validEventTriggerDatum.put(
                                "priority",
                                String.valueOf(
                                        Long.parseLong(eventTriggerDatum.getString("priority"))));
                    } catch (NumberFormatException e) {
                        LogUtil.d(e, "getValidEventTriggerData: parsing priority failed.");
                    }
                }
                if (!eventTriggerDatum.isNull("deduplication_key")) {
                    try {
                        validEventTriggerDatum.put(
                                "deduplication_key",
                                new UnsignedLong(eventTriggerDatum.getString("deduplication_key")));
                    } catch (NumberFormatException e) {
                        LogUtil.d(e, "getValidEventTriggerData: parsing deduplication_key failed.");
                    }
                }
                if (!eventTriggerDatum.isNull("filters")) {
                    JSONArray filters = Filter.maybeWrapFilters(eventTriggerDatum, "filters");
                    if (!FetcherUtil.areValidAttributionFilters(filters)) {
                        LogUtil.d("getValidEventTriggerData: filters are invalid.");
                        return Optional.empty();
                    }
                    validEventTriggerDatum.put("filters", filters);
                }
                if (!eventTriggerDatum.isNull("not_filters")) {
                    JSONArray notFilters =
                            Filter.maybeWrapFilters(eventTriggerDatum, "not_filters");
                    if (!FetcherUtil.areValidAttributionFilters(notFilters)) {
                        LogUtil.d("getValidEventTriggerData: not-filters are invalid.");
                        return Optional.empty();
                    }
                    validEventTriggerDatum.put("not_filters", notFilters);
                }
                validEventTriggerData.put(validEventTriggerDatum);
            } catch (JSONException e) {
                LogUtil.d(e, "AsyncTriggerFetcher: " + "Parsing event trigger datum JSON failed.");
            }
        }
        return Optional.of(validEventTriggerData.toString());
    }

    private static Optional<String> getValidAggregateTriggerData(JSONArray aggregateTriggerDataArr)
            throws JSONException {
        if (aggregateTriggerDataArr.length() > MAX_AGGREGATABLE_TRIGGER_DATA) {
            LogUtil.d(
                    "Aggregate trigger data list has more entries than permitted. %s",
                    aggregateTriggerDataArr.length());
            return Optional.empty();
        }
        JSONArray validAggregateTriggerData = new JSONArray();
        for (int i = 0; i < aggregateTriggerDataArr.length(); i++) {
            JSONObject aggregateTriggerData = aggregateTriggerDataArr.getJSONObject(i);
            String keyPiece = aggregateTriggerData.optString("key_piece");
            if (!FetcherUtil.isValidAggregateKeyPiece(keyPiece)) {
                LogUtil.d("Aggregate trigger data key-piece is invalid. %s", keyPiece);
                return Optional.empty();
            }
            JSONArray sourceKeys = aggregateTriggerData.optJSONArray("source_keys");
            if (sourceKeys == null || sourceKeys.length() > MAX_AGGREGATE_KEYS_PER_REGISTRATION) {
                LogUtil.d(
                        "Aggregate trigger data source-keys list failed to parse or has more"
                                + " entries than permitted.");
                return Optional.empty();
            }
            for (int j = 0; j < sourceKeys.length(); j++) {
                String key = sourceKeys.optString(j);
                if (!FetcherUtil.isValidAggregateKeyId(key)) {
                    LogUtil.d("Aggregate trigger data source-key is invalid. %s", key);
                    return Optional.empty();
                }
            }
            if (!aggregateTriggerData.isNull("filters")) {
                JSONArray filters = Filter.maybeWrapFilters(aggregateTriggerData, "filters");
                if (!FetcherUtil.areValidAttributionFilters(filters)) {
                    LogUtil.d("Aggregate trigger data filters are invalid.");
                    return Optional.empty();
                }
                aggregateTriggerData.put("filters", filters);
            }
            if (!aggregateTriggerData.isNull("not_filters")) {
                JSONArray notFilters = Filter.maybeWrapFilters(aggregateTriggerData, "not_filters");
                if (!FetcherUtil.areValidAttributionFilters(notFilters)) {
                    LogUtil.d("Aggregate trigger data not-filters are invalid.");
                    return Optional.empty();
                }
                aggregateTriggerData.put("not_filters", notFilters);
            }
            if (!aggregateTriggerData.isNull("x_network_data")) {
                JSONObject xNetworkDataJson = aggregateTriggerData.getJSONObject("x_network_data");
                // This is in order to validate the JSON parsing does not throw exception
                new XNetworkData.Builder(xNetworkDataJson);
            }
            validAggregateTriggerData.put(aggregateTriggerData);
        }
        return Optional.of(validAggregateTriggerData.toString());
    }

    private boolean isValidAggregateValues(JSONObject aggregateValues) {
        if (aggregateValues.length() > MAX_AGGREGATE_KEYS_PER_REGISTRATION) {
            LogUtil.d(
                    "Aggregate values have more keys than permitted. %s", aggregateValues.length());
            return false;
        }
        Iterator<String> ids = aggregateValues.keys();
        while (ids.hasNext()) {
            String id = ids.next();
            if (!FetcherUtil.isValidAggregateKeyId(id)) {
                LogUtil.d("Aggregate values key ID is invalid. %s", id);
                return false;
            }
        }
        return true;
    }

    private boolean isValidAggregateDuplicationKey(JSONArray aggregateDeduplicationKeys)
            throws JSONException {
        if (aggregateDeduplicationKeys.length()
                > MAX_AGGREGATE_DEDUPLICATION_KEYS_PER_REGISTRATION) {
            LogUtil.d(
                    "Aggregate deduplication keys have more keys than permitted. %s",
                    aggregateDeduplicationKeys.length());
            return false;
        }
        for (int i = 0; i < aggregateDeduplicationKeys.length(); i++) {
            JSONObject aggregateDedupKey = aggregateDeduplicationKeys.getJSONObject(i);
            String deduplicationKey = aggregateDedupKey.optString("deduplication_key");
            if (!FetcherUtil.isValidAggregateDeduplicationKey(deduplicationKey)) {
                return false;
            }
            if (!aggregateDedupKey.isNull("filters")) {
                JSONArray filters = Filter.maybeWrapFilters(aggregateDedupKey, "filters");
                if (!FetcherUtil.areValidAttributionFilters(filters)) {
                    LogUtil.d("Aggregate deduplication key: " + i + " contains invalid filters.");
                    return false;
                }
            }
            if (!aggregateDedupKey.isNull("not_filters")) {
                JSONArray notFilters = Filter.maybeWrapFilters(aggregateDedupKey, "not_filters");
                if (!FetcherUtil.areValidAttributionFilters(notFilters)) {
                    LogUtil.d(
                            "Aggregate deduplication key: " + i + " contains invalid not filters.");
                    return false;
                }
            }
        }
        return true;
    }

    private String extractValidAttributionConfigs(JSONArray attributionConfigsArray)
            throws JSONException {
        JSONArray validAttributionConfigsArray = new JSONArray();
        for (int i = 0; i < attributionConfigsArray.length(); i++) {
            AttributionConfig attributionConfig =
                    new AttributionConfig.Builder(attributionConfigsArray.getJSONObject(i)).build();
            validAttributionConfigsArray.put(attributionConfig.serializeAsJson());
        }
        return validAttributionConfigsArray.toString();
    }

    private boolean isValidXNetworkKeyMapping(JSONObject adTechBitMapping) throws JSONException {
        // TODO: Might need to add logic for keys' and values' lengths.
        Iterator<String> keys = adTechBitMapping.keys();
        while (keys.hasNext()) {
            String key = keys.next();
            String value = adTechBitMapping.optString(key);
            if (value == null || !value.startsWith("0x")) {
                return false;
            }
        }
        return true;
    }

    private interface TriggerHeaderContract {
        String HEADER_ATTRIBUTION_REPORTING_REGISTER_TRIGGER =
                "Attribution-Reporting-Register-Trigger";
        String ATTRIBUTION_CONFIG = "attribution_config";
        String EVENT_TRIGGER_DATA = "event_trigger_data";
        String FILTERS = "filters";
        String NOT_FILTERS = "not_filters";
        String AGGREGATABLE_TRIGGER_DATA = "aggregatable_trigger_data";
        String AGGREGATABLE_VALUES = "aggregatable_values";
        String AGGREGATABLE_DEDUPLICATION_KEYS = "aggregatable_deduplication_keys";
        String DEBUG_KEY = "debug_key";
        String DEBUG_REPORTING = "debug_reporting";
        String X_NETWORK_KEY_MAPPING = "x_network_key_mapping";
    }
}<|MERGE_RESOLUTION|>--- conflicted
+++ resolved
@@ -191,11 +191,7 @@
             }
             if (mFlags.getMeasurementEnableXNA()
                     && !json.isNull(TriggerHeaderContract.X_NETWORK_KEY_MAPPING)) {
-<<<<<<< HEAD
-                if (!isValidAdtechBitMapping(
-=======
                 if (!isValidXNetworkKeyMapping(
->>>>>>> f6bf4de2
                         json.getJSONObject(TriggerHeaderContract.X_NETWORK_KEY_MAPPING))) {
                     LogUtil.d("parseTrigger: adtech bit mapping is invalid.");
                 } else {
