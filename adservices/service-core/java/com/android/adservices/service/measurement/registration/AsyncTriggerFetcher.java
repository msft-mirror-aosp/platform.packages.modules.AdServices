--- conflicted
+++ resolved
@@ -148,12 +148,9 @@
                 }
                 result.setNotFilters(notFilters.toString());
             }
-<<<<<<< HEAD
-=======
             if (!json.isNull(TriggerHeaderContract.DEBUG_REPORTING)) {
                 result.setIsDebugReporting(json.optBoolean(TriggerHeaderContract.DEBUG_REPORTING));
             }
->>>>>>> 4bca3809
             if (!json.isNull(TriggerHeaderContract.DEBUG_KEY) && (isDebugKeyAllowed)) {
                 try {
                     result.setDebugKey(
