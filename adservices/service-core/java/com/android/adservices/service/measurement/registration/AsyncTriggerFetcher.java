--- conflicted
+++ resolved
@@ -189,11 +189,7 @@
             if (!json.isNull(TriggerHeaderContract.FILTERS)) {
                 JSONArray filters = Filter.maybeWrapFilters(json, TriggerHeaderContract.FILTERS);
                 if (!FetcherUtil.areValidAttributionFilters(filters, mFlags, true)) {
-<<<<<<< HEAD
-                    LogUtil.d("parseTrigger: filters are invalid.");
-=======
                     LoggerFactory.getMeasurementLogger().d("parseTrigger: filters are invalid.");
->>>>>>> 4f19f827
                     asyncFetchStatus.setEntityStatus(
                             AsyncFetchStatus.EntityStatus.VALIDATION_ERROR);
                     return Optional.empty();
@@ -204,12 +200,8 @@
                 JSONArray notFilters =
                         Filter.maybeWrapFilters(json, TriggerHeaderContract.NOT_FILTERS);
                 if (!FetcherUtil.areValidAttributionFilters(notFilters, mFlags, true)) {
-<<<<<<< HEAD
-                    LogUtil.d("parseTrigger: not-filters are invalid.");
-=======
                     LoggerFactory.getMeasurementLogger()
                             .d("parseTrigger: not-filters are invalid.");
->>>>>>> 4f19f827
                     asyncFetchStatus.setEntityStatus(
                             AsyncFetchStatus.EntityStatus.VALIDATION_ERROR);
                     return Optional.empty();
@@ -486,12 +478,8 @@
                     JSONArray filters = Filter.maybeWrapFilters(eventTriggerDatum, "filters");
                     if (!FetcherUtil.areValidAttributionFilters(
                             filters, mFlags, /* canIncludeLookbackWindow= */ true)) {
-<<<<<<< HEAD
-                        LogUtil.d("getValidEventTriggerData: filters are invalid.");
-=======
                         LoggerFactory.getMeasurementLogger()
                                 .d("getValidEventTriggerData: filters are invalid.");
->>>>>>> 4f19f827
                         return Optional.empty();
                     }
                     validEventTriggerDatum.put("filters", filters);
@@ -501,12 +489,8 @@
                             Filter.maybeWrapFilters(eventTriggerDatum, "not_filters");
                     if (!FetcherUtil.areValidAttributionFilters(
                             notFilters, mFlags, /* canIncludeLookbackWindow= */ true)) {
-<<<<<<< HEAD
-                        LogUtil.d("getValidEventTriggerData: not-filters are invalid.");
-=======
                         LoggerFactory.getMeasurementLogger()
                                 .d("getValidEventTriggerData: not-filters are invalid.");
->>>>>>> 4f19f827
                         return Optional.empty();
                     }
                     validEventTriggerDatum.put("not_filters", notFilters);
@@ -582,12 +566,8 @@
                 JSONArray filters = Filter.maybeWrapFilters(aggregateTriggerData, "filters");
                 if (!FetcherUtil.areValidAttributionFilters(
                         filters, mFlags, /* canIncludeLookbackWindow= */ true)) {
-<<<<<<< HEAD
-                    LogUtil.d("Aggregate trigger data filters are invalid.");
-=======
                     LoggerFactory.getMeasurementLogger()
                             .d("Aggregate trigger data filters are invalid.");
->>>>>>> 4f19f827
                     return Optional.empty();
                 }
                 aggregateTriggerData.put("filters", filters);
@@ -596,12 +576,8 @@
                 JSONArray notFilters = Filter.maybeWrapFilters(aggregateTriggerData, "not_filters");
                 if (!FetcherUtil.areValidAttributionFilters(
                         notFilters, mFlags, /* canIncludeLookbackWindow= */ true)) {
-<<<<<<< HEAD
-                    LogUtil.d("Aggregate trigger data not-filters are invalid.");
-=======
                     LoggerFactory.getMeasurementLogger()
                             .d("Aggregate trigger data not-filters are invalid.");
->>>>>>> 4f19f827
                     return Optional.empty();
                 }
                 aggregateTriggerData.put("not_filters", notFilters);
@@ -652,16 +628,10 @@
         if (aggregateDeduplicationKeys.length()
                 > FlagsFactory.getFlags()
                         .getMeasurementMaxAggregateDeduplicationKeysPerRegistration()) {
-<<<<<<< HEAD
-            LogUtil.d(
-                    "Aggregate deduplication keys have more keys than permitted. %s",
-                    aggregateDeduplicationKeys.length());
-=======
             LoggerFactory.getMeasurementLogger()
                     .d(
                             "Aggregate deduplication keys have more keys than permitted. %s",
                             aggregateDeduplicationKeys.length());
->>>>>>> 4f19f827
             return Optional.empty();
         }
         for (int i = 0; i < aggregateDeduplicationKeys.length(); i++) {
@@ -688,12 +658,8 @@
                 JSONArray filters = Filter.maybeWrapFilters(deduplicationKeyObj, "filters");
                 if (!FetcherUtil.areValidAttributionFilters(
                         filters, mFlags, /* canIncludeLookbackWindow= */ true)) {
-<<<<<<< HEAD
-                    LogUtil.d("Aggregate deduplication key: " + i + " contains invalid filters.");
-=======
                     LoggerFactory.getMeasurementLogger()
                             .d("Aggregate deduplication key: " + i + " contains invalid filters.");
->>>>>>> 4f19f827
                     return Optional.empty();
                 }
                 aggregateDedupKey.put("filters", filters);
@@ -702,16 +668,11 @@
                 JSONArray notFilters = Filter.maybeWrapFilters(deduplicationKeyObj, "not_filters");
                 if (!FetcherUtil.areValidAttributionFilters(
                         notFilters, mFlags, /* canIncludeLookbackWindow= */ true)) {
-<<<<<<< HEAD
-                    LogUtil.d(
-                            "Aggregate deduplication key: " + i + " contains invalid not filters.");
-=======
                     LoggerFactory.getMeasurementLogger()
                             .d(
                                     "Aggregate deduplication key: "
                                             + i
                                             + " contains invalid not filters.");
->>>>>>> 4f19f827
                     return Optional.empty();
                 }
                 aggregateDedupKey.put("not_filters", notFilters);
