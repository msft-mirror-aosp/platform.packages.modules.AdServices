--- conflicted
+++ resolved
@@ -15,11 +15,6 @@
  */
 package com.android.adservices.service.measurement.registration;
 
-<<<<<<< HEAD
-import static com.android.adservices.service.measurement.PrivacyParams.MAX_SUM_OF_AGGREGATE_VALUES_PER_SOURCE;
-
-=======
->>>>>>> 018eaadd
 import android.annotation.NonNull;
 import android.content.Context;
 import android.net.Uri;
@@ -193,11 +188,7 @@
             if (!json.isNull(TriggerHeaderContract.FILTERS)) {
                 JSONArray filters = Filter.maybeWrapFilters(json, TriggerHeaderContract.FILTERS);
                 if (!FetcherUtil.areValidAttributionFilters(filters, mFlags, true)) {
-<<<<<<< HEAD
-                    LogUtil.d("parseTrigger: filters are invalid.");
-=======
                     LoggerFactory.getMeasurementLogger().d("parseTrigger: filters are invalid.");
->>>>>>> 018eaadd
                     asyncFetchStatus.setEntityStatus(
                             AsyncFetchStatus.EntityStatus.VALIDATION_ERROR);
                     return Optional.empty();
@@ -208,12 +199,8 @@
                 JSONArray notFilters =
                         Filter.maybeWrapFilters(json, TriggerHeaderContract.NOT_FILTERS);
                 if (!FetcherUtil.areValidAttributionFilters(notFilters, mFlags, true)) {
-<<<<<<< HEAD
-                    LogUtil.d("parseTrigger: not-filters are invalid.");
-=======
                     LoggerFactory.getMeasurementLogger()
                             .d("parseTrigger: not-filters are invalid.");
->>>>>>> 018eaadd
                     asyncFetchStatus.setEntityStatus(
                             AsyncFetchStatus.EntityStatus.VALIDATION_ERROR);
                     return Optional.empty();
@@ -490,12 +477,8 @@
                     JSONArray filters = Filter.maybeWrapFilters(eventTriggerDatum, "filters");
                     if (!FetcherUtil.areValidAttributionFilters(
                             filters, mFlags, /* canIncludeLookbackWindow= */ true)) {
-<<<<<<< HEAD
-                        LogUtil.d("getValidEventTriggerData: filters are invalid.");
-=======
                         LoggerFactory.getMeasurementLogger()
                                 .d("getValidEventTriggerData: filters are invalid.");
->>>>>>> 018eaadd
                         return Optional.empty();
                     }
                     validEventTriggerDatum.put("filters", filters);
@@ -505,12 +488,8 @@
                             Filter.maybeWrapFilters(eventTriggerDatum, "not_filters");
                     if (!FetcherUtil.areValidAttributionFilters(
                             notFilters, mFlags, /* canIncludeLookbackWindow= */ true)) {
-<<<<<<< HEAD
-                        LogUtil.d("getValidEventTriggerData: not-filters are invalid.");
-=======
                         LoggerFactory.getMeasurementLogger()
                                 .d("getValidEventTriggerData: not-filters are invalid.");
->>>>>>> 018eaadd
                         return Optional.empty();
                     }
                     validEventTriggerDatum.put("not_filters", notFilters);
@@ -586,12 +565,8 @@
                 JSONArray filters = Filter.maybeWrapFilters(aggregateTriggerData, "filters");
                 if (!FetcherUtil.areValidAttributionFilters(
                         filters, mFlags, /* canIncludeLookbackWindow= */ true)) {
-<<<<<<< HEAD
-                    LogUtil.d("Aggregate trigger data filters are invalid.");
-=======
                     LoggerFactory.getMeasurementLogger()
                             .d("Aggregate trigger data filters are invalid.");
->>>>>>> 018eaadd
                     return Optional.empty();
                 }
                 aggregateTriggerData.put("filters", filters);
@@ -600,12 +575,8 @@
                 JSONArray notFilters = Filter.maybeWrapFilters(aggregateTriggerData, "not_filters");
                 if (!FetcherUtil.areValidAttributionFilters(
                         notFilters, mFlags, /* canIncludeLookbackWindow= */ true)) {
-<<<<<<< HEAD
-                    LogUtil.d("Aggregate trigger data not-filters are invalid.");
-=======
                     LoggerFactory.getMeasurementLogger()
                             .d("Aggregate trigger data not-filters are invalid.");
->>>>>>> 018eaadd
                     return Optional.empty();
                 }
                 aggregateTriggerData.put("not_filters", notFilters);
@@ -658,16 +629,10 @@
         if (aggregateDeduplicationKeys.length()
                 > FlagsFactory.getFlags()
                         .getMeasurementMaxAggregateDeduplicationKeysPerRegistration()) {
-<<<<<<< HEAD
-            LogUtil.d(
-                    "Aggregate deduplication keys have more keys than permitted. %s",
-                    aggregateDeduplicationKeys.length());
-=======
             LoggerFactory.getMeasurementLogger()
                     .d(
                             "Aggregate deduplication keys have more keys than permitted. %s",
                             aggregateDeduplicationKeys.length());
->>>>>>> 018eaadd
             return Optional.empty();
         }
         for (int i = 0; i < aggregateDeduplicationKeys.length(); i++) {
@@ -694,12 +659,8 @@
                 JSONArray filters = Filter.maybeWrapFilters(deduplicationKeyObj, "filters");
                 if (!FetcherUtil.areValidAttributionFilters(
                         filters, mFlags, /* canIncludeLookbackWindow= */ true)) {
-<<<<<<< HEAD
-                    LogUtil.d("Aggregate deduplication key: " + i + " contains invalid filters.");
-=======
                     LoggerFactory.getMeasurementLogger()
                             .d("Aggregate deduplication key: " + i + " contains invalid filters.");
->>>>>>> 018eaadd
                     return Optional.empty();
                 }
                 aggregateDedupKey.put("filters", filters);
@@ -708,16 +669,11 @@
                 JSONArray notFilters = Filter.maybeWrapFilters(deduplicationKeyObj, "not_filters");
                 if (!FetcherUtil.areValidAttributionFilters(
                         notFilters, mFlags, /* canIncludeLookbackWindow= */ true)) {
-<<<<<<< HEAD
-                    LogUtil.d(
-                            "Aggregate deduplication key: " + i + " contains invalid not filters.");
-=======
                     LoggerFactory.getMeasurementLogger()
                             .d(
                                     "Aggregate deduplication key: "
                                             + i
                                             + " contains invalid not filters.");
->>>>>>> 018eaadd
                     return Optional.empty();
                 }
                 aggregateDedupKey.put("not_filters", notFilters);
