/*
 * Copyright (C) 2022 The Android Open Source Project
 *
 * Licensed under the Apache License, Version 2.0 (the "License");
 * you may not use this file except in compliance with the License.
 * You may obtain a copy of the License at
 *
 *      http://www.apache.org/licenses/LICENSE-2.0
 *
 * Unless required by applicable law or agreed to in writing, software
 * distributed under the License is distributed on an "AS IS" BASIS,
 * WITHOUT WARRANTIES OR CONDITIONS OF ANY KIND, either express or implied.
 * See the License for the specific language governing permissions and
 * limitations under the License.
 */

package com.android.adservices.service.measurement;

import android.annotation.IntDef;
import android.annotation.NonNull;
import android.annotation.Nullable;
import android.net.Uri;
import android.util.Pair;

import com.android.adservices.LoggerFactory;
import com.android.adservices.service.Flags;
import com.android.adservices.service.FlagsFactory;
import com.android.adservices.service.measurement.aggregation.AggregatableAttributionSource;
import com.android.adservices.service.measurement.noising.Combinatorics;
import com.android.adservices.service.measurement.noising.SourceNoiseHandler;
import com.android.adservices.service.measurement.reporting.EventReportWindowCalcDelegate;
import com.android.adservices.service.measurement.util.UnsignedLong;
import com.android.adservices.service.measurement.util.Validation;
import com.android.internal.annotations.VisibleForTesting;

import com.google.common.collect.ImmutableMultiset;

import org.json.JSONArray;
import org.json.JSONException;
import org.json.JSONObject;

import java.lang.annotation.Retention;
import java.lang.annotation.RetentionPolicy;
import java.math.BigInteger;
import java.util.ArrayList;
import java.util.Collections;
import java.util.HashMap;
import java.util.Iterator;
import java.util.List;
import java.util.Map;
import java.util.Objects;
import java.util.Optional;
import java.util.Set;
import java.util.TreeMap;
import java.util.concurrent.TimeUnit;

/**
 * POJO for Source.
 */
public class Source {

    public static final long DEFAULT_MAX_EVENT_STATES = 3L;

    private String mId;
    private UnsignedLong mEventId;
    private Uri mPublisher;
    @EventSurfaceType private int mPublisherType;
    private List<Uri> mAppDestinations;
    private List<Uri> mWebDestinations;
    private String mEnrollmentId;
    private Uri mRegistrant;
    private SourceType mSourceType;
    private long mPriority;
    @Status private int mStatus;
    private long mEventTime;
    private long mExpiryTime;
    @Nullable private Long mEventReportWindow;
    @Nullable private String mEventReportWindows;
    private long mAggregatableReportWindow;
    private long mReinstallReattributionWindow;
    private List<UnsignedLong> mAggregateReportDedupKeys;
    private List<UnsignedLong> mEventReportDedupKeys;
    @AttributionMode private int mAttributionMode;
    private long mInstallAttributionWindow;
    private long mInstallCooldownWindow;
    @Nullable private UnsignedLong mDebugKey;
    private boolean mIsInstallAttributed;
    private boolean mIsDebugReporting;
    private String mFilterDataString;
    @Nullable private String mSharedFilterDataKeys;
    private FilterMap mFilterData;
    private String mAggregateSource;
    private int mAggregateContributions;
    private Optional<AggregatableAttributionSource> mAggregatableAttributionSource;
    private boolean mAdIdPermission;
    private boolean mArDebugPermission;
    @Nullable private String mRegistrationId;
    @Nullable private String mSharedAggregationKeys;
    @Nullable private Long mInstallTime;
    @Nullable private String mParentId;
    @Nullable private String mDebugJoinKey;
    @Nullable private Set<UnsignedLong> mTriggerData;
    @Nullable private List<AttributedTrigger> mAttributedTriggers;
    @Nullable private TriggerSpecs mTriggerSpecs;
    @Nullable private String mTriggerSpecsString;
    @Nullable private Long mNumStates;
    @Nullable private Double mFlipProbability;
    @Nullable private Integer mMaxEventLevelReports;
    @Nullable private String mEventAttributionStatusString;
    @Nullable private String mPrivacyParametersString = null;
    private TriggerDataMatching mTriggerDataMatching;
    @Nullable private String mPlatformAdId;
    @Nullable private String mDebugAdId;
    private Uri mRegistrationOrigin;
    private boolean mCoarseEventReportDestinations;
    @Nullable private UnsignedLong mSharedDebugKey;
    private List<Pair<Long, Long>> mParsedEventReportWindows;
    private boolean mDropSourceIfInstalled;
    @Nullable private List<String> mAttributionScopes;
    @Nullable private Long mAttributionScopeLimit;
    @Nullable private Long mMaxEventStates;
    private long mDestinationLimitPriority;
    @Nullable private DestinationLimitAlgorithm mDestinationLimitAlgorithm;
    @Nullable private Double mEventLevelEpsilon;
<<<<<<< HEAD
=======
    @Nullable private String mAggregateDebugReportingString;
    @Nullable private AggregateDebugReporting mAggregateDebugReporting;
    private int mAggregateDebugReportContributions;
    @Nullable private AggregatableNamedBudgets mAggregatableNamedBudgets;
>>>>>>> cba5c425

    /**
     * Parses and returns the event_report_windows Returns null if parsing fails or if there is no
     * windows provided by user.
     */
    @Nullable
    public List<Pair<Long, Long>> parsedProcessedEventReportWindows() {
        if (mParsedEventReportWindows != null) {
            return mParsedEventReportWindows;
        }

        if (mEventReportWindows == null) {
            return null;
        }

        List<Pair<Long, Long>> rawWindows = parseEventReportWindows(mEventReportWindows);
        if (rawWindows == null) {
            return null;
        }
        // Append Event Time
        mParsedEventReportWindows = new ArrayList<>();

        for (Pair<Long, Long> window : rawWindows) {
            mParsedEventReportWindows.add(
                    new Pair<>(mEventTime + window.first, mEventTime + window.second));
        }
        return mParsedEventReportWindows;
    }

    /**
     * Returns parsed or default value of event report windows (can be used during {@code Source}
     * construction since the method does not require a {@code Source} object).
     *
     * @param eventReportWindows string to be parsed
     * @param sourceType Source's Type
     * @param expiryDelta relative expiry value
     * @param flags Flags
     * @return parsed or default value
     */
    @Nullable
    public static List<Pair<Long, Long>> getOrDefaultEventReportWindowsForFlex(
            @Nullable JSONObject eventReportWindows,
            @NonNull SourceType sourceType,
            long expiryDelta,
            @NonNull Flags flags) {
        if (eventReportWindows == null) {
            return getDefaultEventReportWindowsForFlex(expiryDelta, sourceType, flags);
        }
        return parseEventReportWindows(eventReportWindows);
    }

    /** Parses the provided eventReportWindows. Returns null if parsing fails */
    @Nullable
    public static List<Pair<Long, Long>> parseEventReportWindows(
            @NonNull String eventReportWindows) {
        try {
            JSONObject jsonObject = new JSONObject(eventReportWindows);
            return parseEventReportWindows(jsonObject);
        } catch (JSONException e) {
            LoggerFactory.getMeasurementLogger()
                    .e(e, "Invalid JSON encountered: event_report_windows");
            return null;
        }
    }

    /** Parses the provided eventReportWindows. Returns null if parsing fails */
    @Nullable
    public static List<Pair<Long, Long>> parseEventReportWindows(
            @NonNull JSONObject jsonObject) {
        List<Pair<Long, Long>> result = new ArrayList<>();
        try {
            long startTime = 0L;
            if (!jsonObject.isNull("start_time")) {
                startTime = jsonObject.getLong("start_time");
            }
            JSONArray endTimesJSON = jsonObject.getJSONArray("end_times");

            for (int i = 0; i < endTimesJSON.length(); i++) {
                long endTime = endTimesJSON.getLong(i);
                Pair<Long, Long> window = Pair.create(startTime, endTime);
                result.add(window);
                startTime = endTime;
            }
        } catch (JSONException e) {
            LoggerFactory.getMeasurementLogger()
                    .e(e, "Invalid JSON encountered: event_report_windows");
            return null;
        }
        return result;
    }

    private static List<Pair<Long, Long>> getDefaultEventReportWindowsForFlex(
            long expiryDelta, SourceType sourceType, Flags flags) {
        List<Pair<Long, Long>> result = new ArrayList<>();
        // Obtain default early report windows without regard to install-related behaviour.
        List<Long> defaultEarlyWindowEnds =
                EventReportWindowCalcDelegate.getDefaultEarlyReportingWindowEnds(sourceType, false);
        List<Long> earlyWindowEnds =
                new EventReportWindowCalcDelegate(flags)
                        .getConfiguredOrDefaultEarlyReportingWindowEnds(
                                sourceType, defaultEarlyWindowEnds);
        long windowStart = 0;
        for (long earlyWindowEnd : earlyWindowEnds) {
            if (earlyWindowEnd >= expiryDelta) {
                break;
            }
            result.add(Pair.create(windowStart, earlyWindowEnd));
            windowStart = earlyWindowEnd;
        }
        result.add(Pair.create(windowStart, expiryDelta));
        return result;
    }

    /**
     * Checks if the source has a valid number of report states and sets the value. mNumStates will
     * not be set if invalid.
     *
     * @param flags flag values
     */
    public boolean validateAndSetNumReportStates(Flags flags) {
        if (mTriggerSpecs == null) {
            long reportStateCountLimit = flags.getMeasurementMaxReportStatesPerSourceRegistration();
            EventReportWindowCalcDelegate eventReportWindowCalcDelegate =
                    new EventReportWindowCalcDelegate(flags);
            int reportingWindowCountForNoising =
                    eventReportWindowCalcDelegate.getReportingWindowCountForNoising(this);

            int numStars = eventReportWindowCalcDelegate.getMaxReportCount(this);
            int numBars = getTriggerDataCardinality()
                    * reportingWindowCountForNoising
                    * getDestinationTypeMultiplier(flags);

            long numStates = Combinatorics.getNumberOfStarsAndBarsSequences(numStars, numBars);
            if (numStates > reportStateCountLimit) {
                return false;
            }

            setNumStates(numStates);

            return true;
        } else {
            return mTriggerSpecs.hasValidReportStateCount(this, flags);
        }
    }

    /**
     * Verifies whether the source contains valid attribution scope values.
     *
     * @param flags flag values
     */
    public AttributionScopeValidationResult validateAttributionScopeValues(Flags flags) {
        if (!flags.getMeasurementEnableAttributionScope() || getAttributionScopeLimit() == null) {
            return AttributionScopeValidationResult.VALID;
        }
        if (getMaxEventStates() == null) {
            throw new IllegalStateException(
                    "maxEventStates should be set if attributionScopeLimit is set.");
        }
        Long numStates =
                mTriggerSpecs == null
                        ? getNumStates(flags)
                        : mTriggerSpecs.getNumStates(this, flags);
        if (numStates == null || numStates == 0L) {
            throw new IllegalStateException(
                    "Num states should be validated before validating max event states");
        }
        if (getSourceType() == SourceType.EVENT && numStates > getMaxEventStates()) {
            return AttributionScopeValidationResult.INVALID_MAX_EVENT_STATES_LIMIT;
        }
        if (!hasValidAttributionScopeInformationGain(flags, numStates)) {
            return AttributionScopeValidationResult.INVALID_INFORMATION_GAIN_LIMIT;
        }
        return AttributionScopeValidationResult.VALID;
    }

    /**
     * Checks if the source has valid information gain
     *
     * @param flags flag values
     */
    public boolean hasValidInformationGain(@NonNull Flags flags) {
        if (mTriggerSpecs != null) {
            return isFlexEventApiValueValid(flags);
        }
        return isFlexLiteApiValueValid(flags);
    }

    /**
     * @param flags flag values
     * @return the information gain threshold for a single attribution source
     */
    public float getInformationGainThreshold(Flags flags) {
        if (getDestinationTypeMultiplier(flags) == 2) {
            return mSourceType == SourceType.EVENT
                    ? flags.getMeasurementFlexApiMaxInformationGainDualDestinationEvent()
                    : flags.getMeasurementFlexApiMaxInformationGainDualDestinationNavigation();
        }
        return mSourceType == SourceType.EVENT
                ? flags.getMeasurementFlexApiMaxInformationGainEvent()
                : flags.getMeasurementFlexApiMaxInformationGainNavigation();
    }

    /**
     * @param flags flag values
     * @return the information gain threshold for attribution scopes.
     */
    public double getAttributionScopeInfoGainThreshold(Flags flags) {
        if (getDestinationTypeMultiplier(flags) == 2) {
            return mSourceType == SourceType.EVENT
                    ? flags.getMeasurementAttributionScopeMaxInfoGainDualDestinationEvent()
                    : flags.getMeasurementAttributionScopeMaxInfoGainDualDestinationNavigation();
        }
        return mSourceType == SourceType.EVENT
                ? flags.getMeasurementAttributionScopeMaxInfoGainEvent()
                : flags.getMeasurementAttributionScopeMaxInfoGainNavigation();
    }

    /** Retrieves the default epsilon or epsilon defined from Source. */
    public double getConditionalEventLevelEpsilon(Flags flags) {
        if (flags.getMeasurementEnableEventLevelEpsilonInSource()
                && getEventLevelEpsilon() != null) {
            return getEventLevelEpsilon();
        }
        return flags.getMeasurementPrivacyEpsilon();
    }

    private boolean isFlexLiteApiValueValid(Flags flags) {
        return Combinatorics.getInformationGain(getNumStates(flags), getFlipProbability(flags))
                <= getInformationGainThreshold(flags);
    }

    private boolean hasValidAttributionScopeInformationGain(Flags flags, long numStates) {
        if (!flags.getMeasurementEnableAttributionScope() || getAttributionScopeLimit() == null) {
            return true;
        }
        return Combinatorics.getMaxInformationGainWithAttributionScope(
                        numStates, getAttributionScopeLimit(), getMaxEventStates())
                <= getAttributionScopeInfoGainThreshold(flags);
    }

    private void buildPrivacyParameters(Flags flags) {
        if (mTriggerSpecs != null) {
            // Flex source has num states set during registration but not during attribution; also
            // num states is only needed for information gain calculation, which is handled during
            // registration. We set flip probability here for use in noising during registration and
            // availability for debug reporting during attribution.
            setFlipProbability(mTriggerSpecs.getFlipProbability(this, flags));
            return;
        }
        double epsilon = getConditionalEventLevelEpsilon(flags);
        setFlipProbability(Combinatorics.getFlipProbability(getNumStates(flags), epsilon));
    }

    /** Should source report coarse destinations */
    public boolean shouldReportCoarseDestinations(Flags flags) {
        return flags.getMeasurementEnableCoarseEventReportDestinations()
                && hasCoarseEventReportDestinations();
    }

    /**
     * Returns the number of destination types to use in privacy computations.
     */
    public int getDestinationTypeMultiplier(Flags flags) {
        return !shouldReportCoarseDestinations(flags) && hasAppDestinations()
                        && hasWebDestinations()
                ? SourceNoiseHandler.DUAL_DESTINATION_IMPRESSION_NOISE_MULTIPLIER
                : SourceNoiseHandler.SINGLE_DESTINATION_IMPRESSION_NOISE_MULTIPLIER;
    }

    /** Returns true is manual event reporting windows are set otherwise false; */
    public boolean hasManualEventReportWindows() {
        return getEventReportWindows() != null;
    }

    @IntDef(value = {Status.ACTIVE, Status.IGNORED, Status.MARKED_TO_DELETE})
    @Retention(RetentionPolicy.SOURCE)
    public @interface Status {
        int ACTIVE = 0;
        int IGNORED = 1;
        int MARKED_TO_DELETE = 2;
    }

    @IntDef(value = {
            AttributionMode.UNASSIGNED,
            AttributionMode.TRUTHFULLY,
            AttributionMode.NEVER,
            AttributionMode.FALSELY,
    })
    @Retention(RetentionPolicy.SOURCE)
    public @interface AttributionMode {
        int UNASSIGNED = 0;
        int TRUTHFULLY = 1;
        int NEVER = 2;
        int FALSELY = 3;
    }

    public enum DestinationLimitAlgorithm {
        LIFO,
        FIFO
    }

    /** The choice of the summary operator with the reporting window */
    public enum TriggerDataMatching {
        MODULUS,
        EXACT
    }

    /** The validation result attribution scope values. */
    public enum AttributionScopeValidationResult {
        VALID(true),
        INVALID_MAX_EVENT_STATES_LIMIT(false),
        INVALID_INFORMATION_GAIN_LIMIT(false);

        private final boolean mIsValid;

        AttributionScopeValidationResult(boolean isValid) {
            mIsValid = isValid;
        }

        public boolean isValid() {
            return mIsValid;
        }
    }

    public enum SourceType {
        EVENT("event"),
        NAVIGATION("navigation");

        private final String mValue;

        SourceType(String value) {
            mValue = value;
        }

        public String getValue() {
            return mValue;
        }

        public int getIntValue() {
            return this.equals(SourceType.NAVIGATION) ? 1 : 0;
        }
    }

    private Source() {
        mEventReportDedupKeys = new ArrayList<>();
        mAggregateReportDedupKeys = new ArrayList<>();
        mStatus = Status.ACTIVE;
        mSourceType = SourceType.EVENT;
        // Making this default explicit since it anyway would occur on an uninitialised int field.
        mPublisherType = EventSurfaceType.APP;
        mAttributionMode = AttributionMode.UNASSIGNED;
        mTriggerDataMatching = TriggerDataMatching.MODULUS;
        mIsInstallAttributed = false;
        mIsDebugReporting = false;
    }

    /** Class for storing fake report data. */
    public static class FakeReport {
        private final UnsignedLong mTriggerData;
        private final long mReportingTime;
        private final long mTriggerTime;
        private final List<Uri> mDestinations;
        private final Pair<Long, Long> mTriggerSummaryBucket;

        public FakeReport(
                UnsignedLong triggerData,
                long reportingTime,
                long triggerTime,
                List<Uri> destinations,
                @Nullable Pair<Long, Long> triggerSummaryBucket) {
            mTriggerData = triggerData;
            mReportingTime = reportingTime;
            mDestinations = destinations;
            mTriggerTime = triggerTime;
            mTriggerSummaryBucket = triggerSummaryBucket;
        }

        @Override
        public boolean equals(Object o) {
            if (this == o) return true;
            if (!(o instanceof FakeReport)) return false;
            FakeReport that = (FakeReport) o;
            return Objects.equals(mTriggerData, that.mTriggerData)
                    && mReportingTime == that.mReportingTime
                    && mTriggerTime == that.mTriggerTime
                    && Objects.equals(mDestinations, that.mDestinations)
                    && Objects.equals(mTriggerSummaryBucket, that.mTriggerSummaryBucket);
        }

        @Override
        public int hashCode() {
            return Objects.hash(
                    mTriggerData,
                    mReportingTime,
                    mTriggerTime,
                    mDestinations,
                    mTriggerSummaryBucket);
        }

        public long getReportingTime() {
            return mReportingTime;
        }

        public long getTriggerTime() {
            return mTriggerTime;
        }

        public UnsignedLong getTriggerData() {
            return mTriggerData;
        }

        public List<Uri> getDestinations() {
            return mDestinations;
        }

        @Nullable
        public Pair<Long, Long> getTriggerSummaryBucket() {
            return mTriggerSummaryBucket;
        }
    }

    /**
     * Range of trigger metadata: [0, cardinality).
     *
     * @return Cardinality of {@link Trigger} metadata
     */
    public int getTriggerDataCardinality() {
        if (getTriggerSpecs() != null) {
            return getTriggerSpecs().getTriggerDataCardinality();
        }
        if (getTriggerData() != null) {
            return getTriggerData().size();
        }
        return mSourceType == SourceType.EVENT
                ? PrivacyParams.EVENT_TRIGGER_DATA_CARDINALITY
                : PrivacyParams.getNavigationTriggerDataCardinality();
    }

    /**
     * @return the list of trigger data
     */
    @Nullable
    public Set<UnsignedLong> getTriggerData() {
        return mTriggerData;
    }

    /**
     * @return the list of attributed triggers
     */
    @Nullable
    public List<AttributedTrigger> getAttributedTriggers() {
        return mAttributedTriggers;
    }

    /**
     * @return all the attributed trigger IDs
     */
    public List<String> getAttributedTriggerIds() {
        List<String> result = new ArrayList<>();
        for (AttributedTrigger attributedTrigger : mAttributedTriggers) {
            result.add(attributedTrigger.getTriggerId());
        }
        return result;
    }

    /**
     * @return the JSON encoded current trigger status
     */
    @NonNull
    public String attributedTriggersToJson() {
        JSONArray jsonArray = new JSONArray();
        for (AttributedTrigger trigger : mAttributedTriggers) {
            jsonArray.put(trigger.encodeToJson());
        }
        return jsonArray.toString();
    }

    /**
     * @return the JSON encoded current trigger status
     */
    @NonNull
    public String attributedTriggersToJsonFlexApi() {
        JSONArray jsonArray = new JSONArray();
        for (AttributedTrigger trigger : mAttributedTriggers) {
            jsonArray.put(trigger.encodeToJsonFlexApi());
        }
        return jsonArray.toString();
    }

    /**
     * @return the flex event trigger specification
     */
    @Nullable
    public TriggerSpecs getTriggerSpecs() {
        return mTriggerSpecs;
    }

    @Override
    public boolean equals(Object obj) {
        if (!(obj instanceof Source)) {
            return false;
        }
        Source source = (Source) obj;
        return Objects.equals(mPublisher, source.mPublisher)
                && mPublisherType == source.mPublisherType
                && areEqualNullableDestinations(mAppDestinations, source.mAppDestinations)
                && areEqualNullableDestinations(mWebDestinations, source.mWebDestinations)
                && Objects.equals(mEnrollmentId, source.mEnrollmentId)
                && mPriority == source.mPriority
                && mStatus == source.mStatus
                && mExpiryTime == source.mExpiryTime
                && Objects.equals(mEventReportWindow, source.mEventReportWindow)
                && Objects.equals(mEventReportWindows, source.mEventReportWindows)
                && Objects.equals(mAggregatableReportWindow, source.mAggregatableReportWindow)
                && mEventTime == source.mEventTime
                && mReinstallReattributionWindow == source.mReinstallReattributionWindow
                && mAdIdPermission == source.mAdIdPermission
                && mArDebugPermission == source.mArDebugPermission
                && Objects.equals(mEventId, source.mEventId)
                && Objects.equals(mDebugKey, source.mDebugKey)
                && mSourceType == source.mSourceType
                && Objects.equals(mEventReportDedupKeys, source.mEventReportDedupKeys)
                && Objects.equals(mAggregateReportDedupKeys, source.mAggregateReportDedupKeys)
                && Objects.equals(mRegistrant, source.mRegistrant)
                && mAttributionMode == source.mAttributionMode
                && mIsDebugReporting == source.mIsDebugReporting
                && Objects.equals(mFilterDataString, source.mFilterDataString)
                && Objects.equals(mSharedFilterDataKeys, source.mSharedFilterDataKeys)
                && Objects.equals(mAggregateSource, source.mAggregateSource)
                && mAggregateContributions == source.mAggregateContributions
                && Objects.equals(
                        mAggregatableAttributionSource, source.mAggregatableAttributionSource)
                && Objects.equals(mRegistrationId, source.mRegistrationId)
                && Objects.equals(mSharedAggregationKeys, source.mSharedAggregationKeys)
                && Objects.equals(mParentId, source.mParentId)
                && Objects.equals(mInstallTime, source.mInstallTime)
                && Objects.equals(mDebugJoinKey, source.mDebugJoinKey)
                && Objects.equals(mPlatformAdId, source.mPlatformAdId)
                && Objects.equals(mDebugAdId, source.mDebugAdId)
                && Objects.equals(mRegistrationOrigin, source.mRegistrationOrigin)
                && mCoarseEventReportDestinations == source.mCoarseEventReportDestinations
                && Objects.equals(mTriggerData, source.mTriggerData)
                && Objects.equals(mAttributedTriggers, source.mAttributedTriggers)
                && Objects.equals(mTriggerSpecs, source.mTriggerSpecs)
                && Objects.equals(mTriggerSpecsString, source.mTriggerSpecsString)
                && Objects.equals(mMaxEventLevelReports, source.mMaxEventLevelReports)
                && Objects.equals(
                        mEventAttributionStatusString, source.mEventAttributionStatusString)
                && Objects.equals(mPrivacyParametersString, source.mPrivacyParametersString)
                && Objects.equals(mTriggerDataMatching, source.mTriggerDataMatching)
                && Objects.equals(mSharedDebugKey, source.mSharedDebugKey)
                && mDropSourceIfInstalled == source.mDropSourceIfInstalled
                && Objects.equals(mAttributionScopes, source.mAttributionScopes)
                && Objects.equals(mAttributionScopeLimit, source.mAttributionScopeLimit)
                && Objects.equals(mMaxEventStates, source.mMaxEventStates)
                && mDestinationLimitPriority == source.mDestinationLimitPriority
                && Objects.equals(mDestinationLimitAlgorithm, source.mDestinationLimitAlgorithm)
<<<<<<< HEAD
                && Objects.equals(mEventLevelEpsilon, source.mEventLevelEpsilon);
=======
                && Objects.equals(mEventLevelEpsilon, source.mEventLevelEpsilon)
                && Objects.equals(
                        mAggregateDebugReportingString, source.mAggregateDebugReportingString)
                && mAggregateDebugReportContributions == source.mAggregateDebugReportContributions
                && Objects.equals(mAggregatableNamedBudgets, source.mAggregatableNamedBudgets);
>>>>>>> cba5c425
    }

    @Override
    public int hashCode() {
        return Objects.hash(
                mId,
                mPublisher,
                mPublisherType,
                mAppDestinations,
                mWebDestinations,
                mEnrollmentId,
                mPriority,
                mStatus,
                mExpiryTime,
                mEventReportWindow,
                mEventReportWindows,
                mAggregatableReportWindow,
                mReinstallReattributionWindow,
                mEventTime,
                mEventId,
                mSourceType,
                mEventReportDedupKeys,
                mAggregateReportDedupKeys,
                mFilterDataString,
                mSharedFilterDataKeys,
                mAggregateSource,
                mAggregateContributions,
                mAggregatableAttributionSource,
                mDebugKey,
                mAdIdPermission,
                mArDebugPermission,
                mRegistrationId,
                mSharedAggregationKeys,
                mInstallTime,
                mDebugJoinKey,
                mPlatformAdId,
                mDebugAdId,
                mRegistrationOrigin,
                mDebugJoinKey,
                mTriggerData,
                mAttributedTriggers,
                mTriggerSpecs,
                mTriggerSpecsString,
                mTriggerDataMatching,
                mMaxEventLevelReports,
                mEventAttributionStatusString,
                mPrivacyParametersString,
                mCoarseEventReportDestinations,
                mSharedDebugKey,
                mDropSourceIfInstalled,
                mAttributionScopes,
                mAttributionScopeLimit,
                mMaxEventStates,
                mDestinationLimitPriority,
                mDestinationLimitAlgorithm,
<<<<<<< HEAD
                mEventLevelEpsilon);
=======
                mEventLevelEpsilon,
                mAggregateDebugReportingString,
                mAggregateDebugReportContributions,
                mAggregatableNamedBudgets);
>>>>>>> cba5c425
    }

    public void setAttributionMode(@AttributionMode int attributionMode) {
        mAttributionMode = attributionMode;
    }

    /**
     * Retrieve the attribution destinations corresponding to their destination type.
     *
     * @return a list of Uris.
     */
    public List<Uri> getAttributionDestinations(@EventSurfaceType int destinationType) {
        return destinationType == EventSurfaceType.APP ? mAppDestinations : mWebDestinations;
    }

    /**
     * Unique identifier for the {@link Source}.
     */
    public String getId() {
        return mId;
    }

    /**
     * Identifier provided by the registrant.
     */
    public UnsignedLong getEventId() {
        return mEventId;
    }

    /**
     * Priority of the {@link Source}.
     */
    public long getPriority() {
        return mPriority;
    }

    /**
     * Ad Tech enrollment ID
     */
    public String getEnrollmentId() {
        return mEnrollmentId;
    }

    /** Uri which registered the {@link Source}. */
    public Uri getPublisher() {
        return mPublisher;
    }

    /** The publisher type (e.g., app or web) {@link Source}. */
    @EventSurfaceType
    public int getPublisherType() {
        return mPublisherType;
    }

    /** Uris for the {@link Trigger}'s app destinations. */
    @Nullable
    public List<Uri> getAppDestinations() {
        return mAppDestinations;
    }

    /** Uris for the {@link Trigger}'s web destinations. */
    @Nullable
    public List<Uri> getWebDestinations() {
        return mWebDestinations;
    }

    /** Returns combined list of web and app attribution destinations. */
    public List<Pair<Integer, String>> getAllAttributionDestinations() {
        List<Pair<Integer, String>> destinations = new ArrayList<>();
        if (hasAppDestinations()) {
            for (Uri appDestination : getAppDestinations()) {
                destinations.add(Pair.create(EventSurfaceType.APP, appDestination.toString()));
            }
        }
        if (hasWebDestinations()) {
            for (Uri webDestination : getWebDestinations()) {
                destinations.add(Pair.create(EventSurfaceType.WEB, webDestination.toString()));
            }
        }
        return destinations;
    }

    /**
     * Type of {@link Source}. Values: Event, Navigation.
     */
    public SourceType getSourceType() {
        return mSourceType;
    }

    /** Time when {@link Source} will expire. */
    public long getExpiryTime() {
        return mExpiryTime;
    }

    /** Returns Event report window */
    public Long getEventReportWindow() {
        return mEventReportWindow;
    }

    /** Returns reinstall reattribution window */
    public long getReinstallReattributionWindow() {
        return mReinstallReattributionWindow;
    }

    /**
     * Time when {@link Source} event report window will expire. (Appends the Event Time to window)
     */
    public long getEffectiveEventReportWindow() {
        if (mEventReportWindow == null) {
            return getExpiryTime();
        }
        // TODO(b/290098169): Cleanup after a few releases
        // Handling cases where ReportWindow is already stored as mEventTime + mEventReportWindow
        if (mEventReportWindow > mEventTime) {
            return mEventReportWindow;
        } else {
            return mEventTime + mEventReportWindow;
        }
    }

    /** JSON string for event report windows */
    public String getEventReportWindows() {
        return mEventReportWindows;
    }

    /** Time when {@link Source} aggregate report window will expire. */
    public long getAggregatableReportWindow() {
        return mAggregatableReportWindow;
    }

    /** Debug key of {@link Source}. */
    @Nullable
    public UnsignedLong getDebugKey() {
        return mDebugKey;
    }

    /**
     * Time the event occurred.
     */
    public long getEventTime() {
        return mEventTime;
    }

    /** Is Ad ID Permission Enabled. */
    public boolean hasAdIdPermission() {
        return mAdIdPermission;
    }

    /** Is Ar Debug Permission Enabled. */
    public boolean hasArDebugPermission() {
        return mArDebugPermission;
    }

    /** List of dedup keys for the attributed {@link Trigger}. */
    public List<UnsignedLong> getEventReportDedupKeys() {
        return mEventReportDedupKeys;
    }

    /** List of dedup keys used for generating Aggregate Reports. */
    public List<UnsignedLong> getAggregateReportDedupKeys() {
        return mAggregateReportDedupKeys;
    }

    /** Current status of the {@link Source}. */
    @Status
    public int getStatus() {
        return mStatus;
    }

    /**
     * Registrant of this source, primarily an App.
     */
    public Uri getRegistrant() {
        return mRegistrant;
    }

    /** Selected mode for attribution. Values: Truthfully, Never, Falsely. */
    @AttributionMode
    public int getAttributionMode() {
        return mAttributionMode;
    }

    /** Specification for trigger matching behaviour. Values: Modulus, Exact. */
    public TriggerDataMatching getTriggerDataMatching() {
        return mTriggerDataMatching;
    }

    /**
     * Attribution window for install events.
     */
    public long getInstallAttributionWindow() {
        return mInstallAttributionWindow;
    }

    /**
     * Cooldown for attributing post-install {@link Trigger} events.
     */
    public long getInstallCooldownWindow() {
        return mInstallCooldownWindow;
    }

    /** Check if install detection is enabled for the source. */
    public boolean isInstallDetectionEnabled() {
        return getInstallCooldownWindow() > 0 && hasAppDestinations();
    }

    /**
     * Is an App-install attributed to the {@link Source}.
     */
    public boolean isInstallAttributed() {
        return mIsInstallAttributed;
    }

    /** Is Ad Tech Opt-in to Debug Reporting {@link Source}. */
    public boolean isDebugReporting() {
        return mIsDebugReporting;
    }

    /**
     * Check whether the parameter of flexible event API is valid or not. Currently, only max
     * information gain is check because of the computation is complicated. Other straightforward
     * value errors will be show in the debug log using LogUtil
     *
     * @return whether the parameters of flexible are valid
     */
    @VisibleForTesting
    public boolean isFlexEventApiValueValid(Flags flags) {
        return mTriggerSpecs.getInformationGain(this, flags) <= getInformationGainThreshold(flags);
    }

    /**
     * Returns aggregate filter data string used for aggregation. aggregate filter data json is a
     * JSONObject in Attribution-Reporting-Register-Source header. Example:
     * Attribution-Reporting-Register-Source: { // some other fields. "filter_data" : {
     * "conversion_subdomain": ["electronics.megastore"], "product": ["1234", "2345"], "ctid":
     * ["id"], ...... } }
     */
    public String getFilterDataString() {
        return mFilterDataString;
    }

    /**
     * Returns the shared filter data keys of the source as a unique list of strings. Example:
     * ["click_duration", "campaign_type"]
     */
    @Nullable
    public String getSharedFilterDataKeys() {
        return mSharedFilterDataKeys;
    }

    /** Returns the epsilon value set by source. */
    @Nullable
    public Double getEventLevelEpsilon() {
        return mEventLevelEpsilon;
    }

    /**
     * Returns aggregate source string used for aggregation. aggregate source json is a JSONArray.
     * Example: [{ // Generates a "0x159" key piece (low order bits of the key) named //
     * "campaignCounts" "id": "campaignCounts", "key_piece": "0x159", // User saw ad from campaign
     * 345 (out of 511) }, { // Generates a "0x5" key piece (low order bits of the key) named
     * "geoValue" "id": "geoValue", // Source-side geo region = 5 (US), out of a possible ~100
     * regions. "key_piece": "0x5", }]
     */
    public String getAggregateSource() {
        return mAggregateSource;
    }

    /**
     * Returns the current sum of values the source contributed to aggregatable reports.
     */
    public int getAggregateContributions() {
        return mAggregateContributions;
    }

    /**
     * Returns the AggregatableAttributionSource object, which is constructed using the aggregate
     * source string and aggregate filter data string in Source.
     */
    public Optional<AggregatableAttributionSource> getAggregatableAttributionSource(
            @NonNull Trigger trigger, Flags flags) throws JSONException {
        return flags.getMeasurementEnableLookbackWindowFilter()
                ? getAggregatableAttributionSourceV2(trigger)
                : getAggregatableAttributionSource();
    }

    private Optional<AggregatableAttributionSource> getAggregatableAttributionSource()
            throws JSONException {
        if (mAggregatableAttributionSource == null) {
            if (mAggregateSource == null) {
                mAggregatableAttributionSource = Optional.empty();
                return mAggregatableAttributionSource;
            }
            JSONObject jsonObject = new JSONObject(mAggregateSource);
            TreeMap<String, BigInteger> aggregateSourceMap = new TreeMap<>();
            Iterator<String> keys = jsonObject.keys();
            while (keys.hasNext()) {
                String key = keys.next();
                // Remove "0x" prefix.
                String hexString = jsonObject.getString(key).substring(2);
                BigInteger bigInteger = new BigInteger(hexString, 16);
                aggregateSourceMap.put(key, bigInteger);
            }
            AggregatableAttributionSource aggregatableAttributionSource =
                    new AggregatableAttributionSource.Builder()
                            .setAggregatableSource(aggregateSourceMap)
                            .setFilterMap(getFilterData())
                            .build();
            mAggregatableAttributionSource = Optional.of(aggregatableAttributionSource);
        }

        return mAggregatableAttributionSource;
    }

    private Optional<AggregatableAttributionSource> getAggregatableAttributionSourceV2(
            @NonNull Trigger trigger) throws JSONException {
        if (mAggregateSource == null) {
            return Optional.empty();
        }
        JSONObject jsonObject = new JSONObject(mAggregateSource);
        TreeMap<String, BigInteger> aggregateSourceMap = new TreeMap<>();
        for (String key : jsonObject.keySet()) {
            // Remove "0x" prefix.
            String hexString = jsonObject.getString(key).substring(2);
            BigInteger bigInteger = new BigInteger(hexString, 16);
            aggregateSourceMap.put(key, bigInteger);
        }
        return Optional.of(
                new AggregatableAttributionSource.Builder()
                        .setAggregatableSource(aggregateSourceMap)
                        .setFilterMap(getFilterData(trigger))
                        .build());
    }

    /** Returns the registration id. */
    @Nullable
    public String getRegistrationId() {
        return mRegistrationId;
    }

    /**
     * Returns the shared aggregation keys of the source as a unique list of strings. Example:
     * [“campaignCounts”]
     */
    @Nullable
    public String getSharedAggregationKeys() {
        return mSharedAggregationKeys;
    }

    /** Returns the install time of the source which is the same value as event time. */
    @Nullable
    public Long getInstallTime() {
        return mInstallTime;
    }

    /**
     * Returns join key that should be matched with trigger's join key at the time of generating
     * reports.
     */
    @Nullable
    public String getDebugJoinKey() {
        return mDebugJoinKey;
    }

    /**
     * Returns actual platform AdID from getAdId() on app source registration, to be matched with a
     * web trigger's {@link Trigger#getDebugAdId()} value at the time of generating reports.
     */
    @Nullable
    public String getPlatformAdId() {
        return mPlatformAdId;
    }

    /**
     * Returns SHA256 hash of AdID from registration response on web registration concatenated with
     * enrollment ID, to be matched with an app trigger's {@link Trigger#getPlatformAdId()} value at
     * the time of generating reports.
     */
    @Nullable
    public String getDebugAdId() {
        return mDebugAdId;
    }

    /**
     * Indicates whether event report for this source should be generated with the destinations
     * where the conversion occurred or merge app and web destinations. Set to true of both app and
     * web destination should be merged into the array of event report.
     */
    public boolean hasCoarseEventReportDestinations() {
        return mCoarseEventReportDestinations;
    }

    /** Returns registration origin used to register the source */
    public Uri getRegistrationOrigin() {
        return mRegistrationOrigin;
    }

    /** Returns trigger specs */
    public String getTriggerSpecsString() {
        return mTriggerSpecsString;
    }

    /**
     * Returns the number of report states for the source (used only for computation and not
     * stored in the datastore)
     */
    private Long getNumStates(Flags flags) {
        if (mNumStates == null) {
            validateAndSetNumReportStates(flags);
        }
        return mNumStates;
    }

    /** Returns flip probability (used only for computation and not stored in the datastore) */
    public Double getFlipProbability(Flags flags) {
        if (mFlipProbability == null) {
            buildPrivacyParameters(flags);
        }
        return mFlipProbability;
    }

    /** Returns max bucket increments */
    public Integer getMaxEventLevelReports() {
        return mMaxEventLevelReports;
    }

    /**
     * Returns the RBR provided or default value for max_event_level_reports
     *
     * @param sourceType Source's Type
     * @param maxEventLevelReports RBR parsed value for max_event_level_reports
     * @param flags Flag values
     */
    @NonNull
    public static Integer getOrDefaultMaxEventLevelReports(
            @NonNull SourceType sourceType,
            @Nullable Integer maxEventLevelReports,
            @NonNull Flags flags) {
        if (maxEventLevelReports == null) {
            return sourceType == Source.SourceType.NAVIGATION
                    ? PrivacyParams.NAVIGATION_SOURCE_MAX_REPORTS
                    : flags.getMeasurementVtcConfigurableMaxEventReportsCount();
        }
        return maxEventLevelReports;
    }

    /** Returns event attribution status of current source */
    public String getEventAttributionStatus() {
        return mEventAttributionStatusString;
    }

    /** Returns privacy parameters */
    public String getPrivacyParameters() {
        return mPrivacyParametersString;
    }

    /** See {@link Source#getAppDestinations()} */
    public void setAppDestinations(@Nullable List<Uri> appDestinations) {
        mAppDestinations = appDestinations;
    }

    /** See {@link Source#getWebDestinations()} */
    public void setWebDestinations(@Nullable List<Uri> webDestinations) {
        mWebDestinations = webDestinations;
    }

    /** Set app install attribution to the {@link Source}. */
    public void setInstallAttributed(boolean isInstallAttributed) {
        mIsInstallAttributed = isInstallAttributed;
    }

    /** Set the number of report states for the {@link Source}. */
    private void setNumStates(long numStates) {
        mNumStates = numStates;
    }

    /** Set flip probability for the {@link Source}. */
    private void setFlipProbability(double flipProbability) {
        mFlipProbability = flipProbability;
    }

    /**
     * @return if it's a derived source, returns the ID of the source it was created from. If it is
     *     null, it is an original source.
     */
    @Nullable
    public String getParentId() {
        return mParentId;
    }

    /**
     * Set the status.
     */
    public void setStatus(@Status int status) {
        mStatus = status;
    }

    /**
     * Set the aggregate contributions value.
     */
    public void setAggregateContributions(int aggregateContributions) {
        mAggregateContributions = aggregateContributions;
    }

    /**
     * Generates AggregatableFilterData from aggregate filter string in Source, including entries
     * for source type and duration from source to trigger if lookback window filter is enabled.
     */
    public FilterMap getFilterData(@NonNull Trigger trigger, Flags flags) throws JSONException {
        return flags.getMeasurementEnableLookbackWindowFilter()
                ? getFilterData(trigger)
                : getFilterData();
    }

    private FilterMap getFilterData() throws JSONException {
        if (mFilterData != null) {
            return mFilterData;
        }

        if (mFilterDataString == null || mFilterDataString.isEmpty()) {
            mFilterData = new FilterMap.Builder().build();
        } else {
            mFilterData =
                    new FilterMap.Builder()
                            .buildFilterData(new JSONObject(mFilterDataString))
                            .build();
        }
        mFilterData
                .getAttributionFilterMap()
                .put("source_type", Collections.singletonList(mSourceType.getValue()));
        return mFilterData;
    }

    private FilterMap getFilterData(@NonNull Trigger trigger) throws JSONException {
        FilterMap.Builder builder = new FilterMap.Builder();
        if (mFilterDataString != null && !mFilterDataString.isEmpty()) {
            builder.buildFilterDataV2(new JSONObject(mFilterDataString));
        }
        builder.addStringListValue("source_type", Collections.singletonList(mSourceType.getValue()))
                .addLongValue(
                        FilterMap.LOOKBACK_WINDOW,
                        TimeUnit.MILLISECONDS.toSeconds(trigger.getTriggerTime() - mEventTime));
        return builder.build();
    }

    private <V> Map<String, V> extractSharedFilterMapFromJson(Map<String, V> attributionFilterMap)
            throws JSONException {
        Map<String, V> sharedAttributionFilterMap = new HashMap<>();
        JSONArray sharedFilterDataKeysArray = new JSONArray(mSharedFilterDataKeys);
        for (int i = 0; i < sharedFilterDataKeysArray.length(); ++i) {
            String filterKey = sharedFilterDataKeysArray.getString(i);
            if (attributionFilterMap.containsKey(filterKey)) {
                sharedAttributionFilterMap.put(filterKey, attributionFilterMap.get(filterKey));
            }
        }
        return sharedAttributionFilterMap;
    }

    /**
     * Generates AggregatableFilterData from aggregate filter string in Source, including entries
     * for source type and duration from source to trigger if lookback window filter is enabled.
     */
    public FilterMap getSharedFilterData(@NonNull Trigger trigger, Flags flags)
            throws JSONException {
        FilterMap filterMap = getFilterData(trigger, flags);
        if (mSharedFilterDataKeys == null) {
            return filterMap;
        }
        if (flags.getMeasurementEnableLookbackWindowFilter()) {
            return new FilterMap.Builder()
                    .setAttributionFilterMapWithLongValue(
                            extractSharedFilterMapFromJson(
                                    filterMap.getAttributionFilterMapWithLongValue()))
                    .build();
        } else {
            return new FilterMap.Builder()
                    .setAttributionFilterMap(
                            extractSharedFilterMapFromJson(filterMap.getAttributionFilterMap()))
                    .build();
        }
    }

    @Nullable
    public UnsignedLong getSharedDebugKey() {
        return mSharedDebugKey;
    }

    /** Returns true if the source should be dropped when the app is already installed. */
    public boolean shouldDropSourceIfInstalled() {
        return mDropSourceIfInstalled;
    }

    /** Returns true if the source has app destination(s), false otherwise. */
    public boolean hasAppDestinations() {
        return mAppDestinations != null && mAppDestinations.size() > 0;
    }

    /** Returns true if the source has web destination(s), false otherwise. */
    public boolean hasWebDestinations() {
        return mWebDestinations != null && mWebDestinations.size() > 0;
    }

    private static boolean areEqualNullableDestinations(
            List<Uri> destinations, List<Uri> otherDestinations) {
        if (destinations == null && otherDestinations == null) {
            return true;
        } else if (destinations == null || otherDestinations == null) {
            return false;
        } else {
            return ImmutableMultiset.copyOf(destinations)
                    .equals(ImmutableMultiset.copyOf(otherDestinations));
        }
    }

    /** Parses the event attribution status string. */
    @VisibleForTesting
    public void parseEventAttributionStatus() throws JSONException {
        JSONArray eventAttributionStatus = new JSONArray(mEventAttributionStatusString);
        for (int i = 0; i < eventAttributionStatus.length(); i++) {
            JSONObject json = eventAttributionStatus.getJSONObject(i);
            mAttributedTriggers.add(new AttributedTrigger(json));
        }
    }

    /** Build the attributed triggers list from the raw string */
    public void buildAttributedTriggers() throws JSONException {
        if (mAttributedTriggers == null) {
            mAttributedTriggers = new ArrayList<>();
            if (mEventAttributionStatusString != null && !mEventAttributionStatusString.isEmpty()) {
                parseEventAttributionStatus();
            }
        }
    }

    /** Build the trigger specs from the raw string */
    public void buildTriggerSpecs() throws JSONException {
        buildAttributedTriggers();
        if (mTriggerSpecs == null) {
            mTriggerSpecs =
                    new TriggerSpecs(
                            mTriggerSpecsString,
                            getOrDefaultMaxEventLevelReports(
                                    mSourceType, mMaxEventLevelReports, FlagsFactory.getFlags()),
                            this,
                            mPrivacyParametersString);
        }
    }

    /** Returns the attribution scopes attached to the source. */
    @Nullable
    public List<String> getAttributionScopes() {
        return mAttributionScopes;
    }

    /** Sets the attribution scopes. */
    public void setAttributionScopes(@Nullable List<String> attributionScopes) {
        mAttributionScopes = attributionScopes;
    }

    /** Returns the attribution scope limit for the source. It should be positive. */
    @Nullable
    public Long getAttributionScopeLimit() {
        return mAttributionScopeLimit;
    }

    /** Returns max number of event states. It should be positive. */
    @Nullable
    public Long getMaxEventStates() {
        return mMaxEventStates;
    }

    /**
     * Priority of app and web destinations on this source. An incoming or existing source is
     * rejected, if the long-term destination limit is exceeded, based on this value - higher values
     * are retained.
     */
    public long getDestinationLimitPriority() {
        return mDestinationLimitPriority;
    }

    /**
     * Algorithm to use for long term destination limiting. FIFO - remove the lowest priority
     * source, LIFO - reject the incoming source. It does not need to be persisted in the database
     * as we need it only at the time of registration.
     */
    @Nullable
    public DestinationLimitAlgorithm getDestinationLimitAlgorithm() {
        return mDestinationLimitAlgorithm;
    }

<<<<<<< HEAD
=======
    /** Returns the aggregate debug reporting object as a string */
    @Nullable
    public String getAggregateDebugReportingString() {
        return mAggregateDebugReportingString;
    }

    /** Returns the aggregate debug reporting object as a string */
    @Nullable
    public AggregateDebugReporting getAggregateDebugReportingObject() throws JSONException {
        if (mAggregateDebugReportingString == null) {
            return null;
        }
        if (mAggregateDebugReporting == null) {
            mAggregateDebugReporting =
                    new AggregateDebugReporting.Builder(
                                    new JSONObject(mAggregateDebugReportingString))
                            .build();
        }
        return mAggregateDebugReporting;
    }

    /** Returns the aggregate debug reporting contributions */
    public int getAggregateDebugReportContributions() {
        return mAggregateDebugReportContributions;
    }

    /**
     * @return the aggregatable named budgets object
     */
    @Nullable
    public AggregatableNamedBudgets getAggregatableNamedBudgets() {
        return mAggregatableNamedBudgets;
    }

>>>>>>> cba5c425
    /** Builder for {@link Source}. */
    public static final class Builder {
        private final Source mBuilding;

        public Builder() {
            mBuilding = new Source();
        }

        /**
         * Copy builder.
         *
         * @param copyFrom copy from source
         * @return copied source
         */
        public static Builder from(Source copyFrom) {
            Builder builder = new Builder();
            builder.setId(copyFrom.mId);
            builder.setRegistrationId(copyFrom.mRegistrationId);
            builder.setAggregateSource(copyFrom.mAggregateSource);
            builder.setExpiryTime(copyFrom.mExpiryTime);
            builder.setAppDestinations(copyFrom.mAppDestinations);
            builder.setWebDestinations(copyFrom.mWebDestinations);
            builder.setSharedAggregationKeys(copyFrom.mSharedAggregationKeys);
            builder.setEventId(copyFrom.mEventId);
            builder.setRegistrant(copyFrom.mRegistrant);
            builder.setEventTime(copyFrom.mEventTime);
            builder.setPublisher(copyFrom.mPublisher);
            builder.setPublisherType(copyFrom.mPublisherType);
            builder.setInstallCooldownWindow(copyFrom.mInstallCooldownWindow);
            builder.setInstallAttributed(copyFrom.mIsInstallAttributed);
            builder.setInstallAttributionWindow(copyFrom.mInstallAttributionWindow);
            builder.setReinstallReattributionWindow(copyFrom.mReinstallReattributionWindow);
            builder.setSourceType(copyFrom.mSourceType);
            builder.setAdIdPermission(copyFrom.mAdIdPermission);
            builder.setAggregateContributions(copyFrom.mAggregateContributions);
            builder.setArDebugPermission(copyFrom.mArDebugPermission);
            builder.setAttributionMode(copyFrom.mAttributionMode);
            builder.setDebugKey(copyFrom.mDebugKey);
            builder.setEventReportDedupKeys(copyFrom.mEventReportDedupKeys);
            builder.setAggregateReportDedupKeys(copyFrom.mAggregateReportDedupKeys);
            builder.setEventReportWindow(copyFrom.mEventReportWindow);
            builder.setEventReportWindows(copyFrom.mEventReportWindows);
            builder.setMaxEventLevelReports(copyFrom.mMaxEventLevelReports);
            builder.setAggregatableReportWindow(copyFrom.mAggregatableReportWindow);
            builder.setEnrollmentId(copyFrom.mEnrollmentId);
            builder.setFilterDataString(copyFrom.mFilterDataString);
            builder.setSharedFilterDataKeys(copyFrom.mSharedFilterDataKeys);
            builder.setInstallTime(copyFrom.mInstallTime);
            builder.setIsDebugReporting(copyFrom.mIsDebugReporting);
            builder.setPriority(copyFrom.mPriority);
            builder.setStatus(copyFrom.mStatus);
            builder.setDebugJoinKey(copyFrom.mDebugJoinKey);
            builder.setPlatformAdId(copyFrom.mPlatformAdId);
            builder.setDebugAdId(copyFrom.mDebugAdId);
            builder.setRegistrationOrigin(copyFrom.mRegistrationOrigin);
            builder.setAttributedTriggers(copyFrom.mAttributedTriggers);
            builder.setTriggerSpecs(copyFrom.mTriggerSpecs);
            builder.setTriggerDataMatching(copyFrom.mTriggerDataMatching);
            builder.setCoarseEventReportDestinations(copyFrom.mCoarseEventReportDestinations);
            builder.setSharedDebugKey(copyFrom.mSharedDebugKey);
            builder.setDropSourceIfInstalled(copyFrom.mDropSourceIfInstalled);
            builder.setAttributionScopes(copyFrom.mAttributionScopes);
            builder.setAttributionScopeLimit(copyFrom.mAttributionScopeLimit);
            builder.setMaxEventStates(copyFrom.mMaxEventStates);
            builder.setDestinationLimitPriority(copyFrom.mDestinationLimitPriority);
            builder.setDestinationLimitAlgorithm(copyFrom.mDestinationLimitAlgorithm);
            builder.setEventLevelEpsilon(copyFrom.mEventLevelEpsilon);
<<<<<<< HEAD
=======
            builder.setAggregateDebugReportingString(copyFrom.mAggregateDebugReportingString);
            builder.setAggregateDebugReportContributions(
                    copyFrom.mAggregateDebugReportContributions);
            builder.setAggregatableNamedBudgets(copyFrom.mAggregatableNamedBudgets);
>>>>>>> cba5c425
            return builder;
        }

        /** See {@link Source#getId()}. */
        @NonNull
        public Builder setId(@NonNull String id) {
            mBuilding.mId = id;
            return this;
        }

        /** See {@link Source#getEventId()}. */
        @NonNull
        public Builder setEventId(UnsignedLong eventId) {
            mBuilding.mEventId = eventId;
            return this;
        }

        /** See {@link Source#getPublisher()}. */
        @NonNull
        public Builder setPublisher(@NonNull Uri publisher) {
            Validation.validateUri(publisher);
            mBuilding.mPublisher = publisher;
            return this;
        }

        /** See {@link Source#getPublisherType()}. */
        @NonNull
        public Builder setPublisherType(@EventSurfaceType int publisherType) {
            mBuilding.mPublisherType = publisherType;
            return this;
        }

        /** See {@link Source#getAppDestinations()}. */
        @NonNull
        public Builder setAppDestinations(@Nullable List<Uri> appDestinations) {
            Optional.ofNullable(appDestinations).ifPresent(uris -> {
                Validation.validateNotEmpty(uris);
                if (uris.size() > 1) {
                    throw new IllegalArgumentException("Received more than one app destination");
                }
                Validation.validateUri(uris.toArray(new Uri[0]));
            });
            mBuilding.mAppDestinations = appDestinations;
            return this;
        }

        /** See {@link Source#getWebDestinations()}. */
        @NonNull
        public Builder setWebDestinations(@Nullable List<Uri> webDestinations) {
            Optional.ofNullable(webDestinations).ifPresent(uris -> {
                Validation.validateNotEmpty(uris);
                Validation.validateUri(uris.toArray(new Uri[0]));
            });
            mBuilding.mWebDestinations = webDestinations;
            return this;
        }

        /** See {@link Source#getEnrollmentId()}. */
        @NonNull
        public Builder setEnrollmentId(@NonNull String enrollmentId) {
            mBuilding.mEnrollmentId = enrollmentId;
            return this;
        }

        /** See {@link Source#hasAdIdPermission()} */
        public Source.Builder setAdIdPermission(boolean adIdPermission) {
            mBuilding.mAdIdPermission = adIdPermission;
            return this;
        }

        /** See {@link Source#hasArDebugPermission()} */
        public Source.Builder setArDebugPermission(boolean arDebugPermission) {
            mBuilding.mArDebugPermission = arDebugPermission;
            return this;
        }

        /** See {@link Source#getEventId()}. */
        @NonNull
        public Builder setEventTime(long eventTime) {
            mBuilding.mEventTime = eventTime;
            return this;
        }

        /**
         * See {@link Source#getExpiryTime()}.
         */
        public Builder setExpiryTime(long expiryTime) {
            mBuilding.mExpiryTime = expiryTime;
            return this;
        }

        /** See {@link Source#getEventReportWindow()}. */
        public Builder setEventReportWindow(Long eventReportWindow) {
            mBuilding.mEventReportWindow = eventReportWindow;
            return this;
        }

        /** See {@link Source#getEventReportWindows()} ()}. */
        public Builder setEventReportWindows(String eventReportWindows) {
            mBuilding.mEventReportWindows = eventReportWindows;
            return this;
        }

        /** See {@link Source#getAggregatableReportWindow()}. */
        public Builder setAggregatableReportWindow(Long aggregateReportWindow) {
            mBuilding.mAggregatableReportWindow = aggregateReportWindow;
            return this;
        }

        /** See {@link Source#getReinstallReattributionWindow()}. */
        public Builder setReinstallReattributionWindow(Long reinstallReattributionWindow) {
            mBuilding.mReinstallReattributionWindow = reinstallReattributionWindow;
            return this;
        }

        /** See {@link Source#getPriority()}. */
        @NonNull
        public Builder setPriority(long priority) {
            mBuilding.mPriority = priority;
            return this;
        }

        /** See {@link Source#getDebugKey()}. */
        public Builder setDebugKey(@Nullable UnsignedLong debugKey) {
            mBuilding.mDebugKey = debugKey;
            return this;
        }

        /** See {@link Source#isDebugReporting()}. */
        public Builder setIsDebugReporting(boolean isDebugReporting) {
            mBuilding.mIsDebugReporting = isDebugReporting;
            return this;
        }

        /** See {@link Source#getSourceType()}. */
        @NonNull
        public Builder setSourceType(@NonNull SourceType sourceType) {
            Validation.validateNonNull(sourceType);
            mBuilding.mSourceType = sourceType;
            return this;
        }

        /** See {@link Source#getEventReportDedupKeys()}. */
        @NonNull
        public Builder setEventReportDedupKeys(@Nullable List<UnsignedLong> mEventReportDedupKeys) {
            mBuilding.mEventReportDedupKeys = mEventReportDedupKeys;
            return this;
        }

        /** See {@link Source#getAggregateReportDedupKeys()}. */
        @NonNull
        public Builder setAggregateReportDedupKeys(
                @NonNull List<UnsignedLong> mAggregateReportDedupKeys) {
            mBuilding.mAggregateReportDedupKeys = mAggregateReportDedupKeys;
            return this;
        }

        /** See {@link Source#getStatus()}. */
        @NonNull
        public Builder setStatus(@Status int status) {
            mBuilding.mStatus = status;
            return this;
        }

        /** See {@link Source#getRegistrant()} */
        @NonNull
        public Builder setRegistrant(@NonNull Uri registrant) {
            Validation.validateUri(registrant);
            mBuilding.mRegistrant = registrant;
            return this;
        }

        /** See {@link Source#getAttributionMode()} */
        @NonNull
        public Builder setAttributionMode(@AttributionMode int attributionMode) {
            mBuilding.mAttributionMode = attributionMode;
            return this;
        }

        /** See {@link Source#getTriggerDataMatching()} */
        @NonNull
        public Builder setTriggerDataMatching(TriggerDataMatching triggerDataMatching) {
            mBuilding.mTriggerDataMatching = triggerDataMatching;
            return this;
        }

        /** See {@link Source#getInstallAttributionWindow()} */
        @NonNull
        public Builder setInstallAttributionWindow(long installAttributionWindow) {
            mBuilding.mInstallAttributionWindow = installAttributionWindow;
            return this;
        }

        /** See {@link Source#getInstallCooldownWindow()} */
        @NonNull
        public Builder setInstallCooldownWindow(long installCooldownWindow) {
            mBuilding.mInstallCooldownWindow = installCooldownWindow;
            return this;
        }

        /** See {@link Source#isInstallAttributed()} */
        @NonNull
        public Builder setInstallAttributed(boolean installAttributed) {
            mBuilding.mIsInstallAttributed = installAttributed;
            return this;
        }

        /** See {@link Source#getFilterDataString()}. */
        public Builder setFilterDataString(@Nullable String filterMap) {
            mBuilding.mFilterDataString = filterMap;
            return this;
        }

        /** See {@link Source#getSharedFilterDataKeys()}. */
        public Builder setSharedFilterDataKeys(@Nullable String sharedFilterDataKeys) {
            mBuilding.mSharedFilterDataKeys = sharedFilterDataKeys;
            return this;
        }

        /** See {@link Source#getEventLevelEpsilon()} ()}. */
        public Builder setEventLevelEpsilon(@Nullable Double eventLevelEpsilon) {
            mBuilding.mEventLevelEpsilon = eventLevelEpsilon;
            return this;
        }

        /** See {@link Source#getAggregateSource()} */
        @NonNull
        public Builder setAggregateSource(@Nullable String aggregateSource) {
            mBuilding.mAggregateSource = aggregateSource;
            return this;
        }

        /** See {@link Source#getAggregateContributions()} */
        @NonNull
        public Builder setAggregateContributions(int aggregateContributions) {
            mBuilding.mAggregateContributions = aggregateContributions;
            return this;
        }

        /** See {@link Source#getRegistrationId()} */
        @NonNull
        public Builder setRegistrationId(@Nullable String registrationId) {
            mBuilding.mRegistrationId = registrationId;
            return this;
        }

        /** See {@link Source#getSharedAggregationKeys()} */
        @NonNull
        public Builder setSharedAggregationKeys(@Nullable String sharedAggregationKeys) {
            mBuilding.mSharedAggregationKeys = sharedAggregationKeys;
            return this;
        }

        /** See {@link Source#getInstallTime()} */
        @NonNull
        public Builder setInstallTime(@Nullable Long installTime) {
            mBuilding.mInstallTime = installTime;
            return this;
        }

        /** See {@link Source#getParentId()} */
        @NonNull
        public Builder setParentId(@Nullable String parentId) {
            mBuilding.mParentId = parentId;
            return this;
        }

        /** See {@link Source#getAggregatableAttributionSource()} */
        @NonNull
        public Builder setAggregatableAttributionSource(
                @Nullable AggregatableAttributionSource aggregatableAttributionSource) {
            mBuilding.mAggregatableAttributionSource =
                    Optional.ofNullable(aggregatableAttributionSource);
            return this;
        }

        /** See {@link Source#getDebugJoinKey()} */
        @NonNull
        public Builder setDebugJoinKey(@Nullable String debugJoinKey) {
            mBuilding.mDebugJoinKey = debugJoinKey;
            return this;
        }

        /** See {@link Source#getPlatformAdId()} */
        @NonNull
        public Builder setPlatformAdId(@Nullable String platformAdId) {
            mBuilding.mPlatformAdId = platformAdId;
            return this;
        }

        /** See {@link Source#getDebugAdId()} */
        @NonNull
        public Builder setDebugAdId(@Nullable String debugAdId) {
            mBuilding.mDebugAdId = debugAdId;
            return this;
        }

        /** See {@link Source#getRegistrationOrigin()} ()} */
        @NonNull
        public Builder setRegistrationOrigin(Uri registrationOrigin) {
            mBuilding.mRegistrationOrigin = registrationOrigin;
            return this;
        }

        /** See {@link Source#getTriggerData()} */
        @NonNull
        public Builder setTriggerData(@NonNull Set<UnsignedLong> triggerData) {
            mBuilding.mTriggerData = triggerData;
            return this;
        }

        /** See {@link Source#getAttributedTriggers()} */
        @NonNull
        public Builder setAttributedTriggers(@NonNull List<AttributedTrigger> attributedTriggers) {
            mBuilding.mAttributedTriggers = attributedTriggers;
            return this;
        }

        /** See {@link Source#getTriggerSpecs()} */
        @NonNull
        public Builder setTriggerSpecs(@Nullable TriggerSpecs triggerSpecs) {
            mBuilding.mTriggerSpecs = triggerSpecs;
            return this;
        }

        /** See {@link Source#hasCoarseEventReportDestinations()} */
        @NonNull
        public Builder setCoarseEventReportDestinations(boolean coarseEventReportDestinations) {
            mBuilding.mCoarseEventReportDestinations = coarseEventReportDestinations;
            return this;
        }

        /** See {@link Source#getTriggerSpecsString()} */
        @NonNull
        public Builder setTriggerSpecsString(@Nullable String triggerSpecsString) {
            mBuilding.mTriggerSpecsString = triggerSpecsString;
            return this;
        }

        /** See {@link Source#getMaxEventLevelReports()} */
        @NonNull
        public Builder setMaxEventLevelReports(@Nullable Integer maxEventLevelReports) {
            mBuilding.mMaxEventLevelReports = maxEventLevelReports;
            return this;
        }

        /** See {@link Source#getEventAttributionStatus()} */
        @NonNull
        public Builder setEventAttributionStatus(@Nullable String eventAttributionStatus) {
            mBuilding.mEventAttributionStatusString = eventAttributionStatus;
            return this;
        }

        /** See {@link Source#getPrivacyParameters()} */
        @NonNull
        public Builder setPrivacyParameters(@Nullable String privacyParameters) {
            mBuilding.mPrivacyParametersString = privacyParameters;
            return this;
        }

        /** See {@link Source#getSharedDebugKey()}. */
        @NonNull
        public Builder setSharedDebugKey(@Nullable UnsignedLong sharedDebugKey) {
            mBuilding.mSharedDebugKey = sharedDebugKey;
            return this;
        }

        /** See {@link Source#shouldDropSourceIfInstalled()}. */
        @NonNull
        public Builder setDropSourceIfInstalled(boolean dropSourceIfInstalled) {
            mBuilding.mDropSourceIfInstalled = dropSourceIfInstalled;
            return this;
        }

        /** See {@link Source#getAttributionScopes()}. */
        @NonNull
        public Builder setAttributionScopes(@Nullable List<String> attributionScopes) {
            mBuilding.mAttributionScopes = attributionScopes;
            return this;
        }

        /** See {@link Source#getAttributionScopeLimit()}. */
        @NonNull
        public Builder setAttributionScopeLimit(@Nullable Long attributionScopeLimit) {
            mBuilding.mAttributionScopeLimit = attributionScopeLimit;
            return this;
        }

        /** See {@link Source#getMaxEventStates()}. */
        @NonNull
        public Builder setMaxEventStates(@Nullable Long maxEventStates) {
            mBuilding.mMaxEventStates = maxEventStates;
            return this;
        }

        /** See {@link Source#getDestinationLimitPriority()}. */
        @NonNull
        public Builder setDestinationLimitPriority(long destinationLimitPriority) {
            mBuilding.mDestinationLimitPriority = destinationLimitPriority;
            return this;
        }

        /** See {@link Source#getDestinationLimitAlgorithm()}. */
        @NonNull
        public Builder setDestinationLimitAlgorithm(
                @Nullable DestinationLimitAlgorithm destinationLimitAlgorithm) {
            mBuilding.mDestinationLimitAlgorithm = destinationLimitAlgorithm;
            return this;
        }

<<<<<<< HEAD
=======
        /** See {@link Source#getAggregateDebugReportingString()}. */
        @NonNull
        public Builder setAggregateDebugReportingString(
                @Nullable String aggregateDebugReportingString) {
            mBuilding.mAggregateDebugReportingString = aggregateDebugReportingString;
            return this;
        }

        /** See {@link Source#getAggregateDebugReportContributions()}. */
        @NonNull
        public Builder setAggregateDebugReportContributions(
                int aggregateDebugReportingContributions) {
            mBuilding.mAggregateDebugReportContributions = aggregateDebugReportingContributions;
            return this;
        }

        /** See {@link Source#getAggregatableNamedBudgets()}. */
        @NonNull
        public Builder setAggregatableNamedBudgets(
                @Nullable AggregatableNamedBudgets aggregatableNamedBudgets) {
            mBuilding.mAggregatableNamedBudgets = aggregatableNamedBudgets;
            return this;
        }

>>>>>>> cba5c425
        /** Build the {@link Source}. */
        @NonNull
        public Source build() {
            Validation.validateNonNull(
                    mBuilding.mPublisher,
                    mBuilding.mEnrollmentId,
                    mBuilding.mRegistrant,
                    mBuilding.mSourceType,
                    mBuilding.mAggregateReportDedupKeys,
                    mBuilding.mEventReportDedupKeys,
                    mBuilding.mRegistrationOrigin);

            return mBuilding;
        }
    }
}<|MERGE_RESOLUTION|>--- conflicted
+++ resolved
@@ -26,6 +26,7 @@
 import com.android.adservices.service.Flags;
 import com.android.adservices.service.FlagsFactory;
 import com.android.adservices.service.measurement.aggregation.AggregatableAttributionSource;
+import com.android.adservices.service.measurement.aggregation.AggregateDebugReporting;
 import com.android.adservices.service.measurement.noising.Combinatorics;
 import com.android.adservices.service.measurement.noising.SourceNoiseHandler;
 import com.android.adservices.service.measurement.reporting.EventReportWindowCalcDelegate;
@@ -122,13 +123,10 @@
     private long mDestinationLimitPriority;
     @Nullable private DestinationLimitAlgorithm mDestinationLimitAlgorithm;
     @Nullable private Double mEventLevelEpsilon;
-<<<<<<< HEAD
-=======
     @Nullable private String mAggregateDebugReportingString;
     @Nullable private AggregateDebugReporting mAggregateDebugReporting;
     private int mAggregateDebugReportContributions;
     @Nullable private AggregatableNamedBudgets mAggregatableNamedBudgets;
->>>>>>> cba5c425
 
     /**
      * Parses and returns the event_report_windows Returns null if parsing fails or if there is no
@@ -686,15 +684,11 @@
                 && Objects.equals(mMaxEventStates, source.mMaxEventStates)
                 && mDestinationLimitPriority == source.mDestinationLimitPriority
                 && Objects.equals(mDestinationLimitAlgorithm, source.mDestinationLimitAlgorithm)
-<<<<<<< HEAD
-                && Objects.equals(mEventLevelEpsilon, source.mEventLevelEpsilon);
-=======
                 && Objects.equals(mEventLevelEpsilon, source.mEventLevelEpsilon)
                 && Objects.equals(
                         mAggregateDebugReportingString, source.mAggregateDebugReportingString)
                 && mAggregateDebugReportContributions == source.mAggregateDebugReportContributions
                 && Objects.equals(mAggregatableNamedBudgets, source.mAggregatableNamedBudgets);
->>>>>>> cba5c425
     }
 
     @Override
@@ -750,14 +744,10 @@
                 mMaxEventStates,
                 mDestinationLimitPriority,
                 mDestinationLimitAlgorithm,
-<<<<<<< HEAD
-                mEventLevelEpsilon);
-=======
                 mEventLevelEpsilon,
                 mAggregateDebugReportingString,
                 mAggregateDebugReportContributions,
                 mAggregatableNamedBudgets);
->>>>>>> cba5c425
     }
 
     public void setAttributionMode(@AttributionMode int attributionMode) {
@@ -1262,6 +1252,11 @@
         mAggregateContributions = aggregateContributions;
     }
 
+    /** Set the aggregate debug contributions value. */
+    public void setAggregateDebugContributions(int aggregateDebugContributions) {
+        mAggregateDebugReportContributions = aggregateDebugContributions;
+    }
+
     /**
      * Generates AggregatableFilterData from aggregate filter string in Source, including entries
      * for source type and duration from source to trigger if lookback window filter is enabled.
@@ -1448,8 +1443,6 @@
         return mDestinationLimitAlgorithm;
     }
 
-<<<<<<< HEAD
-=======
     /** Returns the aggregate debug reporting object as a string */
     @Nullable
     public String getAggregateDebugReportingString() {
@@ -1484,7 +1477,6 @@
         return mAggregatableNamedBudgets;
     }
 
->>>>>>> cba5c425
     /** Builder for {@link Source}. */
     public static final class Builder {
         private final Source mBuilding;
@@ -1543,6 +1535,7 @@
             builder.setAttributedTriggers(copyFrom.mAttributedTriggers);
             builder.setTriggerSpecs(copyFrom.mTriggerSpecs);
             builder.setTriggerDataMatching(copyFrom.mTriggerDataMatching);
+            builder.setTriggerData(copyFrom.mTriggerData);
             builder.setCoarseEventReportDestinations(copyFrom.mCoarseEventReportDestinations);
             builder.setSharedDebugKey(copyFrom.mSharedDebugKey);
             builder.setDropSourceIfInstalled(copyFrom.mDropSourceIfInstalled);
@@ -1552,13 +1545,10 @@
             builder.setDestinationLimitPriority(copyFrom.mDestinationLimitPriority);
             builder.setDestinationLimitAlgorithm(copyFrom.mDestinationLimitAlgorithm);
             builder.setEventLevelEpsilon(copyFrom.mEventLevelEpsilon);
-<<<<<<< HEAD
-=======
             builder.setAggregateDebugReportingString(copyFrom.mAggregateDebugReportingString);
             builder.setAggregateDebugReportContributions(
                     copyFrom.mAggregateDebugReportContributions);
             builder.setAggregatableNamedBudgets(copyFrom.mAggregatableNamedBudgets);
->>>>>>> cba5c425
             return builder;
         }
 
@@ -1969,8 +1959,6 @@
             return this;
         }
 
-<<<<<<< HEAD
-=======
         /** See {@link Source#getAggregateDebugReportingString()}. */
         @NonNull
         public Builder setAggregateDebugReportingString(
@@ -1995,7 +1983,6 @@
             return this;
         }
 
->>>>>>> cba5c425
         /** Build the {@link Source}. */
         @NonNull
         public Source build() {
