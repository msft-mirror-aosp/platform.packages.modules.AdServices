/*
 * Copyright (C) 2022 The Android Open Source Project
 *
 * Licensed under the Apache License, Version 2.0 (the "License");
 * you may not use this file except in compliance with the License.
 * You may obtain a copy of the License at
 *
 *      http://www.apache.org/licenses/LICENSE-2.0
 *
 * Unless required by applicable law or agreed to in writing, software
 * distributed under the License is distributed on an "AS IS" BASIS,
 * WITHOUT WARRANTIES OR CONDITIONS OF ANY KIND, either express or implied.
 * See the License for the specific language governing permissions and
 * limitations under the License.
 */

package com.android.adservices.service.measurement;

import android.annotation.IntDef;
import android.annotation.NonNull;
import android.annotation.Nullable;
import android.net.Uri;

import com.android.adservices.service.measurement.aggregation.AggregatableAttributionSource;
import com.android.adservices.service.measurement.util.UnsignedLong;
import com.android.adservices.service.measurement.util.Validation;

import com.google.common.collect.ImmutableMultiset;

import org.json.JSONException;
import org.json.JSONObject;

import java.lang.annotation.Retention;
import java.lang.annotation.RetentionPolicy;
import java.math.BigInteger;
import java.util.ArrayList;
import java.util.Collections;
import java.util.List;
import java.util.Objects;
import java.util.Optional;
import java.util.TreeMap;

/**
 * POJO for Source.
 */
public class Source {
<<<<<<< HEAD
=======

>>>>>>> dadf00a6
    private String mId;
    private UnsignedLong mEventId;
    private Uri mPublisher;
    @EventSurfaceType private int mPublisherType;
    private List<Uri> mAppDestinations;
    private List<Uri> mWebDestinations;
    private String mEnrollmentId;
    private Uri mRegistrant;
    private SourceType mSourceType;
    private long mPriority;
    @Status private int mStatus;
    private long mEventTime;
    private long mExpiryTime;
    private long mEventReportWindow;
    private long mAggregatableReportWindow;
    private List<UnsignedLong> mAggregateReportDedupKeys;
    private List<UnsignedLong> mEventReportDedupKeys;
    @AttributionMode private int mAttributionMode;
    private long mInstallAttributionWindow;
    private long mInstallCooldownWindow;
    @Nullable private UnsignedLong mDebugKey;
    private boolean mIsInstallAttributed;
    private boolean mIsDebugReporting;
    private String mFilterDataString;
    private FilterMap mFilterData;
    private String mAggregateSource;
    private int mAggregateContributions;
    private Optional<AggregatableAttributionSource> mAggregatableAttributionSource;
    private boolean mAdIdPermission;
    private boolean mArDebugPermission;
    @Nullable private String mRegistrationId;
    @Nullable private String mSharedAggregationKeys;
    @Nullable private Long mInstallTime;
    @Nullable private String mParentId;
    @Nullable private String mDebugJoinKey;
    @Nullable private ReportSpec mFlexEventReportSpec;
    @Nullable private String mTriggerSpecsString;
    @Nullable private String mMaxBucketIncrementsString;
    @Nullable private String mEventAttributionStatusString;
    @Nullable private String mPrivacyParametersString;
    @Nullable private String mPlatformAdId;
    @Nullable private String mDebugAdId;
    private Uri mRegistrationOrigin;
    private boolean mCoarseEventReportDestinations;

    @IntDef(value = {Status.ACTIVE, Status.IGNORED, Status.MARKED_TO_DELETE})
    @Retention(RetentionPolicy.SOURCE)
    public @interface Status {
        int ACTIVE = 0;
        int IGNORED = 1;
        int MARKED_TO_DELETE = 2;
    }

    @IntDef(value = {
            AttributionMode.UNASSIGNED,
            AttributionMode.TRUTHFULLY,
            AttributionMode.NEVER,
            AttributionMode.FALSELY,
    })
    @Retention(RetentionPolicy.SOURCE)
    public @interface AttributionMode {
        int UNASSIGNED = 0;
        int TRUTHFULLY = 1;
        int NEVER = 2;
        int FALSELY = 3;
    }

    public enum SourceType {
        EVENT("event"),
        NAVIGATION("navigation");

        private final String mValue;

        SourceType(String value) {
            mValue = value;
        }

        public String getValue() {
            return mValue;
        }
    }

    private Source() {
        mEventReportDedupKeys = new ArrayList<>();
        mAggregateReportDedupKeys = new ArrayList<>();
        mStatus = Status.ACTIVE;
        mSourceType = SourceType.EVENT;
        // Making this default explicit since it anyway would occur on an uninitialised int field.
        mPublisherType = EventSurfaceType.APP;
        mAttributionMode = AttributionMode.UNASSIGNED;
        mIsInstallAttributed = false;
        mIsDebugReporting = false;
    }

    /** Class for storing fake report data. */
    public static class FakeReport {
        private final UnsignedLong mTriggerData;
        private final long mReportingTime;
        private final List<Uri> mDestinations;

        public FakeReport(UnsignedLong triggerData, long reportingTime, List<Uri> destinations) {
            mTriggerData = triggerData;
            mReportingTime = reportingTime;
            mDestinations = destinations;
        }

        @Override
        public boolean equals(Object o) {
            if (this == o) return true;
            if (!(o instanceof FakeReport)) return false;
            FakeReport that = (FakeReport) o;
            return Objects.equals(mTriggerData, that.mTriggerData)
                    && mReportingTime == that.mReportingTime
                    && Objects.equals(mDestinations, that.mDestinations);
        }

        @Override
        public int hashCode() {
            return Objects.hash(mTriggerData, mReportingTime, mDestinations);
        }

        public long getReportingTime() {
            return mReportingTime;
        }

        public UnsignedLong getTriggerData() {
            return mTriggerData;
        }

        public List<Uri> getDestinations() {
            return mDestinations;
        }
    }

    /**
     * Range of trigger metadata: [0, cardinality).
     * @return Cardinality of {@link Trigger} metadata
     */
    public int getTriggerDataCardinality() {
        return mSourceType == SourceType.EVENT
                ? PrivacyParams.EVENT_TRIGGER_DATA_CARDINALITY
                : PrivacyParams.getNavigationTriggerDataCardinality();
    }

<<<<<<< HEAD
=======
    /**
     * @return the flex event report specifications
     */
    @Nullable
    public ReportSpec getFlexEventReportSpec() {
        return mFlexEventReportSpec;
    }

>>>>>>> dadf00a6
    @Override
    public boolean equals(Object obj) {
        if (!(obj instanceof Source)) {
            return false;
        }
        Source source = (Source) obj;
        return Objects.equals(mPublisher, source.mPublisher)
                && mPublisherType == source.mPublisherType
                && areEqualNullableDestinations(mAppDestinations, source.mAppDestinations)
                && areEqualNullableDestinations(mWebDestinations, source.mWebDestinations)
                && Objects.equals(mEnrollmentId, source.mEnrollmentId)
                && mPriority == source.mPriority
                && mStatus == source.mStatus
                && mExpiryTime == source.mExpiryTime
                && mEventReportWindow == source.mEventReportWindow
                && mAggregatableReportWindow == source.mAggregatableReportWindow
                && mEventTime == source.mEventTime
                && mAdIdPermission == source.mAdIdPermission
                && mArDebugPermission == source.mArDebugPermission
                && Objects.equals(mEventId, source.mEventId)
                && Objects.equals(mDebugKey, source.mDebugKey)
                && mSourceType == source.mSourceType
                && Objects.equals(mEventReportDedupKeys, source.mEventReportDedupKeys)
                && Objects.equals(mAggregateReportDedupKeys, source.mAggregateReportDedupKeys)
                && Objects.equals(mRegistrant, source.mRegistrant)
                && mAttributionMode == source.mAttributionMode
                && mIsDebugReporting == source.mIsDebugReporting
                && Objects.equals(mFilterDataString, source.mFilterDataString)
                && Objects.equals(mAggregateSource, source.mAggregateSource)
                && mAggregateContributions == source.mAggregateContributions
                && Objects.equals(
                        mAggregatableAttributionSource, source.mAggregatableAttributionSource)
                && Objects.equals(mRegistrationId, source.mRegistrationId)
                && Objects.equals(mSharedAggregationKeys, source.mSharedAggregationKeys)
                && Objects.equals(mParentId, source.mParentId)
                && Objects.equals(mInstallTime, source.mInstallTime)
                && Objects.equals(mDebugJoinKey, source.mDebugJoinKey)
                && Objects.equals(mPlatformAdId, source.mPlatformAdId)
                && Objects.equals(mDebugAdId, source.mDebugAdId)
                && Objects.equals(mRegistrationOrigin, source.mRegistrationOrigin)
                && mCoarseEventReportDestinations == source.mCoarseEventReportDestinations
                && Objects.equals(mFlexEventReportSpec, source.mFlexEventReportSpec);
    }

    @Override
    public int hashCode() {
        return Objects.hash(
                mId,
                mPublisher,
                mPublisherType,
                mAppDestinations,
                mWebDestinations,
                mEnrollmentId,
                mPriority,
                mStatus,
                mExpiryTime,
                mEventReportWindow,
                mAggregatableReportWindow,
                mEventTime,
                mEventId,
                mSourceType,
                mEventReportDedupKeys,
                mAggregateReportDedupKeys,
                mFilterDataString,
                mAggregateSource,
                mAggregateContributions,
                mAggregatableAttributionSource,
                mDebugKey,
                mAdIdPermission,
                mArDebugPermission,
                mRegistrationId,
                mSharedAggregationKeys,
                mInstallTime,
                mDebugJoinKey,
                mPlatformAdId,
                mDebugAdId,
                mRegistrationOrigin,
                mDebugJoinKey,
                mFlexEventReportSpec,
                mCoarseEventReportDestinations);
    }

    public void setAttributionMode(@AttributionMode int attributionMode) {
        mAttributionMode = attributionMode;
    }

    /**
     * Retrieve the attribution destinations corresponding to their destination type.
     *
     * @return a list of Uris.
     */
    public List<Uri> getAttributionDestinations(@EventSurfaceType int destinationType) {
        return destinationType == EventSurfaceType.APP ? mAppDestinations : mWebDestinations;
    }

    /**
     * Unique identifier for the {@link Source}.
     */
    public String getId() {
        return mId;
    }

    /**
     * Identifier provided by the registrant.
     */
    public UnsignedLong getEventId() {
        return mEventId;
    }

    /**
     * Priority of the {@link Source}.
     */
    public long getPriority() {
        return mPriority;
    }

    /**
     * Ad Tech enrollment ID
     */
    public String getEnrollmentId() {
        return mEnrollmentId;
    }

    /** Uri which registered the {@link Source}. */
    public Uri getPublisher() {
        return mPublisher;
    }

    /** The publisher type (e.g., app or web) {@link Source}. */
    @EventSurfaceType
    public int getPublisherType() {
        return mPublisherType;
    }

    /** Uris for the {@link Trigger}'s app destinations. */
    @Nullable
    public List<Uri> getAppDestinations() {
        return mAppDestinations;
    }

    /** Uris for the {@link Trigger}'s web destinations. */
    @Nullable
    public List<Uri> getWebDestinations() {
        return mWebDestinations;
    }

    /**
     * Type of {@link Source}. Values: Event, Navigation.
     */
    public SourceType getSourceType() {
        return mSourceType;
    }

    /** Time when {@link Source} will expire. */
    public long getExpiryTime() {
        return mExpiryTime;
    }

    /** Time when {@link Source} event report window will expire. */
    public long getEventReportWindow() {
        return mEventReportWindow;
    }

    /** Time when {@link Source} aggregate report window will expire. */
    public long getAggregatableReportWindow() {
        return mAggregatableReportWindow;
    }

    /** Debug key of {@link Source}. */
    @Nullable
    public UnsignedLong getDebugKey() {
        return mDebugKey;
    }

    /**
     * Time the event occurred.
     */
    public long getEventTime() {
        return mEventTime;
    }

    /** Is Ad ID Permission Enabled. */
    public boolean hasAdIdPermission() {
        return mAdIdPermission;
    }

    /** Is Ar Debug Permission Enabled. */
    public boolean hasArDebugPermission() {
        return mArDebugPermission;
    }

    /** List of dedup keys for the attributed {@link Trigger}. */
    public List<UnsignedLong> getEventReportDedupKeys() {
        return mEventReportDedupKeys;
    }

    /** List of dedup keys used for generating Aggregate Reports. */
    public List<UnsignedLong> getAggregateReportDedupKeys() {
        return mAggregateReportDedupKeys;
    }

    /** Current status of the {@link Source}. */
    @Status
    public int getStatus() {
        return mStatus;
    }

    /**
     * Registrant of this source, primarily an App.
     */
    public Uri getRegistrant() {
        return mRegistrant;
    }

    /** Selected mode for attribution. Values: Truthfully, Never, Falsely. */
    @AttributionMode
    public int getAttributionMode() {
        return mAttributionMode;
    }

    /**
     * Attribution window for install events.
     */
    public long getInstallAttributionWindow() {
        return mInstallAttributionWindow;
    }

    /**
     * Cooldown for attributing post-install {@link Trigger} events.
     */
    public long getInstallCooldownWindow() {
        return mInstallCooldownWindow;
    }

    /**
     * Is an App-install attributed to the {@link Source}.
     */
    public boolean isInstallAttributed() {
        return mIsInstallAttributed;
    }

    /** Is Ad Tech Opt-in to Debug Reporting {@link Source}. */
    public boolean isDebugReporting() {
        return mIsDebugReporting;
    }

    /**
     * Check whether the parameter of flexible event API is valid or not. Currently, only max
     * information gain is check because of the computation is complicated. Other straightforward
     * value errors will be show in the debug log using LogUtil
     *
     * @return whether the parameters of flexible are valid
     */
    public boolean isFlexEventApiValueValid() {
        if (mFlexEventReportSpec == null) {
            // the source doesn't not use flexible event report api. It is always valid
            return true;
        }
        double informationGainThreshold = Double.MIN_VALUE;
        if (mSourceType == SourceType.EVENT) {
            informationGainThreshold =
                    PrivacyParams.getMaxFlexibleEventInformationGainEventSource();
        } else if (mSourceType == SourceType.NAVIGATION) {
            informationGainThreshold =
                    PrivacyParams.getMaxFlexibleEventInformationGainNavigationSource();
        }
        if (mFlexEventReportSpec.getInformationGain() > informationGainThreshold) {
            return false;
        }
        return true;
    }

    /**
     * Returns aggregate filter data string used for aggregation. aggregate filter data json is a
     * JSONObject in Attribution-Reporting-Register-Source header. Example:
     * Attribution-Reporting-Register-Source: { // some other fields. "filter_data" : {
     * "conversion_subdomain": ["electronics.megastore"], "product": ["1234", "2345"], "ctid":
     * ["id"], ...... } }
     */
    public String getFilterDataString() {
        return mFilterDataString;
    }

    /**
     * Returns aggregate source string used for aggregation. aggregate source json is a JSONArray.
     * Example:
     * [{
     *   // Generates a "0x159" key piece (low order bits of the key) named
     *   // "campaignCounts"
     *   "id": "campaignCounts",
     *   "key_piece": "0x159", // User saw ad from campaign 345 (out of 511)
     * },
     * {
     *   // Generates a "0x5" key piece (low order bits of the key) named "geoValue"
     *   "id": "geoValue",
     *   // Source-side geo region = 5 (US), out of a possible ~100 regions.
     *   "key_piece": "0x5",
     * }]
     */
    public String getAggregateSource() {
        return mAggregateSource;
    }

    /**
     * Returns the current sum of values the source contributed to aggregatable reports.
     */
    public int getAggregateContributions() {
        return mAggregateContributions;
    }

    /**
     * Returns the AggregatableAttributionSource object, which is constructed using the aggregate
     * source string and aggregate filter data string in Source.
     */
    public Optional<AggregatableAttributionSource> getAggregatableAttributionSource()
            throws JSONException {
        if (mAggregatableAttributionSource == null) {
            if (mAggregateSource == null) {
                mAggregatableAttributionSource = Optional.empty();
                return mAggregatableAttributionSource;
            }
            JSONObject jsonObject = new JSONObject(mAggregateSource);
            TreeMap<String, BigInteger> aggregateSourceMap = new TreeMap<>();
            for (String key : jsonObject.keySet()) {
                // Remove "0x" prefix.
                String hexString = jsonObject.getString(key).substring(2);
                BigInteger bigInteger = new BigInteger(hexString, 16);
                aggregateSourceMap.put(key, bigInteger);
            }
            AggregatableAttributionSource aggregatableAttributionSource =
                    new AggregatableAttributionSource.Builder()
                            .setAggregatableSource(aggregateSourceMap)
                            .setFilterMap(getFilterData())
                            .build();
            mAggregatableAttributionSource = Optional.of(aggregatableAttributionSource);
        }

        return mAggregatableAttributionSource;
    }

    /** Returns the registration id. */
    @Nullable
    public String getRegistrationId() {
        return mRegistrationId;
    }

    /**
     * Returns the shared aggregation keys of the source as a unique list of strings. Example:
     * [“campaignCounts”]
     */
    @Nullable
    public String getSharedAggregationKeys() {
        return mSharedAggregationKeys;
    }

    /** Returns the install time of the source which is the same value as event time. */
    @Nullable
    public Long getInstallTime() {
        return mInstallTime;
    }

    /**
     * Returns join key that should be matched with trigger's join key at the time of generating
     * reports.
     */
    @Nullable
    public String getDebugJoinKey() {
        return mDebugJoinKey;
    }

    /**
     * Returns SHA256 hash of AdID from getAdId() on app registration concatenated with enrollment
     * ID, to be matched with a web trigger's {@link Trigger#getDebugAdId()} value at the time of
     * generating reports.
     */
    @Nullable
    public String getPlatformAdId() {
        return mPlatformAdId;
    }

    /**
     * Returns SHA256 hash of AdID from registration response on web registration concatenated with
     * enrollment ID, to be matched with an app trigger's {@link Trigger#getPlatformAdId()} value at
     * the time of generating reports.
     */
    @Nullable
    public String getDebugAdId() {
        return mDebugAdId;
    }

    /**
     * Indicates whether event report for this source should be generated with the destinations
     * where the conversion occurred or merge app and web destinations. Set to true of both app and
     * web destination should be merged into the array of event report.
     */
    public boolean getCoarseEventReportDestinations() {
        return mCoarseEventReportDestinations;
    }

    /** Returns registration origin used to register the source */
    public Uri getRegistrationOrigin() {
        return mRegistrationOrigin;
    }

    /** Returns trigger specs */
    public String getTriggerSpecs() {
        return mTriggerSpecsString;
    }

    /** Returns max bucket increments */
    public String getMaxBucketIncrements() {
        return mMaxBucketIncrementsString;
    }

    /** Returns event attribution status of current source */
    public String getEventAttributionStatus() {
        return mEventAttributionStatusString;
    }

    /** Returns privacy parameters */
    public String getPrivacyParameters() {
        return mPrivacyParametersString;
    }

    /** See {@link Source#getAppDestinations()} */
    public void setAppDestinations(@Nullable List<Uri> appDestinations) {
        mAppDestinations = appDestinations;
    }

    /** See {@link Source#getWebDestinations()} */
    public void setWebDestinations(@Nullable List<Uri> webDestinations) {
        mWebDestinations = webDestinations;
    }

    /** Set app install attribution to the {@link Source}. */
    public void setInstallAttributed(boolean isInstallAttributed) {
        mIsInstallAttributed = isInstallAttributed;
    }

    /**
     * @return if it's a derived source, returns the ID of the source it was created from. If it is
     *     null, it is an original source.
     */
    @Nullable
    public String getParentId() {
        return mParentId;
    }

    /**
     * Set the status.
     */
    public void setStatus(@Status int status) {
        mStatus = status;
    }

    /**
     * Set the aggregate contributions value.
     */
    public void setAggregateContributions(int aggregateContributions) {
        mAggregateContributions = aggregateContributions;
    }

    /**
     * Generates AggregatableFilterData from aggregate filter string in Source, including an entry
     * for source type.
     */
    public FilterMap getFilterData() throws JSONException {
        if (mFilterData != null) {
            return mFilterData;
        }

        if (mFilterDataString == null || mFilterDataString.isEmpty()) {
            mFilterData = new FilterMap.Builder().build();
        } else {
            mFilterData =
                    new FilterMap.Builder()
                            .buildFilterData(new JSONObject(mFilterDataString))
                            .build();
        }
        mFilterData
                .getAttributionFilterMap()
                .put("source_type", Collections.singletonList(mSourceType.getValue()));
        return mFilterData;
    }

    /** Returns true if the source has app destination(s), false otherwise. */
    public boolean hasAppDestinations() {
        return mAppDestinations != null && mAppDestinations.size() > 0;
    }

    /** Returns true if the source has web destination(s), false otherwise. */
    public boolean hasWebDestinations() {
        return mWebDestinations != null && mWebDestinations.size() > 0;
    }

    private static boolean areEqualNullableDestinations(List<Uri> destinations,
            List<Uri> otherDestinations) {
        if (destinations == null && otherDestinations == null) {
            return true;
        } else if (destinations == null || otherDestinations == null) {
            return false;
        } else {
            return ImmutableMultiset.copyOf(destinations).equals(
                    ImmutableMultiset.copyOf(otherDestinations));
        }
    }

    /** Build the flexible event report API from the raw string */
    public void buildFlexibleEventReportApi() throws JSONException {
        mFlexEventReportSpec =
                new ReportSpec(
                        mTriggerSpecsString,
                        mMaxBucketIncrementsString,
                        mEventAttributionStatusString,
                        mPrivacyParametersString);
    }

    /**
     * Builder for {@link Source}.
     */
    public static final class Builder {
        private final Source mBuilding;
        public Builder() {
            mBuilding = new Source();
        }

        /**
         * Copy builder.
         *
         * @param copyFrom copy from source
         * @return copied source
         */
        public static Builder from(Source copyFrom) {
            Builder builder = new Builder();
            builder.setId(copyFrom.mId);
            builder.setRegistrationId(copyFrom.mRegistrationId);
            builder.setAggregateSource(copyFrom.mAggregateSource);
            builder.setExpiryTime(copyFrom.mExpiryTime);
            builder.setAppDestinations(copyFrom.mAppDestinations);
            builder.setWebDestinations(copyFrom.mWebDestinations);
            builder.setSharedAggregationKeys(copyFrom.mSharedAggregationKeys);
            builder.setEventId(copyFrom.mEventId);
            builder.setRegistrant(copyFrom.mRegistrant);
            builder.setEventTime(copyFrom.mEventTime);
            builder.setPublisher(copyFrom.mPublisher);
            builder.setPublisherType(copyFrom.mPublisherType);
            builder.setInstallCooldownWindow(copyFrom.mInstallCooldownWindow);
            builder.setInstallAttributed(copyFrom.mIsInstallAttributed);
            builder.setInstallAttributionWindow(copyFrom.mInstallAttributionWindow);
            builder.setSourceType(copyFrom.mSourceType);
            builder.setAdIdPermission(copyFrom.mAdIdPermission);
            builder.setAggregateContributions(copyFrom.mAggregateContributions);
            builder.setArDebugPermission(copyFrom.mArDebugPermission);
            builder.setAttributionMode(copyFrom.mAttributionMode);
            builder.setDebugKey(copyFrom.mDebugKey);
            builder.setEventReportDedupKeys(copyFrom.mEventReportDedupKeys);
            builder.setAggregateReportDedupKeys(copyFrom.mAggregateReportDedupKeys);
            builder.setEventReportWindow(copyFrom.mEventReportWindow);
            builder.setAggregatableReportWindow(copyFrom.mAggregatableReportWindow);
            builder.setEnrollmentId(copyFrom.mEnrollmentId);
            builder.setFilterData(copyFrom.mFilterDataString);
            builder.setInstallTime(copyFrom.mInstallTime);
            builder.setIsDebugReporting(copyFrom.mIsDebugReporting);
            builder.setPriority(copyFrom.mPriority);
            builder.setStatus(copyFrom.mStatus);
            builder.setDebugJoinKey(copyFrom.mDebugJoinKey);
            builder.setPlatformAdId(copyFrom.mPlatformAdId);
            builder.setDebugAdId(copyFrom.mDebugAdId);
            builder.setRegistrationOrigin(copyFrom.mRegistrationOrigin);
            builder.setFlexEventReportSpec(copyFrom.mFlexEventReportSpec);
            builder.setCoarseEventReportDestinations(copyFrom.mCoarseEventReportDestinations);
            return builder;
        }

        /** See {@link Source#getId()}. */
        @NonNull
        public Builder setId(@NonNull String id) {
            mBuilding.mId = id;
            return this;
        }

        /** See {@link Source#getEventId()}. */
        @NonNull
        public Builder setEventId(UnsignedLong eventId) {
            mBuilding.mEventId = eventId;
            return this;
        }

        /** See {@link Source#getPublisher()}. */
        @NonNull
        public Builder setPublisher(@NonNull Uri publisher) {
            Validation.validateUri(publisher);
            mBuilding.mPublisher = publisher;
            return this;
        }

        /** See {@link Source#getPublisherType()}. */
        @NonNull
        public Builder setPublisherType(@EventSurfaceType int publisherType) {
            mBuilding.mPublisherType = publisherType;
            return this;
        }

        /** See {@link Source#getAppDestinations()}. */
        @NonNull
        public Builder setAppDestinations(@Nullable List<Uri> appDestinations) {
            Optional.ofNullable(appDestinations).ifPresent(uris -> {
                Validation.validateNotEmpty(uris);
                if (uris.size() > 1) {
                    throw new IllegalArgumentException("Received more than one app destination");
                }
                Validation.validateUri(uris.toArray(new Uri[0]));
            });
            mBuilding.mAppDestinations = appDestinations;
            return this;
        }

        /** See {@link Source#getWebDestinations()}. */
        @NonNull
        public Builder setWebDestinations(@Nullable List<Uri> webDestinations) {
            Optional.ofNullable(webDestinations).ifPresent(uris -> {
                Validation.validateNotEmpty(uris);
                Validation.validateUri(uris.toArray(new Uri[0]));
            });
            mBuilding.mWebDestinations = webDestinations;
            return this;
        }

        /** See {@link Source#getEnrollmentId()}. */
        @NonNull
        public Builder setEnrollmentId(@NonNull String enrollmentId) {
            mBuilding.mEnrollmentId = enrollmentId;
            return this;
        }

        /** See {@link Source#hasAdIdPermission()} */
        public Source.Builder setAdIdPermission(boolean adIdPermission) {
            mBuilding.mAdIdPermission = adIdPermission;
            return this;
        }

        /** See {@link Source#hasArDebugPermission()} */
        public Source.Builder setArDebugPermission(boolean arDebugPermission) {
            mBuilding.mArDebugPermission = arDebugPermission;
            return this;
        }

        /** See {@link Source#getEventId()}. */
        @NonNull
        public Builder setEventTime(long eventTime) {
            mBuilding.mEventTime = eventTime;
            return this;
        }

        /**
         * See {@link Source#getExpiryTime()}.
         */
        public Builder setExpiryTime(long expiryTime) {
            mBuilding.mExpiryTime = expiryTime;
            return this;
        }

        /**
         * See {@link Source#getEventReportWindow()}.
         */
        public Builder setEventReportWindow(long eventReportWindow) {
            mBuilding.mEventReportWindow = eventReportWindow;
            return this;
        }

        /**
         * See {@link Source#getAggregatableReportWindow()}.
         */
        public Builder setAggregatableReportWindow(long aggregateReportWindow) {
            mBuilding.mAggregatableReportWindow = aggregateReportWindow;
            return this;
        }

        /** See {@link Source#getPriority()}. */
        @NonNull
        public Builder setPriority(long priority) {
            mBuilding.mPriority = priority;
            return this;
        }

        /** See {@link Source#getDebugKey()}. */
        public Builder setDebugKey(@Nullable UnsignedLong debugKey) {
            mBuilding.mDebugKey = debugKey;
            return this;
        }

        /** See {@link Source#isDebugReporting()}. */
        public Builder setIsDebugReporting(boolean isDebugReporting) {
            mBuilding.mIsDebugReporting = isDebugReporting;
            return this;
        }

        /** See {@link Source#getSourceType()}. */
        @NonNull
        public Builder setSourceType(@NonNull SourceType sourceType) {
            Validation.validateNonNull(sourceType);
            mBuilding.mSourceType = sourceType;
            return this;
        }

        /** See {@link Source#getEventReportDedupKeys()}. */
        @NonNull
        public Builder setEventReportDedupKeys(@Nullable List<UnsignedLong> mEventReportDedupKeys) {
            mBuilding.mEventReportDedupKeys = mEventReportDedupKeys;
            return this;
        }

        /** See {@link Source#getAggregateReportDedupKeys()}. */
        @NonNull
        public Builder setAggregateReportDedupKeys(
                @NonNull List<UnsignedLong> mAggregateReportDedupKeys) {
            mBuilding.mAggregateReportDedupKeys = mAggregateReportDedupKeys;
            return this;
        }

        /** See {@link Source#getStatus()}. */
        @NonNull
        public Builder setStatus(@Status int status) {
            mBuilding.mStatus = status;
            return this;
        }

        /** See {@link Source#getRegistrant()} */
        @NonNull
        public Builder setRegistrant(@NonNull Uri registrant) {
            Validation.validateUri(registrant);
            mBuilding.mRegistrant = registrant;
            return this;
        }

        /** See {@link Source#getAttributionMode()} */
        @NonNull
        public Builder setAttributionMode(@AttributionMode int attributionMode) {
            mBuilding.mAttributionMode = attributionMode;
            return this;
        }

        /** See {@link Source#getInstallAttributionWindow()} */
        @NonNull
        public Builder setInstallAttributionWindow(long installAttributionWindow) {
            mBuilding.mInstallAttributionWindow = installAttributionWindow;
            return this;
        }

        /** See {@link Source#getInstallCooldownWindow()} */
        @NonNull
        public Builder setInstallCooldownWindow(long installCooldownWindow) {
            mBuilding.mInstallCooldownWindow = installCooldownWindow;
            return this;
        }

        /** See {@link Source#isInstallAttributed()} */
        @NonNull
        public Builder setInstallAttributed(boolean installAttributed) {
            mBuilding.mIsInstallAttributed = installAttributed;
            return this;
        }

        /** See {@link Source#getFilterDataString()}. */
        public Builder setFilterData(@Nullable String filterMap) {
            mBuilding.mFilterDataString = filterMap;
            return this;
        }

        /** See {@link Source#getAggregateSource()} */
        @NonNull
        public Builder setAggregateSource(@Nullable String aggregateSource) {
            mBuilding.mAggregateSource = aggregateSource;
            return this;
        }

        /** See {@link Source#getAggregateContributions()} */
        @NonNull
        public Builder setAggregateContributions(int aggregateContributions) {
            mBuilding.mAggregateContributions = aggregateContributions;
            return this;
        }

        /** See {@link Source#getRegistrationId()} */
        @NonNull
        public Builder setRegistrationId(@Nullable String registrationId) {
            mBuilding.mRegistrationId = registrationId;
            return this;
        }

        /** See {@link Source#getSharedAggregationKeys()} */
        @NonNull
        public Builder setSharedAggregationKeys(@Nullable String sharedAggregationKeys) {
            mBuilding.mSharedAggregationKeys = sharedAggregationKeys;
            return this;
        }

        /** See {@link Source#getInstallTime()} */
        @NonNull
        public Builder setInstallTime(@Nullable Long installTime) {
            mBuilding.mInstallTime = installTime;
            return this;
        }

        /** See {@link Source#getParentId()} */
        @NonNull
        public Builder setParentId(@Nullable String parentId) {
            mBuilding.mParentId = parentId;
            return this;
        }

        /** See {@link Source#getAggregatableAttributionSource()} */
        @NonNull
        public Builder setAggregatableAttributionSource(
                @Nullable AggregatableAttributionSource aggregatableAttributionSource) {
            mBuilding.mAggregatableAttributionSource =
                    Optional.ofNullable(aggregatableAttributionSource);
            return this;
        }

        /** See {@link Source#getDebugJoinKey()} */
        @NonNull
        public Builder setDebugJoinKey(@Nullable String debugJoinKey) {
            mBuilding.mDebugJoinKey = debugJoinKey;
            return this;
        }

        /** See {@link Source#getPlatformAdId()} */
        @NonNull
        public Builder setPlatformAdId(@Nullable String platformAdId) {
            mBuilding.mPlatformAdId = platformAdId;
            return this;
        }

        /** See {@link Source#getDebugAdId()} */
        @NonNull
        public Builder setDebugAdId(@Nullable String debugAdId) {
            mBuilding.mDebugAdId = debugAdId;
            return this;
        }

        /** See {@link Source#getRegistrationOrigin()} ()} */
        @NonNull
        public Builder setRegistrationOrigin(Uri registrationOrigin) {
            mBuilding.mRegistrationOrigin = registrationOrigin;
            return this;
        }

        /** See {@link Source#getFlexEventReportSpec()} */
        @NonNull
        public Builder setFlexEventReportSpec(@Nullable ReportSpec flexEventReportSpec) {
            mBuilding.mFlexEventReportSpec = flexEventReportSpec;
            return this;
        }

        /** See {@link Source#getFlexEventReportSpec()} */
        @NonNull
        public Builder buildInitialFlexEventReportSpec() throws JSONException {
            mBuilding.mFlexEventReportSpec =
                    new ReportSpec(
                            mBuilding.mTriggerSpecsString, mBuilding.mMaxBucketIncrementsString);
            return this;
        }

        /** See {@link Source#getCoarseEventReportDestinations()} */
        @NonNull
        public Builder setCoarseEventReportDestinations(boolean coarseEventReportDestinations) {
            mBuilding.mCoarseEventReportDestinations = coarseEventReportDestinations;
            return this;
        }

        /** See {@link Source#getTriggerSpecs()} */
        @NonNull
        public Builder setTriggerSpecs(@Nullable String triggerSpecs) {
            mBuilding.mTriggerSpecsString = triggerSpecs;
            return this;
        }

        /** See {@link Source#getMaxBucketIncrements()} */
        @NonNull
        public Builder setMaxBucketIncrements(@Nullable String maxBucketIncrements) {
            mBuilding.mMaxBucketIncrementsString = maxBucketIncrements;
            return this;
        }

        /** See {@link Source#getEventAttributionStatus()} */
        @NonNull
        public Builder setEventAttributionStatus(@Nullable String eventAttributionStatus) {
            mBuilding.mEventAttributionStatusString = eventAttributionStatus;
            return this;
        }

        /** See {@link Source#getPrivacyParameters()} */
        @NonNull
        public Builder setPrivacyParameters(@Nullable String privacyParameters) {
            mBuilding.mPrivacyParametersString = privacyParameters;
            return this;
        }

        /** Build the {@link Source}. */
        @NonNull
        public Source build() {
            Validation.validateNonNull(
                    mBuilding.mPublisher,
                    mBuilding.mEnrollmentId,
                    mBuilding.mRegistrant,
                    mBuilding.mSourceType,
                    mBuilding.mAggregateReportDedupKeys,
                    mBuilding.mEventReportDedupKeys,
                    mBuilding.mRegistrationOrigin);

            return mBuilding;
        }
    }
}<|MERGE_RESOLUTION|>--- conflicted
+++ resolved
@@ -44,10 +44,7 @@
  * POJO for Source.
  */
 public class Source {
-<<<<<<< HEAD
-=======
-
->>>>>>> dadf00a6
+
     private String mId;
     private UnsignedLong mEventId;
     private Uri mPublisher;
@@ -192,8 +189,6 @@
                 : PrivacyParams.getNavigationTriggerDataCardinality();
     }
 
-<<<<<<< HEAD
-=======
     /**
      * @return the flex event report specifications
      */
@@ -202,7 +197,6 @@
         return mFlexEventReportSpec;
     }
 
->>>>>>> dadf00a6
     @Override
     public boolean equals(Object obj) {
         if (!(obj instanceof Source)) {
