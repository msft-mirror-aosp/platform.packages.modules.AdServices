--- conflicted
+++ resolved
@@ -158,12 +158,8 @@
     public static void scheduleIfNeeded(Context context, boolean forceSchedule) {
         Flags flags = FlagsFactory.getFlags();
         if (flags.getAsyncRegistrationJobQueueKillSwitch()) {
-<<<<<<< HEAD
-            LogUtil.e("AsyncRegistrationQueueJobService is disabled, skip scheduling");
-=======
             LoggerFactory.getMeasurementLogger()
                     .e("AsyncRegistrationQueueJobService is disabled, skip scheduling");
->>>>>>> 4f19f827
             return;
         }
 
