/*
 * Copyright (C) 2023 The Android Open Source Project
 *
 * Licensed under the Apache License, Version 2.0 (the "License");
 * you may not use this file except in compliance with the License.
 * You may obtain a copy of the License at
 *
 *      http://www.apache.org/licenses/LICENSE-2.0
 *
 * Unless required by applicable law or agreed to in writing, software
 * distributed under the License is distributed on an "AS IS" BASIS,
 * WITHOUT WARRANTIES OR CONDITIONS OF ANY KIND, either express or implied.
 * See the License for the specific language governing permissions and
 * limitations under the License.
 */

package com.android.adservices.service.measurement.noising;

import android.annotation.NonNull;
import android.net.Uri;

import com.android.adservices.service.Flags;
import com.android.adservices.service.measurement.Source;
import com.android.adservices.service.measurement.TriggerSpecs;
import com.android.adservices.service.measurement.reporting.EventReportWindowCalcDelegate;
import com.android.adservices.service.measurement.util.UnsignedLong;
import com.android.internal.annotations.VisibleForTesting;

import com.google.common.collect.ImmutableList;

import java.math.BigDecimal;
import java.math.RoundingMode;
import java.util.Collections;
import java.util.List;
import java.util.Optional;
import java.util.concurrent.ThreadLocalRandom;
import java.util.stream.Collectors;

/** Generates noised reports for the provided source. */
public class SourceNoiseHandler {
    private static final int PROBABILITY_DECIMAL_POINTS_LIMIT = 7;

    private final Flags mFlags;
    private final EventReportWindowCalcDelegate mEventReportWindowCalcDelegate;

    public SourceNoiseHandler(@NonNull Flags flags) {
        mFlags = flags;
        mEventReportWindowCalcDelegate = new EventReportWindowCalcDelegate(flags);
    }

    @VisibleForTesting
    SourceNoiseHandler(
            @NonNull Flags flags,
            @NonNull EventReportWindowCalcDelegate eventReportWindowCalcDelegate) {
        mFlags = flags;
        mEventReportWindowCalcDelegate = eventReportWindowCalcDelegate;
    }

    /** Multiplier is 1, when only one destination needs to be considered. */
    public static final int SINGLE_DESTINATION_IMPRESSION_NOISE_MULTIPLIER = 1;

    /**
     * Double-folds the number of states in order to allocate half to app destination and half to
     * web destination for fake reports generation.
     */
    public static final int DUAL_DESTINATION_IMPRESSION_NOISE_MULTIPLIER = 2;

    /**
     * Assign attribution mode based on random rate and generate fake reports if needed. Should only
     * be called for a new Source.
     *
     * @return fake reports to be stored in the datastore.
     */
    public List<Source.FakeReport> assignAttributionModeAndGenerateFakeReports(
            @NonNull Source source) {
        ThreadLocalRandom rand = ThreadLocalRandom.current();
        double value = rand.nextDouble();
        if (value > getRandomAttributionProbability(source)) {
            source.setAttributionMode(Source.AttributionMode.TRUTHFULLY);
            return Collections.emptyList();
        }

        List<Source.FakeReport> fakeReports;
        TriggerSpecs triggerSpecs = source.getTriggerSpecs();
        if (triggerSpecs == null) {
            // There will at least be one (app or web) destination available
            ImpressionNoiseParams noiseParams = getImpressionNoiseParams(source);
            fakeReports =
                    ImpressionNoiseUtil.selectRandomStateAndGenerateReportConfigs(
                                    noiseParams, rand)
                            .stream()
                            .map(
                                    reportConfig ->
                                            new Source.FakeReport(
                                                    new UnsignedLong(
                                                            Long.valueOf(reportConfig[0])),
                                                    mEventReportWindowCalcDelegate
                                                            .getReportingTimeForNoising(
                                                                    source,
                                                                    reportConfig[1]),
                                                    resolveFakeReportDestinations(
                                                            source, reportConfig[2])))
                            .collect(Collectors.toList());
        } else {
            int destinationTypeMultiplier = source.getDestinationTypeMultiplier(mFlags);
            List<int[]> fakeReportConfigs =
                    ImpressionNoiseUtil.selectFlexEventReportRandomStateAndGenerateReportConfigs(
                            triggerSpecs, destinationTypeMultiplier, rand);
            fakeReports =
                    fakeReportConfigs.stream()
                            .map(
                                    reportConfig ->
                                            new Source.FakeReport(
                                                    triggerSpecs.getTriggerDataFromIndex(
                                                            reportConfig[0]),
                                                    mEventReportWindowCalcDelegate
                                                            .getReportingTimeForNoisingFlexEventApi(
                                                                    reportConfig[1],
                                                                    reportConfig[0],
                                                                    triggerSpecs),
                                                    resolveFakeReportDestinations(
                                                            source, reportConfig[2])))
                            .collect(Collectors.toList());
        }
        @Source.AttributionMode
        int attributionMode =
                fakeReports.isEmpty()
                        ? Source.AttributionMode.NEVER
                        : Source.AttributionMode.FALSELY;
        source.setAttributionMode(attributionMode);
        return fakeReports;
    }

    /** @return Probability of selecting random state for attribution */
    public double getRandomAttributionProbability(@NonNull Source source) {
<<<<<<< HEAD
        if (source.getTriggerSpecs() != null
                || mFlags.getMeasurementEnableConfigurableEventReportingWindows()
                || mFlags.getMeasurementEnableVtcConfigurableMaxEventReports()
                || (mFlags.getMeasurementFlexLiteApiEnabled()
                        && (source.getMaxEventLevelReports() != null
                                || source.hasManualEventReportWindows()))) {
            return convertToDoubleAndLimitDecimal(source.getFlipProbability(mFlags));
        }
        // TODO(b/290117352): Remove Hardcoded noise values

        // Both destinations are set and install attribution is supported
        if (!shouldReportCoarseDestinations(source)
                && source.hasWebDestinations()
                && isInstallDetectionEnabled(source)) {
            return source.getSourceType() == Source.SourceType.EVENT
                    ? convertToDoubleAndLimitDecimal(
                            mFlags.getMeasurementInstallAttrDualDestinationEventNoiseProbability())
                    : convertToDoubleAndLimitDecimal(
                            mFlags.getMeasurementInstallAttrDualDestinationNavigationNoiseProbability());
        }

        // Both destinations are set but install attribution isn't supported
        if (!shouldReportCoarseDestinations(source)
                && source.hasAppDestinations()
                && source.hasWebDestinations()) {
            return source.getSourceType() == Source.SourceType.EVENT
                    ? convertToDoubleAndLimitDecimal(
                            mFlags.getMeasurementDualDestinationEventNoiseProbability())
                    : convertToDoubleAndLimitDecimal(
                            mFlags.getMeasurementDualDestinationNavigationNoiseProbability());
        }

        // App destination is set and install attribution is supported
        if (isInstallDetectionEnabled(source)) {
            return source.getSourceType() == Source.SourceType.EVENT
                    ? convertToDoubleAndLimitDecimal(
                            mFlags.getMeasurementInstallAttrEventNoiseProbability())
                    : convertToDoubleAndLimitDecimal(
                            mFlags.getMeasurementInstallAttrNavigationNoiseProbability());
        }

        // One of the destinations is available without install attribution support
        return source.getSourceType() == Source.SourceType.EVENT
                ? convertToDoubleAndLimitDecimal(mFlags.getMeasurementEventNoiseProbability())
                : convertToDoubleAndLimitDecimal(mFlags.getMeasurementNavigationNoiseProbability());
=======
        // Methods on Source and EventReportWindowCalcDelegate that calculate flip probability for
        // the source rely on reporting windows and max reports that are obtained with consideration
        // to install-state and its interaction with configurable report windows and configurable
        // max reports.
        return convertToDoubleAndLimitDecimal(source.getFlipProbability(mFlags));
>>>>>>> e5cd4102
    }

    private double convertToDoubleAndLimitDecimal(double probability) {
        return BigDecimal.valueOf(probability)
                .setScale(PROBABILITY_DECIMAL_POINTS_LIMIT, RoundingMode.HALF_UP)
                .doubleValue();
    }

<<<<<<< HEAD
    private boolean isVtcDualDestinationModeWithPostInstallEnabled(Source source) {
        return !shouldReportCoarseDestinations(source)
                && !source.hasManualEventReportWindows()
                && source.getMaxEventLevelReports() == null
                && source.getSourceType() == Source.SourceType.EVENT
                && source.hasWebDestinations()
                && isInstallDetectionEnabled(source);
    }

=======
>>>>>>> e5cd4102
    /**
     * Either both app and web destinations can be available or one of them will be available. When
     * both destinations are available, we double the number of states at noise generation to be
     * able to randomly choose one of them for fake report creation. We don't add the multiplier
     * when only one of them is available. In that case, choose the one that's non-null.
     *
     * @param destinationIdentifier destination identifier, can be 0 (app) or 1 (web)
     * @return app or web destination {@link Uri}
     */
    private List<Uri> resolveFakeReportDestinations(Source source, int destinationIdentifier) {
        if (source.shouldReportCoarseDestinations(mFlags)) {
            ImmutableList.Builder<Uri> destinations = new ImmutableList.Builder<>();
            Optional.ofNullable(source.getAppDestinations()).ifPresent(destinations::addAll);
            Optional.ofNullable(source.getWebDestinations()).ifPresent(destinations::addAll);
            return destinations.build();
        }

        if (source.hasAppDestinations() && source.hasWebDestinations()) {
            return destinationIdentifier % DUAL_DESTINATION_IMPRESSION_NOISE_MULTIPLIER == 0
                    ? source.getAppDestinations()
                    : source.getWebDestinations();
        }

        return source.hasAppDestinations()
                ? source.getAppDestinations()
                : source.getWebDestinations();
    }

<<<<<<< HEAD
    /** Check if install detection is enabled for the source. */
    public static boolean isInstallDetectionEnabled(@NonNull Source source) {
        return source.getInstallCooldownWindow() > 0 && source.hasAppDestinations();
    }

    private boolean shouldReportCoarseDestinations(Source source) {
        return mFlags.getMeasurementEnableCoarseEventReportDestinations()
                && source.hasCoarseEventReportDestinations();
    }

    private List<Source.FakeReport> generateVtcDualDestinationPostInstallFakeReports(
            Source source) {
        int[][][] fakeReportsConfig =
                ImpressionNoiseUtil.DUAL_DESTINATION_POST_INSTALL_FAKE_REPORT_CONFIG;
        int randomIndex = new Random().nextInt(fakeReportsConfig.length);
        int[][] reportsConfig = fakeReportsConfig[randomIndex];
        return Arrays.stream(reportsConfig)
                .map(
                        reportConfig ->
                                new Source.FakeReport(
                                        new UnsignedLong(Long.valueOf(reportConfig[0])),
                                        mEventReportWindowCalcDelegate.getReportingTimeForNoising(
                                                source,
                                                /* window index */ reportConfig[1],
                                                isInstallDetectionEnabled(source)),
                                        resolveFakeReportDestinations(source, reportConfig[2])))
                .collect(Collectors.toList());
    }

=======
>>>>>>> e5cd4102
    @VisibleForTesting
    ImpressionNoiseParams getImpressionNoiseParams(Source source) {
        int destinationTypeMultiplier = source.getDestinationTypeMultiplier(mFlags);
        return new ImpressionNoiseParams(
                mEventReportWindowCalcDelegate.getMaxReportCount(source),
                source.getTriggerDataCardinality(),
                mEventReportWindowCalcDelegate.getReportingWindowCountForNoising(source),
                destinationTypeMultiplier);
    }
}<|MERGE_RESOLUTION|>--- conflicted
+++ resolved
@@ -133,59 +133,11 @@
 
     /** @return Probability of selecting random state for attribution */
     public double getRandomAttributionProbability(@NonNull Source source) {
-<<<<<<< HEAD
-        if (source.getTriggerSpecs() != null
-                || mFlags.getMeasurementEnableConfigurableEventReportingWindows()
-                || mFlags.getMeasurementEnableVtcConfigurableMaxEventReports()
-                || (mFlags.getMeasurementFlexLiteApiEnabled()
-                        && (source.getMaxEventLevelReports() != null
-                                || source.hasManualEventReportWindows()))) {
-            return convertToDoubleAndLimitDecimal(source.getFlipProbability(mFlags));
-        }
-        // TODO(b/290117352): Remove Hardcoded noise values
-
-        // Both destinations are set and install attribution is supported
-        if (!shouldReportCoarseDestinations(source)
-                && source.hasWebDestinations()
-                && isInstallDetectionEnabled(source)) {
-            return source.getSourceType() == Source.SourceType.EVENT
-                    ? convertToDoubleAndLimitDecimal(
-                            mFlags.getMeasurementInstallAttrDualDestinationEventNoiseProbability())
-                    : convertToDoubleAndLimitDecimal(
-                            mFlags.getMeasurementInstallAttrDualDestinationNavigationNoiseProbability());
-        }
-
-        // Both destinations are set but install attribution isn't supported
-        if (!shouldReportCoarseDestinations(source)
-                && source.hasAppDestinations()
-                && source.hasWebDestinations()) {
-            return source.getSourceType() == Source.SourceType.EVENT
-                    ? convertToDoubleAndLimitDecimal(
-                            mFlags.getMeasurementDualDestinationEventNoiseProbability())
-                    : convertToDoubleAndLimitDecimal(
-                            mFlags.getMeasurementDualDestinationNavigationNoiseProbability());
-        }
-
-        // App destination is set and install attribution is supported
-        if (isInstallDetectionEnabled(source)) {
-            return source.getSourceType() == Source.SourceType.EVENT
-                    ? convertToDoubleAndLimitDecimal(
-                            mFlags.getMeasurementInstallAttrEventNoiseProbability())
-                    : convertToDoubleAndLimitDecimal(
-                            mFlags.getMeasurementInstallAttrNavigationNoiseProbability());
-        }
-
-        // One of the destinations is available without install attribution support
-        return source.getSourceType() == Source.SourceType.EVENT
-                ? convertToDoubleAndLimitDecimal(mFlags.getMeasurementEventNoiseProbability())
-                : convertToDoubleAndLimitDecimal(mFlags.getMeasurementNavigationNoiseProbability());
-=======
         // Methods on Source and EventReportWindowCalcDelegate that calculate flip probability for
         // the source rely on reporting windows and max reports that are obtained with consideration
         // to install-state and its interaction with configurable report windows and configurable
         // max reports.
         return convertToDoubleAndLimitDecimal(source.getFlipProbability(mFlags));
->>>>>>> e5cd4102
     }
 
     private double convertToDoubleAndLimitDecimal(double probability) {
@@ -194,18 +146,6 @@
                 .doubleValue();
     }
 
-<<<<<<< HEAD
-    private boolean isVtcDualDestinationModeWithPostInstallEnabled(Source source) {
-        return !shouldReportCoarseDestinations(source)
-                && !source.hasManualEventReportWindows()
-                && source.getMaxEventLevelReports() == null
-                && source.getSourceType() == Source.SourceType.EVENT
-                && source.hasWebDestinations()
-                && isInstallDetectionEnabled(source);
-    }
-
-=======
->>>>>>> e5cd4102
     /**
      * Either both app and web destinations can be available or one of them will be available. When
      * both destinations are available, we double the number of states at noise generation to be
@@ -234,38 +174,6 @@
                 : source.getWebDestinations();
     }
 
-<<<<<<< HEAD
-    /** Check if install detection is enabled for the source. */
-    public static boolean isInstallDetectionEnabled(@NonNull Source source) {
-        return source.getInstallCooldownWindow() > 0 && source.hasAppDestinations();
-    }
-
-    private boolean shouldReportCoarseDestinations(Source source) {
-        return mFlags.getMeasurementEnableCoarseEventReportDestinations()
-                && source.hasCoarseEventReportDestinations();
-    }
-
-    private List<Source.FakeReport> generateVtcDualDestinationPostInstallFakeReports(
-            Source source) {
-        int[][][] fakeReportsConfig =
-                ImpressionNoiseUtil.DUAL_DESTINATION_POST_INSTALL_FAKE_REPORT_CONFIG;
-        int randomIndex = new Random().nextInt(fakeReportsConfig.length);
-        int[][] reportsConfig = fakeReportsConfig[randomIndex];
-        return Arrays.stream(reportsConfig)
-                .map(
-                        reportConfig ->
-                                new Source.FakeReport(
-                                        new UnsignedLong(Long.valueOf(reportConfig[0])),
-                                        mEventReportWindowCalcDelegate.getReportingTimeForNoising(
-                                                source,
-                                                /* window index */ reportConfig[1],
-                                                isInstallDetectionEnabled(source)),
-                                        resolveFakeReportDestinations(source, reportConfig[2])))
-                .collect(Collectors.toList());
-    }
-
-=======
->>>>>>> e5cd4102
     @VisibleForTesting
     ImpressionNoiseParams getImpressionNoiseParams(Source source) {
         int destinationTypeMultiplier = source.getDestinationTypeMultiplier(mFlags);
