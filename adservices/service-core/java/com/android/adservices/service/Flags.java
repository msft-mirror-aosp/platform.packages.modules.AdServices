--- conflicted
+++ resolved
@@ -2488,8 +2488,6 @@
         return MEASUREMENT_MAX_EVENT_REPORTS_PER_DESTINATION;
     }
 
-<<<<<<< HEAD
-=======
     /** Default minimum event report delay in milliseconds */
     long MEASUREMENT_MIN_EVENT_REPORT_DELAY_MILLIS = 3_600_000L;
 
@@ -2498,7 +2496,6 @@
         return MEASUREMENT_MIN_EVENT_REPORT_DELAY_MILLIS;
     }
 
->>>>>>> dadf00a6
     /** Disable early reporting windows configurability by default. */
     boolean MEASUREMENT_ENABLE_CONFIGURABLE_EVENT_REPORTING_WINDOWS = false;
 
@@ -2536,9 +2533,6 @@
      * seconds.
      */
     default String getMeasurementEventReportsCtcEarlyReportingWindows() {
-<<<<<<< HEAD
-        return MEASUREMENT_EVENT_REPORTS_VTC_EARLY_REPORTING_WINDOWS;
-=======
         return MEASUREMENT_EVENT_REPORTS_CTC_EARLY_REPORTING_WINDOWS;
     }
 
@@ -2643,6 +2637,5 @@
     /** Returns the consent notification reset token. */
     default String getConsentNotificationResetToken() {
         return CONSENT_NOTIFICATION_RESET_TOKEN;
->>>>>>> dadf00a6
     }
 }