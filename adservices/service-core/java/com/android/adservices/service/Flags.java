/*
 * Copyright (C) 2022 The Android Open Source Project
 *
 * Licensed under the Apache License, Version 2.0 (the "License");
 * you may not use this file except in compliance with the License.
 * You may obtain a copy of the License at
 *
 *      http://www.apache.org/licenses/LICENSE-2.0
 *
 * Unless required by applicable law or agreed to in writing, software
 * distributed under the License is distributed on an "AS IS" BASIS,
 * WITHOUT WARRANTIES OR CONDITIONS OF ANY KIND, either express or implied.
 * See the License for the specific language governing permissions and
 * limitations under the License.
 */

package com.android.adservices.service;

import static android.app.ActivityManager.RunningAppProcessInfo.IMPORTANCE_FOREGROUND_SERVICE;

import android.annotation.IntDef;
import android.annotation.NonNull;

import androidx.annotation.Nullable;

import com.android.adservices.data.adselection.DBRegisteredAdInteraction;
import com.android.adservices.service.adselection.AdOutcomeSelectorImpl;
import com.android.adservices.service.common.cache.FledgeHttpCache;

import com.google.common.collect.ImmutableList;

import java.io.PrintWriter;
import java.lang.annotation.Retention;
import java.lang.annotation.RetentionPolicy;
import java.util.concurrent.TimeUnit;

/**
 * AdServices Feature Flags interface. This Flags interface hold the default values of Ad Services
 * Flags. The default values in this class must match with the default values in PH since we will
 * migrate to Flag Codegen in the future. With that migration, the Flags.java file will be generated
 * from the GCL.
 */
public interface Flags {
    /** Topics Epoch Job Period. */
    long TOPICS_EPOCH_JOB_PERIOD_MS = 7 * 86_400_000; // 7 days.

    /** Returns the max time period (in millis) between each epoch computation job run. */
    default long getTopicsEpochJobPeriodMs() {
        return TOPICS_EPOCH_JOB_PERIOD_MS;
    }

    /** Topics Epoch Job Flex. Note the minimum value system allows is +8h24m0s0ms */
    long TOPICS_EPOCH_JOB_FLEX_MS = 9 * 60 * 60 * 1000; // 5 hours.

    /** Returns flex for the Epoch computation job in Millisecond. */
    default long getTopicsEpochJobFlexMs() {
        return TOPICS_EPOCH_JOB_FLEX_MS;
    }

    /* The percentage that we will return a random topic from the Taxonomy. */
    int TOPICS_PERCENTAGE_FOR_RANDOM_TOPIC = 5;

    /** Returns the percentage that we will return a random topic from the Taxonomy. */
    default int getTopicsPercentageForRandomTopic() {
        return TOPICS_PERCENTAGE_FOR_RANDOM_TOPIC;
    }

    /** The number of top Topics for each epoch. */
    int TOPICS_NUMBER_OF_TOP_TOPICS = 5;

    /** Returns the number of top topics. */
    default int getTopicsNumberOfTopTopics() {
        return TOPICS_NUMBER_OF_TOP_TOPICS;
    }

    /** The number of random Topics for each epoch. */
    int TOPICS_NUMBER_OF_RANDOM_TOPICS = 1;

    /** Returns the number of top topics. */
    default int getTopicsNumberOfRandomTopics() {
        return TOPICS_NUMBER_OF_RANDOM_TOPICS;
    }

    /** Global blocked Topics. Default value is empty list. */
    ImmutableList<Integer> TOPICS_GLOBAL_BLOCKED_TOPIC_IDS = ImmutableList.of();

    /** Returns a list of global blocked topics. */
    default ImmutableList<Integer> getGlobalBlockedTopicIds() {
        return TOPICS_GLOBAL_BLOCKED_TOPIC_IDS;
    }

    /** How many epochs to look back when deciding if a caller has observed a topic before. */
    int TOPICS_NUMBER_OF_LOOK_BACK_EPOCHS = 3;

    /**
     * Returns the number of epochs to look back when deciding if a caller has observed a topic
     * before.
     */
    default int getTopicsNumberOfLookBackEpochs() {
        return TOPICS_NUMBER_OF_LOOK_BACK_EPOCHS;
    }

    /** Available types of classifier behaviours for the Topics API. */
    @IntDef(
            flag = true,
            value = {
                UNKNOWN_CLASSIFIER,
                ON_DEVICE_CLASSIFIER,
                PRECOMPUTED_CLASSIFIER,
                PRECOMPUTED_THEN_ON_DEVICE_CLASSIFIER
            })
    @Retention(RetentionPolicy.SOURCE)
    @interface ClassifierType {}

    /** Unknown classifier option. */
    int UNKNOWN_CLASSIFIER = 0;
    /** Only on-device classification. */
    int ON_DEVICE_CLASSIFIER = 1;
    /** Only Precomputed classification. */
    int PRECOMPUTED_CLASSIFIER = 2;
    /** Precomputed classification values are preferred over on-device classification values. */
    int PRECOMPUTED_THEN_ON_DEVICE_CLASSIFIER = 3;

    /* Type of classifier intended to be used by default. */
    @ClassifierType int DEFAULT_CLASSIFIER_TYPE = PRECOMPUTED_THEN_ON_DEVICE_CLASSIFIER;

    /** Returns the type of classifier currently used by Topics. */
    @ClassifierType
    default int getClassifierType() {
        return DEFAULT_CLASSIFIER_TYPE;
    }

    /** Number of top labels allowed for every app. */
    int CLASSIFIER_NUMBER_OF_TOP_LABELS = 3;

    /** Returns the number of top labels allowed for every app after the classification process. */
    default int getClassifierNumberOfTopLabels() {
        return CLASSIFIER_NUMBER_OF_TOP_LABELS;
    }

    /** Threshold value for classification values. */
    float CLASSIFIER_THRESHOLD = 0.1f;

    /** Returns the threshold value for classification values. */
    default float getClassifierThreshold() {
        return CLASSIFIER_THRESHOLD;
    }

    /** Number of max words allowed in the description for topics classifier. */
    int CLASSIFIER_DESCRIPTION_MAX_WORDS = 500;

    /** Returns the number of max words allowed in the description for topics classifier. */
    default int getClassifierDescriptionMaxWords() {
        return CLASSIFIER_DESCRIPTION_MAX_WORDS;
    }

    /** Number of max characters allowed in the description for topics classifier. */
    int CLASSIFIER_DESCRIPTION_MAX_LENGTH = 2500;

    /** Returns the number of max characters allowed in the description for topics classifier. */
    default int getClassifierDescriptionMaxLength() {
        return CLASSIFIER_DESCRIPTION_MAX_LENGTH;
    }

    // TODO(b/243829477): Remove this flag when flow of pushing models is refined.
    /**
     * Whether classifier should force using bundled files. This flag is mainly used in CTS tests to
     * force using precomputed_app_list to avoid model mismatch due to update. Default value is
     * false which means to use downloaded files.
     */
    boolean CLASSIFIER_FORCE_USE_BUNDLED_FILES = false;

    /** Returns whether to force using bundled files */
    default boolean getClassifierForceUseBundledFiles() {
        return CLASSIFIER_FORCE_USE_BUNDLED_FILES;
    }

    /* The default period for the Maintenance job. */
    long MAINTENANCE_JOB_PERIOD_MS = 86_400_000; // 1 day.

    /** Returns the max time period (in millis) between each idle maintenance job run. */
    default long getMaintenanceJobPeriodMs() {
        return MAINTENANCE_JOB_PERIOD_MS;
    }

    /* The default flex for Maintenance Job. */
    long MAINTENANCE_JOB_FLEX_MS = 3 * 60 * 60 * 1000; // 3 hours.

    /** Returns flex for the Daily Maintenance job in Millisecond. */
    default long getMaintenanceJobFlexMs() {
        return MAINTENANCE_JOB_FLEX_MS;
    }

    /* The default min time period (in millis) between each event main reporting job run. */
    long MEASUREMENT_EVENT_MAIN_REPORTING_JOB_PERIOD_MS = 4 * 60 * 60 * 1000; // 4 hours.

    /** Returns min time period (in millis) between each event main reporting job run. */
    default long getMeasurementEventMainReportingJobPeriodMs() {
        return MEASUREMENT_EVENT_MAIN_REPORTING_JOB_PERIOD_MS;
    }

    /* The default min time period (in millis) between each event fallback reporting job run. */
    long MEASUREMENT_EVENT_FALLBACK_REPORTING_JOB_PERIOD_MS = 24 * 60 * 60 * 1000; // 24 hours.

    /** Returns min time period (in millis) between each event fallback reporting job run. */
    default long getMeasurementEventFallbackReportingJobPeriodMs() {
        return MEASUREMENT_EVENT_FALLBACK_REPORTING_JOB_PERIOD_MS;
    }

    /* The default URL for fetching public encryption keys for aggregatable reports. */
    String MEASUREMENT_AGGREGATE_ENCRYPTION_KEY_COORDINATOR_URL =
            "https://publickeyservice.aws.privacysandboxservices.com/v1alpha/publicKeys";

    /** Returns the URL for fetching public encryption keys for aggregatable reports. */
    default String getMeasurementAggregateEncryptionKeyCoordinatorUrl() {
        return MEASUREMENT_AGGREGATE_ENCRYPTION_KEY_COORDINATOR_URL;
    }

    /* The default min time period (in millis) between each aggregate main reporting job run. */
    long MEASUREMENT_AGGREGATE_MAIN_REPORTING_JOB_PERIOD_MS = 4 * 60 * 60 * 1000; // 4 hours.

    /** Returns min time period (in millis) between each aggregate main reporting job run. */
    default long getMeasurementAggregateMainReportingJobPeriodMs() {
        return MEASUREMENT_AGGREGATE_MAIN_REPORTING_JOB_PERIOD_MS;
    }

    /* The default min time period (in millis) between each aggregate fallback reporting job run. */
    long MEASUREMENT_AGGREGATE_FALLBACK_REPORTING_JOB_PERIOD_MS = 24 * 60 * 60 * 1000; // 24 hours.

    /** Returns min time period (in millis) between each aggregate fallback job run. */
    default long getMeasurementAggregateFallbackReportingJobPeriodMs() {
        return MEASUREMENT_AGGREGATE_FALLBACK_REPORTING_JOB_PERIOD_MS;
    }

    /**
     * Returns the maximum time in milliseconds allowed for a network call to open its initial
     * connection during Measurement API calls.
     */
    default int getMeasurementNetworkConnectTimeoutMs() {
        return MEASUREMENT_NETWORK_CONNECT_TIMEOUT_MS;
    }

    /**
     * Returns the maximum time in milliseconds allowed for a network call to read a response from a
     * target server during Measurement API calls.
     */
    default int getMeasurementNetworkReadTimeoutMs() {
        return MEASUREMENT_NETWORK_READ_TIMEOUT_MS;
    }

    long MEASUREMENT_DB_SIZE_LIMIT = (1024 * 1024) * 10; // 10 MBs
    int MEASUREMENT_NETWORK_CONNECT_TIMEOUT_MS = (int) TimeUnit.SECONDS.toMillis(5);
    int MEASUREMENT_NETWORK_READ_TIMEOUT_MS = (int) TimeUnit.SECONDS.toMillis(30);

    /**
     * Returns the window that an InputEvent has to be within for the system to register it as a
     * click.
     */
    long MEASUREMENT_REGISTRATION_INPUT_EVENT_VALID_WINDOW_MS = 60 * 1000; // 1 minute.

    default long getMeasurementRegistrationInputEventValidWindowMs() {
        return MEASUREMENT_REGISTRATION_INPUT_EVENT_VALID_WINDOW_MS;
    }

    /** Returns whether a click event should be verified before a registration request. */
    boolean MEASUREMENT_IS_CLICK_VERIFICATION_ENABLED = true;

    default boolean getMeasurementIsClickVerificationEnabled() {
        return MEASUREMENT_IS_CLICK_VERIFICATION_ENABLED;
    }

    /** Returns whether a click is verified by Input Event. */
    boolean MEASUREMENT_IS_CLICK_VERIFIED_BY_INPUT_EVENT = false;

    default boolean getMeasurementIsClickVerifiedByInputEvent() {
        return MEASUREMENT_IS_CLICK_VERIFIED_BY_INPUT_EVENT;
    }

    /** Returns the DB size limit for measurement. */
    default long getMeasurementDbSizeLimit() {
        return MEASUREMENT_DB_SIZE_LIMIT;
    }

    /** Measurement manifest file url, used for MDD download. */
    String MEASUREMENT_MANIFEST_FILE_URL =
            "https://dl.google.com/mdi-serving/adservices/adtech_enrollment/manifest_configs/1"
                    + "/manifest_config_1658790241927.binaryproto";

    /** Measurement manifest file url. */
    default String getMeasurementManifestFileUrl() {
        return MEASUREMENT_MANIFEST_FILE_URL;
    }

    boolean MEASUREMENT_ENABLE_XNA = false;

    /** Returns whether XNA should be used for eligible sources. */
    default boolean getMeasurementEnableXNA() {
        return MEASUREMENT_ENABLE_XNA;
    }

    boolean MEASUREMENT_ENABLE_DEBUG_REPORT = true;

    /** Returns whether verbose debug report generation is enabled. */
    default boolean getMeasurementEnableDebugReport() {
        return MEASUREMENT_ENABLE_DEBUG_REPORT;
    }

    boolean MEASUREMENT_ENABLE_SOURCE_DEBUG_REPORT = true;

    /** Returns whether source debug report generation is enabled. */
    default boolean getMeasurementEnableSourceDebugReport() {
        return MEASUREMENT_ENABLE_SOURCE_DEBUG_REPORT;
    }

    boolean MEASUREMENT_ENABLE_TRIGGER_DEBUG_REPORT = true;

    /** Returns whether trigger debug report generation is enabled. */
    default boolean getMeasurementEnableTriggerDebugReport() {
        return MEASUREMENT_ENABLE_TRIGGER_DEBUG_REPORT;
    }

    long MEASUREMENT_DATA_EXPIRY_WINDOW_MS = TimeUnit.DAYS.toMillis(37);

    /** Returns the data expiry window in milliseconds. */
    default long getMeasurementDataExpiryWindowMs() {
        return MEASUREMENT_DATA_EXPIRY_WINDOW_MS;
    }

<<<<<<< HEAD
=======
    int MEASUREMENT_MAX_REGISTRATION_REDIRECTS = 20;

    /** Returns the number of maximum registration redirects allowed. */
    default int getMeasurementMaxRegistrationRedirects() {
        return MEASUREMENT_MAX_REGISTRATION_REDIRECTS;
    }

    int MEASUREMENT_MAX_REGISTRATIONS_PER_JOB_INVOCATION = 100;

    /** Returns the number of maximum registration per job invocation. */
    default int getMeasurementMaxRegistrationsPerJobInvocation() {
        return MEASUREMENT_MAX_REGISTRATIONS_PER_JOB_INVOCATION;
    }

    int MEASUREMENT_MAX_RETRIES_PER_REGISTRATION_REQUEST = 5;

    /** Returns the number of maximum retires per registration request. */
    default int getMeasurementMaxRetriesPerRegistrationRequest() {
        return MEASUREMENT_MAX_RETRIES_PER_REGISTRATION_REQUEST;
    }

    long MEASUREMENT_REGISTRATION_JOB_TRIGGER_DELAY_MS = TimeUnit.MINUTES.toMillis(2);

    /**
     * Returns the delay (in milliseconds) in job triggering after a registration request is
     * received.
     */
    default long getMeasurementRegistrationJobTriggerDelayMs() {
        return MEASUREMENT_REGISTRATION_JOB_TRIGGER_DELAY_MS;
    }

    long MEASUREMENT_REGISTRATION_JOB_TRIGGER_MAX_DELAY_MS = TimeUnit.MINUTES.toMillis(5);

    /**
     * Returns the maximum delay (in milliseconds) in job triggering after a registration request is
     * received.
     */
    default long getMeasurementRegistrationJobTriggerMaxDelayMs() {
        return MEASUREMENT_REGISTRATION_JOB_TRIGGER_MAX_DELAY_MS;
    }

>>>>>>> d654911e
    long FLEDGE_CUSTOM_AUDIENCE_MAX_COUNT = 4000L;
    long FLEDGE_CUSTOM_AUDIENCE_PER_APP_MAX_COUNT = 1000L;
    long FLEDGE_CUSTOM_AUDIENCE_MAX_OWNER_COUNT = 1000L;
    long FLEDGE_CUSTOM_AUDIENCE_DEFAULT_EXPIRE_IN_MS = 60L * 24L * 60L * 60L * 1000L; // 60 days
    long FLEDGE_CUSTOM_AUDIENCE_MAX_ACTIVATION_DELAY_IN_MS =
            60L * 24L * 60L * 60L * 1000L; // 60 days
    long FLEDGE_CUSTOM_AUDIENCE_MAX_EXPIRE_IN_MS = 60L * 24L * 60L * 60L * 1000L; // 60 days
    int FLEDGE_CUSTOM_AUDIENCE_MAX_NAME_SIZE_B = 200;
    int FLEDGE_CUSTOM_AUDIENCE_MAX_DAILY_UPDATE_URI_SIZE_B = 400;
    int FLEDGE_CUSTOM_AUDIENCE_MAX_BIDDING_LOGIC_URI_SIZE_B = 400;
    int FLEDGE_CUSTOM_AUDIENCE_MAX_USER_BIDDING_SIGNALS_SIZE_B = 10 * 1024; // 10 KiB
    int FLEDGE_CUSTOM_AUDIENCE_MAX_TRUSTED_BIDDING_DATA_SIZE_B = 10 * 1024; // 10 KiB
    int FLEDGE_CUSTOM_AUDIENCE_MAX_ADS_SIZE_B = 10 * 1024; // 10 KiB
    int FLEDGE_CUSTOM_AUDIENCE_MAX_NUM_ADS = 100;
    // Keeping TTL as long as expiry, could be reduced later as we get more fresh CAs with adoption
    long FLEDGE_CUSTOM_AUDIENCE_ACTIVE_TIME_WINDOW_MS = 60 * 24 * 60L * 60L * 1000; // 60 days

    /** Returns the maximum number of custom audience can stay in the storage. */
    default long getFledgeCustomAudienceMaxCount() {
        return FLEDGE_CUSTOM_AUDIENCE_MAX_COUNT;
    }

    /** Returns the maximum number of custom audience an app can create. */
    default long getFledgeCustomAudiencePerAppMaxCount() {
        return FLEDGE_CUSTOM_AUDIENCE_PER_APP_MAX_COUNT;
    }

    /** Returns the maximum number of apps can have access to custom audience. */
    default long getFledgeCustomAudienceMaxOwnerCount() {
        return FLEDGE_CUSTOM_AUDIENCE_MAX_OWNER_COUNT;
    }

    /**
     * Returns the default amount of time in milliseconds a custom audience object will live before
     * being expiring and being removed
     */
    default long getFledgeCustomAudienceDefaultExpireInMs() {
        return FLEDGE_CUSTOM_AUDIENCE_DEFAULT_EXPIRE_IN_MS;
    }

    /**
     * Returns the maximum permitted difference in milliseconds between the custom audience object's
     * creation time and its activation time
     */
    default long getFledgeCustomAudienceMaxActivationDelayInMs() {
        return FLEDGE_CUSTOM_AUDIENCE_MAX_ACTIVATION_DELAY_IN_MS;
    }

    /**
     * Returns the maximum permitted difference in milliseconds between the custom audience object's
     * activation time and its expiration time
     */
    default long getFledgeCustomAudienceMaxExpireInMs() {
        return FLEDGE_CUSTOM_AUDIENCE_MAX_EXPIRE_IN_MS;
    }

    /** Returns the maximum size in bytes allowed for name in each FLEDGE custom audience. */
    default int getFledgeCustomAudienceMaxNameSizeB() {
        return FLEDGE_CUSTOM_AUDIENCE_MAX_NAME_SIZE_B;
    }

    /**
     * Returns the maximum size in bytes allowed for daily update uri in each FLEDGE custom
     * audience.
     */
    default int getFledgeCustomAudienceMaxDailyUpdateUriSizeB() {
        return FLEDGE_CUSTOM_AUDIENCE_MAX_DAILY_UPDATE_URI_SIZE_B;
    }

    /**
     * Returns the maximum size in bytes allowed for bidding logic uri in each FLEDGE custom
     * audience.
     */
    default int getFledgeCustomAudienceMaxBiddingLogicUriSizeB() {
        return FLEDGE_CUSTOM_AUDIENCE_MAX_BIDDING_LOGIC_URI_SIZE_B;
    }

    /**
     * Returns the maximum size in bytes allowed for user bidding signals in each FLEDGE custom
     * audience.
     */
    default int getFledgeCustomAudienceMaxUserBiddingSignalsSizeB() {
        return FLEDGE_CUSTOM_AUDIENCE_MAX_USER_BIDDING_SIGNALS_SIZE_B;
    }

    /**
     * Returns the maximum size in bytes allowed for trusted bidding data in each FLEDGE custom
     * audience.
     */
    default int getFledgeCustomAudienceMaxTrustedBiddingDataSizeB() {
        return FLEDGE_CUSTOM_AUDIENCE_MAX_TRUSTED_BIDDING_DATA_SIZE_B;
    }

    /** Returns the maximum size in bytes allowed for ads in each FLEDGE custom audience. */
    default int getFledgeCustomAudienceMaxAdsSizeB() {
        return FLEDGE_CUSTOM_AUDIENCE_MAX_ADS_SIZE_B;
    }

    /** Returns the maximum allowed number of ads per FLEDGE custom audience. */
    default int getFledgeCustomAudienceMaxNumAds() {
        return FLEDGE_CUSTOM_AUDIENCE_MAX_NUM_ADS;
    }

    /**
     * Returns the time window that defines how long after a successful update a custom audience can
     * participate in ad selection.
     */
    default long getFledgeCustomAudienceActiveTimeWindowInMs() {
        return FLEDGE_CUSTOM_AUDIENCE_ACTIVE_TIME_WINDOW_MS;
    }

    boolean FLEDGE_BACKGROUND_FETCH_ENABLED = true;
    long FLEDGE_BACKGROUND_FETCH_JOB_PERIOD_MS = 4L * 60L * 60L * 1000L; // 4 hours
    long FLEDGE_BACKGROUND_FETCH_JOB_FLEX_MS = 30L * 60L * 1000L; // 30 minutes
    long FLEDGE_BACKGROUND_FETCH_JOB_MAX_RUNTIME_MS = 10L * 60L * 1000L; // 5 minutes
    long FLEDGE_BACKGROUND_FETCH_MAX_NUM_UPDATED = 1000;
    int FLEDGE_BACKGROUND_FETCH_THREAD_POOL_SIZE = 8;
    long FLEDGE_BACKGROUND_FETCH_ELIGIBLE_UPDATE_BASE_INTERVAL_S = 24L * 60L * 60L; // 24 hours
    int FLEDGE_BACKGROUND_FETCH_NETWORK_CONNECT_TIMEOUT_MS = 5 * 1000; // 5 seconds
    int FLEDGE_BACKGROUND_FETCH_NETWORK_READ_TIMEOUT_MS = 30 * 1000; // 30 seconds
    int FLEDGE_BACKGROUND_FETCH_MAX_RESPONSE_SIZE_B = 10 * 1024; // 10 KiB
    boolean FLEDGE_HTTP_CACHE_ENABLE = true;
    boolean FLEDGE_HTTP_CACHE_ENABLE_JS_CACHING = true;
    long FLEDGE_HTTP_CACHE_DEFAULT_MAX_AGE_SECONDS = 2 * 24 * 60 * 60; // 2 days
    long FLEDGE_HTTP_CACHE_MAX_ENTRIES = 100;

    /** Returns {@code true} if the FLEDGE Background Fetch is enabled. */
    default boolean getFledgeBackgroundFetchEnabled() {
        return FLEDGE_BACKGROUND_FETCH_ENABLED;
    }

    /**
     * Returns the best effort max time (in milliseconds) between each FLEDGE Background Fetch job
     * run.
     */
    default long getFledgeBackgroundFetchJobPeriodMs() {
        return FLEDGE_BACKGROUND_FETCH_JOB_PERIOD_MS;
    }

    /**
     * Returns the amount of flex (in milliseconds) around the end of each period to run each FLEDGE
     * Background Fetch job.
     */
    default long getFledgeBackgroundFetchJobFlexMs() {
        return FLEDGE_BACKGROUND_FETCH_JOB_FLEX_MS;
    }

    /**
     * Returns the maximum amount of time (in milliseconds) each FLEDGE Background Fetch job is
     * allowed to run.
     */
    default long getFledgeBackgroundFetchJobMaxRuntimeMs() {
        return FLEDGE_BACKGROUND_FETCH_JOB_MAX_RUNTIME_MS;
    }

    /**
     * Returns the maximum number of custom audiences updated in a single FLEDGE background fetch
     * job.
     */
    default long getFledgeBackgroundFetchMaxNumUpdated() {
        return FLEDGE_BACKGROUND_FETCH_MAX_NUM_UPDATED;
    }

    /**
     * Returns the maximum thread pool size to draw workers from in a single FLEDGE background fetch
     * job.
     */
    default int getFledgeBackgroundFetchThreadPoolSize() {
        return FLEDGE_BACKGROUND_FETCH_THREAD_POOL_SIZE;
    }

    /**
     * Returns the base interval in seconds after a successful FLEDGE background fetch job after
     * which a custom audience is next eligible to be updated.
     */
    default long getFledgeBackgroundFetchEligibleUpdateBaseIntervalS() {
        return FLEDGE_BACKGROUND_FETCH_ELIGIBLE_UPDATE_BASE_INTERVAL_S;
    }

    /**
     * Returns the maximum time in milliseconds allowed for a network call to open its initial
     * connection during the FLEDGE background fetch.
     */
    default int getFledgeBackgroundFetchNetworkConnectTimeoutMs() {
        return FLEDGE_BACKGROUND_FETCH_NETWORK_CONNECT_TIMEOUT_MS;
    }

    /**
     * Returns the maximum time in milliseconds allowed for a network call to read a response from a
     * target server during the FLEDGE background fetch.
     */
    default int getFledgeBackgroundFetchNetworkReadTimeoutMs() {
        return FLEDGE_BACKGROUND_FETCH_NETWORK_READ_TIMEOUT_MS;
    }

    /**
     * Returns the maximum size in bytes of a single custom audience update response during the
     * FLEDGE background fetch.
     */
    default int getFledgeBackgroundFetchMaxResponseSizeB() {
        return FLEDGE_BACKGROUND_FETCH_MAX_RESPONSE_SIZE_B;
    }

    /** Returns boolean, if the caching is enabled for {@link FledgeHttpCache} */
    default boolean getFledgeHttpCachingEnabled() {
        return FLEDGE_HTTP_CACHE_ENABLE;
    }

    /** Returns boolean, if the caching is enabled for JS for bidding and scoring */
    default boolean getFledgeHttpJsCachingEnabled() {
        return FLEDGE_HTTP_CACHE_ENABLE_JS_CACHING;
    }

    /** Returns max number of entries that should be persisted in cache */
    default long getFledgeHttpCacheMaxEntries() {
        return FLEDGE_HTTP_CACHE_MAX_ENTRIES;
    }

    /** Returns the default max age of entries in cache */
    default long getFledgeHttpCacheMaxAgeSeconds() {
        return FLEDGE_HTTP_CACHE_DEFAULT_MAX_AGE_SECONDS;
    }

    int FLEDGE_AD_SELECTION_MAX_CONCURRENT_BIDDING_COUNT = 6;

    /** Returns the number of CA that can be bid in parallel for one Ad Selection */
    default int getAdSelectionMaxConcurrentBiddingCount() {
        return FLEDGE_AD_SELECTION_MAX_CONCURRENT_BIDDING_COUNT;
    }

    // TODO(b/240647148): Limits are increased temporarily, re-evaluate these numbers after
    //  getting real world data from telemetry & set accurately scoped timeout
    long FLEDGE_AD_SELECTION_BIDDING_TIMEOUT_PER_CA_MS = 5000;
    long FLEDGE_AD_SELECTION_BIDDING_TIMEOUT_PER_BUYER_MS = 10000;
    long FLEDGE_AD_SELECTION_SCORING_TIMEOUT_MS = 5000;
    long FLEDGE_AD_SELECTION_SELECTING_OUTCOME_TIMEOUT_MS = 5000;
    // For *on device* ad selection.
    long FLEDGE_AD_SELECTION_OVERALL_TIMEOUT_MS = 10000;
    long FLEDGE_AD_SELECTION_FROM_OUTCOMES_OVERALL_TIMEOUT_MS = 20_000;
    long FLEDGE_AD_SELECTION_OFF_DEVICE_OVERALL_TIMEOUT_MS = 10_000;
    long FLEDGE_AD_SELECTION_BIDDING_LOGIC_JS_VERSION = 2L;

    long FLEDGE_REPORT_IMPRESSION_OVERALL_TIMEOUT_MS = 2000;

    // RegisterAdBeacon  Constants
    long FLEDGE_REPORT_IMPRESSION_MAX_REGISTERED_AD_BEACONS_TOTAL_COUNT = 1000; // Num entries
    long FLEDGE_REPORT_IMPRESSION_MAX_REGISTERED_AD_BEACONS_PER_AD_TECH_COUNT = 10; // Num entries
    long FLEDGE_REPORT_IMPRESSION_REGISTERED_AD_BEACONS_MAX_INTERACTION_KEY_SIZE_B =
            20 * 2; // Num characters * 2 bytes per char in UTF-8

    /** Returns the timeout constant in milliseconds that limits the bidding per CA */
    default long getAdSelectionBiddingTimeoutPerCaMs() {
        return FLEDGE_AD_SELECTION_BIDDING_TIMEOUT_PER_CA_MS;
    }

    /** Returns the timeout constant in milliseconds that limits the bidding per Buyer */
    default long getAdSelectionBiddingTimeoutPerBuyerMs() {
        return FLEDGE_AD_SELECTION_BIDDING_TIMEOUT_PER_BUYER_MS;
    }

    /** Returns the timeout constant in milliseconds that limits the scoring */
    default long getAdSelectionScoringTimeoutMs() {
        return FLEDGE_AD_SELECTION_SCORING_TIMEOUT_MS;
    }

    /**
     * Returns the timeout constant in milliseconds that limits the {@link
     * AdOutcomeSelectorImpl#runAdOutcomeSelector}
     */
    default long getAdSelectionSelectingOutcomeTimeoutMs() {
        return FLEDGE_AD_SELECTION_SELECTING_OUTCOME_TIMEOUT_MS;
    }

    /**
     * Returns the timeout constant in milliseconds that limits the overall *on device* ad selection
     * orchestration.
     */
    default long getAdSelectionOverallTimeoutMs() {
        return FLEDGE_AD_SELECTION_OVERALL_TIMEOUT_MS;
    }

    /**
     * Returns the timeout constant in milliseconds that limits the overall *on device* ad selection
     * from outcomes orchestration.
     */
    default long getAdSelectionFromOutcomesOverallTimeoutMs() {
        return FLEDGE_AD_SELECTION_FROM_OUTCOMES_OVERALL_TIMEOUT_MS;
    }

    /**
     * Returns the timeout constant in milliseconds that limits the overall off device ad selection
     * orchestration.
     */
    default long getAdSelectionOffDeviceOverallTimeoutMs() {
        return FLEDGE_AD_SELECTION_OFF_DEVICE_OVERALL_TIMEOUT_MS;
    }

    /** Returns the default JS version for running bidding. */
    default long getFledgeAdSelectionBiddingLogicJsVersion() {
        return FLEDGE_AD_SELECTION_BIDDING_LOGIC_JS_VERSION;
    }

    /**
     * Returns the time out constant in milliseconds that limits the overall impression reporting
     * execution
     */
    default long getReportImpressionOverallTimeoutMs() {
        return FLEDGE_REPORT_IMPRESSION_OVERALL_TIMEOUT_MS;
    }

    /**
     * Returns the maximum number of {@link DBRegisteredAdInteraction} that can be in the {@code
     * registered_ad_interactions} database at any one time.
     */
    default long getFledgeReportImpressionMaxRegisteredAdBeaconsTotalCount() {
        return FLEDGE_REPORT_IMPRESSION_MAX_REGISTERED_AD_BEACONS_TOTAL_COUNT;
    }

    /**
     * Returns the maximum number of {@link DBRegisteredAdInteraction} that an ad-tech can register
     * in one call to {@code reportImpression}.
     */
    default long getFledgeReportImpressionMaxRegisteredAdBeaconsPerAdTechCount() {
        return FLEDGE_REPORT_IMPRESSION_MAX_REGISTERED_AD_BEACONS_PER_AD_TECH_COUNT;
    }

    /**
     * Returns the maximum size in bytes of {@link DBRegisteredAdInteraction#getInteractionKey()}
     */
    default long getFledgeReportImpressionRegisteredAdBeaconsMaxInteractionKeySizeB() {
        return FLEDGE_REPORT_IMPRESSION_REGISTERED_AD_BEACONS_MAX_INTERACTION_KEY_SIZE_B;
    }

    // 24 hours in seconds
    long FLEDGE_AD_SELECTION_EXPIRATION_WINDOW_S = 60 * 60 * 24;

    /**
     * Returns the amount of time in seconds after which ad selection data is considered expired.
     */
    default long getAdSelectionExpirationWindowS() {
        return FLEDGE_AD_SELECTION_EXPIRATION_WINDOW_S;
    }

    // Filtering feature flag disabled by default
    boolean FLEDGE_AD_SELECTION_FILTERING_ENABLED = false;

    /** Returns {@code true} if negative filtering of ads during ad selection is enabled. */
    default boolean getFledgeAdSelectionFilteringEnabled() {
        return FLEDGE_AD_SELECTION_FILTERING_ENABLED;
    }

    // Enable contextual Ads feature, based on Filtering feature enabled or not
    boolean FLEDGE_AD_SELECTION_CONTEXTUAL_ADS_ENABLED = FLEDGE_AD_SELECTION_FILTERING_ENABLED;

    /** Returns {@code true} if negative filtering of ads during ad selection is enabled. */
    default boolean getFledgeAdSelectionContextualAdsEnabled() {
        return FLEDGE_AD_SELECTION_CONTEXTUAL_ADS_ENABLED;
    }

    boolean FLEDGE_AD_SELECTION_OFF_DEVICE_ENABLED = false;

    /** @return whether to call trusted servers for off device ad selection. */
    default boolean getAdSelectionOffDeviceEnabled() {
        return FLEDGE_AD_SELECTION_OFF_DEVICE_ENABLED;
    }

    boolean FLEDGE_AD_SELECTION_PREBUILT_URI_ENABLED = false;

    /** @return whether to call trusted servers for off device ad selection. */
    default boolean getFledgeAdSelectionPrebuiltUriEnabled() {
        return FLEDGE_AD_SELECTION_PREBUILT_URI_ENABLED;
    }

    boolean FLEDGE_AD_SELECTION_OFF_DEVICE_REQUEST_COMPRESSION_ENABLED = true;

    /** Returns whether to compress requests sent off device for ad selection. */
    default boolean getAdSelectionOffDeviceRequestCompressionEnabled() {
        return FLEDGE_AD_SELECTION_OFF_DEVICE_REQUEST_COMPRESSION_ENABLED;
    }

    boolean ADSERVICES_ENABLED = false;

    default boolean getAdServicesEnabled() {
        return ADSERVICES_ENABLED;
    }

    /** Dump some debug info for the flags */
    default void dump(@NonNull PrintWriter writer, @Nullable String[] args) {}

    /**
     * The number of epoch to look back to do garbage collection for old epoch data. Assume current
     * Epoch is T, then any epoch data of (T-NUMBER_OF_EPOCHS_TO_KEEP_IN_HISTORY-1) (inclusive)
     * should be erased
     */
    int NUMBER_OF_EPOCHS_TO_KEEP_IN_HISTORY = TOPICS_NUMBER_OF_LOOK_BACK_EPOCHS;

    /*
     * Return the number of epochs to keep in the history
     */
    default int getNumberOfEpochsToKeepInHistory() {
        return NUMBER_OF_EPOCHS_TO_KEEP_IN_HISTORY;
    }

    /** Downloader Connection Timeout in Milliseconds. */
    int DOWNLOADER_CONNECTION_TIMEOUT_MS = 10 * 1000; // 10 seconds.

    /*
     * Return the Downloader Connection Timeout in Milliseconds.
     */
    default int getDownloaderConnectionTimeoutMs() {
        return DOWNLOADER_CONNECTION_TIMEOUT_MS;
    }

    /** Downloader Read Timeout in Milliseconds. */
    int DOWNLOADER_READ_TIMEOUT_MS = 10 * 1000; // 10 seconds.

    /** Returns the Downloader Read Timeout in Milliseconds. */
    default int getDownloaderReadTimeoutMs() {
        return DOWNLOADER_READ_TIMEOUT_MS;
    }

    /** Downloader max download threads. */
    int DOWNLOADER_MAX_DOWNLOAD_THREADS = 2;

    /** Returns the Downloader Read Timeout in Milliseconds. */
    default int getDownloaderMaxDownloadThreads() {
        return DOWNLOADER_MAX_DOWNLOAD_THREADS;
    }

    /** MDD Topics API Classifier Manifest Url */
    // TODO(b/236761740): We use this for now for testing. We need to update to the correct one
    // when we actually upload the models.
    String MDD_TOPICS_CLASSIFIER_MANIFEST_FILE_URL =
            "https://dl.google.com/mdi-serving/adservices/topics_classifier/manifest_configs/2"
                    + "/manifest_config_1661376643699.binaryproto";

    default String getMddTopicsClassifierManifestFileUrl() {
        return MDD_TOPICS_CLASSIFIER_MANIFEST_FILE_URL;
    }

    long CONSENT_NOTIFICATION_INTERVAL_BEGIN_MS =
            /* hours */ 9 * /* minutes */ 60 * /* seconds */ 60 * /* milliseconds */ 1000; // 9 AM

    default long getConsentNotificationIntervalBeginMs() {
        return CONSENT_NOTIFICATION_INTERVAL_BEGIN_MS;
    }

    long CONSENT_NOTIFICATION_INTERVAL_END_MS =
            /* hours */ 17 * /* minutes */ 60 * /* seconds */ 60 * /* milliseconds */ 1000; // 5 PM

    default long getConsentNotificationIntervalEndMs() {
        return CONSENT_NOTIFICATION_INTERVAL_END_MS;
    }

    long CONSENT_NOTIFICATION_MINIMAL_DELAY_BEFORE_INTERVAL_ENDS =
            /* minutes */ 60 * /* seconds */ 60 * /* milliseconds */ 1000; // 1 hour

    default long getConsentNotificationMinimalDelayBeforeIntervalEnds() {
        return CONSENT_NOTIFICATION_MINIMAL_DELAY_BEFORE_INTERVAL_ENDS;
    }

    boolean CONSENT_NOTIFICATION_DEBUG_MODE = false;

    default boolean getConsentNotificationDebugMode() {
        return CONSENT_NOTIFICATION_DEBUG_MODE;
    }

    boolean CONSENT_MANAGER_DEBUG_MODE = false;

    default boolean getConsentManagerDebugMode() {
        return CONSENT_MANAGER_DEBUG_MODE;
    }

    /** Available sources of truth to get consent for PPAPI. */
    @IntDef(
            flag = true,
            value = {
                SYSTEM_SERVER_ONLY,
                PPAPI_ONLY,
                PPAPI_AND_SYSTEM_SERVER,
                APPSEARCH_ONLY,
            })
    @Retention(RetentionPolicy.SOURCE)
    @interface ConsentSourceOfTruth {}

    /** Write and read consent from system server only. */
    int SYSTEM_SERVER_ONLY = 0;
    /** Write and read consent from PPAPI only */
    int PPAPI_ONLY = 1;
    /** Write consent to both PPAPI and system server. Read consent from system server only. */
    int PPAPI_AND_SYSTEM_SERVER = 2;
    /** Write consent data to AppSearch only. */
    int APPSEARCH_ONLY = 3;

    /* Consent source of truth intended to be used by default. */
    @ConsentSourceOfTruth int DEFAULT_CONSENT_SOURCE_OF_TRUTH = PPAPI_AND_SYSTEM_SERVER;

    /** Returns the consent source of truth currently used for PPAPI. */
    @ConsentSourceOfTruth
    default int getConsentSourceOfTruth() {
        return DEFAULT_CONSENT_SOURCE_OF_TRUTH;
    }

    /* Blocked topics source of truth intended to be used by default */
    @ConsentSourceOfTruth int DEFAULT_BLOCKED_TOPICS_SOURCE_OF_TRUTH = PPAPI_AND_SYSTEM_SERVER;

    /** Returns the blocked topics source of truth currently used for PPAPI */
    @ConsentSourceOfTruth
    default int getBlockedTopicsSourceOfTruth() {
        return DEFAULT_BLOCKED_TOPICS_SOURCE_OF_TRUTH;
    }

    // Group of All Killswitches

    /**
     * Global PP API Kill Switch. This overrides all other killswitches. The default value is false
     * which means the PP API is enabled. This flag is used for emergency turning off the whole PP
     * API.
     */
    // Starting M-2023-05, global kill switch is enabled in the binary. Prior to this (namely in
    // M-2022-11), the value of this flag in the binary was false.
    boolean GLOBAL_KILL_SWITCH = true;

    default boolean getGlobalKillSwitch() {
        return GLOBAL_KILL_SWITCH;
    }

    // MEASUREMENT Killswitches

    /**
     * Measurement Kill Switch. This overrides all specific measurement kill switch. The default
     * value is false which means that Measurement is enabled. This flag is used for emergency
     * turning off the whole Measurement API.
     */
    boolean MEASUREMENT_KILL_SWITCH = false;

    /**
     * Returns the kill switch value for Global Measurement. Measurement will be disabled if either
     * the Global Kill Switch or the Measurement Kill Switch value is true.
     */
    default boolean getMeasurementKillSwitch() {
        return MEASUREMENT_KILL_SWITCH;
    }

    /**
     * Measurement API Delete Registrations Kill Switch. The default value is false which means
     * Delete Registrations API is enabled. This flag is used for emergency turning off the Delete
     * Registrations API.
     */
    boolean MEASUREMENT_API_DELETE_REGISTRATIONS_KILL_SWITCH = false;

    /**
     * Returns the kill switch value for Measurement API Delete Registrations. The API will be
     * disabled if either the Global Kill Switch, Measurement Kill Switch, or the Measurement API
     * Delete Registration Kill Switch value is true.
     */
    default boolean getMeasurementApiDeleteRegistrationsKillSwitch() {
        // We check the Global Killswitch first. As a result, it overrides all other killswitches.
        return getGlobalKillSwitch()
                || getMeasurementKillSwitch()
                || MEASUREMENT_API_DELETE_REGISTRATIONS_KILL_SWITCH;
    }

    /**
     * Measurement API Status Kill Switch. The default value is false which means Status API is
     * enabled. This flag is used for emergency turning off the Status API.
     */
    boolean MEASUREMENT_API_STATUS_KILL_SWITCH = false;

    /**
     * Returns the kill switch value for Measurement API Status. The API will be disabled if either
     * the Global Kill Switch, Measurement Kill Switch, or the Measurement API Status Kill Switch
     * value is true.
     */
    default boolean getMeasurementApiStatusKillSwitch() {
        // We check the Global Killswitch first. As a result, it overrides all other killswitches.
        return getGlobalKillSwitch()
                || getMeasurementKillSwitch()
                || MEASUREMENT_API_STATUS_KILL_SWITCH;
    }

    /**
     * Measurement API Register Source Kill Switch. The default value is false which means Register
     * Source API is enabled. This flag is used for emergency turning off the Register Source API.
     */
    boolean MEASUREMENT_API_REGISTER_SOURCE_KILL_SWITCH = false;

    /**
     * Returns the kill switch value for Measurement API Register Source. The API will be disabled
     * if either the Global Kill Switch, Measurement Kill Switch, or the Measurement API Register
     * Source Kill Switch value is true.
     */
    default boolean getMeasurementApiRegisterSourceKillSwitch() {
        // We check the Global Killswitch first. As a result, it overrides all other killswitches.
        return getGlobalKillSwitch()
                || getMeasurementKillSwitch()
                || MEASUREMENT_API_REGISTER_SOURCE_KILL_SWITCH;
    }

    /**
     * Measurement API Register Trigger Kill Switch. The default value is false which means Register
     * Trigger API is enabled. This flag is used for emergency turning off the Register Trigger API.
     */
    boolean MEASUREMENT_API_REGISTER_TRIGGER_KILL_SWITCH = false;

    /**
     * Returns the kill switch value for Measurement API Register Trigger. The API will be disabled
     * if either the Global Kill Switch, Measurement Kill Switch, or the Measurement API Register
     * Trigger Kill Switch value is true.
     */
    default boolean getMeasurementApiRegisterTriggerKillSwitch() {
        // We check the Global Killswitch first. As a result, it overrides all other killswitches.
        return getGlobalKillSwitch()
                || getMeasurementKillSwitch()
                || MEASUREMENT_API_REGISTER_TRIGGER_KILL_SWITCH;
    }

    /**
     * Measurement API Register Web Source Kill Switch. The default value is false which means
     * Register Web Source API is enabled. This flag is used for emergency turning off the Register
     * Web Source API.
     */
    boolean MEASUREMENT_API_REGISTER_WEB_SOURCE_KILL_SWITCH = false;

    /**
     * Returns the kill switch value for Measurement API Register Web Source. The API will be
     * disabled if either the Global Kill Switch, Measurement Kill Switch, or the Measurement API
     * Register Web Source Kill Switch value is true.
     */
    default boolean getMeasurementApiRegisterWebSourceKillSwitch() {
        // We check the Global Killswitch first. As a result, it overrides all other killswitches.
        return getGlobalKillSwitch()
                || getMeasurementKillSwitch()
                || MEASUREMENT_API_REGISTER_WEB_SOURCE_KILL_SWITCH;
    }

    /**
     * Measurement API Register Web Trigger Kill Switch. The default value is false which means
     * Register Web Trigger API is enabled. This flag is used for emergency turning off the Register
     * Web Trigger API.
     */
    boolean MEASUREMENT_API_REGISTER_WEB_TRIGGER_KILL_SWITCH = false;

    /**
     * Returns the kill switch value for Measurement API Register Web Trigger. The API will be
     * disabled if either the Global Kill Switch, Measurement Kill Switch, or the Measurement API
     * Register Web Trigger Kill Switch value is true.
     */
    default boolean getMeasurementApiRegisterWebTriggerKillSwitch() {
        // We check the Global Killswitch first. As a result, it overrides all other killswitches.
        return getGlobalKillSwitch()
                || getMeasurementKillSwitch()
                || MEASUREMENT_API_REGISTER_WEB_TRIGGER_KILL_SWITCH;
    }

    /**
     * Measurement Job Aggregate Fallback Reporting Kill Switch. The default value is false which
     * means Aggregate Fallback Reporting Job is enabled. This flag is used for emergency turning
     * off the Aggregate Fallback Reporting Job.
     */
    boolean MEASUREMENT_JOB_AGGREGATE_FALLBACK_REPORTING_KILL_SWITCH = false;

    /**
     * Returns the kill switch value for Measurement Job Aggregate Fallback Reporting. The API will
     * be disabled if either the Global Kill Switch, Measurement Kill Switch, or the Measurement Job
     * Aggregate Fallback Reporting Kill Switch value is true.
     */
    default boolean getMeasurementJobAggregateFallbackReportingKillSwitch() {
        // We check the Global Killswitch first. As a result, it overrides all other killswitches.
        return getGlobalKillSwitch()
                || getMeasurementKillSwitch()
                || MEASUREMENT_JOB_AGGREGATE_FALLBACK_REPORTING_KILL_SWITCH;
    }

    /**
     * Measurement Job Aggregate Reporting Kill Switch. The default value is false which means
     * Aggregate Reporting Job is enabled. This flag is used for emergency turning off the Aggregate
     * Reporting Job.
     */
    boolean MEASUREMENT_JOB_AGGREGATE_REPORTING_KILL_SWITCH = false;

    /**
     * Returns the kill switch value for Measurement Job Aggregate Reporting. The API will be
     * disabled if either the Global Kill Switch, Measurement Kill Switch, or the Measurement Job
     * Aggregate Reporting Kill Switch value is true.
     */
    default boolean getMeasurementJobAggregateReportingKillSwitch() {
        // We check the Global Killswitch first. As a result, it overrides all other killswitches.
        return getGlobalKillSwitch()
                || getMeasurementKillSwitch()
                || MEASUREMENT_JOB_AGGREGATE_REPORTING_KILL_SWITCH;
    }

    /**
     * Measurement Job Attribution Kill Switch. The default value is false which means Attribution
     * Job is enabled. This flag is used for emergency turning off the Attribution Job.
     */
    boolean MEASUREMENT_JOB_ATTRIBUTION_KILL_SWITCH = false;

    /**
     * Returns the kill switch value for Measurement Job Attribution. The API will be disabled if
     * either the Global Kill Switch, Measurement Kill Switch, or the Measurement Job Attribution
     * Kill Switch value is true.
     */
    default boolean getMeasurementJobAttributionKillSwitch() {
        // We check the Global Killswitch first. As a result, it overrides all other killswitches.
        return getGlobalKillSwitch()
                || getMeasurementKillSwitch()
                || MEASUREMENT_JOB_ATTRIBUTION_KILL_SWITCH;
    }

    /**
     * Measurement Job Delete Expired Kill Switch. The default value is false which means Delete
     * Expired Job is enabled. This flag is used for emergency turning off the Delete Expired Job.
     */
    boolean MEASUREMENT_JOB_DELETE_EXPIRED_KILL_SWITCH = false;

    /**
     * Returns the kill switch value for Measurement Job Delete Expired. The API will be disabled if
     * either the Global Kill Switch, Measurement Kill Switch, or the Measurement Job Delete Expired
     * Kill Switch value is true.
     */
    default boolean getMeasurementJobDeleteExpiredKillSwitch() {
        // We check the Global Killswitch first. As a result, it overrides all other killswitches.
        return getGlobalKillSwitch()
                || getMeasurementKillSwitch()
                || MEASUREMENT_JOB_DELETE_EXPIRED_KILL_SWITCH;
    }

    /**
     * Measurement Job Delete Uninstalled Kill Switch. The default value is false which means Delete
     * Uninstalled Job is enabled. This flag is used for emergency turning off the Delete
     * Uninstalled Job.
     */
    boolean MEASUREMENT_JOB_DELETE_UNINSTALLED_KILL_SWITCH = false;

    /**
     * Returns the kill switch value for Measurement Job Delete Uninstalled. The API will be
     * disabled if either the Global Kill Switch, Measurement Kill Switch, or the Measurement Job
     * Delete Uninstalled Kill Switch value is true.
     */
    default boolean getMeasurementJobDeleteUninstalledKillSwitch() {
        return getGlobalKillSwitch()
                || getMeasurementKillSwitch()
                || MEASUREMENT_JOB_DELETE_UNINSTALLED_KILL_SWITCH;
    }

    /**
     * Measurement Job Event Fallback Reporting Kill Switch. The default value is false which means
     * Event Fallback Reporting Job is enabled. This flag is used for emergency turning off the
     * Event Fallback Reporting Job.
     */
    boolean MEASUREMENT_JOB_EVENT_FALLBACK_REPORTING_KILL_SWITCH = false;

    /**
     * Returns the kill switch value for Measurement Job Event Fallback Reporting. The API will be
     * disabled if either the Global Kill Switch, Measurement Kill Switch, or the Measurement Job
     * Event Fallback Reporting Kill Switch value is true.
     */
    default boolean getMeasurementJobEventFallbackReportingKillSwitch() {
        // We check the Global Killswitch first. As a result, it overrides all other killswitches.
        return getGlobalKillSwitch()
                || getMeasurementKillSwitch()
                || MEASUREMENT_JOB_EVENT_FALLBACK_REPORTING_KILL_SWITCH;
    }

    /**
     * Measurement Job Event Reporting Kill Switch. The default value is false which means Event
     * Reporting Job is enabled. This flag is used for emergency turning off the Event Reporting
     * Job.
     */
    boolean MEASUREMENT_JOB_EVENT_REPORTING_KILL_SWITCH = false;

    /**
     * Returns the kill switch value for Measurement Job Event Reporting. The API will be disabled
     * if either the Global Kill Switch, Measurement Kill Switch, or the Measurement Job Event
     * Reporting Kill Switch value is true.
     */
    default boolean getMeasurementJobEventReportingKillSwitch() {
        // We check the Global Killswitch first. As a result, it overrides all other killswitches.
        return getGlobalKillSwitch()
                || getMeasurementKillSwitch()
                || MEASUREMENT_JOB_EVENT_REPORTING_KILL_SWITCH;
    }

    /**
     * Measurement Job Debug Reporting Kill Switch. The default value is false which means Debug
     * Reporting Job is enabled. This flag is used for emergency turning off the Debug Reporting
     * Job.
     */
    boolean MEASUREMENT_JOB_DEBUG_REPORTING_KILL_SWITCH = false;

    /**
     * Returns the kill switch value for Measurement Job Debug Reporting. The API will be disabled
     * if either the Global Kill Switch, Measurement Kill Switch, or the Measurement Job Debug
     * Reporting Kill Switch value is true.
     */
    default boolean getMeasurementJobDebugReportingKillSwitch() {
        // We check the Global Kill Switch first. As a result, it overrides all other kill Switches.
        return getGlobalKillSwitch()
                || getMeasurementKillSwitch()
                || MEASUREMENT_JOB_DEBUG_REPORTING_KILL_SWITCH;
    }

    /**
     * Measurement Broadcast Receiver Install Attribution Kill Switch. The default value is false
     * which means Install Attribution is enabled. This flag is used for emergency turning off
     * Install Attribution Broadcast Receiver.
     */
    boolean MEASUREMENT_RECEIVER_INSTALL_ATTRIBUTION_KILL_SWITCH = false;

    /**
     * Returns the kill switch value for Measurement Broadcast Receiver Install Attribution. The
     * Broadcast Receiver will be disabled if either the Global Kill Switch, Measurement Kill Switch
     * or the Measurement Kill Switch value is true.
     */
    default boolean getMeasurementReceiverInstallAttributionKillSwitch() {
        // We check the Global Killswitch first. As a result, it overrides all other killswitches.
        return getGlobalKillSwitch()
                || getMeasurementKillSwitch()
                || MEASUREMENT_RECEIVER_INSTALL_ATTRIBUTION_KILL_SWITCH;
    }

    /**
     * Measurement Broadcast Receiver Delete Packages Kill Switch. The default value is false which
     * means Delete Packages is enabled. This flag is used for emergency turning off Delete Packages
     * Broadcast Receiver.
     */
    boolean MEASUREMENT_RECEIVER_DELETE_PACKAGES_KILL_SWITCH = false;

    /**
     * Returns the kill switch value for Measurement Broadcast Receiver Delete Packages. The
     * Broadcast Receiver will be disabled if either the Global Kill Switch, Measurement Kill Switch
     * or the Measurement Kill Switch value is true.
     */
    default boolean getMeasurementReceiverDeletePackagesKillSwitch() {
        // We check the Global Killswitch first. As a result, it overrides all other killswitches.
        return getGlobalKillSwitch()
                || getMeasurementKillSwitch()
                || MEASUREMENT_RECEIVER_DELETE_PACKAGES_KILL_SWITCH;
    }

    /**
     * Measurement Rollback Kill Switch. The default value is false which means the rollback
     * handling on measurement service start is enabled. This flag is used for emergency turning off
     * measurement rollback data deletion handling.
     */
    boolean MEASUREMENT_ROLLBACK_DELETION_KILL_SWITCH = false;

    /**
     * Returns the kill switch value for Measurement rollback deletion handling. The rollback
     * deletion handling will be disabled if the Global Kill Switch, Measurement Kill Switch or the
     * Measurement rollback deletion Kill Switch value is true.
     */
    default boolean getMeasurementRollbackDeletionKillSwitch() {
        return getGlobalKillSwitch()
                || getMeasurementKillSwitch()
                || MEASUREMENT_ROLLBACK_DELETION_KILL_SWITCH;
    }

    // ADID Killswitch.
    /**
     * AdId API Kill Switch. The default value is false which means the AdId API is enabled. This
     * flag is used for emergency turning off the AdId API.
     */
    boolean ADID_KILL_SWITCH = false; // By default, the AdId API is enabled.

    /** Gets the state of adId kill switch. */
    default boolean getAdIdKillSwitch() {
        return ADID_KILL_SWITCH;
    }

    // APPSETID Killswitch.
    /**
     * AppSetId API Kill Switch. The default value is false which means the AppSetId API is enabled.
     * This flag is used for emergency turning off the AppSetId API.
     */
    boolean APPSETID_KILL_SWITCH = false; // By default, the AppSetId API is enabled.

    /** Gets the state of the global and appSetId kill switch. */
    default boolean getAppSetIdKillSwitch() {
        return APPSETID_KILL_SWITCH;
    }

    // TOPICS Killswitches

    /**
     * Topics API Kill Switch. The default value is false which means the Topics API is enabled.
     * This flag is used for emergency turning off the Topics API.
     */
    boolean TOPICS_KILL_SWITCH = false; // By default, the Topics API is enabled.

    /** @return value of Topics API kill switch */
    default boolean getTopicsKillSwitch() {
        // We check the Global Killswitch first. As a result, it overrides all other killswitches.
        return getGlobalKillSwitch() || TOPICS_KILL_SWITCH;
    }

    // MDD Killswitches

    /**
     * MDD Background Task Kill Switch. The default value is false which means the MDD background
     * task is enabled. This flag is used for emergency turning off the MDD background tasks.
     */
    boolean MDD_BACKGROUND_TASK_KILL_SWITCH = false;

    /** @return value of Mdd Background Task kill switch */
    default boolean getMddBackgroundTaskKillSwitch() {
        // We check the Global Killswitch first. As a result, it overrides all other killswitches.
        return getGlobalKillSwitch() || MDD_BACKGROUND_TASK_KILL_SWITCH;
    }

    /**
     * MDD Logger Kill Switch. The default value is false which means the MDD Logger is enabled.
     * This flag is used for emergency turning off the MDD Logger.
     */
    boolean MDD_LOGGER_KILL_SWITCH = false;

    /** @return value of MDD Logger Kill Switch */
    default boolean getMddLoggerKillSwitch() {
        return getGlobalKillSwitch() || MDD_LOGGER_KILL_SWITCH;
    }

    // FLEDGE Kill switches

    /**
     * Fledge Ad Selection API kill switch. The default value is false which means that Select Ads
     * API is enabled by default. This flag should be should as emergency andon cord.
     */
    boolean FLEDGE_SELECT_ADS_KILL_SWITCH = false;

    /** @return value of Fledge Ad Selection API kill switch */
    default boolean getFledgeSelectAdsKillSwitch() {
        // Check for global kill switch first, as it should override all other kill switches
        return getGlobalKillSwitch() || FLEDGE_SELECT_ADS_KILL_SWITCH;
    }

    /**
     * Fledge Join Custom Audience API kill switch. The default value is false which means that Join
     * Custom Audience API is enabled by default. This flag should be should as emergency andon
     * cord.
     */
    boolean FLEDGE_CUSTOM_AUDIENCE_SERVICE_KILL_SWITCH = false;

    /** @return value of Fledge Join Custom Audience API kill switch */
    default boolean getFledgeCustomAudienceServiceKillSwitch() {
        // Check for global kill switch first, as it should override all other kill switches
        return getGlobalKillSwitch() || FLEDGE_CUSTOM_AUDIENCE_SERVICE_KILL_SWITCH;
    }

    /**
     * Enable Back Compat feature flag. The default value is false which means that all back compat
     * related features are disabled by default. This flag would be enabled for R/S during rollout.
     */
    boolean ENABLE_BACK_COMPAT = false;

    /** @return value of enable Back Compat */
    default boolean getEnableBackCompat() {
        return ENABLE_BACK_COMPAT;
    }

    /**
     * Enable AppSearch read for consent data feature flag. The default value is false which means
     * AppSearch is not considered as source of truth after OTA. This flag should be enabled for OTA
     * support of consent data on T+ devices.
     */
    boolean ENABLE_APPSEARCH_CONSENT_DATA = false;

    /** @return value of enable appsearch consent data flag */
    default boolean getEnableAppsearchConsentData() {
        return ENABLE_APPSEARCH_CONSENT_DATA;
    }

    /*
     * The allow-list for PP APIs. This list has the list of app package names that we allow
     * using PP APIs.
     * App Package Name that does not belong to this allow-list will not be able to use PP APIs.
     * If this list has special value "*", then all package names are allowed.
     * There must be not any empty space between comma.
     */
    String PPAPI_APP_ALLOW_LIST =
            "android.platform.test.scenario,"
                    + "android.adservices.crystalball,"
                    + "android.adservices.cts,"
                    + "android.adservices.debuggablects,"
                    + "com.android.adservices.endtoendtest,"
                    + "com.android.adservices.servicecoretest,"
                    + "com.android.adservices.tests.permissions.appoptout,"
                    + "com.android.adservices.tests.permissions.valid,"
                    + "com.android.adservices.tests.adid,"
                    + "com.android.adservices.tests.appsetid,"
                    + "com.android.sdksandboxclient,"
                    + "com.android.tests.sandbox.adid,"
                    + "com.android.tests.sandbox.appsetid,"
                    + "com.android.tests.sandbox.fledge,"
                    + "com.android.tests.sandbox.measurement,"
                    + "com.example.adservices.samples.adid.app,"
                    + "com.example.adservices.samples.appsetid.app,"
                    + "com.example.adservices.samples.fledge.sampleapp,"
                    + "com.example.adservices.samples.fledge.sampleapp1,"
                    + "com.example.adservices.samples.fledge.sampleapp2,"
                    + "com.example.adservices.samples.fledge.sampleapp3,"
                    + "com.example.adservices.samples.fledge.sampleapp4,"
                    + "com.example.measurement.sampleapp,"
                    + "com.example.measurement.sampleapp2,"
                    + "com.android.adservices.tests.cts.endtoendtest.measurement";

    /**
     * Returns bypass List for PPAPI app signature check. Apps with package name on this list will
     * bypass the signature check
     */
    default String getPpapiAppAllowList() {
        return PPAPI_APP_ALLOW_LIST;
    }

    /*
     * The allow-list for PP APIs. This list has the list of app signatures that we allow
     * using PP APIs. App Package signatures that do not belong to this allow-list will not be
     * able to use PP APIs, unless the package name of this app is in the bypass list.
     *
     * If this list has special value "*", then all package signatures are allowed.
     *
     * There must be not any empty space between comma.
     */
    String PPAPI_APP_SIGNATURE_ALLOW_LIST =
            // com.android.adservices.tests.cts.endtoendtest
            "6cecc50e34ae31bfb5678986d6d6d3736c571ded2f2459527793e1f054eb0c9b,"
                    // com.android.tests.sandbox.topics
                    + "a40da80a59d170caa950cf15c18c454d47a39b26989d8b640ecd745ba71bf5dc,"
                    // Topics Sample Apps
                    // For example, com.example.adservices.samples.topics.sampleapp1
                    + "301aa3cb081134501c45f1422abc66c24224fd5ded5fdc8f17e697176fd866aa,"
                    // com.android.adservices.tests.cts.topics.testapp1
                    // android.platform.test.scenario.adservices.GetTopicsApiCall
                    // Both have [certificate: "platform"] in .bp file
                    + "c8a2e9bccf597c2fb6dc66bee293fc13f2fc47ec77bc6b2b0d52c11f51192ab8";

    /** Only App signatures belonging to this Allow List can use PP APIs. */
    default String getPpapiAppSignatureAllowList() {
        return PPAPI_APP_SIGNATURE_ALLOW_LIST;
    }

    /**
     * The client app packages that are allowed to invoke web context APIs, i.e. {@link
     * android.adservices.measurement.MeasurementManager#registerWebSource} and {@link
     * android.adservices.measurement.MeasurementManager#deleteRegistrations}. App packages that do
     * not belong to the list will be responded back with an error response.
     */
    String WEB_CONTEXT_CLIENT_ALLOW_LIST = "";

    // Rate Limit Flags.

    /**
     * PP API Rate Limit for each SDK. This is the max allowed QPS for one SDK to one PP API.
     * Negative Value means skipping the rate limiting checking.
     */
    float SDK_REQUEST_PERMITS_PER_SECOND = 1; // allow max 1 request to any PP API per second.

    /**
     * PP API Rate Limit for ad id. This is the max allowed QPS for one API client to one PP API.
     * Negative Value means skipping the rate limiting checking.
     */
    float ADID_REQUEST_PERMITS_PER_SECOND = 5;

    /**
     * PP API Rate Limit for app set id. This is the max allowed QPS for one API client to one PP
     * API. Negative Value means skipping the rate limiting checking.
     */
    float APPSETID_REQUEST_PERMITS_PER_SECOND = 5;

    /**
     * PP API Rate Limit for measurement register source. This is the max allowed QPS for one API
     * client to one PP API. Negative Value means skipping the rate limiting checking.
     */
    float MEASUREMENT_REGISTER_SOURCE_REQUEST_PERMITS_PER_SECOND = 5;

    /**
     * PP API Rate Limit for measurement register web source. This is the max allowed QPS for one
     * API client to one PP API. Negative Value means skipping the rate limiting checking.
     */
    float MEASUREMENT_REGISTER_WEB_SOURCE_REQUEST_PERMITS_PER_SECOND = 5;

    /**
     * PP API Rate Limit for Topics API based on App Package name. This is the max allowed QPS for
     * one API client to one PP API. Negative Value means skipping the rate limiting checking.
     */
    float TOPICS_API_APP_REQUEST_PERMITS_PER_SECOND = 1;

    /**
     * PP API Rate Limit for Topics API based on Sdk Name. This is the max allowed QPS for one API
     * client to one PP API. Negative Value means skipping the rate limiting checking.
     */
    float TOPICS_API_SDK_REQUEST_PERMITS_PER_SECOND = 1;

    /**
     * PP API Rate Limit for Fledge Report Interaction API. This is the max allowed QPS for one SDK
     * to one the Report Interaction API. Negative Value means skipping the rate limiting checking.
     */
    float FLEDGE_REPORT_INTERACTION_REQUEST_PERMITS_PER_SECOND = 1;

    /** Returns the Sdk Request Permits Per Second. */
    default float getSdkRequestPermitsPerSecond() {
        return SDK_REQUEST_PERMITS_PER_SECOND;
    }

    /** Returns the Ad id Request Permits Per Second. */
    default float getAdIdRequestPermitsPerSecond() {
        return ADID_REQUEST_PERMITS_PER_SECOND;
    }

    /** Returns the App Set Ad Request Permits Per Second. */
    default float getAppSetIdRequestPermitsPerSecond() {
        return APPSETID_REQUEST_PERMITS_PER_SECOND;
    }

    /** Returns the Topics API Based On App Package Name Request Permits Per Second. */
    default float getTopicsApiAppRequestPermitsPerSecond() {
        return TOPICS_API_APP_REQUEST_PERMITS_PER_SECOND;
    }

    /** Returns the Topics API Based On Sdk Name Request Permits Per Second. */
    default float getTopicsApiSdkRequestPermitsPerSecond() {
        return TOPICS_API_SDK_REQUEST_PERMITS_PER_SECOND;
    }

    /** Returns the Measurement Register Source Request Permits Per Second. */
    default float getMeasurementRegisterSourceRequestPermitsPerSecond() {
        return MEASUREMENT_REGISTER_SOURCE_REQUEST_PERMITS_PER_SECOND;
    }

    /** Returns the Measurement Register Web Source Request Permits Per Second. */
    default float getMeasurementRegisterWebSourceRequestPermitsPerSecond() {
        return MEASUREMENT_REGISTER_WEB_SOURCE_REQUEST_PERMITS_PER_SECOND;
    }

    /** Returns the Fledge Report Interaction API Request Permits Per Second. */
    default float getFledgeReportInteractionRequestPermitsPerSecond() {
        return FLEDGE_REPORT_INTERACTION_REQUEST_PERMITS_PER_SECOND;
    }

    // Flags for ad tech enrollment enforcement

    boolean DISABLE_TOPICS_ENROLLMENT_CHECK = false;
    boolean DISABLE_FLEDGE_ENROLLMENT_CHECK = false;
    boolean DISABLE_MEASUREMENT_ENROLLMENT_CHECK = false;

    /** @return {@code true} if the Topics API should disable the ad tech enrollment check */
    default boolean isDisableTopicsEnrollmentCheck() {
        return DISABLE_TOPICS_ENROLLMENT_CHECK;
    }

    /** @return {@code true} if the FLEDGE APIs should disable the ad tech enrollment check */
    default boolean getDisableFledgeEnrollmentCheck() {
        return DISABLE_FLEDGE_ENROLLMENT_CHECK;
    }

    /** @return {@code true} if the Measurement APIs should disable the ad tech enrollment check */
    default boolean isDisableMeasurementEnrollmentCheck() {
        return DISABLE_MEASUREMENT_ENROLLMENT_CHECK;
    }

    boolean ENFORCE_FOREGROUND_STATUS_ADID = true;
    boolean ENFORCE_FOREGROUND_STATUS_APPSETID = true;
    boolean ENFORCE_FOREGROUND_STATUS_FLEDGE_RUN_AD_SELECTION = true;
    boolean ENFORCE_FOREGROUND_STATUS_FLEDGE_REPORT_IMPRESSION = true;
    boolean ENFORCE_FOREGROUND_STATUS_FLEDGE_REPORT_INTERACTION = true;
    boolean ENFORCE_FOREGROUND_STATUS_FLEDGE_OVERRIDES = true;
    boolean ENFORCE_FOREGROUND_STATUS_FLEDGE_CUSTOM_AUDIENCE = true;
    boolean ENFORCE_FOREGROUND_STATUS_TOPICS = true;

    /**
     * @return true if FLEDGE runAdSelection API should require that the calling API is running in
     *     foreground.
     */
    default boolean getEnforceForegroundStatusForFledgeRunAdSelection() {
        return ENFORCE_FOREGROUND_STATUS_FLEDGE_RUN_AD_SELECTION;
    }

    /**
     * @return true if FLEDGE reportImpression API should require that the calling API is running in
     *     foreground.
     */
    default boolean getEnforceForegroundStatusForFledgeReportImpression() {
        return ENFORCE_FOREGROUND_STATUS_FLEDGE_REPORT_IMPRESSION;
    }

    /**
     * @return true if FLEDGE reportInteraction API should require that the calling API is running
     *     in foreground.
     */
    default boolean getEnforceForegroundStatusForFledgeReportInteraction() {
        return ENFORCE_FOREGROUND_STATUS_FLEDGE_REPORT_INTERACTION;
    }

    /**
     * @return true if FLEDGE override API methods (for Custom Audience and Ad Selection) should
     *     require that the calling API is running in foreground.
     */
    default boolean getEnforceForegroundStatusForFledgeOverrides() {
        return ENFORCE_FOREGROUND_STATUS_FLEDGE_OVERRIDES;
    }

    /**
     * @return true if FLEDGE Custom Audience API methods should require that the calling API is
     *     running in foreground.
     */
    default boolean getEnforceForegroundStatusForFledgeCustomAudience() {
        return ENFORCE_FOREGROUND_STATUS_FLEDGE_CUSTOM_AUDIENCE;
    }

    boolean MEASUREMENT_ENFORCE_FOREGROUND_STATUS_DELETE_REGISTRATIONS = true;
    boolean MEASUREMENT_ENFORCE_FOREGROUND_STATUS_REGISTER_SOURCE = true;
    boolean MEASUREMENT_ENFORCE_FOREGROUND_STATUS_REGISTER_TRIGGER = true;
    boolean MEASUREMENT_ENFORCE_FOREGROUND_STATUS_REGISTER_WEB_SOURCE = true;
    boolean MEASUREMENT_ENFORCE_FOREGROUND_STATUS_REGISTER_WEB_TRIGGER = true;
    boolean MEASUREMENT_ENFORCE_FOREGROUND_STATUS_GET_STATUS = true;
    boolean MEASUREMENT_ENFORCE_ENROLLMENT_ORIGIN_MATCH = true;
    /**
     * @return true if Measurement Delete Registrations API should require that the calling API is
     *     running in foreground.
     */
    default boolean getEnforceForegroundStatusForMeasurementDeleteRegistrations() {
        return MEASUREMENT_ENFORCE_FOREGROUND_STATUS_DELETE_REGISTRATIONS;
    }

    /**
     * @return true if Measurement Register Source API should require that the calling API is
     *     running in foreground.
     */
    default boolean getEnforceForegroundStatusForMeasurementRegisterSource() {
        return MEASUREMENT_ENFORCE_FOREGROUND_STATUS_REGISTER_SOURCE;
    }

    /**
     * @return true if Measurement Register Trigger API should require that the calling API is
     *     running in foreground.
     */
    default boolean getEnforceForegroundStatusForMeasurementRegisterTrigger() {
        return MEASUREMENT_ENFORCE_FOREGROUND_STATUS_REGISTER_TRIGGER;
    }

    /**
     * @return true if Measurement Register Web Source API should require that the calling API is
     *     running in foreground.
     */
    default boolean getEnforceForegroundStatusForMeasurementRegisterWebSource() {
        return MEASUREMENT_ENFORCE_FOREGROUND_STATUS_REGISTER_WEB_SOURCE;
    }

    /**
     * @return true if Measurement Register Web Trigger API should require that the calling API is
     *     running in foreground.
     */
    default boolean getEnforceForegroundStatusForMeasurementRegisterWebTrigger() {
        return MEASUREMENT_ENFORCE_FOREGROUND_STATUS_REGISTER_WEB_TRIGGER;
    }

    /**
     * @return true if Measurement Get Status API should require that the calling API is running in
     *     foreground.
     */
    default boolean getEnforceForegroundStatusForMeasurementStatus() {
        return MEASUREMENT_ENFORCE_FOREGROUND_STATUS_GET_STATUS;
    }

    /** @return true if the Enrollment match is based on url origin matching */
    default boolean getEnforceEnrollmentOriginMatch() {
        return MEASUREMENT_ENFORCE_ENROLLMENT_ORIGIN_MATCH;
    }

    /** @return true if Topics API should require that the calling API is running in foreground. */
    default boolean getEnforceForegroundStatusForTopics() {
        return ENFORCE_FOREGROUND_STATUS_TOPICS;
    }

    /** @return true if AdId API should require that the calling API is running in foreground. */
    default boolean getEnforceForegroundStatusForAdId() {
        return ENFORCE_FOREGROUND_STATUS_ADID;
    }

    int FOREGROUND_STATUS_LEVEL = IMPORTANCE_FOREGROUND_SERVICE;

    /**
     * @return true if AppSetId API should require that the calling API is running in foreground.
     */
    default boolean getEnforceForegroundStatusForAppSetId() {
        return ENFORCE_FOREGROUND_STATUS_APPSETID;
    }

    /** @return the importance level to use to check if an application is in foreground. */
    default int getForegroundStatuslLevelForValidation() {
        return FOREGROUND_STATUS_LEVEL;
    }

    default String getWebContextClientAppAllowList() {
        return WEB_CONTEXT_CLIENT_ALLOW_LIST;
    }

    boolean ENFORCE_ISOLATE_MAX_HEAP_SIZE = true;
    long ISOLATE_MAX_HEAP_SIZE_BYTES = 10 * 1024 * 1024L; // 10 MB
    long MAX_RESPONSE_BASED_REGISTRATION_SIZE_BYTES = 16 * 1024; // 16 kB

    /**
     * @return true if we enforce to check that JavaScriptIsolate supports limiting the max heap
     *     size
     */
    default boolean getEnforceIsolateMaxHeapSize() {
        return ENFORCE_ISOLATE_MAX_HEAP_SIZE;
    }

    /** @return size in bytes we bound the heap memory for JavaScript isolate */
    default long getIsolateMaxHeapSizeBytes() {
        return ISOLATE_MAX_HEAP_SIZE_BYTES;
    }

    /**
     * @return max allowed size in bytes for response based registrations payload of an individual
     *     source/trigger registration.
     */
    default long getMaxResponseBasedRegistrationPayloadSizeBytes() {
        return MAX_RESPONSE_BASED_REGISTRATION_SIZE_BYTES;
    }

    /** Ui OTA strings group name, used for MDD download. */
    String UI_OTA_STRINGS_GROUP_NAME = "ui-ota-strings";

    /** UI OTA strings group name. */
    default String getUiOtaStringsGroupName() {
        return UI_OTA_STRINGS_GROUP_NAME;
    }

    /** Ui OTA strings manifest file url, used for MDD download. */
    String UI_OTA_STRINGS_MANIFEST_FILE_URL = "";

    /** UI OTA strings manifest file url. */
    default String getUiOtaStringsManifestFileUrl() {
        return UI_OTA_STRINGS_MANIFEST_FILE_URL;
    }

    /** Ui OTA strings feature flag. */
    boolean UI_OTA_STRINGS_FEATURE_ENABLED = false;

    /** Returns if UI OTA strings feature is enabled. */
    default boolean getUiOtaStringsFeatureEnabled() {
        return UI_OTA_STRINGS_FEATURE_ENABLED;
    }

    /** Deadline for downloading UI OTA strings. */
    long UI_OTA_STRINGS_DOWNLOAD_DEADLINE = 86700000; /* 1 day */

    /** Returns the deadline for downloading UI OTA strings. */
    default long getUiOtaStringsDownloadDeadline() {
        return UI_OTA_STRINGS_DOWNLOAD_DEADLINE;
    }

    /** UI Dialogs feature enabled. */
    boolean UI_DIALOGS_FEATURE_ENABLED = false;

    /** Returns if the UI Dialogs feature is enabled. */
    default boolean getUIDialogsFeatureEnabled() {
        return UI_DIALOGS_FEATURE_ENABLED;
    }

    /** The EEA device region feature is off by default. */
    boolean IS_EEA_DEVICE_FEATURE_ENABLED = false;

    /** Returns if the EEA device region feature has been enabled. */
    default boolean isEeaDeviceFeatureEnabled() {
        return IS_EEA_DEVICE_FEATURE_ENABLED;
    }

    /** Default is that the device is in the EEA region. */
    boolean IS_EEA_DEVICE = true;

    /** Returns if device is in the EEA region. */
    default boolean isEeaDevice() {
        return IS_EEA_DEVICE;
    }

    /** Default is that the ui feature type logging is enabled. */
    boolean UI_FEATURE_TYPE_LOGGING_ENABLED = true;

    /** Returns if device is in the EEA region. */
    default boolean isUiFeatureTypeLoggingEnabled() {
        return UI_FEATURE_TYPE_LOGGING_ENABLED;
    }

    /** Default is that the manual interaction feature is enabled. */
    boolean RECORD_MANUAL_INTERACTION_ENABLED = true;

    /** Returns if the manual interaction feature is enabled. */
    default boolean getRecordManualInteractionEnabled() {
        return RECORD_MANUAL_INTERACTION_ENABLED;
    }

    /** Default is that the notification should be dismissed on click. */
    boolean DEFAULT_NOTIFICATION_DISMISSED_ON_CLICK = true;

    /** Determines whether the notification should be dismissed on click. */
    default boolean getNotificationDismissedOnClick() {
        return DEFAULT_NOTIFICATION_DISMISSED_ON_CLICK;
    }

    /**
     * The check activity feature is off by default. When enabled, we check whether all Rubidium
     * activities are enabled when we determine whether AdServices is enabled
     */
    boolean IS_BACK_COMPACT_ACTIVITY_FEATURE_ENABLED = false;

    /** Returns if the check activity feature has been enabled. */
    default boolean isBackCompatActivityFeatureEnabled() {
        return IS_BACK_COMPACT_ACTIVITY_FEATURE_ENABLED;
    }

    String UI_EEA_COUNTRIES =
            "AT," // Austria
                    + "BE," // Belgium
                    + "BG," // Bulgaria
                    + "HR," // Croatia
                    + "CY," // Republic of Cyprus
                    + "CZ," // Czech Republic
                    + "DK," // Denmark
                    + "EE," // Estonia
                    + "FI," // Finland
                    + "FR," // France
                    + "DE," // Germany
                    + "GR," // Greece
                    + "HU," // Hungary
                    + "IE," // Ireland
                    + "IT," // Italy
                    + "LV," // Latvia
                    + "LT," // Lithuania
                    + "LU," // Luxembourg
                    + "MT," // Malta
                    + "NL," // Netherlands
                    + "PL," // Poland
                    + "PT," // Portugal
                    + "RO," // Romania
                    + "SK," // Slovakia
                    + "SI," // Slovenia
                    + "ES," // Spain
                    + "SE," // Sweden
                    + "IS," // Iceland
                    + "LI," // Liechtenstein
                    + "NO," // Norway
                    + "CH," // Switzerland
                    + "GB," // Great Britain
                    + "GI," // Gibraltar
                    + "GP," // Guadeloupe
                    + "GG," // Guernsey
                    + "JE," // Jersey
                    + "VA," // Vatican City
                    + "AX," // Åland Islands
                    + "IC," // Canary Islands
                    + "EA," // Ceuta & Melilla
                    + "GF," // French Guiana
                    + "PF," // French Polynesia
                    + "TF," // French Southern Territories
                    + "MQ," // Martinique
                    + "YT," // Mayotte
                    + "NC," // New Caledonia
                    + "RE," // Réunion
                    + "BL," // St. Barthélemy
                    + "MF," // St. Martin
                    + "PM," // St. Pierre & Miquelon
                    + "SJ," // Svalbard & Jan Mayen
                    + "WF"; // Wallis & Futuna

    /** Returns the list of EEA countries in a String separated by comma */
    default String getUiEeaCountries() {
        return UI_EEA_COUNTRIES;
    }

    /**
     * GA UX enabled. It contains features that have to be enabled at the same time:
     *
     * <ul>
     *   <li>Updated consent landing page
     *   <li>Consent per API (instead of aggregated one)
     *   <li>Separate page to control Measurement API
     * </ul>
     */
    boolean GA_UX_FEATURE_ENABLED = false;

    /** Returns if the GA UX feature is enabled. */
    default boolean getGaUxFeatureEnabled() {
        return GA_UX_FEATURE_ENABLED;
    }

    // Enable per-app consent in FLEDGE if GA UX is enabled
    boolean FLEDGE_PER_APP_CONSENT_ENABLED = GA_UX_FEATURE_ENABLED;

    /** Returns {@code true} if per-app consent is enabled in FLEDGE. */
    default boolean getFledgePerAppConsentEnabled() {
        return FLEDGE_PER_APP_CONSENT_ENABLED;
    }

    long ASYNC_REGISTRATION_JOB_QUEUE_INTERVAL_MS = (int) TimeUnit.HOURS.toMillis(1);

    /** Returns the interval in which to run Registration Job Queue Service. */
    default long getAsyncRegistrationJobQueueIntervalMs() {
        return ASYNC_REGISTRATION_JOB_QUEUE_INTERVAL_MS;
    }

    /**
     * Registration Job Queue Kill Switch. The default value is false which means Registration Job
     * Queue is enabled. This flag is used for emergency shutdown of the Registration Job Queue.
     */
    boolean MEASUREMENT_REGISTRATION_JOB_QUEUE_KILL_SWITCH = false;

    /**
     * Returns the kill switch value for Registration Job Queue. The job will be disabled if either
     * the Global Kill Switch, Measurement Kill Switch, or the Registration Job Queue Kill Switch
     * value is true.
     */
    default boolean getAsyncRegistrationJobQueueKillSwitch() {
        // We check the Global Killswitch first. As a result, it overrides all other killswitches.
        return getGlobalKillSwitch()
                || getMeasurementKillSwitch()
                || MEASUREMENT_REGISTRATION_JOB_QUEUE_KILL_SWITCH;
    }

    boolean MEASUREMENT_REGISTRATION_FALLBACK_JOB_KILL_SWITCH = false;

    /**
     * Returns the kill switch value for Registration Fallback Job. The Job will be disabled if
     * either the Global Kill Switch, Measurement Kill Switch, or the Registration Fallback Job Kill
     * Switch value is true.
     */
    default boolean getAsyncRegistrationFallbackJobKillSwitch() {
        // We check the Global Killswitch first. As a result, it overrides all other killswitches.
        return getGlobalKillSwitch()
                || getMeasurementKillSwitch()
                || MEASUREMENT_REGISTRATION_FALLBACK_JOB_KILL_SWITCH;
    }

    /** Returns true if the given enrollmentId is blocked from using PP-API. */
    default boolean isEnrollmentBlocklisted(String enrollmentId) {
        return false;
    }

    /** Returns a list of enrollmentId blocked from using PP-API. */
    default ImmutableList<String> getEnrollmentBlocklist() {
        return ImmutableList.of();
    }

    long DEFAULT_MEASUREMENT_DEBUG_JOIN_KEY_HASH_LIMIT = 100L;

    /** Returns debug keys hash limit. */
    default long getMeasurementDebugJoinKeyHashLimit() {
        return DEFAULT_MEASUREMENT_DEBUG_JOIN_KEY_HASH_LIMIT;
    }

    /** Kill switch to guard backward-compatible logging. See go/rbc-ww-logging */
    boolean COMPAT_LOGGING_KILL_SWITCH = false;

    /** Returns true if backward-compatible logging should be disabled; false otherwise. */
    default boolean getCompatLoggingKillSwitch() {
        return COMPAT_LOGGING_KILL_SWITCH;
    }

    /** Kill switch to guard background jobs logging. */
    boolean BACKGROUND_JOBS_LOGGING_KILL_SWITCH = true;

    /** Returns true if background jobs logging should be disabled; false otherwise */
    default boolean getBackgroundJobsLoggingKillSwitch() {
        return BACKGROUND_JOBS_LOGGING_KILL_SWITCH;
    }

    // New Feature Flags
    boolean FLEDGE_REGISTER_AD_BEACON_ENABLED = false;

    /** Returns whether the {@code registerAdBeacon} feature is enabled. */
    default boolean getFledgeRegisterAdBeaconEnabled() {
        return FLEDGE_REGISTER_AD_BEACON_ENABLED;
    }

    /**
     * Default allowlist of the enrollments for whom debug key insertion based on join key matching
     * is allowed.
     */
    String DEFAULT_MEASUREMENT_DEBUG_JOIN_KEY_ENROLLMENT_ALLOWLIST = "";

    /**
     * Allowlist of the enrollments for whom debug key insertion based on join key matching is
     * allowed.
     */
    default String getMeasurementDebugJoinKeyEnrollmentAllowlist() {
        return DEFAULT_MEASUREMENT_DEBUG_JOIN_KEY_ENROLLMENT_ALLOWLIST;
    }
<<<<<<< HEAD
=======

    /** Default Determines whether EU notification flow change is enabled. */
    boolean DEFAULT_EU_NOTIF_FLOW_CHANGE_ENABLED = true;

    /** Determines whether EU notification flow change is enabled. */
    default boolean getEuNotifFlowChangeEnabled() {
        return DEFAULT_EU_NOTIF_FLOW_CHANGE_ENABLED;
    }

    /** Returns whether to enable flexible event reporting API */
    boolean MEASUREMENT_FLEXIBLE_EVENT_REPORTING_API_ENABLED = false;

    default boolean getMeasurementFlexibleEventReportingAPIEnabled() {
        return MEASUREMENT_FLEXIBLE_EVENT_REPORTING_API_ENABLED;
    }
>>>>>>> d654911e
}<|MERGE_RESOLUTION|>--- conflicted
+++ resolved
@@ -326,8 +326,6 @@
         return MEASUREMENT_DATA_EXPIRY_WINDOW_MS;
     }
 
-<<<<<<< HEAD
-=======
     int MEASUREMENT_MAX_REGISTRATION_REDIRECTS = 20;
 
     /** Returns the number of maximum registration redirects allowed. */
@@ -369,7 +367,6 @@
         return MEASUREMENT_REGISTRATION_JOB_TRIGGER_MAX_DELAY_MS;
     }
 
->>>>>>> d654911e
     long FLEDGE_CUSTOM_AUDIENCE_MAX_COUNT = 4000L;
     long FLEDGE_CUSTOM_AUDIENCE_PER_APP_MAX_COUNT = 1000L;
     long FLEDGE_CUSTOM_AUDIENCE_MAX_OWNER_COUNT = 1000L;
@@ -1960,8 +1957,6 @@
     default String getMeasurementDebugJoinKeyEnrollmentAllowlist() {
         return DEFAULT_MEASUREMENT_DEBUG_JOIN_KEY_ENROLLMENT_ALLOWLIST;
     }
-<<<<<<< HEAD
-=======
 
     /** Default Determines whether EU notification flow change is enabled. */
     boolean DEFAULT_EU_NOTIF_FLOW_CHANGE_ENABLED = true;
@@ -1977,5 +1972,4 @@
     default boolean getMeasurementFlexibleEventReportingAPIEnabled() {
         return MEASUREMENT_FLEXIBLE_EVENT_REPORTING_API_ENABLED;
     }
->>>>>>> d654911e
 }