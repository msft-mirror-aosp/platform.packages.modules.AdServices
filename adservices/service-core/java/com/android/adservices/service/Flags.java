/*
 * Copyright (C) 2022 The Android Open Source Project
 *
 * Licensed under the Apache License, Version 2.0 (the "License");
 * you may not use this file except in compliance with the License.
 * You may obtain a copy of the License at
 *
 *      http://www.apache.org/licenses/LICENSE-2.0
 *
 * Unless required by applicable law or agreed to in writing, software
 * distributed under the License is distributed on an "AS IS" BASIS,
 * WITHOUT WARRANTIES OR CONDITIONS OF ANY KIND, either express or implied.
 * See the License for the specific language governing permissions and
 * limitations under the License.
 */

package com.android.adservices.service;

import static android.app.ActivityManager.RunningAppProcessInfo.IMPORTANCE_FOREGROUND_SERVICE;

import android.annotation.IntDef;
import android.annotation.NonNull;

import androidx.annotation.Nullable;

// NOTE: do not import adservices classes that are only used on javadoc as this class is used by
// tests that don't have them in the classpath - use the FQCN in the javadoc instead

import com.android.adservices.cobalt.CobaltConstants;
import com.android.modules.utils.build.SdkLevel;

import com.google.common.collect.ImmutableList;

import java.io.PrintWriter;
import java.lang.annotation.Retention;
import java.lang.annotation.RetentionPolicy;
import java.util.HashMap;
import java.util.Map;
import java.util.concurrent.TimeUnit;

/**
 * AdServices Feature Flags interface. This Flags interface hold the default values of Ad Services
 * Flags. The default values in this class must match with the default values in PH since we will
 * migrate to Flag Codegen in the future. With that migration, the Flags.java file will be generated
 * from the GCL.
 */
public interface Flags {
    /** Topics Epoch Job Period. */
    long TOPICS_EPOCH_JOB_PERIOD_MS = 7 * 86_400_000; // 7 days.

    /** Returns the max time period (in millis) between each epoch computation job run. */
    default long getTopicsEpochJobPeriodMs() {
        return TOPICS_EPOCH_JOB_PERIOD_MS;
    }

    /** Topics Epoch Job Flex. Note the minimum value system allows is +8h24m0s0ms */
    long TOPICS_EPOCH_JOB_FLEX_MS = 9 * 60 * 60 * 1000; // 5 hours.

    /** Returns flex for the Epoch computation job in Millisecond. */
    default long getTopicsEpochJobFlexMs() {
        return TOPICS_EPOCH_JOB_FLEX_MS;
    }

    /* The percentage that we will return a random topic from the Taxonomy. */
    int TOPICS_PERCENTAGE_FOR_RANDOM_TOPIC = 5;

    /** Returns the percentage that we will return a random topic from the Taxonomy. */
    default int getTopicsPercentageForRandomTopic() {
        return TOPICS_PERCENTAGE_FOR_RANDOM_TOPIC;
    }

    /** The number of top Topics for each epoch. */
    int TOPICS_NUMBER_OF_TOP_TOPICS = 5;

    /** Returns the number of top topics. */
    default int getTopicsNumberOfTopTopics() {
        return TOPICS_NUMBER_OF_TOP_TOPICS;
    }

    /** The number of random Topics for each epoch. */
    int TOPICS_NUMBER_OF_RANDOM_TOPICS = 1;

    /** Returns the number of top topics. */
    default int getTopicsNumberOfRandomTopics() {
        return TOPICS_NUMBER_OF_RANDOM_TOPICS;
    }

    /** Global blocked Topics. Default value is empty list. */
    ImmutableList<Integer> TOPICS_GLOBAL_BLOCKED_TOPIC_IDS = ImmutableList.of();

    /** Returns a list of global blocked topics. */
    default ImmutableList<Integer> getGlobalBlockedTopicIds() {
        return TOPICS_GLOBAL_BLOCKED_TOPIC_IDS;
    }

    /** How many epochs to look back when deciding if a caller has observed a topic before. */
    int TOPICS_NUMBER_OF_LOOK_BACK_EPOCHS = 3;

    /** Flag to disable direct app calls for Topics API. go/app-calls-for-topics-api */
    boolean TOPICS_DISABLE_DIRECT_APP_CALLS = false;

    /** Returns the flag to disable direct app calls for Topics API. */
    default boolean getTopicsDisableDirectAppCalls() {
        return TOPICS_DISABLE_DIRECT_APP_CALLS;
    }

    /**
     * Returns the number of epochs to look back when deciding if a caller has observed a topic
     * before.
     */
    default int getTopicsNumberOfLookBackEpochs() {
        return TOPICS_NUMBER_OF_LOOK_BACK_EPOCHS;
    }

    /** Privacy budget for logging topic ID distributions with randomized response. */
    float TOPICS_PRIVACY_BUDGET_FOR_TOPIC_ID_DISTRIBUTION = 5f;

    /** Returns the privacy budget for logging topic ID distributions with randomized response. */
    default float getTopicsPrivacyBudgetForTopicIdDistribution() {
        return TOPICS_PRIVACY_BUDGET_FOR_TOPIC_ID_DISTRIBUTION;
    }

    /** Available types of classifier behaviours for the Topics API. */
    @IntDef(
            flag = true,
            value = {
                UNKNOWN_CLASSIFIER,
                ON_DEVICE_CLASSIFIER,
                PRECOMPUTED_CLASSIFIER,
                PRECOMPUTED_THEN_ON_DEVICE_CLASSIFIER
            })
    @Retention(RetentionPolicy.SOURCE)
    @interface ClassifierType {}

    /** Unknown classifier option. */
    int UNKNOWN_CLASSIFIER = 0;
    /** Only on-device classification. */
    int ON_DEVICE_CLASSIFIER = 1;
    /** Only Precomputed classification. */
    int PRECOMPUTED_CLASSIFIER = 2;
    /** Precomputed classification values are preferred over on-device classification values. */
    int PRECOMPUTED_THEN_ON_DEVICE_CLASSIFIER = 3;

    /* Type of classifier intended to be used by default. */
    @ClassifierType int DEFAULT_CLASSIFIER_TYPE = PRECOMPUTED_THEN_ON_DEVICE_CLASSIFIER;

    /** Returns the type of classifier currently used by Topics. */
    @ClassifierType
    default int getClassifierType() {
        return DEFAULT_CLASSIFIER_TYPE;
    }

    /** Number of top labels allowed for every app. */
    int CLASSIFIER_NUMBER_OF_TOP_LABELS = 3;

    /** Returns the number of top labels allowed for every app after the classification process. */
    default int getClassifierNumberOfTopLabels() {
        return CLASSIFIER_NUMBER_OF_TOP_LABELS;
    }

    /** Threshold value for classification values. */
    float CLASSIFIER_THRESHOLD = 0.2f;

    /** Returns the threshold value for classification values. */
    default float getClassifierThreshold() {
        return CLASSIFIER_THRESHOLD;
    }

    /** Number of max words allowed in the description for topics classifier. */
    int CLASSIFIER_DESCRIPTION_MAX_WORDS = 500;

    /** Returns the number of max words allowed in the description for topics classifier. */
    default int getClassifierDescriptionMaxWords() {
        return CLASSIFIER_DESCRIPTION_MAX_WORDS;
    }

    /** Number of max characters allowed in the description for topics classifier. */
    int CLASSIFIER_DESCRIPTION_MAX_LENGTH = 2500;

    /** Returns the number of max characters allowed in the description for topics classifier. */
    default int getClassifierDescriptionMaxLength() {
        return CLASSIFIER_DESCRIPTION_MAX_LENGTH;
    }

    // TODO(b/243829477): Remove this flag when flow of pushing models is refined.
    /**
     * Whether classifier should force using bundled files. This flag is mainly used in CTS tests to
     * force using precomputed_app_list to avoid model mismatch due to update. Default value is
     * false which means to use downloaded files.
     */
    boolean CLASSIFIER_FORCE_USE_BUNDLED_FILES = false;

    /** Returns whether to force using bundled files */
    default boolean getClassifierForceUseBundledFiles() {
        return CLASSIFIER_FORCE_USE_BUNDLED_FILES;
    }

    /* The default period for the Maintenance job. */
    long MAINTENANCE_JOB_PERIOD_MS = 86_400_000; // 1 day.

    /** Returns the max time period (in millis) between each idle maintenance job run. */
    default long getMaintenanceJobPeriodMs() {
        return MAINTENANCE_JOB_PERIOD_MS;
    }

    /* The default flex for Maintenance Job. */
    long MAINTENANCE_JOB_FLEX_MS = 3 * 60 * 60 * 1000; // 3 hours.

    /** Returns flex for the Daily Maintenance job in Millisecond. */
    default long getMaintenanceJobFlexMs() {
        return MAINTENANCE_JOB_FLEX_MS;
    }

    /* The default min time period (in millis) between each event main reporting job run. */
    long MEASUREMENT_EVENT_MAIN_REPORTING_JOB_PERIOD_MS = 4 * 60 * 60 * 1000; // 4 hours.

    /** Returns min time period (in millis) between each event main reporting job run. */
    default long getMeasurementEventMainReportingJobPeriodMs() {
        return MEASUREMENT_EVENT_MAIN_REPORTING_JOB_PERIOD_MS;
    }

    /* The default min time period (in millis) between each event fallback reporting job run. */
    long MEASUREMENT_EVENT_FALLBACK_REPORTING_JOB_PERIOD_MS = 24 * 60 * 60 * 1000; // 24 hours.

    /** Returns min time period (in millis) between each event fallback reporting job run. */
    default long getMeasurementEventFallbackReportingJobPeriodMs() {
        return MEASUREMENT_EVENT_FALLBACK_REPORTING_JOB_PERIOD_MS;
    }

    /**
     * The suffix that is appended to the aggregation coordinator origin for retrieving the
     * encryption keys.
     */
    String MEASUREMENT_AGGREGATION_COORDINATOR_PATH = "v1alpha/publicKeys";

    /** Returns the URL for fetching public encryption keys for aggregatable reports. */
    default String getMeasurementAggregationCoordinatorPath() {
        return MEASUREMENT_AGGREGATION_COORDINATOR_PATH;
    }

    boolean MEASUREMENT_AGGREGATION_COORDINATOR_ORIGIN_ENABLED = true;

    /** Returns true if aggregation coordinator origin is enabled. */
    default boolean getMeasurementAggregationCoordinatorOriginEnabled() {
        return MEASUREMENT_AGGREGATION_COORDINATOR_ORIGIN_ENABLED;
    }

    /**
     * Default list(comma-separated) of origins for creating a URL used to fetch public encryption
     * keys for aggregatable reports.
     */
    String MEASUREMENT_AGGREGATION_COORDINATOR_ORIGIN_LIST =
            "https://publickeyservice.aws.privacysandboxservices.com";

    /**
     * Returns a string which is a comma separated list of origins used to fetch public encryption
     * keys for aggregatable reports.
     */
    default String getMeasurementAggregationCoordinatorOriginList() {
        return MEASUREMENT_AGGREGATION_COORDINATOR_ORIGIN_LIST;
    }

    /* The list of origins for creating a URL used to fetch public encryption keys for
    aggregatable reports. AWS is the current default. */
    String MEASUREMENT_DEFAULT_AGGREGATION_COORDINATOR_ORIGIN =
            "https://publickeyservice.aws.privacysandboxservices.com";

    /**
     * Returns the default origin for creating the URI used to fetch public encryption keys for
     * aggregatable reports.
     */
    default String getMeasurementDefaultAggregationCoordinatorOrigin() {
        return MEASUREMENT_DEFAULT_AGGREGATION_COORDINATOR_ORIGIN;
    }

    /* The default min time period (in millis) between each aggregate main reporting job run. */
    long MEASUREMENT_AGGREGATE_MAIN_REPORTING_JOB_PERIOD_MS = 4 * 60 * 60 * 1000; // 4 hours.

    /** Returns min time period (in millis) between each aggregate main reporting job run. */
    default long getMeasurementAggregateMainReportingJobPeriodMs() {
        return MEASUREMENT_AGGREGATE_MAIN_REPORTING_JOB_PERIOD_MS;
    }

    /* The default min time period (in millis) between each aggregate fallback reporting job run. */
    long MEASUREMENT_AGGREGATE_FALLBACK_REPORTING_JOB_PERIOD_MS = 24 * 60 * 60 * 1000; // 24 hours.

    /** Returns min time period (in millis) between each aggregate fallback job run. */
    default long getMeasurementAggregateFallbackReportingJobPeriodMs() {
        return MEASUREMENT_AGGREGATE_FALLBACK_REPORTING_JOB_PERIOD_MS;
    }

    /**
     * Returns the maximum time in milliseconds allowed for a network call to open its initial
     * connection during Measurement API calls.
     */
    default int getMeasurementNetworkConnectTimeoutMs() {
        return MEASUREMENT_NETWORK_CONNECT_TIMEOUT_MS;
    }

    /**
     * Returns the maximum time in milliseconds allowed for a network call to read a response from a
     * target server during Measurement API calls.
     */
    default int getMeasurementNetworkReadTimeoutMs() {
        return MEASUREMENT_NETWORK_READ_TIMEOUT_MS;
    }

    long MEASUREMENT_DB_SIZE_LIMIT = (1024 * 1024) * 10; // 10 MBs
    int MEASUREMENT_NETWORK_CONNECT_TIMEOUT_MS = (int) TimeUnit.SECONDS.toMillis(5);
    int MEASUREMENT_NETWORK_READ_TIMEOUT_MS = (int) TimeUnit.SECONDS.toMillis(30);
    int MEASUREMENT_REPORT_RETRY_LIMIT = 3;
    boolean MEASUREMENT_REPORT_RETRY_LIMIT_ENABLED = true;

    /**
     * Returns the window that an InputEvent has to be within for the system to register it as a
     * click.
     */
    long MEASUREMENT_REGISTRATION_INPUT_EVENT_VALID_WINDOW_MS = 60 * 1000; // 1 minute.

    default long getMeasurementRegistrationInputEventValidWindowMs() {
        return MEASUREMENT_REGISTRATION_INPUT_EVENT_VALID_WINDOW_MS;
    }

    /** Returns whether a click event should be verified before a registration request. */
    boolean MEASUREMENT_IS_CLICK_VERIFICATION_ENABLED = true;

    default boolean getMeasurementIsClickVerificationEnabled() {
        return MEASUREMENT_IS_CLICK_VERIFICATION_ENABLED;
    }

    /** Returns whether a click is verified by Input Event. */
    boolean MEASUREMENT_IS_CLICK_VERIFIED_BY_INPUT_EVENT = false;

    default boolean getMeasurementIsClickVerifiedByInputEvent() {
        return MEASUREMENT_IS_CLICK_VERIFIED_BY_INPUT_EVENT;
    }

    /** Returns the DB size limit for measurement. */
    default long getMeasurementDbSizeLimit() {
        return MEASUREMENT_DB_SIZE_LIMIT;
    }

    /** Returns Whether to limit number of Retries for Measurement Reports */
    default boolean getMeasurementReportingRetryLimitEnabled() {
        return MEASUREMENT_REPORT_RETRY_LIMIT_ENABLED;
    }

    /** Returns Maximum number of Retries for Measurement Reportss */
    default int getMeasurementReportingRetryLimit() {
        return MEASUREMENT_REPORT_RETRY_LIMIT;
    }

    /** Measurement manifest file url, used for MDD download. */
    String MEASUREMENT_MANIFEST_FILE_URL =
            "https://dl.google.com/mdi-serving/adservices/adtech_enrollment/manifest_configs/1"
                    + "/manifest_config_1658790241927.binaryproto";

    /** Measurement manifest file url. */
    default String getMeasurementManifestFileUrl() {
        return MEASUREMENT_MANIFEST_FILE_URL;
    }

    boolean MEASUREMENT_ENABLE_XNA = false;

    /** Returns whether XNA should be used for eligible sources. */
    default boolean getMeasurementEnableXNA() {
        return MEASUREMENT_ENABLE_XNA;
    }

    boolean MEASUREMENT_ENABLE_SHARED_SOURCE_DEBUG_KEY = true;

    /** Enable/disable shared_debug_key processing from source RBR. */
    default boolean getMeasurementEnableSharedSourceDebugKey() {
        return MEASUREMENT_ENABLE_SHARED_SOURCE_DEBUG_KEY;
    }

    boolean MEASUREMENT_ENABLE_SHARED_FILTER_DATA_KEYS_XNA = true;

    /** Enable/disable shared_filter_data_keys processing from source RBR. */
    default boolean getMeasurementEnableSharedFilterDataKeysXNA() {
        return MEASUREMENT_ENABLE_SHARED_FILTER_DATA_KEYS_XNA;
    }

    boolean MEASUREMENT_ENABLE_DEBUG_REPORT = true;

    /** Returns whether verbose debug report generation is enabled. */
    default boolean getMeasurementEnableDebugReport() {
        return MEASUREMENT_ENABLE_DEBUG_REPORT;
    }

    boolean MEASUREMENT_ENABLE_SOURCE_DEBUG_REPORT = true;

    /** Returns whether source debug report generation is enabled. */
    default boolean getMeasurementEnableSourceDebugReport() {
        return MEASUREMENT_ENABLE_SOURCE_DEBUG_REPORT;
    }

    boolean MEASUREMENT_ENABLE_TRIGGER_DEBUG_REPORT = true;

    /** Returns whether trigger debug report generation is enabled. */
    default boolean getMeasurementEnableTriggerDebugReport() {
        return MEASUREMENT_ENABLE_TRIGGER_DEBUG_REPORT;
    }

    long MEASUREMENT_DATA_EXPIRY_WINDOW_MS = TimeUnit.DAYS.toMillis(37);

    /** Returns the data expiry window in milliseconds. */
    default long getMeasurementDataExpiryWindowMs() {
        return MEASUREMENT_DATA_EXPIRY_WINDOW_MS;
    }

    int MEASUREMENT_MAX_REGISTRATION_REDIRECTS = 20;

    /** Returns the number of maximum registration redirects allowed. */
    default int getMeasurementMaxRegistrationRedirects() {
        return MEASUREMENT_MAX_REGISTRATION_REDIRECTS;
    }

    int MEASUREMENT_MAX_REGISTRATIONS_PER_JOB_INVOCATION = 100;

    /** Returns the number of maximum registration per job invocation. */
    default int getMeasurementMaxRegistrationsPerJobInvocation() {
        return MEASUREMENT_MAX_REGISTRATIONS_PER_JOB_INVOCATION;
    }

    int MEASUREMENT_MAX_RETRIES_PER_REGISTRATION_REQUEST = 5;

    /** Returns the number of maximum retires per registration request. */
    default int getMeasurementMaxRetriesPerRegistrationRequest() {
        return MEASUREMENT_MAX_RETRIES_PER_REGISTRATION_REQUEST;
    }

    long DEFAULT_MEASUREMENT_ASYNC_REGISTRATION_JOB_TRIGGER_MIN_DELAY_MS =
            TimeUnit.MINUTES.toMillis(2);

    /**
     * Returns the minimum delay (in milliseconds) in job triggering after a registration request is
     * received.
     */
    default long getMeasurementAsyncRegistrationJobTriggerMinDelayMs() {
        return DEFAULT_MEASUREMENT_ASYNC_REGISTRATION_JOB_TRIGGER_MIN_DELAY_MS;
    }

    long DEFAULT_MEASUREMENT_ASYNC_REGISTRATION_JOB_TRIGGER_MAX_DELAY_MS =
            TimeUnit.MINUTES.toMillis(5);

    /**
     * Returns the maximum delay (in milliseconds) in job triggering after a registration request is
     * received.
     */
    default long getMeasurementAsyncRegistrationJobTriggerMaxDelayMs() {
        return DEFAULT_MEASUREMENT_ASYNC_REGISTRATION_JOB_TRIGGER_MAX_DELAY_MS;
    }

    boolean MEASUREMENT_ATTRIBUTION_FALLBACK_JOB_KILL_SWITCH = false;

    /** Returns the kill switch for Attribution Fallback Job . */
    default boolean getMeasurementAttributionFallbackJobKillSwitch() {
        return getGlobalKillSwitch()
                || getMeasurementKillSwitch()
                || MEASUREMENT_ATTRIBUTION_FALLBACK_JOB_KILL_SWITCH;
    }

    long MEASUREMENT_ATTRIBUTION_FALLBACK_JOB_PERIOD_MS = TimeUnit.HOURS.toMillis(1);

    /** Returns the job period in millis for Attribution Fallback Job . */
    default long getMeasurementAttributionFallbackJobPeriodMs() {
        return MEASUREMENT_ATTRIBUTION_FALLBACK_JOB_PERIOD_MS;
    }

    int MEASUREMENT_MAX_ATTRIBUTION_PER_RATE_LIMIT_WINDOW = 100;

    /**
     * Returns maximum attributions per rate limit window. Rate limit unit: (Source Site,
     * Destination Site, Reporting Site, Window).
     */
    default int getMeasurementMaxAttributionPerRateLimitWindow() {
        return MEASUREMENT_MAX_ATTRIBUTION_PER_RATE_LIMIT_WINDOW;
    }

    int MEASUREMENT_MAX_DISTINCT_ENROLLMENTS_IN_ATTRIBUTION = 10;

    /**
     * Returns max distinct enrollments for attribution per { Advertiser X Publisher X TimePeriod }.
     */
    default int getMeasurementMaxDistinctEnrollmentsInAttribution() {
        return MEASUREMENT_MAX_DISTINCT_ENROLLMENTS_IN_ATTRIBUTION;
    }

    int MEASUREMENT_MAX_DISTINCT_DESTINATIONS_IN_ACTIVE_SOURCE = 100;

    /**
     * Returns max distinct advertisers with pending impressions per { Publisher X Enrollment X
     * TimePeriod }.
     */
    default int getMeasurementMaxDistinctDestinationsInActiveSource() {
        return MEASUREMENT_MAX_DISTINCT_DESTINATIONS_IN_ACTIVE_SOURCE;
    }

    boolean MEASUREMENT_FLEX_LITE_API_ENABLED = true;

    /** Returns true if flex lite api is enabled else false. */
    default boolean getMeasurementFlexLiteAPIEnabled() {
        return MEASUREMENT_FLEX_LITE_API_ENABLED;
    }

    float MEASUREMENT_FLEX_API_MAX_INFO_GAIN_EVENT = 1.5849266F;

    /** Returns max information gain in Flexible Event API for Event sources */
    default float getMeasurementFlexApiMaxInformationGainEvent() {
        return MEASUREMENT_FLEX_API_MAX_INFO_GAIN_EVENT;
    }

    float MEASUREMENT_FLEX_API_MAX_INFO_GAIN_NAVIGATION = 11.4617280F;

    /** Returns max information gain in Flexible Event API for Navigation sources */
    default float getMeasurementFlexApiMaxInformationGainNavigation() {
        return MEASUREMENT_FLEX_API_MAX_INFO_GAIN_NAVIGATION;
    }

    int MEASUREMENT_FLEX_API_MAX_EVENT_REPORTS = 20;

    /** Returns max event reports in Flexible Event API */
    default int getMeasurementFlexApiMaxEventReports() {
        return MEASUREMENT_FLEX_API_MAX_EVENT_REPORTS;
    }

    int MEASUREMENT_FLEX_API_MAX_EVENT_REPORT_WINDOWS = 5;

    /** Returns max event report windows in Flexible Event API */
    default int getMeasurementFlexApiMaxEventReportWindows() {
        return MEASUREMENT_FLEX_API_MAX_EVENT_REPORT_WINDOWS;
    }

    int MEASUREMENT_FLEX_API_MAX_TRIGGER_DATA_CARDINALITY = 32;

    /** Returns max trigger data cardinality in Flexible Event API */
    default int getMeasurementFlexApiMaxTriggerDataCardinality() {
        return MEASUREMENT_FLEX_API_MAX_TRIGGER_DATA_CARDINALITY;
    }

    long MEASUREMENT_MINIMUM_EVENT_REPORT_WINDOW_IN_SECONDS = TimeUnit.HOURS.toSeconds(1);

    /** Returns minimum event report window */
    default long getMeasurementMinimumEventReportWindowInSeconds() {
        return MEASUREMENT_MINIMUM_EVENT_REPORT_WINDOW_IN_SECONDS;
    }

    long MEASUREMENT_MINIMUM_AGGREGATABLE_REPORT_WINDOW_IN_SECONDS = TimeUnit.HOURS.toSeconds(1);

    /** Returns minimum aggregatable report window */
    default long getMeasurementMinimumAggregatableReportWindowInSeconds() {
        return MEASUREMENT_MINIMUM_AGGREGATABLE_REPORT_WINDOW_IN_SECONDS;
    }

    boolean MEASUREMENT_ENABLE_LOOKBACK_WINDOW_FILTER = false;

    /** Returns true if lookback window filter is enabled else false. */
    default boolean getMeasurementEnableLookbackWindowFilter() {
        return MEASUREMENT_ENABLE_LOOKBACK_WINDOW_FILTER;
    }

    long FLEDGE_CUSTOM_AUDIENCE_MAX_COUNT = 4000L;
    long FLEDGE_CUSTOM_AUDIENCE_PER_APP_MAX_COUNT = 1000L;
    long FLEDGE_CUSTOM_AUDIENCE_MAX_OWNER_COUNT = 1000L;
    long FLEDGE_CUSTOM_AUDIENCE_DEFAULT_EXPIRE_IN_MS = 60L * 24L * 60L * 60L * 1000L; // 60 days
    long FLEDGE_CUSTOM_AUDIENCE_MAX_ACTIVATION_DELAY_IN_MS =
            60L * 24L * 60L * 60L * 1000L; // 60 days
    long FLEDGE_CUSTOM_AUDIENCE_MAX_EXPIRE_IN_MS = 60L * 24L * 60L * 60L * 1000L; // 60 days
    int FLEDGE_CUSTOM_AUDIENCE_MAX_NAME_SIZE_B = 200;
    int FLEDGE_CUSTOM_AUDIENCE_MAX_DAILY_UPDATE_URI_SIZE_B = 400;
    int FLEDGE_CUSTOM_AUDIENCE_MAX_BIDDING_LOGIC_URI_SIZE_B = 400;
    int FLEDGE_CUSTOM_AUDIENCE_MAX_USER_BIDDING_SIGNALS_SIZE_B = 10 * 1024; // 10 KiB
    int FLEDGE_CUSTOM_AUDIENCE_MAX_TRUSTED_BIDDING_DATA_SIZE_B = 10 * 1024; // 10 KiB
    int FLEDGE_CUSTOM_AUDIENCE_MAX_ADS_SIZE_B = 10 * 1024; // 10 KiB
    int FLEDGE_CUSTOM_AUDIENCE_MAX_NUM_ADS = 100;
    // Keeping TTL as long as expiry, could be reduced later as we get more fresh CAs with adoption
    long FLEDGE_CUSTOM_AUDIENCE_ACTIVE_TIME_WINDOW_MS = 60 * 24 * 60L * 60L * 1000; // 60 days
    long FLEDGE_ENCRYPTION_KEY_MAX_AGE_SECONDS = TimeUnit.DAYS.toSeconds(14);
    long FLEDGE_FETCH_CUSTOM_AUDIENCE_MIN_RETRY_AFTER_VALUE_MS = 30 * 1000; // 30 seconds
    long FLEDGE_FETCH_CUSTOM_AUDIENCE_MAX_RETRY_AFTER_VALUE_MS =
            24 * 60 * 60 * 1000; // 24 hours in ms

    /**
     * Returns the minimum number of milliseconds before the same fetch CA request can be retried.
     */
    default long getFledgeFetchCustomAudienceMinRetryAfterValueMs() {
        return FLEDGE_FETCH_CUSTOM_AUDIENCE_MIN_RETRY_AFTER_VALUE_MS;
    }

    /**
     * Returns the maximum number of milliseconds before the same fetch CA request can be retried.
     */
    default long getFledgeFetchCustomAudienceMaxRetryAfterValueMs() {
        return FLEDGE_FETCH_CUSTOM_AUDIENCE_MAX_RETRY_AFTER_VALUE_MS;
    }

    /** Returns the maximum number of custom audience can stay in the storage. */
    default long getFledgeCustomAudienceMaxCount() {
        return FLEDGE_CUSTOM_AUDIENCE_MAX_COUNT;
    }

    /** Returns the maximum number of custom audience an app can create. */
    default long getFledgeCustomAudiencePerAppMaxCount() {
        return FLEDGE_CUSTOM_AUDIENCE_PER_APP_MAX_COUNT;
    }

    /** Returns the maximum number of apps can have access to custom audience. */
    default long getFledgeCustomAudienceMaxOwnerCount() {
        return FLEDGE_CUSTOM_AUDIENCE_MAX_OWNER_COUNT;
    }

    /**
     * Returns the default amount of time in milliseconds a custom audience object will live before
     * being expiring and being removed
     */
    default long getFledgeCustomAudienceDefaultExpireInMs() {
        return FLEDGE_CUSTOM_AUDIENCE_DEFAULT_EXPIRE_IN_MS;
    }

    /**
     * Returns the maximum permitted difference in milliseconds between the custom audience object's
     * creation time and its activation time
     */
    default long getFledgeCustomAudienceMaxActivationDelayInMs() {
        return FLEDGE_CUSTOM_AUDIENCE_MAX_ACTIVATION_DELAY_IN_MS;
    }

    /**
     * Returns the maximum permitted difference in milliseconds between the custom audience object's
     * activation time and its expiration time
     */
    default long getFledgeCustomAudienceMaxExpireInMs() {
        return FLEDGE_CUSTOM_AUDIENCE_MAX_EXPIRE_IN_MS;
    }

    /** Returns the maximum size in bytes allowed for name in each FLEDGE custom audience. */
    default int getFledgeCustomAudienceMaxNameSizeB() {
        return FLEDGE_CUSTOM_AUDIENCE_MAX_NAME_SIZE_B;
    }

    /**
     * Returns the maximum size in bytes allowed for daily update uri in each FLEDGE custom
     * audience.
     */
    default int getFledgeCustomAudienceMaxDailyUpdateUriSizeB() {
        return FLEDGE_CUSTOM_AUDIENCE_MAX_DAILY_UPDATE_URI_SIZE_B;
    }

    /**
     * Returns the maximum size in bytes allowed for bidding logic uri in each FLEDGE custom
     * audience.
     */
    default int getFledgeCustomAudienceMaxBiddingLogicUriSizeB() {
        return FLEDGE_CUSTOM_AUDIENCE_MAX_BIDDING_LOGIC_URI_SIZE_B;
    }

    /**
     * Returns the maximum size in bytes allowed for user bidding signals in each FLEDGE custom
     * audience.
     */
    default int getFledgeCustomAudienceMaxUserBiddingSignalsSizeB() {
        return FLEDGE_CUSTOM_AUDIENCE_MAX_USER_BIDDING_SIGNALS_SIZE_B;
    }

    /**
     * Returns the maximum size in bytes allowed for trusted bidding data in each FLEDGE custom
     * audience.
     */
    default int getFledgeCustomAudienceMaxTrustedBiddingDataSizeB() {
        return FLEDGE_CUSTOM_AUDIENCE_MAX_TRUSTED_BIDDING_DATA_SIZE_B;
    }

    /** Returns the maximum size in bytes allowed for ads in each FLEDGE custom audience. */
    default int getFledgeCustomAudienceMaxAdsSizeB() {
        return FLEDGE_CUSTOM_AUDIENCE_MAX_ADS_SIZE_B;
    }

    /** Returns the maximum allowed number of ads per FLEDGE custom audience. */
    default int getFledgeCustomAudienceMaxNumAds() {
        return FLEDGE_CUSTOM_AUDIENCE_MAX_NUM_ADS;
    }

    /**
     * Returns the time window that defines how long after a successful update a custom audience can
     * participate in ad selection.
     */
    default long getFledgeCustomAudienceActiveTimeWindowInMs() {
        return FLEDGE_CUSTOM_AUDIENCE_ACTIVE_TIME_WINDOW_MS;
    }

    int FLEDGE_FETCH_CUSTOM_AUDIENCE_MAX_USER_BIDDING_SIGNALS_SIZE_B = 8 * 1024; // 8 KiB
    int FLEDGE_FETCH_CUSTOM_AUDIENCE_MAX_REQUEST_CUSTOM_HEADER_SIZE_B = 8 * 1024; // 8 KiB
    int FLEDGE_FETCH_CUSTOM_AUDIENCE_MAX_CUSTOM_AUDIENCE_SIZE_B = 8 * 1024; // 8 KiB

    /**
     * Returns the maximum size in bytes allowed for user bidding signals in each
     * fetchAndJoinCustomAudience request.
     */
    default int getFledgeFetchCustomAudienceMaxUserBiddingSignalsSizeB() {
        return FLEDGE_FETCH_CUSTOM_AUDIENCE_MAX_USER_BIDDING_SIGNALS_SIZE_B;
    }

    /**
     * Returns the maximum size in bytes allowed for the request custom header derived from each
     * fetchAndJoinCustomAudience request.
     */
    default int getFledgeFetchCustomAudienceMaxRequestCustomHeaderSizeB() {
        return FLEDGE_FETCH_CUSTOM_AUDIENCE_MAX_REQUEST_CUSTOM_HEADER_SIZE_B;
    }

    /**
     * Returns the maximum size in bytes for the fused custom audience allowed to be persisted by
     * the fetchAndJoinCustomAudience API.
     */
    default int getFledgeFetchCustomAudienceMaxCustomAudienceSizeB() {
        return FLEDGE_FETCH_CUSTOM_AUDIENCE_MAX_CUSTOM_AUDIENCE_SIZE_B;
    }

    boolean FLEDGE_BACKGROUND_FETCH_ENABLED = true;
    long FLEDGE_BACKGROUND_FETCH_JOB_PERIOD_MS = 4L * 60L * 60L * 1000L; // 4 hours
    long FLEDGE_BACKGROUND_FETCH_JOB_FLEX_MS = 30L * 60L * 1000L; // 30 minutes
    long FLEDGE_BACKGROUND_FETCH_JOB_MAX_RUNTIME_MS = 10L * 60L * 1000L; // 5 minutes
    long FLEDGE_BACKGROUND_FETCH_MAX_NUM_UPDATED = 1000;
    int FLEDGE_BACKGROUND_FETCH_THREAD_POOL_SIZE = 8;
    long FLEDGE_BACKGROUND_FETCH_ELIGIBLE_UPDATE_BASE_INTERVAL_S = 24L * 60L * 60L; // 24 hours
    int FLEDGE_BACKGROUND_FETCH_NETWORK_CONNECT_TIMEOUT_MS = 5 * 1000; // 5 seconds
    int FLEDGE_BACKGROUND_FETCH_NETWORK_READ_TIMEOUT_MS = 30 * 1000; // 30 seconds
    int FLEDGE_BACKGROUND_FETCH_MAX_RESPONSE_SIZE_B = 10 * 1024; // 10 KiB
    boolean FLEDGE_HTTP_CACHE_ENABLE = true;
    boolean FLEDGE_HTTP_CACHE_ENABLE_JS_CACHING = true;
    long FLEDGE_HTTP_CACHE_DEFAULT_MAX_AGE_SECONDS = 2 * 24 * 60 * 60; // 2 days
    long FLEDGE_HTTP_CACHE_MAX_ENTRIES = 100;

    /** Returns {@code true} if the FLEDGE Background Fetch is enabled. */
    default boolean getFledgeBackgroundFetchEnabled() {
        return FLEDGE_BACKGROUND_FETCH_ENABLED;
    }

    /**
     * Returns the best effort max time (in milliseconds) between each FLEDGE Background Fetch job
     * run.
     */
    default long getFledgeBackgroundFetchJobPeriodMs() {
        return FLEDGE_BACKGROUND_FETCH_JOB_PERIOD_MS;
    }

    /**
     * Returns the amount of flex (in milliseconds) around the end of each period to run each FLEDGE
     * Background Fetch job.
     */
    default long getFledgeBackgroundFetchJobFlexMs() {
        return FLEDGE_BACKGROUND_FETCH_JOB_FLEX_MS;
    }

    /**
     * Returns the maximum amount of time (in milliseconds) each FLEDGE Background Fetch job is
     * allowed to run.
     */
    default long getFledgeBackgroundFetchJobMaxRuntimeMs() {
        return FLEDGE_BACKGROUND_FETCH_JOB_MAX_RUNTIME_MS;
    }

    /**
     * Returns the maximum number of custom audiences updated in a single FLEDGE background fetch
     * job.
     */
    default long getFledgeBackgroundFetchMaxNumUpdated() {
        return FLEDGE_BACKGROUND_FETCH_MAX_NUM_UPDATED;
    }

    /**
     * Returns the maximum thread pool size to draw workers from in a single FLEDGE background fetch
     * job.
     */
    default int getFledgeBackgroundFetchThreadPoolSize() {
        return FLEDGE_BACKGROUND_FETCH_THREAD_POOL_SIZE;
    }

    /**
     * Returns the base interval in seconds after a successful FLEDGE background fetch job after
     * which a custom audience is next eligible to be updated.
     */
    default long getFledgeBackgroundFetchEligibleUpdateBaseIntervalS() {
        return FLEDGE_BACKGROUND_FETCH_ELIGIBLE_UPDATE_BASE_INTERVAL_S;
    }

    /**
     * Returns the maximum time in milliseconds allowed for a network call to open its initial
     * connection during the FLEDGE background fetch.
     */
    default int getFledgeBackgroundFetchNetworkConnectTimeoutMs() {
        return FLEDGE_BACKGROUND_FETCH_NETWORK_CONNECT_TIMEOUT_MS;
    }

    /**
     * Returns the maximum time in milliseconds allowed for a network call to read a response from a
     * target server during the FLEDGE background fetch.
     */
    default int getFledgeBackgroundFetchNetworkReadTimeoutMs() {
        return FLEDGE_BACKGROUND_FETCH_NETWORK_READ_TIMEOUT_MS;
    }

    /**
     * Returns the maximum size in bytes of a single custom audience update response during the
     * FLEDGE background fetch.
     */
    default int getFledgeBackgroundFetchMaxResponseSizeB() {
        return FLEDGE_BACKGROUND_FETCH_MAX_RESPONSE_SIZE_B;
    }

    /**
     * Returns boolean, if the caching is enabled for {@link
     * com.android.adservices.service.common.cache.FledgeHttpCache}
     */
    default boolean getFledgeHttpCachingEnabled() {
        return FLEDGE_HTTP_CACHE_ENABLE;
    }

    /** Returns boolean, if the caching is enabled for JS for bidding and scoring */
    default boolean getFledgeHttpJsCachingEnabled() {
        return FLEDGE_HTTP_CACHE_ENABLE_JS_CACHING;
    }

    /** Returns max number of entries that should be persisted in cache */
    default long getFledgeHttpCacheMaxEntries() {
        return FLEDGE_HTTP_CACHE_MAX_ENTRIES;
    }

    /** Returns the default max age of entries in cache */
    default long getFledgeHttpCacheMaxAgeSeconds() {
        return FLEDGE_HTTP_CACHE_DEFAULT_MAX_AGE_SECONDS;
    }

    boolean PROTECTED_SIGNALS_PERIODIC_ENCODING_ENABLED = false;
    long PROTECTED_SIGNALS_PERIODIC_ENCODING_JOB_PERIOD_MS = 1L * 60L * 60L * 1000L; // 1 hour
    long PROTECTED_SIGNALS_PERIODIC_ENCODING_JOB_FLEX_MS = 5L * 60L * 1000L; // 5 minutes

    /** Returns {@code true} if the Periodic encoding of Protected Signals is enabled. */
    default boolean getProtectedSignalsPeriodicEncodingEnabled() {
        return PROTECTED_SIGNALS_PERIODIC_ENCODING_ENABLED;
    }

    /**
     * @return period of running periodic encoding in milliseconds
     */
    default long getProtectedSignalPeriodicEncodingJobPeriodMs() {
        return PROTECTED_SIGNALS_PERIODIC_ENCODING_JOB_PERIOD_MS;
    }

    /**
     * @return the flexible period of running periodic encoding in milliseconds
     */
    default long getProtectedSignalsPeriodicEncodingJobFlexMs() {
        return PROTECTED_SIGNALS_PERIODIC_ENCODING_JOB_FLEX_MS;
    }

    int FLEDGE_AD_COUNTER_HISTOGRAM_ABSOLUTE_MAX_TOTAL_EVENT_COUNT = 10_000;
    int FLEDGE_AD_COUNTER_HISTOGRAM_LOWER_MAX_TOTAL_EVENT_COUNT = 9_500;
    int FLEDGE_AD_COUNTER_HISTOGRAM_ABSOLUTE_MAX_PER_BUYER_EVENT_COUNT = 1_000;
    int FLEDGE_AD_COUNTER_HISTOGRAM_LOWER_MAX_PER_BUYER_EVENT_COUNT = 900;

    /** Returns the maximum allowed number of events in the entire frequency cap histogram table. */
    default int getFledgeAdCounterHistogramAbsoluteMaxTotalEventCount() {
        return FLEDGE_AD_COUNTER_HISTOGRAM_ABSOLUTE_MAX_TOTAL_EVENT_COUNT;
    }

    /**
     * Returns the number of events that the entire frequency cap histogram table should be trimmed
     * to, if there are too many entries.
     */
    default int getFledgeAdCounterHistogramLowerMaxTotalEventCount() {
        return FLEDGE_AD_COUNTER_HISTOGRAM_LOWER_MAX_TOTAL_EVENT_COUNT;
    }

    /**
     * Returns the maximum allowed number of events per buyer in the frequency cap histogram table.
     */
    default int getFledgeAdCounterHistogramAbsoluteMaxPerBuyerEventCount() {
        return FLEDGE_AD_COUNTER_HISTOGRAM_ABSOLUTE_MAX_PER_BUYER_EVENT_COUNT;
    }

    /**
     * Returns the number of events for a single buyer that the frequency cap histogram table should
     * be trimmed to, if there are too many entries for that buyer.
     */
    default int getFledgeAdCounterHistogramLowerMaxPerBuyerEventCount() {
        return FLEDGE_AD_COUNTER_HISTOGRAM_LOWER_MAX_PER_BUYER_EVENT_COUNT;
    }

    int FLEDGE_AD_SELECTION_MAX_CONCURRENT_BIDDING_COUNT = 6;

    /** Returns the number of CA that can be bid in parallel for one Ad Selection */
    default int getAdSelectionMaxConcurrentBiddingCount() {
        return FLEDGE_AD_SELECTION_MAX_CONCURRENT_BIDDING_COUNT;
    }

    // TODO(b/240647148): Limits are increased temporarily, re-evaluate these numbers after
    //  getting real world data from telemetry & set accurately scoped timeout
    long FLEDGE_AD_SELECTION_BIDDING_TIMEOUT_PER_CA_MS = 5000;
    long FLEDGE_AD_SELECTION_BIDDING_TIMEOUT_PER_BUYER_MS = 10000;
    long FLEDGE_AD_SELECTION_SCORING_TIMEOUT_MS = 5000;
    long FLEDGE_AD_SELECTION_SELECTING_OUTCOME_TIMEOUT_MS = 5000;
    // For *on device* ad selection.
    long FLEDGE_AD_SELECTION_OVERALL_TIMEOUT_MS = 10000;
    long FLEDGE_AD_SELECTION_FROM_OUTCOMES_OVERALL_TIMEOUT_MS = 20_000;
    long FLEDGE_AD_SELECTION_OFF_DEVICE_OVERALL_TIMEOUT_MS = 10_000;
    long FLEDGE_AD_SELECTION_BIDDING_LOGIC_JS_VERSION = 2L;

    long FLEDGE_REPORT_IMPRESSION_OVERALL_TIMEOUT_MS = 2000;

    // RegisterAdBeacon  Constants
    long FLEDGE_REPORT_IMPRESSION_MAX_REGISTERED_AD_BEACONS_TOTAL_COUNT = 1000; // Num entries
    long FLEDGE_REPORT_IMPRESSION_MAX_REGISTERED_AD_BEACONS_PER_AD_TECH_COUNT = 10; // Num entries
    long FLEDGE_REPORT_IMPRESSION_REGISTERED_AD_BEACONS_MAX_INTERACTION_KEY_SIZE_B =
            20 * 2; // Num characters * 2 bytes per char in UTF-8
    long FLEDGE_REPORT_IMPRESSION_MAX_INTERACTION_REPORTING_URI_SIZE_B = 400;

    /** Returns the timeout constant in milliseconds that limits the bidding per CA */
    default long getAdSelectionBiddingTimeoutPerCaMs() {
        return FLEDGE_AD_SELECTION_BIDDING_TIMEOUT_PER_CA_MS;
    }

    /** Returns the timeout constant in milliseconds that limits the bidding per Buyer */
    default long getAdSelectionBiddingTimeoutPerBuyerMs() {
        return FLEDGE_AD_SELECTION_BIDDING_TIMEOUT_PER_BUYER_MS;
    }

    /** Returns the timeout constant in milliseconds that limits the scoring */
    default long getAdSelectionScoringTimeoutMs() {
        return FLEDGE_AD_SELECTION_SCORING_TIMEOUT_MS;
    }

    /**
     * Returns the timeout constant in milliseconds that limits the {@link
     * com.android.adservices.service.adselection.AdOutcomeSelectorImpl#runAdOutcomeSelector}
     */
    default long getAdSelectionSelectingOutcomeTimeoutMs() {
        return FLEDGE_AD_SELECTION_SELECTING_OUTCOME_TIMEOUT_MS;
    }

    /**
     * Returns the timeout constant in milliseconds that limits the overall *on device* ad selection
     * orchestration.
     */
    default long getAdSelectionOverallTimeoutMs() {
        return FLEDGE_AD_SELECTION_OVERALL_TIMEOUT_MS;
    }

    /**
     * Returns the timeout constant in milliseconds that limits the overall *on device* ad selection
     * from outcomes orchestration.
     */
    default long getAdSelectionFromOutcomesOverallTimeoutMs() {
        return FLEDGE_AD_SELECTION_FROM_OUTCOMES_OVERALL_TIMEOUT_MS;
    }

    /**
     * Returns the timeout constant in milliseconds that limits the overall off device ad selection
     * orchestration.
     */
    default long getAdSelectionOffDeviceOverallTimeoutMs() {
        return FLEDGE_AD_SELECTION_OFF_DEVICE_OVERALL_TIMEOUT_MS;
    }

    /** Returns the default JS version for running bidding. */
    default long getFledgeAdSelectionBiddingLogicJsVersion() {
        return FLEDGE_AD_SELECTION_BIDDING_LOGIC_JS_VERSION;
    }

    /**
     * Returns the time out constant in milliseconds that limits the overall impression reporting
     * execution
     */
    default long getReportImpressionOverallTimeoutMs() {
        return FLEDGE_REPORT_IMPRESSION_OVERALL_TIMEOUT_MS;
    }

    /**
     * Returns the maximum number of {@link
     * com.android.adservices.data.adselection.DBRegisteredAdInteraction} that can be in the {@code
     * registered_ad_interactions} database at any one time.
     */
    default long getFledgeReportImpressionMaxRegisteredAdBeaconsTotalCount() {
        return FLEDGE_REPORT_IMPRESSION_MAX_REGISTERED_AD_BEACONS_TOTAL_COUNT;
    }

    /**
     * Returns the maximum number of {@link
     * com.android.adservices.data.adselection.DBRegisteredAdInteraction} that an ad-tech can
     * register in one call to {@code reportImpression}.
     */
    default long getFledgeReportImpressionMaxRegisteredAdBeaconsPerAdTechCount() {
        return FLEDGE_REPORT_IMPRESSION_MAX_REGISTERED_AD_BEACONS_PER_AD_TECH_COUNT;
    }

    /**
     * Returns the maximum size in bytes of {@link
     * com.android.adservices.data.adselection.DBRegisteredAdInteraction#getInteractionKey()}
     */
    default long getFledgeReportImpressionRegisteredAdBeaconsMaxInteractionKeySizeB() {
        return FLEDGE_REPORT_IMPRESSION_REGISTERED_AD_BEACONS_MAX_INTERACTION_KEY_SIZE_B;
    }

    /**
     * Returns the maximum size in bytes of {@link
     * com.android.adservices.data.adselection.DBRegisteredAdInteraction#getInteractionReportingUri()}
     */
    default long getFledgeReportImpressionMaxInteractionReportingUriSizeB() {
        return FLEDGE_REPORT_IMPRESSION_MAX_INTERACTION_REPORTING_URI_SIZE_B;
    }

    // 24 hours in seconds
    long FLEDGE_AD_SELECTION_EXPIRATION_WINDOW_S = 60 * 60 * 24;

    /**
     * Returns the amount of time in seconds after which ad selection data is considered expired.
     */
    default long getAdSelectionExpirationWindowS() {
        return FLEDGE_AD_SELECTION_EXPIRATION_WINDOW_S;
    }

    // Filtering feature flag disabled by default
    boolean FLEDGE_AD_SELECTION_FILTERING_ENABLED = false;

    /** Returns {@code true} if negative filtering of ads during ad selection is enabled. */
    default boolean getFledgeAdSelectionFilteringEnabled() {
        return FLEDGE_AD_SELECTION_FILTERING_ENABLED;
    }

    // Enable contextual Ads feature, based on Filtering feature enabled or not
    boolean FLEDGE_AD_SELECTION_CONTEXTUAL_ADS_ENABLED = FLEDGE_AD_SELECTION_FILTERING_ENABLED;

    /** Returns {@code true} if negative filtering of ads during ad selection is enabled. */
    default boolean getFledgeAdSelectionContextualAdsEnabled() {
        return FLEDGE_AD_SELECTION_CONTEXTUAL_ADS_ENABLED;
    }

    // Enable FLEDGE fetchAndJoinCustomAudience API.
    boolean FLEDGE_FETCH_CUSTOM_AUDIENCE_ENABLED = false;

    /** Returns {@code true} if FLEDGE fetchAndJoinCustomAudience API is enabled. */
    default boolean getFledgeFetchCustomAudienceEnabled() {
        return FLEDGE_FETCH_CUSTOM_AUDIENCE_ENABLED;
    }

    boolean FLEDGE_AD_SELECTION_OFF_DEVICE_ENABLED = false;

    /** @return whether to call trusted servers for off device ad selection. */
    default boolean getAdSelectionOffDeviceEnabled() {
        return FLEDGE_AD_SELECTION_OFF_DEVICE_ENABLED;
    }

    boolean FLEDGE_AD_SELECTION_PREBUILT_URI_ENABLED = false;

    /** @return whether to call trusted servers for off device ad selection. */
    default boolean getFledgeAdSelectionPrebuiltUriEnabled() {
        return FLEDGE_AD_SELECTION_PREBUILT_URI_ENABLED;
    }

    boolean FLEDGE_AUCTION_SERVER_ENABLED = false;

    /**
     * @return whether to enable server auction support in post-auction APIs.
     */
    default boolean getFledgeAuctionServerEnabled() {
        return FLEDGE_AUCTION_SERVER_ENABLED;
    }

    boolean FLEDGE_AUCTION_SERVER_ENABLED_FOR_REPORT_IMPRESSION = true;

    /**
     * @return whether to enable server auction support in report impression.
     */
    default boolean getFledgeAuctionServerEnabledForReportImpression() {
        return getFledgeAuctionServerEnabled()
                && FLEDGE_AUCTION_SERVER_ENABLED_FOR_REPORT_IMPRESSION;
    }

    boolean FLEDGE_AUCTION_SERVER_ENABLED_FOR_REPORT_EVENT = true;

    /**
     * @return whether to enable server auction support in report event API.
     */
    default boolean getFledgeAuctionServerEnabledForReportEvent() {
        return getFledgeAuctionServerEnabled() && FLEDGE_AUCTION_SERVER_ENABLED_FOR_REPORT_EVENT;
    }

    boolean FLEDGE_AUCTION_SERVER_ENABLED_FOR_UPDATE_HISTOGRAM = true;

    /**
     * @return whether to enable server auction support in update histogram API.
     */
    default boolean getFledgeAuctionServerEnabledForUpdateHistogram() {
        return getFledgeAuctionServerEnabled()
                && FLEDGE_AUCTION_SERVER_ENABLED_FOR_UPDATE_HISTOGRAM;
    }

    boolean FLEDGE_AUCTION_SERVER_ENABLED_FOR_SELECT_ADS_MEDIATION = true;

    /**
     * @return whether to enable server auction support in select ads mediation API.
     */
    default boolean getFledgeAuctionServerEnabledForSelectAdsMediation() {
        return getFledgeAuctionServerEnabled()
                && FLEDGE_AUCTION_SERVER_ENABLED_FOR_SELECT_ADS_MEDIATION;
    }

    boolean FLEDGE_AUCTION_SERVER_ENABLE_AD_FILTER_IN_GET_AD_SELECTION_DATA = true;

    /**
     * @return whether to enable ad filtering in get ad selection data API.
     */
    default boolean getFledgeAuctionServerEnableAdFilterInGetAdSelectionData() {
        return FLEDGE_AUCTION_SERVER_ENABLE_AD_FILTER_IN_GET_AD_SELECTION_DATA;
    }

    ImmutableList<Integer> FLEDGE_AUCTION_SERVER_PAYLOAD_BUCKET_SIZES =
            ImmutableList.of(0, 1024, 2048, 4096, 8192, 16384, 32768, 65536);

    /** Returns available bucket sizes for auction server payloads. */
    default ImmutableList<Integer> getFledgeAuctionServerPayloadBucketSizes() {
        return FLEDGE_AUCTION_SERVER_PAYLOAD_BUCKET_SIZES;
    }

    // TODO(b/291680065): Remove when owner field is returned from B&A
    boolean FLEDGE_AUCTION_SERVER_FORCE_SEARCH_WHEN_OWNER_IS_ABSENT_ENABLED = false;

    /**
     * @return true if forcing {@link
     *     android.adservices.adselection.AdSelectionManager#persistAdSelectionResult} to continue
     *     when owner is null, otherwise false.
     */
    default boolean getFledgeAuctionServerForceSearchWhenOwnerIsAbsentEnabled() {
        return FLEDGE_AUCTION_SERVER_FORCE_SEARCH_WHEN_OWNER_IS_ABSENT_ENABLED;
    }

    boolean FLEDGE_EVENT_LEVEL_DEBUG_REPORTING_ENABLED = false;

    /**
     * @return whether to call remote URLs for debug reporting.
     */
    default boolean getFledgeEventLevelDebugReportingEnabled() {
        return FLEDGE_EVENT_LEVEL_DEBUG_REPORTING_ENABLED;
    }

    boolean FLEDGE_EVENT_LEVEL_DEBUG_REPORT_SEND_IMMEDIATELY = false;

    /**
     * @return whether to call remote URLs for debug reporting.
     */
    default boolean getFledgeEventLevelDebugReportSendImmediately() {
        return FLEDGE_EVENT_LEVEL_DEBUG_REPORT_SEND_IMMEDIATELY;
    }

    int FLEDGE_EVENT_LEVEL_DEBUG_REPORTING_BATCH_DELAY_SECONDS = 60 * 15;

    /**
     * @return minimum number of seconds between debug report batch.
     */
    default int getFledgeEventLevelDebugReportingBatchDelaySeconds() {
        return FLEDGE_EVENT_LEVEL_DEBUG_REPORTING_BATCH_DELAY_SECONDS;
    }

    int FLEDGE_EVENT_LEVEL_DEBUG_REPORTING_MAX_ITEMS_PER_BATCH = 1000;

    /**
     * @return maximum number of items in a debug report batch.
     */
    default int getFledgeEventLevelDebugReportingMaxItemsPerBatch() {
        return FLEDGE_EVENT_LEVEL_DEBUG_REPORTING_MAX_ITEMS_PER_BATCH;
    }

    int FLEDGE_DEBUG_REPORT_SENDER_JOB_NETWORK_CONNECT_TIMEOUT_MS = 5 * 1000; // 5 seconds

    /**
     * @return the maximum time in milliseconds allowed for a network call to open its initial
     *     connection during the FLEDGE debug report sender job.
     */
    default int getFledgeDebugReportSenderJobNetworkConnectionTimeoutMs() {
        return FLEDGE_DEBUG_REPORT_SENDER_JOB_NETWORK_CONNECT_TIMEOUT_MS;
    }

    int FLEDGE_DEBUG_REPORT_SENDER_JOB_NETWORK_READ_TIMEOUT_MS = 30 * 1000; // 30 seconds

    /**
     * @return the maximum time in milliseconds allowed for a network call to read a response from a
     *     target server during the FLEDGE debug report sender job.
     */
    default int getFledgeDebugReportSenderJobNetworkReadTimeoutMs() {
        return FLEDGE_DEBUG_REPORT_SENDER_JOB_NETWORK_READ_TIMEOUT_MS;
    }

    long FLEDGE_DEBUG_REPORT_SENDER_JOB_MAX_RUNTIME_MS = 10L * 60L * 1000L; // 5 minutes

    /**
     * @return the maximum amount of time (in milliseconds) each FLEDGE debug report sender job is
     *     allowed to run.
     */
    default long getFledgeDebugReportSenderJobMaxRuntimeMs() {
        return FLEDGE_DEBUG_REPORT_SENDER_JOB_MAX_RUNTIME_MS;
    }

    long FLEDGE_DEBUG_REPORT_SENDER_JOB_PERIOD_MS = TimeUnit.MINUTES.toMillis(10);

    /**
     * @return the best effort max time (in milliseconds) between each FLEDGE debug report sender
     *     job run.
     */
    default long getFledgeDebugReportSenderJobPeriodMs() {
        return FLEDGE_DEBUG_REPORT_SENDER_JOB_PERIOD_MS;
    }

    long FLEDGE_DEBUG_REPORT_SENDER_JOB_FLEX_MS = TimeUnit.MINUTES.toMillis(2);

    /**
     * @return the amount of flex (in milliseconds) around the end of each period to run each FLEDGE
     *     debug report sender job.
     */
    default long getFledgeDebugReportSenderJobFlexMs() {
        return FLEDGE_DEBUG_REPORT_SENDER_JOB_FLEX_MS;
    }

    boolean FLEDGE_AD_SELECTION_OFF_DEVICE_REQUEST_COMPRESSION_ENABLED = true;

    /** Returns whether to compress requests sent off device for ad selection. */
    default boolean getAdSelectionOffDeviceRequestCompressionEnabled() {
        return FLEDGE_AD_SELECTION_OFF_DEVICE_REQUEST_COMPRESSION_ENABLED;
    }

    /** The server uses the following version numbers: 1. Brotli : 1 2. Gzip : 2 */
    int FLEDGE_AUCTION_SERVER_COMPRESSION_ALGORITHM_VERSION = 2;

    /** Returns the compression algorithm version */
    default int getFledgeAuctionServerCompressionAlgorithmVersion() {
        return FLEDGE_AUCTION_SERVER_COMPRESSION_ALGORITHM_VERSION;
    }

    String FLEDGE_AUCTION_SERVER_AUCTION_KEY_FETCH_URI =
            "https://d38za9ovyr65qt.cloudfront.net/v1alpha/publicKeys";

    /**
     * @return Uri to fetch auction encryption key for fledge ad selection.
     */
    default String getFledgeAuctionServerAuctionKeyFetchUri() {
        return FLEDGE_AUCTION_SERVER_AUCTION_KEY_FETCH_URI;
    }

    String FLEDGE_AUCTION_SERVER_JOIN_KEY_FETCH_URI =
            "https://chromekanonymity-pa.googleapis.com/v1/proxy/keys";

    /**
     * @return Uri to fetch join encryption key for fledge ad selection.
     */
    default String getFledgeAuctionServerJoinKeyFetchUri() {
        return FLEDGE_AUCTION_SERVER_JOIN_KEY_FETCH_URI;
    }

    int FLEDGE_AUCTION_SERVER_AUCTION_KEY_SHARDING = 5;

    /**
     * @return Shard count for using auction key for fledge ad selection.
     */
    default int getFledgeAuctionServerAuctionKeySharding() {
        return FLEDGE_AUCTION_SERVER_AUCTION_KEY_SHARDING;
    }

    long FLEDGE_AUCTION_SERVER_ENCRYPTION_KEY_MAX_AGE_SECONDS = TimeUnit.DAYS.toSeconds(14);

    default long getFledgeAuctionServerEncryptionKeyMaxAgeSeconds() {
        return FLEDGE_AUCTION_SERVER_ENCRYPTION_KEY_MAX_AGE_SECONDS;
    }

    int FLEDGE_AUCTION_SERVER_ENCRYPTION_ALGORITHM_KDF_ID = 0x0001;

    default int getFledgeAuctionServerEncryptionAlgorithmKdfId() {
        return FLEDGE_AUCTION_SERVER_ENCRYPTION_ALGORITHM_KDF_ID;
    }

    int FLEDGE_AUCTION_SERVER_ENCRYPTION_ALGORITHM_KEM_ID = 0x0020;

    default int getFledgeAuctionServerEncryptionAlgorithmKemId() {
        return FLEDGE_AUCTION_SERVER_ENCRYPTION_ALGORITHM_KEM_ID;
    }

    int FLEDGE_AUCTION_SERVER_ENCRYPTION_ALGORITHM_AEAD_ID = 0x0002;

    default int getFledgeAuctionServerEncryptionAlgorithmAeadId() {
        return FLEDGE_AUCTION_SERVER_ENCRYPTION_ALGORITHM_AEAD_ID;
    }

    int FLEDGE_AUCTION_SERVER_PAYLOAD_FORMAT_VERSION = 0;

    /** Returns the payload formatter version */
    default int getFledgeAuctionServerPayloadFormatVersion() {
        return FLEDGE_AUCTION_SERVER_PAYLOAD_FORMAT_VERSION;
    }

    long FLEDGE_AUCTION_SERVER_AUCTION_KEY_FETCH_TIMEOUT_MS = 3000;

    default long getFledgeAuctionServerAuctionKeyFetchTimeoutMs() {
        return FLEDGE_AUCTION_SERVER_AUCTION_KEY_FETCH_TIMEOUT_MS;
    }

    long FLEDGE_AUCTION_SERVER_OVERALL_TIMEOUT_MS = 5000;

    default long getFledgeAuctionServerOverallTimeoutMs() {
        return FLEDGE_AUCTION_SERVER_OVERALL_TIMEOUT_MS;
    }

    boolean FLEDGE_AUCTION_SERVER_BACKGROUND_KEY_FETCH_JOB_ENABLED = false;

    /** Returns whether to run periodic job to fetch encryption keys. */
    default boolean getFledgeAuctionServerBackgroundKeyFetchJobEnabled() {
        return FLEDGE_AUCTION_SERVER_BACKGROUND_KEY_FETCH_JOB_ENABLED;
    }

    int FLEDGE_AUCTION_SERVER_BACKGROUND_KEY_FETCH_NETWORK_CONNECT_TIMEOUT_MS =
            5 * 1000; // 5 seconds

    /**
     * Returns the maximum time in milliseconds allowed for a network call to open its initial
     * connection during the FLEDGE encryption key fetch.
     */
    default int getFledgeAuctionServerBackgroundKeyFetchNetworkConnectTimeoutMs() {
        return FLEDGE_AUCTION_SERVER_BACKGROUND_KEY_FETCH_NETWORK_CONNECT_TIMEOUT_MS;
    }

    int FLEDGE_AUCTION_SERVER_BACKGROUND_KEY_FETCH_NETWORK_READ_TIMEOUT_MS =
            30 * 1000; // 30 seconds

    /**
     * Returns the maximum time in milliseconds allowed for a network call to read a response from a
     * target server during the FLEDGE encryption key fetch.
     */
    default int getFledgeAuctionServerBackgroundKeyFetchNetworkReadTimeoutMs() {
        return FLEDGE_AUCTION_SERVER_BACKGROUND_KEY_FETCH_NETWORK_READ_TIMEOUT_MS;
    }

    int FLEDGE_AUCTION_SERVER_BACKGROUND_KEY_FETCH_MAX_RESPONSE_SIZE_B = 2 * 1024; // 2 KiB

    /**
     * Returns the maximum size in bytes of a single key fetch response during the FLEDGE encryption
     * key fetch.
     */
    default int getFledgeAuctionServerBackgroundKeyFetchMaxResponseSizeB() {
        return FLEDGE_AUCTION_SERVER_BACKGROUND_KEY_FETCH_MAX_RESPONSE_SIZE_B;
    }

    boolean FLEDGE_AUCTION_SERVER_BACKGROUND_AUCTION_KEY_FETCH_ENABLED = false;

    /** Returns whether to run periodic job to fetch AUCTION keys. */
    default boolean getFledgeAuctionServerBackgroundAuctionKeyFetchEnabled() {
        return getFledgeAuctionServerBackgroundKeyFetchJobEnabled()
                && FLEDGE_AUCTION_SERVER_BACKGROUND_AUCTION_KEY_FETCH_ENABLED;
    }

    boolean FLEDGE_AUCTION_SERVER_BACKGROUND_JOIN_KEY_FETCH_ENABLED = false;

    /** Returns whether to run periodic job to fetch JOIN keys. */
    default boolean getFledgeAuctionServerBackgroundJoinKeyFetchEnabled() {
        return getFledgeAuctionServerBackgroundKeyFetchJobEnabled()
                && FLEDGE_AUCTION_SERVER_BACKGROUND_JOIN_KEY_FETCH_ENABLED;
    }

    long FLEDGE_AUCTION_SERVER_BACKGROUND_KEY_FETCH_MAX_RUNTIME_MS = TimeUnit.MINUTES.toMillis(5);

    /**
     * Returns the maximum amount of time (in milliseconds) each Ad selection Background key Fetch
     * job is allowed to run.
     */
    default long getFledgeAuctionServerBackgroundKeyFetchJobMaxRuntimeMs() {
        return FLEDGE_AUCTION_SERVER_BACKGROUND_KEY_FETCH_MAX_RUNTIME_MS;
    }

    long FLEDGE_AUCTION_SERVER_BACKGROUND_KEY_FETCH_JOB_PERIOD_MS = TimeUnit.HOURS.toMillis(24);

    /**
     * Returns the best effort max time (in milliseconds) between each Background Key Fetch job run.
     */
    default long getFledgeAuctionServerBackgroundKeyFetchJobPeriodMs() {
        return FLEDGE_AUCTION_SERVER_BACKGROUND_KEY_FETCH_JOB_PERIOD_MS;
    }

    long FLEDGE_AUCTION_SERVER_BACKGROUND_KEY_FETCH_JOB_FLEX_MS = TimeUnit.HOURS.toMillis(2);

    /**
     * Returns the amount of flex (in milliseconds) around the end of each period to run each
     * Background Key Fetch job.
     */
    default long getFledgeAuctionServerBackgroundKeyFetchJobFlexMs() {
        return FLEDGE_AUCTION_SERVER_BACKGROUND_KEY_FETCH_JOB_FLEX_MS;
    }

    boolean FLEDGE_AUCTION_SERVER_ENABLE_DEBUG_REPORTING = true;

    default boolean getFledgeAuctionServerEnableDebugReporting() {
        return FLEDGE_AUCTION_SERVER_ENABLE_DEBUG_REPORTING;
    }

    boolean FLEDGE_AUCTION_SERVER_AD_RENDER_ID_ENABLED = false;
    long FLEDGE_AUCTION_SERVER_AD_RENDER_ID_MAX_LENGTH = 12L;

    /** Returns whether ad render id is enabled. */
    default boolean getFledgeAuctionServerAdRenderIdEnabled() {
        return FLEDGE_AUCTION_SERVER_AD_RENDER_ID_ENABLED;
    }

    /** Returns the max length of Ad Render Id. */
    default long getFledgeAuctionServerAdRenderIdMaxLength() {
        return FLEDGE_AUCTION_SERVER_AD_RENDER_ID_MAX_LENGTH;
    }

    boolean ADSERVICES_ENABLED = false;

    default boolean getAdServicesEnabled() {
        return ADSERVICES_ENABLED;
    }

    boolean ADSERVICES_ERROR_LOGGING_ENABLED = false;

    /** Return {@code true} if error logging is enabled */
    default boolean getAdServicesErrorLoggingEnabled() {
        return ADSERVICES_ERROR_LOGGING_ENABLED;
    }

    /** Dump some debug info for the flags */
    default void dump(@NonNull PrintWriter writer, @Nullable String[] args) {}

    /**
     * The number of epoch to look back to do garbage collection for old epoch data. Assume current
     * Epoch is T, then any epoch data of (T-NUMBER_OF_EPOCHS_TO_KEEP_IN_HISTORY-1) (inclusive)
     * should be erased
     */
    int NUMBER_OF_EPOCHS_TO_KEEP_IN_HISTORY = TOPICS_NUMBER_OF_LOOK_BACK_EPOCHS;

    /*
     * Return the number of epochs to keep in the history
     */
    default int getNumberOfEpochsToKeepInHistory() {
        return NUMBER_OF_EPOCHS_TO_KEEP_IN_HISTORY;
    }

    /** Downloader Connection Timeout in Milliseconds. */
    int DOWNLOADER_CONNECTION_TIMEOUT_MS = 10 * 1000; // 10 seconds.

    /*
     * Return the Downloader Connection Timeout in Milliseconds.
     */
    default int getDownloaderConnectionTimeoutMs() {
        return DOWNLOADER_CONNECTION_TIMEOUT_MS;
    }

    /** Downloader Read Timeout in Milliseconds. */
    int DOWNLOADER_READ_TIMEOUT_MS = 10 * 1000; // 10 seconds.

    /** Returns the Downloader Read Timeout in Milliseconds. */
    default int getDownloaderReadTimeoutMs() {
        return DOWNLOADER_READ_TIMEOUT_MS;
    }

    /** Downloader max download threads. */
    int DOWNLOADER_MAX_DOWNLOAD_THREADS = 2;

    /** Returns the Downloader Read Timeout in Milliseconds. */
    default int getDownloaderMaxDownloadThreads() {
        return DOWNLOADER_MAX_DOWNLOAD_THREADS;
    }

    /** MDD Topics API Classifier Manifest Url */
    // TODO(b/236761740): We use this for now for testing. We need to update to the correct one
    // when we actually upload the models.
    String MDD_TOPICS_CLASSIFIER_MANIFEST_FILE_URL =
            "https://dl.google.com/mdi-serving/adservices/topics_classifier/manifest_configs/2"
                    + "/manifest_config_1661376643699.binaryproto";

    default String getMddTopicsClassifierManifestFileUrl() {
        return MDD_TOPICS_CLASSIFIER_MANIFEST_FILE_URL;
    }

    long CONSENT_NOTIFICATION_INTERVAL_BEGIN_MS =
            /* hours */ 9 * /* minutes */ 60 * /* seconds */ 60 * /* milliseconds */ 1000; // 9 AM

    default long getConsentNotificationIntervalBeginMs() {
        return CONSENT_NOTIFICATION_INTERVAL_BEGIN_MS;
    }

    long CONSENT_NOTIFICATION_INTERVAL_END_MS =
            /* hours */ 17 * /* minutes */ 60 * /* seconds */ 60 * /* milliseconds */ 1000; // 5 PM

    default long getConsentNotificationIntervalEndMs() {
        return CONSENT_NOTIFICATION_INTERVAL_END_MS;
    }

    long CONSENT_NOTIFICATION_MINIMAL_DELAY_BEFORE_INTERVAL_ENDS =
            /* minutes */ 60 * /* seconds */ 60 * /* milliseconds */ 1000; // 1 hour

    default long getConsentNotificationMinimalDelayBeforeIntervalEnds() {
        return CONSENT_NOTIFICATION_MINIMAL_DELAY_BEFORE_INTERVAL_ENDS;
    }

    boolean CONSENT_NOTIFICATION_DEBUG_MODE = false;

    default boolean getConsentNotificationDebugMode() {
        return CONSENT_NOTIFICATION_DEBUG_MODE;
    }

    /** The consent notification activity debug mode is off by default. */
    boolean CONSENT_NOTIFICATION_ACTIVITY_DEBUG_MODE = false;

    /** Returns the consent notification activity debug mode. */
    default boolean getConsentNotificationActivityDebugMode() {
        return CONSENT_NOTIFICATION_ACTIVITY_DEBUG_MODE;
    }

    boolean CONSENT_MANAGER_DEBUG_MODE = false;

    default boolean getConsentManagerDebugMode() {
        return CONSENT_MANAGER_DEBUG_MODE;
    }

    /** Available sources of truth to get consent for PPAPI. */
    @IntDef(
            flag = true,
            value = {
                SYSTEM_SERVER_ONLY,
                PPAPI_ONLY,
                PPAPI_AND_SYSTEM_SERVER,
                APPSEARCH_ONLY,
            })
    @Retention(RetentionPolicy.SOURCE)
    @interface ConsentSourceOfTruth {}

    /** Write and read consent from system server only. */
    int SYSTEM_SERVER_ONLY = FlagsConstants.SYSTEM_SERVER_ONLY;
    /** Write and read consent from PPAPI only */
    int PPAPI_ONLY = FlagsConstants.PPAPI_ONLY;
    /** Write consent to both PPAPI and system server. Read consent from system server only. */
    int PPAPI_AND_SYSTEM_SERVER = FlagsConstants.PPAPI_AND_SYSTEM_SERVER;
    /**
     * Write consent data to AppSearch only. To store consent data in AppSearch the flag
     * enable_appsearch_consent_data must also be true. This ensures that both writes and reads can
     * happen to/from AppSearch. The writes are done by code on S-, while reads are done from code
     * running on S- for all consent requests and on T+ once after OTA.
     */
    int APPSEARCH_ONLY = FlagsConstants.APPSEARCH_ONLY;

    /**
     * Consent source of truth intended to be used by default. On S- devices, there is no AdServices
     * code running in the system server, so the default for those is PPAPI_ONLY.
     */
    @ConsentSourceOfTruth
    int DEFAULT_CONSENT_SOURCE_OF_TRUTH =
            SdkLevel.isAtLeastT() ? PPAPI_AND_SYSTEM_SERVER : APPSEARCH_ONLY;

    /** Returns the consent source of truth currently used for PPAPI. */
    @ConsentSourceOfTruth
    default int getConsentSourceOfTruth() {
        return DEFAULT_CONSENT_SOURCE_OF_TRUTH;
    }

    /**
     * Blocked topics source of truth intended to be used by default. On S- devices, there is no
     * AdServices code running in the system server, so the default for those is PPAPI_ONLY.
     */
    @ConsentSourceOfTruth
    int DEFAULT_BLOCKED_TOPICS_SOURCE_OF_TRUTH =
            SdkLevel.isAtLeastT() ? PPAPI_AND_SYSTEM_SERVER : APPSEARCH_ONLY;

    /** Returns the blocked topics source of truth currently used for PPAPI */
    @ConsentSourceOfTruth
    default int getBlockedTopicsSourceOfTruth() {
        return DEFAULT_BLOCKED_TOPICS_SOURCE_OF_TRUTH;
    }

    /**
     * The SHA certificates of the AdServices and the AdExtServices APKs. This is required when
     * writing consent data to AppSearch in order to allow reads from T+ APK. This is a comma
     * searpated list.
     */
    // TODO: Add the release key signed cert.
    String ADSERVICES_APK_SHA_CERTIFICATE =
            "686d5c450e00ebe600f979300a29234644eade42f24ede07a073f2bc6b94a3a2";

    /** Only App signatures belonging to this Allow List can use PP APIs. */
    default String getAdservicesApkShaCertificate() {
        return ADSERVICES_APK_SHA_CERTIFICATE;
    }

    // Group of All Killswitches

    /**
     * Global PP API Kill Switch. This overrides all other killswitches. The default value is false
     * which means the PP API is enabled. This flag is used for emergency turning off the whole PP
     * API.
     */
    // Starting M-2023-05, global kill switch is enabled in the binary. Prior to this (namely in
    // M-2022-11), the value of this flag in the binary was false.
    boolean GLOBAL_KILL_SWITCH = true;

    default boolean getGlobalKillSwitch() {
        return GLOBAL_KILL_SWITCH;
    }

    // MEASUREMENT Killswitches

    /**
     * Measurement Kill Switch. This overrides all specific measurement kill switch. The default
     * value is false which means that Measurement is enabled. This flag is used for emergency
     * turning off the whole Measurement API.
     */
    boolean MEASUREMENT_KILL_SWITCH = false;

    /**
     * Returns the kill switch value for Global Measurement. Measurement will be disabled if either
     * the Global Kill Switch or the Measurement Kill Switch value is true.
     */
    default boolean getMeasurementKillSwitch() {
        return MEASUREMENT_KILL_SWITCH;
    }

    /**
     * Measurement API Delete Registrations Kill Switch. The default value is false which means
     * Delete Registrations API is enabled. This flag is used for emergency turning off the Delete
     * Registrations API.
     */
    boolean MEASUREMENT_API_DELETE_REGISTRATIONS_KILL_SWITCH = false;

    /**
     * Returns the kill switch value for Measurement API Delete Registrations. The API will be
     * disabled if either the Global Kill Switch, Measurement Kill Switch, or the Measurement API
     * Delete Registration Kill Switch value is true.
     */
    default boolean getMeasurementApiDeleteRegistrationsKillSwitch() {
        // We check the Global Killswitch first. As a result, it overrides all other killswitches.
        return getGlobalKillSwitch()
                || getMeasurementKillSwitch()
                || MEASUREMENT_API_DELETE_REGISTRATIONS_KILL_SWITCH;
    }

    /**
     * Measurement API Status Kill Switch. The default value is false which means Status API is
     * enabled. This flag is used for emergency turning off the Status API.
     */
    boolean MEASUREMENT_API_STATUS_KILL_SWITCH = false;

    /**
     * Returns the kill switch value for Measurement API Status. The API will be disabled if either
     * the Global Kill Switch, Measurement Kill Switch, or the Measurement API Status Kill Switch
     * value is true.
     */
    default boolean getMeasurementApiStatusKillSwitch() {
        // We check the Global Killswitch first. As a result, it overrides all other killswitches.
        return getGlobalKillSwitch()
                || getMeasurementKillSwitch()
                || MEASUREMENT_API_STATUS_KILL_SWITCH;
    }

    /**
     * Measurement API Register Source Kill Switch. The default value is false which means Register
     * Source API is enabled. This flag is used for emergency turning off the Register Source API.
     */
    boolean MEASUREMENT_API_REGISTER_SOURCE_KILL_SWITCH = false;

    /**
     * Returns the kill switch value for Measurement API Register Source. The API will be disabled
     * if either the Global Kill Switch, Measurement Kill Switch, or the Measurement API Register
     * Source Kill Switch value is true.
     */
    default boolean getMeasurementApiRegisterSourceKillSwitch() {
        // We check the Global Killswitch first. As a result, it overrides all other killswitches.
        return getGlobalKillSwitch()
                || getMeasurementKillSwitch()
                || MEASUREMENT_API_REGISTER_SOURCE_KILL_SWITCH;
    }

    /**
     * Measurement API Register Trigger Kill Switch. The default value is false which means Register
     * Trigger API is enabled. This flag is used for emergency turning off the Register Trigger API.
     */
    boolean MEASUREMENT_API_REGISTER_TRIGGER_KILL_SWITCH = false;

    /**
     * Returns the kill switch value for Measurement API Register Trigger. The API will be disabled
     * if either the Global Kill Switch, Measurement Kill Switch, or the Measurement API Register
     * Trigger Kill Switch value is true.
     */
    default boolean getMeasurementApiRegisterTriggerKillSwitch() {
        // We check the Global Killswitch first. As a result, it overrides all other killswitches.
        return getGlobalKillSwitch()
                || getMeasurementKillSwitch()
                || MEASUREMENT_API_REGISTER_TRIGGER_KILL_SWITCH;
    }

    /**
     * Measurement API Register Web Source Kill Switch. The default value is false which means
     * Register Web Source API is enabled. This flag is used for emergency turning off the Register
     * Web Source API.
     */
    boolean MEASUREMENT_API_REGISTER_WEB_SOURCE_KILL_SWITCH = false;

    /**
     * Returns the kill switch value for Measurement API Register Web Source. The API will be
     * disabled if either the Global Kill Switch, Measurement Kill Switch, or the Measurement API
     * Register Web Source Kill Switch value is true.
     */
    default boolean getMeasurementApiRegisterWebSourceKillSwitch() {
        // We check the Global Killswitch first. As a result, it overrides all other killswitches.
        return getGlobalKillSwitch()
                || getMeasurementKillSwitch()
                || MEASUREMENT_API_REGISTER_WEB_SOURCE_KILL_SWITCH;
    }

    /**
     * Measurement API Register Web Trigger Kill Switch. The default value is false which means
     * Register Web Trigger API is enabled. This flag is used for emergency turning off the Register
     * Web Trigger API.
     */
    boolean MEASUREMENT_API_REGISTER_WEB_TRIGGER_KILL_SWITCH = false;

    /**
     * Returns the kill switch value for Measurement API Register Web Trigger. The API will be
     * disabled if either the Global Kill Switch, Measurement Kill Switch, or the Measurement API
     * Register Web Trigger Kill Switch value is true.
     */
    default boolean getMeasurementApiRegisterWebTriggerKillSwitch() {
        // We check the Global Killswitch first. As a result, it overrides all other killswitches.
        return getGlobalKillSwitch()
                || getMeasurementKillSwitch()
                || MEASUREMENT_API_REGISTER_WEB_TRIGGER_KILL_SWITCH;
    }

    /**
     * Measurement Job Aggregate Fallback Reporting Kill Switch. The default value is false which
     * means Aggregate Fallback Reporting Job is enabled. This flag is used for emergency turning
     * off the Aggregate Fallback Reporting Job.
     */
    boolean MEASUREMENT_JOB_AGGREGATE_FALLBACK_REPORTING_KILL_SWITCH = false;

    /**
     * Returns the kill switch value for Measurement Job Aggregate Fallback Reporting. The API will
     * be disabled if either the Global Kill Switch, Measurement Kill Switch, or the Measurement Job
     * Aggregate Fallback Reporting Kill Switch value is true.
     */
    default boolean getMeasurementJobAggregateFallbackReportingKillSwitch() {
        // We check the Global Killswitch first. As a result, it overrides all other killswitches.
        return getGlobalKillSwitch()
                || getMeasurementKillSwitch()
                || MEASUREMENT_JOB_AGGREGATE_FALLBACK_REPORTING_KILL_SWITCH;
    }

    /**
     * Measurement Job Aggregate Reporting Kill Switch. The default value is false which means
     * Aggregate Reporting Job is enabled. This flag is used for emergency turning off the Aggregate
     * Reporting Job.
     */
    boolean MEASUREMENT_JOB_AGGREGATE_REPORTING_KILL_SWITCH = false;

    /**
     * Returns the kill switch value for Measurement Job Aggregate Reporting. The API will be
     * disabled if either the Global Kill Switch, Measurement Kill Switch, or the Measurement Job
     * Aggregate Reporting Kill Switch value is true.
     */
    default boolean getMeasurementJobAggregateReportingKillSwitch() {
        // We check the Global Killswitch first. As a result, it overrides all other killswitches.
        return getGlobalKillSwitch()
                || getMeasurementKillSwitch()
                || MEASUREMENT_JOB_AGGREGATE_REPORTING_KILL_SWITCH;
    }

    /**
     * Measurement Job Attribution Kill Switch. The default value is false which means Attribution
     * Job is enabled. This flag is used for emergency turning off the Attribution Job.
     */
    boolean MEASUREMENT_JOB_ATTRIBUTION_KILL_SWITCH = false;

    /**
     * Returns the kill switch value for Measurement Job Attribution. The API will be disabled if
     * either the Global Kill Switch, Measurement Kill Switch, or the Measurement Job Attribution
     * Kill Switch value is true.
     */
    default boolean getMeasurementJobAttributionKillSwitch() {
        // We check the Global Killswitch first. As a result, it overrides all other killswitches.
        return getGlobalKillSwitch()
                || getMeasurementKillSwitch()
                || MEASUREMENT_JOB_ATTRIBUTION_KILL_SWITCH;
    }

    /**
     * Measurement Job Delete Expired Kill Switch. The default value is false which means Delete
     * Expired Job is enabled. This flag is used for emergency turning off the Delete Expired Job.
     */
    boolean MEASUREMENT_JOB_DELETE_EXPIRED_KILL_SWITCH = false;

    /**
     * Returns the kill switch value for Measurement Job Delete Expired. The API will be disabled if
     * either the Global Kill Switch, Measurement Kill Switch, or the Measurement Job Delete Expired
     * Kill Switch value is true.
     */
    default boolean getMeasurementJobDeleteExpiredKillSwitch() {
        // We check the Global Killswitch first. As a result, it overrides all other killswitches.
        return getGlobalKillSwitch()
                || getMeasurementKillSwitch()
                || MEASUREMENT_JOB_DELETE_EXPIRED_KILL_SWITCH;
    }

    /**
     * Measurement Job Delete Uninstalled Kill Switch. The default value is false which means Delete
     * Uninstalled Job is enabled. This flag is used for emergency turning off the Delete
     * Uninstalled Job.
     */
    boolean MEASUREMENT_JOB_DELETE_UNINSTALLED_KILL_SWITCH = false;

    /**
     * Returns the kill switch value for Measurement Job Delete Uninstalled. The API will be
     * disabled if either the Global Kill Switch, Measurement Kill Switch, or the Measurement Job
     * Delete Uninstalled Kill Switch value is true.
     */
    default boolean getMeasurementJobDeleteUninstalledKillSwitch() {
        return getGlobalKillSwitch()
                || getMeasurementKillSwitch()
                || MEASUREMENT_JOB_DELETE_UNINSTALLED_KILL_SWITCH;
    }

    /**
     * Measurement Job Event Fallback Reporting Kill Switch. The default value is false which means
     * Event Fallback Reporting Job is enabled. This flag is used for emergency turning off the
     * Event Fallback Reporting Job.
     */
    boolean MEASUREMENT_JOB_EVENT_FALLBACK_REPORTING_KILL_SWITCH = false;

    /**
     * Returns the kill switch value for Measurement Job Event Fallback Reporting. The API will be
     * disabled if either the Global Kill Switch, Measurement Kill Switch, or the Measurement Job
     * Event Fallback Reporting Kill Switch value is true.
     */
    default boolean getMeasurementJobEventFallbackReportingKillSwitch() {
        // We check the Global Killswitch first. As a result, it overrides all other killswitches.
        return getGlobalKillSwitch()
                || getMeasurementKillSwitch()
                || MEASUREMENT_JOB_EVENT_FALLBACK_REPORTING_KILL_SWITCH;
    }

    /**
     * Measurement Job Event Reporting Kill Switch. The default value is false which means Event
     * Reporting Job is enabled. This flag is used for emergency turning off the Event Reporting
     * Job.
     */
    boolean MEASUREMENT_JOB_EVENT_REPORTING_KILL_SWITCH = false;

    /**
     * Returns the kill switch value for Measurement Job Event Reporting. The API will be disabled
     * if either the Global Kill Switch, Measurement Kill Switch, or the Measurement Job Event
     * Reporting Kill Switch value is true.
     */
    default boolean getMeasurementJobEventReportingKillSwitch() {
        // We check the Global Killswitch first. As a result, it overrides all other killswitches.
        return getGlobalKillSwitch()
                || getMeasurementKillSwitch()
                || MEASUREMENT_JOB_EVENT_REPORTING_KILL_SWITCH;
    }

    /**
     * Measurement Job Debug Reporting Kill Switch. The default value is false which means Debug
     * Reporting Job is enabled. This flag is used for emergency turning off the Debug Reporting
     * Job.
     */
    boolean MEASUREMENT_JOB_DEBUG_REPORTING_KILL_SWITCH = false;

    /**
     * Returns the kill switch value for Measurement Job Debug Reporting. The Job will be disabled
     * if either the Global Kill Switch, Measurement Kill Switch, or the Measurement Job Debug
     * Reporting Kill Switch value is true.
     */
    default boolean getMeasurementJobDebugReportingKillSwitch() {
        // We check the Global Kill Switch first. As a result, it overrides all other kill Switches.
        return getGlobalKillSwitch()
                || getMeasurementKillSwitch()
                || MEASUREMENT_JOB_DEBUG_REPORTING_KILL_SWITCH;
    }

    /**
     * Measurement Debug Reporting Fallback Job kill Switch. The default value is false which means
     * the job is enabled. This flag is used for emergency turning off the Debug Reporting Fallback
     * Job.
     */
    boolean MEASUREMENT_DEBUG_REPORTING_FALLBACK_JOB_KILL_SWITCH = false;

    /**
     * Returns the kill switch value for the Measurement Debug Reporting Fallback Job. The API will
     * be disabled if either the Global Kill Switch, Measurement Kill Switch, or the Measurement
     * Debug Reporting Fallback Job kill switch value is true.
     */
    default boolean getMeasurementDebugReportingFallbackJobKillSwitch() {
        // We check the Global Kill Switch first. As a result, it overrides all other kill Switches.
        return getGlobalKillSwitch()
                || getMeasurementKillSwitch()
                || MEASUREMENT_DEBUG_REPORTING_FALLBACK_JOB_KILL_SWITCH;
    }

    /**
     * Measurement Verbose Debug Reporting Fallback Job kill Switch. The default value is false
     * which means the job is enabled. This flag is used for emergency turning off the Verbose Debug
     * Reporting Fallback Job.
     */
    boolean MEASUREMENT_VERBOSE_DEBUG_REPORTING_FALLBACK_JOB_KILL_SWITCH = false;

    /**
     * Returns the kill switch value for the Measurement Debug Reporting Fallback Job. The API will
     * be disabled if either the Global Kill Switch, Measurement Kill Switch, or the Measurement
     * Debug Reporting Fallback Job kill switch value is true.
     */
    default boolean getMeasurementVerboseDebugReportingFallbackJobKillSwitch() {
        // We check the Global Kill Switch first. As a result, it overrides all other kill Switches.
        return getGlobalKillSwitch()
                || getMeasurementKillSwitch()
                || MEASUREMENT_VERBOSE_DEBUG_REPORTING_FALLBACK_JOB_KILL_SWITCH;
    }

    /**
     * Returns the job period in millis for the Measurement Verbose Debug Reporting Fallback Job.
     */
    long MEASUREMENT_VERBOSE_DEBUG_REPORTING_FALLBACK_JOB_PERIOD_MS = TimeUnit.HOURS.toMillis(1);

    /**
     * Returns the job period in millis for the Measurement Verbose Debug Reporting Fallback Job.
     */
    default long getMeasurementVerboseDebugReportingFallbackJobPeriodMs() {
        return MEASUREMENT_VERBOSE_DEBUG_REPORTING_FALLBACK_JOB_PERIOD_MS;
    }

    /** Returns the job period in millis for the Measurement Debug Reporting Fallback Job. */
    long MEASUREMENT_DEBUG_REPORTING_FALLBACK_JOB_PERIOD_MS = TimeUnit.HOURS.toMillis(1);

    /** Returns the job period in millis for the Measurement Debug Reporting Fallback Job. */
    default long getMeasurementDebugReportingFallbackJobPeriodMs() {
        return MEASUREMENT_DEBUG_REPORTING_FALLBACK_JOB_PERIOD_MS;
    }

    /*
     * Measurement Job Verbose Debug Reporting Kill Switch. The default value is false which means
     * the Verbose Debug Reporting Job is enabled. This flag is used for emergency turning off the
     * Verbose Debug Reporting Job.
     */
    boolean MEASUREMENT_JOB_VERBOSE_DEBUG_REPORTING_KILL_SWITCH = false;

    /**
     * Returns the kill switch value for Measurement Job Verbose Debug Reporting. The Job will be
     * disabled if either the Global Kill Switch, Measurement Kill Switch, or the Measurement Job
     * Verbose Debug Reporting Kill Switch value is true.
     */
    default boolean getMeasurementJobVerboseDebugReportingKillSwitch() {
        // We check the Global Kill Switch first. As a result, it overrides all other kill Switches.
        return getGlobalKillSwitch()
                || getMeasurementKillSwitch()
                || MEASUREMENT_JOB_VERBOSE_DEBUG_REPORTING_KILL_SWITCH;
    }

    /**
     * Measurement Broadcast Receiver Install Attribution Kill Switch. The default value is false
     * which means Install Attribution is enabled. This flag is used for emergency turning off
     * Install Attribution Broadcast Receiver.
     */
    boolean MEASUREMENT_RECEIVER_INSTALL_ATTRIBUTION_KILL_SWITCH = false;

    /**
     * Returns the kill switch value for Measurement Broadcast Receiver Install Attribution. The
     * Broadcast Receiver will be disabled if either the Global Kill Switch, Measurement Kill Switch
     * or the Measurement Kill Switch value is true.
     */
    default boolean getMeasurementReceiverInstallAttributionKillSwitch() {
        // We check the Global Killswitch first. As a result, it overrides all other killswitches.
        return getGlobalKillSwitch()
                || getMeasurementKillSwitch()
                || MEASUREMENT_RECEIVER_INSTALL_ATTRIBUTION_KILL_SWITCH;
    }

    /**
     * Measurement Broadcast Receiver Delete Packages Kill Switch. The default value is false which
     * means Delete Packages is enabled. This flag is used for emergency turning off Delete Packages
     * Broadcast Receiver.
     */
    boolean MEASUREMENT_RECEIVER_DELETE_PACKAGES_KILL_SWITCH = false;

    /**
     * Returns the kill switch value for Measurement Broadcast Receiver Delete Packages. The
     * Broadcast Receiver will be disabled if either the Global Kill Switch, Measurement Kill Switch
     * or the Measurement Kill Switch value is true.
     */
    default boolean getMeasurementReceiverDeletePackagesKillSwitch() {
        // We check the Global Killswitch first. As a result, it overrides all other killswitches.
        return getGlobalKillSwitch()
                || getMeasurementKillSwitch()
                || MEASUREMENT_RECEIVER_DELETE_PACKAGES_KILL_SWITCH;
    }

    /**
     * Measurement Rollback Kill Switch. The default value is false which means the rollback
     * handling on measurement service start is enabled. This flag is used for emergency turning off
     * measurement rollback data deletion handling.
     */
    boolean MEASUREMENT_ROLLBACK_DELETION_KILL_SWITCH = false;

    /**
     * Returns the kill switch value for Measurement rollback deletion handling. The rollback
     * deletion handling will be disabled if the Global Kill Switch, Measurement Kill Switch or the
     * Measurement rollback deletion Kill Switch value is true.
     */
    default boolean getMeasurementRollbackDeletionKillSwitch() {
        return getGlobalKillSwitch()
                || getMeasurementKillSwitch()
                || MEASUREMENT_ROLLBACK_DELETION_KILL_SWITCH;
    }

    /**
     * Kill Switch for storing Measurement Rollback data in App Search for Android S. The default
     * value is false which means storing the rollback handling data in App Search is enabled. This
     * flag is used for emergency turning off measurement rollback data deletion handling on Android
     * S.
     */
    boolean MEASUREMENT_ROLLBACK_DELETION_APP_SEARCH_KILL_SWITCH = false;

    /**
     * Returns the kill switch value for storing Measurement rollback deletion handling data in App
     * Search. The rollback deletion handling on Android S will be disabled if this kill switch
     * value is true.
     */
    default boolean getMeasurementRollbackDeletionAppSearchKillSwitch() {
        return MEASUREMENT_ROLLBACK_DELETION_APP_SEARCH_KILL_SWITCH;
    }

    // ADID Killswitch.
    /**
     * AdId API Kill Switch. The default value is false which means the AdId API is enabled. This
     * flag is used for emergency turning off the AdId API.
     */
    boolean ADID_KILL_SWITCH = false; // By default, the AdId API is enabled.

    /** Gets the state of adId kill switch. */
    default boolean getAdIdKillSwitch() {
        return ADID_KILL_SWITCH;
    }

    // APPSETID Killswitch.
    /**
     * AppSetId API Kill Switch. The default value is false which means the AppSetId API is enabled.
     * This flag is used for emergency turning off the AppSetId API.
     */
    boolean APPSETID_KILL_SWITCH = false; // By default, the AppSetId API is enabled.

    /** Gets the state of the global and appSetId kill switch. */
    default boolean getAppSetIdKillSwitch() {
        return APPSETID_KILL_SWITCH;
    }

    // TOPICS Killswitches

    /**
     * Topics API Kill Switch. The default value is false which means the Topics API is enabled.
     * This flag is used for emergency turning off the Topics API.
     */
    boolean TOPICS_KILL_SWITCH = false; // By default, the Topics API is enabled.

    /** @return value of Topics API kill switch */
    default boolean getTopicsKillSwitch() {
        // We check the Global Killswitch first. As a result, it overrides all other killswitches.
        return getGlobalKillSwitch() || TOPICS_KILL_SWITCH;
    }

    /**
     * Topics on-device classifier Kill Switch. The default value is false which means the on-device
     * classifier in enabled. This flag is used for emergency turning off the on-device classifier.
     */
    boolean TOPICS_ON_DEVICE_CLASSIFIER_KILL_SWITCH = false;

    /** @return value of Topics on-device classifier kill switch. */
    default boolean getTopicsOnDeviceClassifierKillSwitch() {
        return TOPICS_ON_DEVICE_CLASSIFIER_KILL_SWITCH;
    }

    // MDD Killswitches

    /**
     * MDD Background Task Kill Switch. The default value is false which means the MDD background
     * task is enabled. This flag is used for emergency turning off the MDD background tasks.
     */
    boolean MDD_BACKGROUND_TASK_KILL_SWITCH = false;

    /** @return value of Mdd Background Task kill switch */
    default boolean getMddBackgroundTaskKillSwitch() {
        // We check the Global Killswitch first. As a result, it overrides all other killswitches.
        return getGlobalKillSwitch() || MDD_BACKGROUND_TASK_KILL_SWITCH;
    }

    /**
     * MDD Logger Kill Switch. The default value is false which means the MDD Logger is enabled.
     * This flag is used for emergency turning off the MDD Logger.
     */
    boolean MDD_LOGGER_KILL_SWITCH = false;

    /** @return value of MDD Logger Kill Switch */
    default boolean getMddLoggerKillSwitch() {
        return getGlobalKillSwitch() || MDD_LOGGER_KILL_SWITCH;
    }

    // FLEDGE Kill switches

    /**
     * Fledge AdSelectionService kill switch. The default value is false which means that
     * AdSelectionService is enabled by default. This flag should be should as emergency andon cord.
     */
    boolean FLEDGE_SELECT_ADS_KILL_SWITCH = false;

    /**
     * @return value of Fledge Ad Selection Service API kill switch .
     */
    default boolean getFledgeSelectAdsKillSwitch() {
        // Check for global kill switch first, as it should override all other kill switches
        return getGlobalKillSwitch() || FLEDGE_SELECT_ADS_KILL_SWITCH;
    }

    /**
     * Fledge Auction Server API Kill switch. The default value is true which means that Auction
     * server APIs is disabled by default.
     */
    boolean FLEDGE_AUCTION_SERVER_KILL_SWITCH = true;

    /**
     * @return value of Fledge Auction server API kill switch.
     */
    default boolean getFledgeAuctionServerKillSwitch() {
        return getGlobalKillSwitch()
                || getFledgeSelectAdsKillSwitch()
                || FLEDGE_AUCTION_SERVER_KILL_SWITCH;
    }

    /**
     * Fledge On Device Auction API Kill switch. The default value is false which means that On
     * Device Auction APIs is enabled by default.
     */
    boolean FLEDGE_ON_DEVICE_AUCTION_KILL_SWITCH = false;

    /**
     * @return value of On Device Auction API kill switch.
     */
    default boolean getFledgeOnDeviceAuctionKillSwitch() {
        return getGlobalKillSwitch()
                || getFledgeSelectAdsKillSwitch()
                || FLEDGE_ON_DEVICE_AUCTION_KILL_SWITCH;
    }

    /**
     * Fledge Join Custom Audience API kill switch. The default value is false which means that Join
     * Custom Audience API is enabled by default. This flag should be should as emergency andon
     * cord.
     */
    boolean FLEDGE_CUSTOM_AUDIENCE_SERVICE_KILL_SWITCH = false;

    /** @return value of Fledge Join Custom Audience API kill switch */
    default boolean getFledgeCustomAudienceServiceKillSwitch() {
        // Check for global kill switch first, as it should override all other kill switches
        return getGlobalKillSwitch() || FLEDGE_CUSTOM_AUDIENCE_SERVICE_KILL_SWITCH;
    }

    /**
     * Protected signals API kill switch. The default value is false which means that protected
     * signals are enabled by default. This flag should be should as emergency andon cord.
     */
    boolean PROTECTED_SIGNALS_SERVICE_KILL_SWITCH = false;

    /**
     * @return value of the protected signals API kill switch.
     */
    default boolean getProtectedSignalsServiceKillSwitch() {
        // Check for global kill switch first, as it should override all other kill switches
        return getGlobalKillSwitch() || PROTECTED_SIGNALS_SERVICE_KILL_SWITCH;
    }

    /**
     * Enable Back Compat feature flag. The default value is false which means that all back compat
     * related features are disabled by default. This flag would be enabled for R/S during rollout.
     */
    boolean ENABLE_BACK_COMPAT = false;

    /** @return value of enable Back Compat */
    default boolean getEnableBackCompat() {
        return ENABLE_BACK_COMPAT;
    }

    /**
     * Enable AppSearch read for consent data feature flag. The default value is false which means
     * AppSearch is not considered as source of truth after OTA. This flag should be enabled for OTA
     * support of consent data on T+ devices.
     */
    boolean ENABLE_APPSEARCH_CONSENT_DATA = !SdkLevel.isAtLeastT();

    /** @return value of enable appsearch consent data flag */
    default boolean getEnableAppsearchConsentData() {
        return ENABLE_APPSEARCH_CONSENT_DATA;
    }

    /*
     * The allow-list for PP APIs. This list has the list of app package names that we allow
     * using PP APIs.
     * App Package Name that does not belong to this allow-list will not be able to use PP APIs.
     * If this list has special value "*", then all package names are allowed.
     * There must be not any empty space between comma.
     */
    String PPAPI_APP_ALLOW_LIST =
            "android.platform.test.scenario,"
                    + "android.adservices.crystalball,"
                    + "android.adservices.cts,"
                    + "android.adservices.debuggablects,"
                    + "com.android.adservices.endtoendtest,"
                    + "com.android.adservices.servicecoretest,"
                    + "com.android.adservices.tests.permissions.appoptout,"
                    + "com.android.adservices.tests.permissions.valid,"
                    + "com.android.adservices.tests.adid,"
                    + "com.android.adservices.tests.appsetid,"
                    + "com.android.sdksandboxclient,"
                    + "com.android.tests.sandbox.adid,"
                    + "com.android.tests.sandbox.appsetid,"
                    + "com.android.tests.sandbox.fledge,"
                    + "com.android.tests.sandbox.measurement,"
                    + "com.example.adservices.samples.adid.app,"
                    + "com.example.adservices.samples.appsetid.app,"
                    + "com.example.adservices.samples.fledge.sampleapp,"
                    + "com.example.adservices.samples.fledge.sampleapp1,"
                    + "com.example.adservices.samples.fledge.sampleapp2,"
                    + "com.example.adservices.samples.fledge.sampleapp3,"
                    + "com.example.adservices.samples.fledge.sampleapp4,"
                    + "com.example.measurement.sampleapp,"
                    + "com.example.measurement.sampleapp2,"
                    + "com.android.adservices.tests.cts.endtoendtest.measurement";

    /**
     * Returns bypass List for PPAPI app signature check. Apps with package name on this list will
     * bypass the signature check
     */
    default String getPpapiAppAllowList() {
        return PPAPI_APP_ALLOW_LIST;
    }

    /*
     * The allow-list for Measurement APIs. This list has the list of app package names that we
     * allow using Measurement APIs. Overridden by Block List
     */
    String MSMT_API_APP_ALLOW_LIST =
            "android.platform.test.scenario,"
                    + "android.adservices.crystalball,"
                    + "android.adservices.cts,"
                    + "android.adservices.debuggablects,"
                    + "com.android.adservices.endtoendtest,"
                    + "com.android.adservices.servicecoretest,"
                    + "com.android.adservices.tests.permissions.appoptout,"
                    + "com.android.adservices.tests.permissions.valid,"
                    + "com.android.adservices.tests.adid,"
                    + "com.android.adservices.tests.appsetid,"
                    + "com.android.sdksandboxclient,"
                    + "com.android.tests.sandbox.adid,"
                    + "com.android.tests.sandbox.appsetid,"
                    + "com.android.tests.sandbox.fledge,"
                    + "com.android.tests.sandbox.measurement,"
                    + "com.example.adservices.samples.adid.app,"
                    + "com.example.adservices.samples.appsetid.app,"
                    + "com.example.adservices.samples.fledge.sampleapp,"
                    + "com.example.adservices.samples.fledge.sampleapp1,"
                    + "com.example.adservices.samples.fledge.sampleapp2,"
                    + "com.example.adservices.samples.fledge.sampleapp3,"
                    + "com.example.adservices.samples.fledge.sampleapp4,"
                    + "com.example.measurement.sampleapp,"
                    + "com.example.measurement.sampleapp2,"
                    + "com.android.adservices.tests.cts.endtoendtest.measurement";

    /*
     * App Package Name that does not belong to this allow-list will not be able to use Measurement
     * APIs.
     * If this list has special value "*", then all package names are allowed.
     * Block List takes precedence over Allow List.
     * There must be not any empty space between comma.
     */
    default String getMsmtApiAppAllowList() {
        return MSMT_API_APP_ALLOW_LIST;
    }

    /*
     * The blocklist for Measurement APIs. This list has the list of app package names that we
     * do not allow to use Measurement APIs.
     */
    String MSMT_API_APP_BLOCK_LIST = "";

    /*
     * App Package Name that belong to this blocklist will not be able to use Measurement
     * APIs.
     * If this list has special value "*", then all package names are blocked.
     * Block List takes precedence over Allow List.
     * There must be not any empty space between comma.
     */
    default String getMsmtApiAppBlockList() {
        return MSMT_API_APP_BLOCK_LIST;
    }

    /*
     * The allow-list for PP APIs. This list has the list of app signatures that we allow
     * using PP APIs. App Package signatures that do not belong to this allow-list will not be
     * able to use PP APIs, unless the package name of this app is in the bypass list.
     *
     * If this list has special value "*", then all package signatures are allowed.
     *
     * There must be not any empty space between comma.
     */
    String PPAPI_APP_SIGNATURE_ALLOW_LIST =
            // com.android.adservices.tests.cts.endtoendtest
            "6cecc50e34ae31bfb5678986d6d6d3736c571ded2f2459527793e1f054eb0c9b,"
                    // com.android.tests.sandbox.topics
                    + "a40da80a59d170caa950cf15c18c454d47a39b26989d8b640ecd745ba71bf5dc,"
                    // Topics Sample Apps
                    // For example, com.example.adservices.samples.topics.sampleapp1
                    + "301aa3cb081134501c45f1422abc66c24224fd5ded5fdc8f17e697176fd866aa,"
                    // com.android.adservices.tests.cts.topics.testapp1
                    // android.platform.test.scenario.adservices.GetTopicsApiCall
                    // Both have [certificate: "platform"] in .bp file
                    + "c8a2e9bccf597c2fb6dc66bee293fc13f2fc47ec77bc6b2b0d52c11f51192ab8";

    /** Only App signatures belonging to this Allow List can use PP APIs. */
    default String getPpapiAppSignatureAllowList() {
        return PPAPI_APP_SIGNATURE_ALLOW_LIST;
    }

    /**
     * The client app packages that are allowed to invoke web context APIs, i.e. {@link
     * android.adservices.measurement.MeasurementManager#registerWebSource} and {@link
     * android.adservices.measurement.MeasurementManager#deleteRegistrations}. App packages that do
     * not belong to the list will be responded back with an error response.
     */
    String WEB_CONTEXT_CLIENT_ALLOW_LIST = "";

    // Rate Limit Flags.

    /**
     * PP API Rate Limit for each SDK. This is the max allowed QPS for one SDK to one PP API.
     * Negative Value means skipping the rate limiting checking.
     */
    float SDK_REQUEST_PERMITS_PER_SECOND = 1; // allow max 1 request to any PP API per second.

    /**
     * PP API Rate Limit for ad id. This is the max allowed QPS for one API client to one PP API.
     * Negative Value means skipping the rate limiting checking.
     */
    float ADID_REQUEST_PERMITS_PER_SECOND = FlagsConstants.ADID_REQUEST_PERMITS_PER_SECOND;

    /**
     * PP API Rate Limit for app set id. This is the max allowed QPS for one API client to one PP
     * API. Negative Value means skipping the rate limiting checking.
     */
    float APPSETID_REQUEST_PERMITS_PER_SECOND = 5;

    /**
     * PP API Rate Limit for measurement register source. This is the max allowed QPS for one API
     * client to one PP API. Negative Value means skipping the rate limiting checking.
     */
    float MEASUREMENT_REGISTER_SOURCE_REQUEST_PERMITS_PER_SECOND = 25;

    /**
     * PP API Rate Limit for measurement register web source. This is the max allowed QPS for one
     * API client to one PP API. Negative Value means skipping the rate limiting checking.
     */
    float MEASUREMENT_REGISTER_WEB_SOURCE_REQUEST_PERMITS_PER_SECOND = 25;

    /**
     * PP API Rate Limit for measurement register sources. This is the max allowed QPS for one API
     * client to one PP API. Negative Value means skipping the rate limiting checking.
     */
    float MEASUREMENT_REGISTER_SOURCES_REQUEST_PERMITS_PER_SECOND = 25;

    /**
     * PP API Rate Limit for measurement register trigger. This is the max allowed QPS for one API
     * client to one PP API. Negative Value means skipping the rate limiting checking.
     */
    float MEASUREMENT_REGISTER_TRIGGER_REQUEST_PERMITS_PER_SECOND = 25;

    /**
     * PP API Rate Limit for measurement register web trigger. This is the max allowed QPS for one
     * API client to one PP API. Negative Value means skipping the rate limiting checking.
     */
    float MEASUREMENT_REGISTER_WEB_TRIGGER_REQUEST_PERMITS_PER_SECOND = 25;

    /**
     * PP API Rate Limit for Topics API based on App Package name. This is the max allowed QPS for
     * one API client to one PP API. Negative Value means skipping the rate limiting checking.
     */
    float TOPICS_API_APP_REQUEST_PERMITS_PER_SECOND = 1;

    /**
     * PP API Rate Limit for Topics API based on Sdk Name. This is the max allowed QPS for one API
     * client to one PP API. Negative Value means skipping the rate limiting checking.
     */
    float TOPICS_API_SDK_REQUEST_PERMITS_PER_SECOND = 1;

    /**
     * PP API Rate Limit for Fledge Report Interaction API. This is the max allowed QPS for one SDK
     * to one the Report Interaction API. Negative Value means skipping the rate limiting checking.
     */
    float FLEDGE_REPORT_INTERACTION_REQUEST_PERMITS_PER_SECOND = 1;

    /** Returns the Sdk Request Permits Per Second. */
    default float getSdkRequestPermitsPerSecond() {
        return SDK_REQUEST_PERMITS_PER_SECOND;
    }

    /** Returns the Ad id Request Permits Per Second. */
    default float getAdIdRequestPermitsPerSecond() {
        return ADID_REQUEST_PERMITS_PER_SECOND;
    }

    /** Returns the App Set Ad Request Permits Per Second. */
    default float getAppSetIdRequestPermitsPerSecond() {
        return APPSETID_REQUEST_PERMITS_PER_SECOND;
    }

    /** Returns the Topics API Based On App Package Name Request Permits Per Second. */
    default float getTopicsApiAppRequestPermitsPerSecond() {
        return TOPICS_API_APP_REQUEST_PERMITS_PER_SECOND;
    }

    /** Returns the Topics API Based On Sdk Name Request Permits Per Second. */
    default float getTopicsApiSdkRequestPermitsPerSecond() {
        return TOPICS_API_SDK_REQUEST_PERMITS_PER_SECOND;
    }

    /** Returns the Measurement Register Source Request Permits Per Second. */
    default float getMeasurementRegisterSourceRequestPermitsPerSecond() {
        return MEASUREMENT_REGISTER_SOURCE_REQUEST_PERMITS_PER_SECOND;
    }

    /** Returns the Measurement Register Sources Request Permits Per Second. */
    default float getMeasurementRegisterSourcesRequestPermitsPerSecond() {
        return MEASUREMENT_REGISTER_SOURCES_REQUEST_PERMITS_PER_SECOND;
    }

    /** Returns the Measurement Register Web Source Request Permits Per Second. */
    default float getMeasurementRegisterWebSourceRequestPermitsPerSecond() {
        return MEASUREMENT_REGISTER_WEB_SOURCE_REQUEST_PERMITS_PER_SECOND;
    }

    /** Returns the Measurement Register Trigger Request Permits Per Second. */
    default float getMeasurementRegisterTriggerRequestPermitsPerSecond() {
        return MEASUREMENT_REGISTER_TRIGGER_REQUEST_PERMITS_PER_SECOND;
    }

    /** Returns the Measurement Register Web Trigger Request Permits Per Second. */
    default float getMeasurementRegisterWebTriggerRequestPermitsPerSecond() {
        return MEASUREMENT_REGISTER_WEB_TRIGGER_REQUEST_PERMITS_PER_SECOND;
    }

    /** Returns the Fledge Report Interaction API Request Permits Per Second. */
    default float getFledgeReportInteractionRequestPermitsPerSecond() {
        return FLEDGE_REPORT_INTERACTION_REQUEST_PERMITS_PER_SECOND;
    }

    // Flags for ad tech enrollment enforcement

    boolean DISABLE_TOPICS_ENROLLMENT_CHECK = false;
    boolean DISABLE_FLEDGE_ENROLLMENT_CHECK = false;
    boolean DISABLE_MEASUREMENT_ENROLLMENT_CHECK = false;
    boolean ENABLE_ENROLLMENT_TEST_SEED = false;

    /** @return {@code true} if the Topics API should disable the ad tech enrollment check */
    default boolean isDisableTopicsEnrollmentCheck() {
        return DISABLE_TOPICS_ENROLLMENT_CHECK;
    }

    /** @return {@code true} if the FLEDGE APIs should disable the ad tech enrollment check */
    default boolean getDisableFledgeEnrollmentCheck() {
        return DISABLE_FLEDGE_ENROLLMENT_CHECK;
    }

    /** @return {@code true} if the Measurement APIs should disable the ad tech enrollment check */
    default boolean isDisableMeasurementEnrollmentCheck() {
        return DISABLE_MEASUREMENT_ENROLLMENT_CHECK;
    }

    /**
     * @return {@code true} if the Enrollment seed is disabled. (Enrollment seed is only needed for
     *     testing)
     */
    default boolean isEnableEnrollmentTestSeed() {
        return ENABLE_ENROLLMENT_TEST_SEED;
    }

    boolean ENFORCE_FOREGROUND_STATUS_ADID = true;
    boolean ENFORCE_FOREGROUND_STATUS_APPSETID = true;
    boolean ENFORCE_FOREGROUND_STATUS_FLEDGE_RUN_AD_SELECTION = true;
    boolean ENFORCE_FOREGROUND_STATUS_FLEDGE_REPORT_IMPRESSION = true;
    boolean ENFORCE_FOREGROUND_STATUS_FLEDGE_REPORT_INTERACTION = true;
    boolean ENFORCE_FOREGROUND_STATUS_FLEDGE_OVERRIDES = true;
    boolean ENFORCE_FOREGROUND_STATUS_FLEDGE_CUSTOM_AUDIENCE = true;
    boolean ENFORCE_FOREGROUND_STATUS_TOPICS = true;

    /**
     * @return true if FLEDGE runAdSelection API should require that the calling API is running in
     *     foreground.
     */
    default boolean getEnforceForegroundStatusForFledgeRunAdSelection() {
        return ENFORCE_FOREGROUND_STATUS_FLEDGE_RUN_AD_SELECTION;
    }

    /**
     * @return true if FLEDGE reportImpression API should require that the calling API is running in
     *     foreground.
     */
    default boolean getEnforceForegroundStatusForFledgeReportImpression() {
        return ENFORCE_FOREGROUND_STATUS_FLEDGE_REPORT_IMPRESSION;
    }

    /**
     * @return true if FLEDGE reportInteraction API should require that the calling API is running
     *     in foreground.
     */
    default boolean getEnforceForegroundStatusForFledgeReportInteraction() {
        return ENFORCE_FOREGROUND_STATUS_FLEDGE_REPORT_INTERACTION;
    }

    /**
     * @return true if FLEDGE override API methods (for Custom Audience and Ad Selection) should
     *     require that the calling API is running in foreground.
     */
    default boolean getEnforceForegroundStatusForFledgeOverrides() {
        return ENFORCE_FOREGROUND_STATUS_FLEDGE_OVERRIDES;
    }

    /**
     * @return true if FLEDGE Custom Audience API methods should require that the calling API is
     *     running in foreground.
     */
    default boolean getEnforceForegroundStatusForFledgeCustomAudience() {
        return ENFORCE_FOREGROUND_STATUS_FLEDGE_CUSTOM_AUDIENCE;
    }

    boolean MEASUREMENT_ENFORCE_FOREGROUND_STATUS_DELETE_REGISTRATIONS = true;
    boolean MEASUREMENT_ENFORCE_FOREGROUND_STATUS_REGISTER_SOURCE = true;
    boolean MEASUREMENT_ENFORCE_FOREGROUND_STATUS_REGISTER_TRIGGER = true;
    boolean MEASUREMENT_ENFORCE_FOREGROUND_STATUS_REGISTER_WEB_SOURCE = true;
    boolean MEASUREMENT_ENFORCE_FOREGROUND_STATUS_REGISTER_WEB_TRIGGER = true;
    boolean MEASUREMENT_ENFORCE_FOREGROUND_STATUS_GET_STATUS = true;
    boolean MEASUREMENT_ENFORCE_ENROLLMENT_ORIGIN_MATCH = true;

    /**
     * @return true if Measurement Delete Registrations API should require that the calling API is
     *     running in foreground.
     */
    default boolean getEnforceForegroundStatusForMeasurementDeleteRegistrations() {
        return MEASUREMENT_ENFORCE_FOREGROUND_STATUS_DELETE_REGISTRATIONS;
    }

    /**
     * @return true if Measurement Register Source API should require that the calling API is
     *     running in foreground.
     */
    default boolean getEnforceForegroundStatusForMeasurementRegisterSource() {
        return MEASUREMENT_ENFORCE_FOREGROUND_STATUS_REGISTER_SOURCE;
    }

    /**
     * @return true if Measurement Register Trigger API should require that the calling API is
     *     running in foreground.
     */
    default boolean getEnforceForegroundStatusForMeasurementRegisterTrigger() {
        return MEASUREMENT_ENFORCE_FOREGROUND_STATUS_REGISTER_TRIGGER;
    }

    /**
     * @return true if Measurement Register Web Source API should require that the calling API is
     *     running in foreground.
     */
    default boolean getEnforceForegroundStatusForMeasurementRegisterWebSource() {
        return MEASUREMENT_ENFORCE_FOREGROUND_STATUS_REGISTER_WEB_SOURCE;
    }

    /**
     * @return true if Measurement Register Web Trigger API should require that the calling API is
     *     running in foreground.
     */
    default boolean getEnforceForegroundStatusForMeasurementRegisterWebTrigger() {
        return MEASUREMENT_ENFORCE_FOREGROUND_STATUS_REGISTER_WEB_TRIGGER;
    }

    /**
     * @return true if Measurement Get Status API should require that the calling API is running in
     *     foreground.
     */
    default boolean getEnforceForegroundStatusForMeasurementStatus() {
        return MEASUREMENT_ENFORCE_FOREGROUND_STATUS_GET_STATUS;
    }

    /** @return true if the Enrollment match is based on url origin matching */
    default boolean getEnforceEnrollmentOriginMatch() {
        return MEASUREMENT_ENFORCE_ENROLLMENT_ORIGIN_MATCH;
    }

    /** @return true if Topics API should require that the calling API is running in foreground. */
    default boolean getEnforceForegroundStatusForTopics() {
        return ENFORCE_FOREGROUND_STATUS_TOPICS;
    }

    /** @return true if AdId API should require that the calling API is running in foreground. */
    default boolean getEnforceForegroundStatusForAdId() {
        return ENFORCE_FOREGROUND_STATUS_ADID;
    }

    int FOREGROUND_STATUS_LEVEL = IMPORTANCE_FOREGROUND_SERVICE;

    /**
     * @return true if AppSetId API should require that the calling API is running in foreground.
     */
    default boolean getEnforceForegroundStatusForAppSetId() {
        return ENFORCE_FOREGROUND_STATUS_APPSETID;
    }

    /** @return the importance level to use to check if an application is in foreground. */
    default int getForegroundStatuslLevelForValidation() {
        return FOREGROUND_STATUS_LEVEL;
    }

    default String getWebContextClientAppAllowList() {
        return WEB_CONTEXT_CLIENT_ALLOW_LIST;
    }

    boolean ENFORCE_ISOLATE_MAX_HEAP_SIZE = true;
    long ISOLATE_MAX_HEAP_SIZE_BYTES = 10 * 1024 * 1024L; // 10 MB
    long MAX_RESPONSE_BASED_REGISTRATION_SIZE_BYTES = 16 * 1024; // 16 kB

    /**
     * @return true if we enforce to check that JavaScriptIsolate supports limiting the max heap
     *     size
     */
    default boolean getEnforceIsolateMaxHeapSize() {
        return ENFORCE_ISOLATE_MAX_HEAP_SIZE;
    }

    /** @return size in bytes we bound the heap memory for JavaScript isolate */
    default long getIsolateMaxHeapSizeBytes() {
        return ISOLATE_MAX_HEAP_SIZE_BYTES;
    }

    /**
     * @return max allowed size in bytes for response based registrations payload of an individual
     *     source/trigger registration.
     */
    default long getMaxResponseBasedRegistrationPayloadSizeBytes() {
        return MAX_RESPONSE_BASED_REGISTRATION_SIZE_BYTES;
    }

    /** Ui OTA strings group name, used for MDD download. */
    String UI_OTA_STRINGS_GROUP_NAME = "ui-ota-strings";

    /** UI OTA strings group name. */
    default String getUiOtaStringsGroupName() {
        return UI_OTA_STRINGS_GROUP_NAME;
    }

    /** Ui OTA strings manifest file url, used for MDD download. */
    String UI_OTA_STRINGS_MANIFEST_FILE_URL = "";

    /** UI OTA strings manifest file url. */
    default String getUiOtaStringsManifestFileUrl() {
        return UI_OTA_STRINGS_MANIFEST_FILE_URL;
    }

    /** Ui OTA strings feature flag. */
    boolean UI_OTA_STRINGS_FEATURE_ENABLED = false;

    /** Returns if UI OTA strings feature is enabled. */
    default boolean getUiOtaStringsFeatureEnabled() {
        return UI_OTA_STRINGS_FEATURE_ENABLED;
    }

    /** Deadline for downloading UI OTA strings. */
    long UI_OTA_STRINGS_DOWNLOAD_DEADLINE = 86700000; /* 1 day */

    /** Returns the deadline for downloading UI OTA strings. */
    default long getUiOtaStringsDownloadDeadline() {
        return UI_OTA_STRINGS_DOWNLOAD_DEADLINE;
    }

    /** UI Dialogs feature enabled. */
    boolean UI_DIALOGS_FEATURE_ENABLED = false;

    /** Returns if the UI Dialogs feature is enabled. */
    default boolean getUIDialogsFeatureEnabled() {
        return UI_DIALOGS_FEATURE_ENABLED;
    }

    /** UI Dialog Fragment feature enabled. */
    boolean UI_DIALOG_FRAGMENT = false;

    /** Returns if the UI Dialog Fragment is enabled. */
    default boolean getUiDialogFragmentEnabled() {
        return UI_DIALOG_FRAGMENT;
    }

    /** The EEA device region feature is off by default. */
    boolean IS_EEA_DEVICE_FEATURE_ENABLED = false;

    /** Returns if the EEA device region feature has been enabled. */
    default boolean isEeaDeviceFeatureEnabled() {
        return IS_EEA_DEVICE_FEATURE_ENABLED;
    }

    /** Default is that the device is in the EEA region. */
    boolean IS_EEA_DEVICE = true;

    /** Returns if device is in the EEA region. */
    default boolean isEeaDevice() {
        return IS_EEA_DEVICE;
    }

    /** Default is that the ui feature type logging is enabled. */
    boolean UI_FEATURE_TYPE_LOGGING_ENABLED = true;

    /** Returns if device is in the EEA region. */
    default boolean isUiFeatureTypeLoggingEnabled() {
        return UI_FEATURE_TYPE_LOGGING_ENABLED;
    }

    /** Default is that the manual interaction feature is enabled. */
    boolean RECORD_MANUAL_INTERACTION_ENABLED = true;

    /** Returns if the manual interaction feature is enabled. */
    default boolean getRecordManualInteractionEnabled() {
        return RECORD_MANUAL_INTERACTION_ENABLED;
    }

    /** Default is that the notification should be dismissed on click. */
    boolean DEFAULT_NOTIFICATION_DISMISSED_ON_CLICK = true;

    /** Determines whether the notification should be dismissed on click. */
    default boolean getNotificationDismissedOnClick() {
        return DEFAULT_NOTIFICATION_DISMISSED_ON_CLICK;
    }

    /**
     * The check activity feature is off by default. When enabled, we check whether all Rubidium
     * activities are enabled when we determine whether AdServices is enabled
     */
    boolean IS_BACK_COMPACT_ACTIVITY_FEATURE_ENABLED = false;

    /** Returns if the check activity feature has been enabled. */
    default boolean isBackCompatActivityFeatureEnabled() {
        return IS_BACK_COMPACT_ACTIVITY_FEATURE_ENABLED;
    }

    String UI_EEA_COUNTRIES =
            "AT," // Austria
                    + "BE," // Belgium
                    + "BG," // Bulgaria
                    + "HR," // Croatia
                    + "CY," // Republic of Cyprus
                    + "CZ," // Czech Republic
                    + "DK," // Denmark
                    + "EE," // Estonia
                    + "FI," // Finland
                    + "FR," // France
                    + "DE," // Germany
                    + "GR," // Greece
                    + "HU," // Hungary
                    + "IE," // Ireland
                    + "IT," // Italy
                    + "LV," // Latvia
                    + "LT," // Lithuania
                    + "LU," // Luxembourg
                    + "MT," // Malta
                    + "NL," // Netherlands
                    + "PL," // Poland
                    + "PT," // Portugal
                    + "RO," // Romania
                    + "SK," // Slovakia
                    + "SI," // Slovenia
                    + "ES," // Spain
                    + "SE," // Sweden
                    + "IS," // Iceland
                    + "LI," // Liechtenstein
                    + "NO," // Norway
                    + "CH," // Switzerland
                    + "GB," // Great Britain
                    + "GI," // Gibraltar
                    + "GP," // Guadeloupe
                    + "GG," // Guernsey
                    + "JE," // Jersey
                    + "VA," // Vatican City
                    + "AX," // Åland Islands
                    + "IC," // Canary Islands
                    + "EA," // Ceuta & Melilla
                    + "GF," // French Guiana
                    + "PF," // French Polynesia
                    + "TF," // French Southern Territories
                    + "MQ," // Martinique
                    + "YT," // Mayotte
                    + "NC," // New Caledonia
                    + "RE," // Réunion
                    + "BL," // St. Barthélemy
                    + "MF," // St. Martin
                    + "PM," // St. Pierre & Miquelon
                    + "SJ," // Svalbard & Jan Mayen
                    + "WF"; // Wallis & Futuna

    /** Returns the list of EEA countries in a String separated by comma */
    default String getUiEeaCountries() {
        return UI_EEA_COUNTRIES;
    }

    /**
     * GA UX enabled. It contains features that have to be enabled at the same time:
     *
     * <ul>
     *   <li>Updated consent landing page
     *   <li>Consent per API (instead of aggregated one)
     *   <li>Separate page to control Measurement API
     * </ul>
     */
    boolean GA_UX_FEATURE_ENABLED = false;

    /** Returns if the GA UX feature is enabled. */
    default boolean getGaUxFeatureEnabled() {
        return GA_UX_FEATURE_ENABLED;
    }

    /** Set the debug UX, which should crrespond to the {@link PrivacySandboxUxCollection} enum. */
    String DEBUG_UX = "UNSUPPORTED_UX";

    /** Returns the debug UX. */
    default String getDebugUx() {
        return DEBUG_UX;
    }

    /** add speed bump dialogs when turning on or off the toggle of Topics, apps, measurement */
    boolean TOGGLE_SPEED_BUMP_ENABLED = false;

    /** Returns if the toggle speed bump dialog feature is enabled. */
    default boolean getToggleSpeedBumpEnabled() {
        return TOGGLE_SPEED_BUMP_ENABLED;
    }

    long ASYNC_REGISTRATION_JOB_QUEUE_INTERVAL_MS = (int) TimeUnit.HOURS.toMillis(1);

    /** Returns the interval in which to run Registration Job Queue Service. */
    default long getAsyncRegistrationJobQueueIntervalMs() {
        return ASYNC_REGISTRATION_JOB_QUEUE_INTERVAL_MS;
    }

    /**
     * Registration Job Queue Kill Switch. The default value is false which means Registration Job
     * Queue is enabled. This flag is used for emergency shutdown of the Registration Job Queue.
     */
    boolean MEASUREMENT_REGISTRATION_JOB_QUEUE_KILL_SWITCH = false;

    /**
     * Returns the kill switch value for Registration Job Queue. The job will be disabled if either
     * the Global Kill Switch, Measurement Kill Switch, or the Registration Job Queue Kill Switch
     * value is true.
     */
    default boolean getAsyncRegistrationJobQueueKillSwitch() {
        // We check the Global Killswitch first. As a result, it overrides all other killswitches.
        return getGlobalKillSwitch()
                || getMeasurementKillSwitch()
                || MEASUREMENT_REGISTRATION_JOB_QUEUE_KILL_SWITCH;
    }

    boolean MEASUREMENT_REGISTRATION_FALLBACK_JOB_KILL_SWITCH = false;

    /**
     * Returns the kill switch value for Registration Fallback Job. The Job will be disabled if
     * either the Global Kill Switch, Measurement Kill Switch, or the Registration Fallback Job Kill
     * Switch value is true.
     */
    default boolean getAsyncRegistrationFallbackJobKillSwitch() {
        // We check the Global Killswitch first. As a result, it overrides all other killswitches.
        return getGlobalKillSwitch()
                || getMeasurementKillSwitch()
                || MEASUREMENT_REGISTRATION_FALLBACK_JOB_KILL_SWITCH;
    }

    /** Returns true if the given enrollmentId is blocked from using PP-API. */
    default boolean isEnrollmentBlocklisted(String enrollmentId) {
        return false;
    }

    /** Returns a list of enrollmentId blocked from using PP-API. */
    default ImmutableList<String> getEnrollmentBlocklist() {
        return ImmutableList.of();
    }

    long DEFAULT_MEASUREMENT_DEBUG_JOIN_KEY_HASH_LIMIT = 100L;

    /** Returns debug keys hash limit. */
    default long getMeasurementDebugJoinKeyHashLimit() {
        return DEFAULT_MEASUREMENT_DEBUG_JOIN_KEY_HASH_LIMIT;
    }

    /** Returns the limit to the number of unique AdIDs attempted to match for debug keys. */
    long DEFAULT_MEASUREMENT_PLATFORM_DEBUG_AD_ID_MATCHING_LIMIT = 5L;

    default long getMeasurementPlatformDebugAdIdMatchingLimit() {
        return DEFAULT_MEASUREMENT_PLATFORM_DEBUG_AD_ID_MATCHING_LIMIT;
    }

    /** Kill switch to guard backward-compatible logging. See go/rbc-ww-logging */
    boolean COMPAT_LOGGING_KILL_SWITCH = false;

    /** Returns true if backward-compatible logging should be disabled; false otherwise. */
    default boolean getCompatLoggingKillSwitch() {
        return COMPAT_LOGGING_KILL_SWITCH;
    }

    /** Kill switch to guard background jobs logging. */
    boolean BACKGROUND_JOBS_LOGGING_KILL_SWITCH = true;

    /** Returns true if background jobs logging should be disabled; false otherwise */
    default boolean getBackgroundJobsLoggingKillSwitch() {
        return BACKGROUND_JOBS_LOGGING_KILL_SWITCH;
    }

    // New Feature Flags
    boolean FLEDGE_REGISTER_AD_BEACON_ENABLED = false;
    boolean FLEDGE_CPC_BILLING_ENABLED = false;
    boolean FLEDGE_DATA_VERSION_HEADER_ENABLED = false;

    /** Returns whether the {@code registerAdBeacon} feature is enabled. */
    default boolean getFledgeRegisterAdBeaconEnabled() {
        return FLEDGE_REGISTER_AD_BEACON_ENABLED;
    }

    /** Returns whether the CPC billing feature is enabled. */
    default boolean getFledgeCpcBillingEnabled() {
        return FLEDGE_CPC_BILLING_ENABLED;
    }

    /** Returns whether the data version header feature is enabled. */
    default boolean getFledgeDataVersionHeaderEnabled() {
        return FLEDGE_DATA_VERSION_HEADER_ENABLED;
    }

    /**
     * Default allowlist of the enrollments for whom debug key insertion based on join key matching
     * is allowed.
     */
    String DEFAULT_MEASUREMENT_DEBUG_JOIN_KEY_ENROLLMENT_ALLOWLIST = "";

    /**
     * Allowlist of the enrollments for whom debug key insertion based on join key matching is
     * allowed.
     */
    default String getMeasurementDebugJoinKeyEnrollmentAllowlist() {
        return DEFAULT_MEASUREMENT_DEBUG_JOIN_KEY_ENROLLMENT_ALLOWLIST;
    }

    /**
     * Default blocklist of the enrollments for whom debug key insertion based on AdID matching is
     * blocked.
     */
    String DEFAULT_MEASUREMENT_PLATFORM_DEBUG_AD_ID_MATCHING_BLOCKLIST = "*";

    /**
     * Blocklist of the enrollments for whom debug key insertion based on AdID matching is blocked.
     */
    default String getMeasurementPlatformDebugAdIdMatchingEnrollmentBlocklist() {
        return DEFAULT_MEASUREMENT_PLATFORM_DEBUG_AD_ID_MATCHING_BLOCKLIST;
    }

    /** Get mainline train version */
    String DEFAULT_MAINLINE_TRAIN_VERSION = "000000";

    /** Get mainline train version */
    default String getMainlineTrainVersion() {
        return DEFAULT_MAINLINE_TRAIN_VERSION;
    }

    /** Default Determines whether EU notification flow change is enabled. */
    boolean DEFAULT_EU_NOTIF_FLOW_CHANGE_ENABLED = true;

    /** Determines whether EU notification flow change is enabled. */
    default boolean getEuNotifFlowChangeEnabled() {
        return DEFAULT_EU_NOTIF_FLOW_CHANGE_ENABLED;
    }

    /** Default value for flexible event reporting API */
    boolean MEASUREMENT_FLEXIBLE_EVENT_REPORTING_API_ENABLED = false;

    /** Returns whether to enable flexible event reporting API */
    default boolean getMeasurementFlexibleEventReportingApiEnabled() {
        return MEASUREMENT_FLEXIBLE_EVENT_REPORTING_API_ENABLED;
    }

    /** Default maximum sources per publisher */
    int MEASUREMENT_MAX_SOURCES_PER_PUBLISHER = 1024;

    /** Returns maximum sources per publisher */
    default int getMeasurementMaxSourcesPerPublisher() {
        return MEASUREMENT_MAX_SOURCES_PER_PUBLISHER;
    }

    /** Default maximum triggers per destination */
    int MEASUREMENT_MAX_TRIGGERS_PER_DESTINATION = 1024;

    /** Returns maximum triggers per destination */
    default int getMeasurementMaxTriggersPerDestination() {
        return MEASUREMENT_MAX_TRIGGERS_PER_DESTINATION;
    }

    /** Default maximum Aggregate Reports per destination */
    int MEASUREMENT_MAX_AGGREGATE_REPORTS_PER_DESTINATION = 1024;

    /** Returns maximum Aggregate Reports per publisher */
    default int getMeasurementMaxAggregateReportsPerDestination() {
        return MEASUREMENT_MAX_AGGREGATE_REPORTS_PER_DESTINATION;
    }

    /** Default maximum Event Reports per destination */
    int MEASUREMENT_MAX_EVENT_REPORTS_PER_DESTINATION = 1024;

    /** Returns maximum Event Reports per destination */
    default int getMeasurementMaxEventReportsPerDestination() {
        return MEASUREMENT_MAX_EVENT_REPORTS_PER_DESTINATION;
    }

    /** Disable maximum number of aggregatable reports per source by default. */
    boolean MEASUREMENT_ENABLE_MAX_AGGREGATE_REPORTS_PER_SOURCE = false;

    /**
     * Returns true if maximum number of aggregatable reports per source is enabled, false
     * otherwise.
     */
    default boolean getMeasurementEnableMaxAggregateReportsPerSource() {
        return MEASUREMENT_ENABLE_MAX_AGGREGATE_REPORTS_PER_SOURCE;
    }

    /** Maximum Aggregate Reports per source. */
    int MEASUREMENT_MAX_AGGREGATE_REPORTS_PER_SOURCE = 20;

    /** Returns maximum Aggregate Reports per source. */
    default int getMeasurementMaxAggregateReportsPerSource() {
        return MEASUREMENT_MAX_AGGREGATE_REPORTS_PER_SOURCE;
    }

    /** Maximum number of aggregation keys allowed during source registration. */
    int MEASUREMENT_MAX_AGGREGATE_KEYS_PER_SOURCE_REGISTRATION = 50;

    /** Returns maximum number of aggregation keys allowed during source registration. */
    default int getMeasurementMaxAggregateKeysPerSourceRegistration() {
        return MEASUREMENT_MAX_AGGREGATE_KEYS_PER_SOURCE_REGISTRATION;
    }

    /** Maximum number of aggregation keys allowed during trigger registration. */
    int MEASUREMENT_MAX_AGGREGATE_KEYS_PER_TRIGGER_REGISTRATION = 50;

    /** Returns maximum number of aggregation keys allowed during trigger registration. */
    default int getMeasurementMaxAggregateKeysPerTriggerRegistration() {
        return MEASUREMENT_MAX_AGGREGATE_KEYS_PER_TRIGGER_REGISTRATION;
    }

    /** Default minimum event report delay in milliseconds */
    long MEASUREMENT_MIN_EVENT_REPORT_DELAY_MILLIS = 3_600_000L;

    /** Returns minimum event report delay in milliseconds */
    default long getMeasurementMinEventReportDelayMillis() {
        return MEASUREMENT_MIN_EVENT_REPORT_DELAY_MILLIS;
    }

    /** Disable early reporting windows configurability by default. */
    boolean MEASUREMENT_ENABLE_CONFIGURABLE_EVENT_REPORTING_WINDOWS = false;

    /** Returns true if event reporting windows configurability is enabled, false otherwise. */
    default boolean getMeasurementEnableConfigurableEventReportingWindows() {
        return MEASUREMENT_ENABLE_CONFIGURABLE_EVENT_REPORTING_WINDOWS;
    }

    /**
     * Default early reporting windows for VTC type source. Derived from {@link
     * com.android.adservices.service.measurement.PrivacyParams#EVENT_EARLY_REPORTING_WINDOW_MILLISECONDS}.
     */
    String MEASUREMENT_EVENT_REPORTS_VTC_EARLY_REPORTING_WINDOWS = "";

    /**
     * Returns configured comma separated early VTC based source's event reporting windows in
     * seconds.
     */
    default String getMeasurementEventReportsVtcEarlyReportingWindows() {
        return MEASUREMENT_EVENT_REPORTS_VTC_EARLY_REPORTING_WINDOWS;
    }

    /**
     * Default early reporting windows for CTC type source. Derived from {@link
     * com.android.adservices.service.measurement.PrivacyParams#NAVIGATION_EARLY_REPORTING_WINDOW_MILLISECONDS}.
     */
    String MEASUREMENT_EVENT_REPORTS_CTC_EARLY_REPORTING_WINDOWS =
            String.join(
                    ",",
                    Long.toString(TimeUnit.DAYS.toSeconds(2)),
                    Long.toString(TimeUnit.DAYS.toSeconds(7)));

    /**
     * Returns configured comma separated early CTC based source's event reporting windows in
     * seconds.
     */
    default String getMeasurementEventReportsCtcEarlyReportingWindows() {
        return MEASUREMENT_EVENT_REPORTS_CTC_EARLY_REPORTING_WINDOWS;
    }

    /** Disable aggregate report delay by default. */
    boolean MEASUREMENT_ENABLE_CONFIGURABLE_AGGREGATE_REPORT_DELAY = false;

    /** Returns true if aggregate report delay configurability is enabled, false otherwise. */
    default boolean getMeasurementEnableConfigurableAggregateReportDelay() {
        return MEASUREMENT_ENABLE_CONFIGURABLE_AGGREGATE_REPORT_DELAY;
    }

    /**
     * Default aggregate report delay. Derived from {@link
     * com.android.adservices.service.measurement.PrivacyParams#AGGREGATE_REPORT_MIN_DELAY} and
     * {@link com.android.adservices.service.measurement.PrivacyParams#AGGREGATE_REPORT_DELAY_SPAN}.
     */
    String MEASUREMENT_AGGREGATE_REPORT_DELAY_CONFIG =
            String.join(
                    ",",
                    Long.toString(TimeUnit.MINUTES.toMillis(10L)),
                    Long.toString(TimeUnit.MINUTES.toMillis(50L)));

    /**
     * Returns configured comma separated aggregate report min delay and aggregate report delay
     * span.
     */
    default String getMeasurementAggregateReportDelayConfig() {
        return MEASUREMENT_AGGREGATE_REPORT_DELAY_CONFIG;
    }

    /** Disable conversions configurability by default. */
    boolean DEFAULT_MEASUREMENT_ENABLE_VTC_CONFIGURABLE_MAX_EVENT_REPORTS = false;

    /**
     * Returns true, if event reports max conversions configurability is enabled, false otherwise.
     */
    default boolean getMeasurementEnableVtcConfigurableMaxEventReports() {
        return DEFAULT_MEASUREMENT_ENABLE_VTC_CONFIGURABLE_MAX_EVENT_REPORTS;
    }

    /** Disable conversions configurability by default. */
    int DEFAULT_MEASUREMENT_VTC_CONFIGURABLE_MAX_EVENT_REPORTS_COUNT = 2;

    /** Returns the default max allowed number of event reports. */
    default int getMeasurementVtcConfigurableMaxEventReportsCount() {
        return DEFAULT_MEASUREMENT_VTC_CONFIGURABLE_MAX_EVENT_REPORTS_COUNT;
    }

    /** Default Measurement ARA parsing alignment v1 feature flag. */
    boolean MEASUREMENT_ENABLE_ARA_PARSING_ALIGNMENT_V1 = true;

    /** Returns whether Measurement ARA parsing alignment v1 feature is enabled. */
    default boolean getMeasurementEnableAraParsingAlignmentV1() {
        return MEASUREMENT_ENABLE_ARA_PARSING_ALIGNMENT_V1;
    }

    /** Default Measurement ARA parsing alignment v1 feature flag. */
    boolean MEASUREMENT_ENABLE_ARA_DEDUPLICATION_ALIGNMENT_V1 = true;

    /** Returns whether Measurement ARA deduplication alignment v1 feature is enabled. */
    default boolean getMeasurementEnableAraDeduplicationAlignmentV1() {
        return MEASUREMENT_ENABLE_ARA_DEDUPLICATION_ALIGNMENT_V1;
    }

    /** Default Measurement app package name logging flag. */
    boolean MEASUREMENT_ENABLE_APP_PACKAGE_NAME_LOGGING = true;

    /** Returns whether Measurement app package name logging is enabled. */
    default boolean getMeasurementEnableAppPackageNameLogging() {
        return MEASUREMENT_ENABLE_APP_PACKAGE_NAME_LOGGING;
    }

    /** Default allowlist to enable app package name logging. */
    String MEASUREMENT_APP_PACKAGE_NAME_LOGGING_ALLOWLIST = "";

    /** Returns a list of app package names that allows logging. */
    default String getMeasurementAppPackageNameLoggingAllowlist() {
        return MEASUREMENT_APP_PACKAGE_NAME_LOGGING_ALLOWLIST;
    }

    /** Disable measurement reporting jobs to throw unaccounted exceptions by default. */
    boolean MEASUREMENT_ENABLE_REPORTING_JOBS_THROW_UNACCOUNTED_EXCEPTION = false;

    /**
     * If enabled, measurement reporting jobs will throw unaccounted e.g. unexpected unchecked
     * exceptions.
     */
    default boolean getMeasurementEnableReportingJobsThrowUnaccountedException() {
        return MEASUREMENT_ENABLE_REPORTING_JOBS_THROW_UNACCOUNTED_EXCEPTION;
    }

    /**
     * Disable measurement reporting jobs to throw {@link org.json.JSONException} exception by
     * default.
     */
    boolean MEASUREMENT_ENABLE_REPORTING_JOBS_THROW_JSON_EXCEPTION = false;

    /** If enabled, measurement reporting jobs will throw {@link org.json.JSONException}. */
    default boolean getMeasurementEnableReportingJobsThrowJsonException() {
        return MEASUREMENT_ENABLE_REPORTING_JOBS_THROW_JSON_EXCEPTION;
    }

    /** Disable measurement report to be deleted if any unrecoverable exception occurs. */
    boolean MEASUREMENT_ENABLE_DELETE_REPORTS_ON_UNRECOVERABLE_EXCEPTION = false;

    /** If enabled, measurement reports will get deleted if any unrecoverable exception occurs. */
    default boolean getMeasurementEnableReportDeletionOnUnrecoverableException() {
        return MEASUREMENT_ENABLE_DELETE_REPORTS_ON_UNRECOVERABLE_EXCEPTION;
    }

    /** Disable measurement aggregate reporting jobs to throw {@code CryptoException} by default. */
    boolean MEASUREMENT_ENABLE_REPORTING_JOBS_THROW_CRYPTO_EXCEPTION = false;

    /** If enabled, measurement aggregate reporting job will throw {@code CryptoException}. */
    default boolean getMeasurementEnableReportingJobsThrowCryptoException() {
        return MEASUREMENT_ENABLE_REPORTING_JOBS_THROW_CRYPTO_EXCEPTION;
    }

    /**
     * Disable measurement datastore to throw {@link
     * com.android.adservices.data.measurement.DatastoreException} when it occurs by default.
     */
    boolean MEASUREMENT_ENABLE_DATASTORE_MANAGER_THROW_DATASTORE_EXCEPTION = false;

    /**
     * If enabled, measurement DatastoreManager can throw DatastoreException wrapped in an unchecked
     * exception.
     */
    default boolean getMeasurementEnableDatastoreManagerThrowDatastoreException() {
        return MEASUREMENT_ENABLE_DATASTORE_MANAGER_THROW_DATASTORE_EXCEPTION;
    }

    /** Set the sampling rate to 100% for unknown exceptions to be re-thrown. */
    float MEASUREMENT_THROW_UNKNOWN_EXCEPTION_SAMPLING_RATE = 1.0f;

    /** Sampling rate to decide whether to throw unknown exceptions for measurement. */
    default float getMeasurementThrowUnknownExceptionSamplingRate() {
        return MEASUREMENT_THROW_UNKNOWN_EXCEPTION_SAMPLING_RATE;
    }

    /** Default U18 UX feature flag.. */
    boolean DEFAULT_U18_UX_ENABLED = false;

    /** U18 UX feature flag.. */
    default boolean getU18UxEnabled() {
        return DEFAULT_U18_UX_ENABLED;
    }

    /** Default enableAdServices system API feature flag.. */
    boolean DEFAULT_ENABLE_AD_SERVICES_SYSTEM_API = false;

    /** enableAdServices system API feature flag.. */
    default boolean getEnableAdServicesSystemApi() {
        return DEFAULT_ENABLE_AD_SERVICES_SYSTEM_API;
    }

    /** Disables client error logging for the list of error codes. Default value is empty list. */
    ImmutableList<Integer> ERROR_CODE_LOGGING_DENY_LIST = ImmutableList.of();

    /** Returns a list of error codes for which we don't want to do error logging. */
    default ImmutableList<Integer> getErrorCodeLoggingDenyList() {
        return ERROR_CODE_LOGGING_DENY_LIST;
    }

    /** Returns the map of UX flags. */
    default Map<String, Boolean> getUxFlags() {
        return new HashMap<>();
    }

    /** Enable feature to unify destinations for event reports by default. */
    boolean DEFAULT_MEASUREMENT_ENABLE_COARSE_EVENT_REPORT_DESTINATIONS = true;

    /**
     * Returns true if event reporting destinations are enabled to be reported in a coarse manner,
     * i.e. both app and web destinations are merged into a single array in the event report.
     */
    default boolean getMeasurementEnableCoarseEventReportDestinations() {
        return DEFAULT_MEASUREMENT_ENABLE_COARSE_EVENT_REPORT_DESTINATIONS;
    }

    /** Default value of flag for logging consent migration metrics when OTA from S to T+. */
    boolean DEFAULT_ADSERVICES_CONSENT_MIGRATION_LOGGING_ENABLED = true;

    /***
     * Returns true when logging consent migration metrics is enabled when OTA from S to T+.
     */
    default boolean getAdservicesConsentMigrationLoggingEnabled() {
        return DEFAULT_ADSERVICES_CONSENT_MIGRATION_LOGGING_ENABLED;
    }

    /** The default token for resetting consent notificatio.. */
    String CONSENT_NOTIFICATION_RESET_TOKEN = "";

    /** Returns the consent notification reset token. */
    default String getConsentNotificationResetToken() {
        return CONSENT_NOTIFICATION_RESET_TOKEN;
    }

    /** Default whether Enrollment Mdd Record Deletion feature is enabled. */
    boolean ENROLLMENT_MDD_RECORD_DELETION_ENABLED = false;

    /** Returns whether the {@code enrollmentMddRecordDeletion} feature is enabled. */
    default boolean getEnrollmentMddRecordDeletionEnabled() {
        return ENROLLMENT_MDD_RECORD_DELETION_ENABLED;
    }

    /** Default value of whether topics cobalt logging feature is enabled. */
    boolean TOPICS_COBALT_LOGGING_ENABLED = false;

    /**
     * Returns whether the topics cobalt logging feature is enabled.
     *
     * <p>The topics cobalt logging will be disabled either the getCobaltLoggingEnabled or {@code
     * TOPICS_COBALT_LOGGING_ENABLED} is {@code false}.
     */
    default boolean getTopicsCobaltLoggingEnabled() {
        return getCobaltLoggingEnabled() && TOPICS_COBALT_LOGGING_ENABLED;
    }

    /** Default value of Cobalt Adservices Api key. */
    String COBALT_ADSERVICES_API_KEY_HEX = CobaltConstants.DEFAULT_API_KEY;

    default String getCobaltAdservicesApiKeyHex() {
        return COBALT_ADSERVICES_API_KEY_HEX;
    }

    /**
     * Default value of Adservices release stage for Cobalt. The value should correspond to {@link
     * com.google.cobalt.ReleaseStage} enum.
     */
    String ADSERVICES_RELEASE_STAGE_FOR_COBALT = CobaltConstants.DEFAULT_RELEASE_STAGE;

    /** Returns the value of Adservices release stage for Cobalt. */
    default String getAdservicesReleaseStageForCobalt() {
        return ADSERVICES_RELEASE_STAGE_FOR_COBALT;
    }

    /**
     * A feature flag to enable DB schema change to version 8 in Topics API. Version 8 is to add
     * logged_topic column to ReturnedTopic table.
     *
     * <p>Default value is false, which means the feature is disabled by default and needs to be
     * ramped up.
     */
    boolean ENABLE_LOGGED_TOPIC = false;

    /** @return if to enable logged_topic column in ReturnedTopic table. */
    default boolean getEnableLoggedTopic() {
        return ENABLE_LOGGED_TOPIC;
    }

    /** Whether to enable database schema version 8 */
    boolean ENABLE_DATABASE_SCHEMA_VERSION_8 = false;

    /** @return if to enable database schema version 8. */
    default boolean getEnableDatabaseSchemaVersion8() {
        return ENABLE_DATABASE_SCHEMA_VERSION_8;
    }

    /**
     * Default whether to limit logging for enrollment metrics to avoid performance issues. This
     * includes not logging data that requires database queries and downloading MDD files.
     */
    boolean ENROLLMENT_ENABLE_LIMITED_LOGGING = false;

    /** Returns whether enrollment logging should be limited. */
    default boolean getEnrollmentEnableLimitedLogging() {
        return ENROLLMENT_ENABLE_LIMITED_LOGGING;
    }

<<<<<<< HEAD
=======
    /**
     * Default value for if events will be registered as a source of attribution in addition to
     * being reported.
     */
    boolean FLEDGE_MEASUREMENT_REPORT_AND_REGISTER_EVENT_API_ENABLED = false;

    /**
     * Returns if events will be registered as a source of attribution in addition to being
     * reported.
     *
     * <p>This, unlocked by the short-term integration between Protected Audience (PA) and
     * Measurement's ARA, enables the {@link
     * android.adservices.adselection.AdSelectionManager#reportEvent} API to report an event and
     * register it as source of attribution, using a single API call, unified under the hood.
     *
     * <ul>
     *   <li>When enabled, by default: ARA will report and register the event.
     *   <li>When enabled, with fallback: PA will report the event and ARA will register the event.
     *   <li>When disabled, when {@link
     *       android.adservices.adselection.AdSelectionManager#reportEvent} is called, only PA will
     *       report the event.
     * </ul>
     */
    default boolean getFledgeMeasurementReportAndRegisterEventApiEnabled() {
        return FLEDGE_MEASUREMENT_REPORT_AND_REGISTER_EVENT_API_ENABLED;
    }

    /** Default value for if the fallback for event reporting and source registration is enabled. */
    boolean FLEDGE_MEASUREMENT_REPORT_AND_REGISTER_EVENT_API_FALLBACK_ENABLED = false;

    /**
     * Returns if the fallback for event reporting and source registration is enabled.
     *
     * <ul>
     *   <li>Only relevant if {@link #getFledgeMeasurementReportAndRegisterEventApiEnabled} is
     *       {@code true}.
     *   <li>When enabled, PA will report the event and ARA will register the event.
     *   <li>When disabled, ARA will report and register the event.
     * </ul>
     *
     * <p>If enabled
     */
    default boolean getFledgeMeasurementReportAndRegisterEventApiFallbackEnabled() {
        return getFledgeMeasurementReportAndRegisterEventApiEnabled()
                && FLEDGE_MEASUREMENT_REPORT_AND_REGISTER_EVENT_API_FALLBACK_ENABLED;
    }

    /** Cobalt logging job period in milliseconds. */
    long COBALT_LOGGING_JOB_PERIOD_MS = 6 * 60 * 60 * 1000; // 6 hours.

    /** Returns the max time period (in milliseconds) between each cobalt logging job run. */
    default long getCobaltLoggingJobPeriodMs() {
        return COBALT_LOGGING_JOB_PERIOD_MS;
    }

    /** Cobalt logging feature flag. */
    boolean COBALT_LOGGING_ENABLED = false;

    /**
     * Returns the feature flag value for cobalt logging job. The cobalt logging feature will be
     * disabled if either the Global Kill Switch or the Cobalt Logging enabled flag is true.
     */
    default boolean getCobaltLoggingEnabled() {
        return !getGlobalKillSwitch() && COBALT_LOGGING_ENABLED;
    }

>>>>>>> 98cbd62a
    /** U18 UX detention channel is enabled by default. */
    boolean IS_U18_UX_DETENTION_CHANNEL_ENABLED_DEFAULT = true;

    /** Returns whether the U18 UX detentional channel is enabled. */
    default boolean isU18UxDetentionChannelEnabled() {
        return IS_U18_UX_DETENTION_CHANNEL_ENABLED_DEFAULT;
    }

    /** U18 supervised account flow is enabled by default. */
    boolean IS_U18_SUPERVISED_ACCOUNT_ENABLED_DEFAULT = true;

    /** Returns whether the U18 supervised account is enabled. */
    default boolean isU18SupervisedAccountEnabled() {
        return IS_U18_SUPERVISED_ACCOUNT_ENABLED_DEFAULT;
    }
}<|MERGE_RESOLUTION|>--- conflicted
+++ resolved
@@ -3373,8 +3373,6 @@
         return ENROLLMENT_ENABLE_LIMITED_LOGGING;
     }
 
-<<<<<<< HEAD
-=======
     /**
      * Default value for if events will be registered as a source of attribution in addition to
      * being reported.
@@ -3441,7 +3439,6 @@
         return !getGlobalKillSwitch() && COBALT_LOGGING_ENABLED;
     }
 
->>>>>>> 98cbd62a
     /** U18 UX detention channel is enabled by default. */
     boolean IS_U18_UX_DETENTION_CHANNEL_ENABLED_DEFAULT = true;
 
