/*
 * Copyright (C) 2022 The Android Open Source Project
 *
 * Licensed under the Apache License, Version 2.0 (the "License");
 * you may not use this file except in compliance with the License.
 * You may obtain a copy of the License at
 *
 *      http://www.apache.org/licenses/LICENSE-2.0
 *
 * Unless required by applicable law or agreed to in writing, software
 * distributed under the License is distributed on an "AS IS" BASIS,
 * WITHOUT WARRANTIES OR CONDITIONS OF ANY KIND, either express or implied.
 * See the License for the specific language governing permissions and
 * limitations under the License.
 */

package com.android.adservices.service;

import static android.app.ActivityManager.RunningAppProcessInfo.IMPORTANCE_FOREGROUND_SERVICE;
import static android.os.Build.VERSION.SDK_INT;

import android.annotation.IntDef;
import android.app.job.JobInfo;
import android.os.Build;

import com.android.adservices.cobalt.CobaltConstants;
import com.android.modules.utils.build.SdkLevel;

import com.google.common.collect.ImmutableList;

import java.lang.annotation.Retention;
import java.lang.annotation.RetentionPolicy;
import java.util.HashMap;
import java.util.Map;
import java.util.concurrent.TimeUnit;

/**
 * AdServices Feature Flags interface. This Flags interface hold the default values of Ad Services
 * Flags. The default values in this class must match with the default values in PH since we will
 * migrate to Flag Codegen in the future. With that migration, the Flags.java file will be generated
 * from the GCL.
 */
public interface Flags extends CommonFlags {
    /** Topics Epoch Job Period. */
    long TOPICS_EPOCH_JOB_PERIOD_MS = 7 * 86_400_000; // 7 days.

    /** Returns the max time period (in millis) between each epoch computation job run. */
    default long getTopicsEpochJobPeriodMs() {
        return TOPICS_EPOCH_JOB_PERIOD_MS;
    }

    /** Topics Epoch Job Flex. Note the minimum value system allows is +8h24m0s0ms */
    long TOPICS_EPOCH_JOB_FLEX_MS = 9 * 60 * 60 * 1000; // 5 hours.

    /** Returns flex for the Epoch computation job in Millisecond. */
    default long getTopicsEpochJobFlexMs() {
        return TOPICS_EPOCH_JOB_FLEX_MS;
    }

    /* The percentage that we will return a random topic from the Taxonomy. */
    int TOPICS_PERCENTAGE_FOR_RANDOM_TOPIC = 5;

    /** Returns the percentage that we will return a random topic from the Taxonomy. */
    default int getTopicsPercentageForRandomTopic() {
        return TOPICS_PERCENTAGE_FOR_RANDOM_TOPIC;
    }

    /** The number of top Topics for each epoch. */
    int TOPICS_NUMBER_OF_TOP_TOPICS = 5;

    /** Returns the number of top topics. */
    default int getTopicsNumberOfTopTopics() {
        return TOPICS_NUMBER_OF_TOP_TOPICS;
    }

    /** The number of random Topics for each epoch. */
    int TOPICS_NUMBER_OF_RANDOM_TOPICS = 1;

    /** Returns the number of top topics. */
    default int getTopicsNumberOfRandomTopics() {
        return TOPICS_NUMBER_OF_RANDOM_TOPICS;
    }

    /** Global blocked Topics. Default value is empty list. */
    ImmutableList<Integer> TOPICS_GLOBAL_BLOCKED_TOPIC_IDS = ImmutableList.of();

    /** Returns a list of global blocked topics. */
    default ImmutableList<Integer> getGlobalBlockedTopicIds() {
        return TOPICS_GLOBAL_BLOCKED_TOPIC_IDS;
    }

    /** How many epochs to look back when deciding if a caller has observed a topic before. */
    int TOPICS_NUMBER_OF_LOOK_BACK_EPOCHS = 3;

    /** Flag to disable direct app calls for Topics API. go/app-calls-for-topics-api */
    boolean TOPICS_DISABLE_DIRECT_APP_CALLS = false;

    /** Returns the flag to disable direct app calls for Topics API. */
    default boolean getTopicsDisableDirectAppCalls() {
        return TOPICS_DISABLE_DIRECT_APP_CALLS;
    }

    /** Flag to enable encrypted Topics feature for Topics API. */
    boolean TOPICS_ENCRYPTION_ENABLED = false;

    /** Returns the feature flag to enable encryption for Topics API. */
    default boolean getTopicsEncryptionEnabled() {
        return TOPICS_ENCRYPTION_ENABLED;
    }

    /** Flag to disable plaintext Topics for Topics API response. */
    boolean TOPICS_DISABLE_PLAINTEXT_RESPONSE = false;

    /** Returns the feature flag to disable plaintext fields Topics API response. */
    default boolean getTopicsDisablePlaintextResponse() {
        return TOPICS_DISABLE_PLAINTEXT_RESPONSE;
    }

    /**
     * Flag to override base64 public key used for encryption testing.
     *
     * <p>Note: Default value for this flag should not be changed from empty.
     */
    String TOPICS_TEST_ENCRYPTION_PUBLIC_KEY = "";

    /** Returns test public key used for encrypting topics for testing. */
    default String getTopicsTestEncryptionPublicKey() {
        return TOPICS_TEST_ENCRYPTION_PUBLIC_KEY;
    }

    /**
     * Returns the number of epochs to look back when deciding if a caller has observed a topic
     * before.
     */
    default int getTopicsNumberOfLookBackEpochs() {
        return TOPICS_NUMBER_OF_LOOK_BACK_EPOCHS;
    }

    /** Privacy budget for logging topic ID distributions with randomized response. */
    float TOPICS_PRIVACY_BUDGET_FOR_TOPIC_ID_DISTRIBUTION = 5f;

    /** Returns the privacy budget for logging topic ID distributions with randomized response. */
    default float getTopicsPrivacyBudgetForTopicIdDistribution() {
        return TOPICS_PRIVACY_BUDGET_FOR_TOPIC_ID_DISTRIBUTION;
    }

    /** Available types of classifier behaviours for the Topics API. */
    @IntDef(
            flag = true,
            value = {
                UNKNOWN_CLASSIFIER,
                ON_DEVICE_CLASSIFIER,
                PRECOMPUTED_CLASSIFIER,
                PRECOMPUTED_THEN_ON_DEVICE_CLASSIFIER
            })
    @Retention(RetentionPolicy.SOURCE)
    @interface ClassifierType {}

    /** Unknown classifier option. */
    int UNKNOWN_CLASSIFIER = 0;

    /** Only on-device classification. */
    int ON_DEVICE_CLASSIFIER = 1;

    /** Only Precomputed classification. */
    int PRECOMPUTED_CLASSIFIER = 2;

    /** Precomputed classification values are preferred over on-device classification values. */
    int PRECOMPUTED_THEN_ON_DEVICE_CLASSIFIER = 3;

    /* Type of classifier intended to be used by default. */
    @ClassifierType int DEFAULT_CLASSIFIER_TYPE = PRECOMPUTED_THEN_ON_DEVICE_CLASSIFIER;

    /** Returns the type of classifier currently used by Topics. */
    @ClassifierType
    default int getClassifierType() {
        return DEFAULT_CLASSIFIER_TYPE;
    }

    /** Number of top labels allowed for every app. */
    int CLASSIFIER_NUMBER_OF_TOP_LABELS = 3;

    /** Returns the number of top labels allowed for every app after the classification process. */
    default int getClassifierNumberOfTopLabels() {
        return CLASSIFIER_NUMBER_OF_TOP_LABELS;
    }

    /** Threshold value for classification values. */
    float CLASSIFIER_THRESHOLD = 0.2f;

    /** Returns the threshold value for classification values. */
    default float getClassifierThreshold() {
        return CLASSIFIER_THRESHOLD;
    }

    /** Number of max words allowed in the description for topics classifier. */
    int CLASSIFIER_DESCRIPTION_MAX_WORDS = 500;

    /** Returns the number of max words allowed in the description for topics classifier. */
    default int getClassifierDescriptionMaxWords() {
        return CLASSIFIER_DESCRIPTION_MAX_WORDS;
    }

    /** Number of max characters allowed in the description for topics classifier. */
    int CLASSIFIER_DESCRIPTION_MAX_LENGTH = 2500;

    /** Returns the number of max characters allowed in the description for topics classifier. */
    default int getClassifierDescriptionMaxLength() {
        return CLASSIFIER_DESCRIPTION_MAX_LENGTH;
    }

    // TODO(b/243829477): Remove this flag when flow of pushing models is refined.
    /**
     * Whether classifier should force using bundled files. This flag is mainly used in CTS tests to
     * force using precomputed_app_list to avoid model mismatch due to update. Default value is
     * false which means to use downloaded files.
     */
    boolean CLASSIFIER_FORCE_USE_BUNDLED_FILES = false;

    /** Returns whether to force using bundled files */
    default boolean getClassifierForceUseBundledFiles() {
        return CLASSIFIER_FORCE_USE_BUNDLED_FILES;
    }

    /* The default period for the Maintenance job. */
    long MAINTENANCE_JOB_PERIOD_MS = 86_400_000; // 1 day.

    /** Returns the max time period (in millis) between each idle maintenance job run. */
    default long getMaintenanceJobPeriodMs() {
        return MAINTENANCE_JOB_PERIOD_MS;
    }

    /* The default flex for Maintenance Job. */
    long MAINTENANCE_JOB_FLEX_MS = 3 * 60 * 60 * 1000; // 3 hours.

    /** Returns flex for the Daily Maintenance job in Millisecond. */
    default long getMaintenanceJobFlexMs() {
        return MAINTENANCE_JOB_FLEX_MS;
    }

    default int getEncryptionKeyNetworkConnectTimeoutMs() {
        return ENCRYPTION_KEY_NETWORK_CONNECT_TIMEOUT_MS;
    }

    int ENCRYPTION_KEY_NETWORK_CONNECT_TIMEOUT_MS = (int) TimeUnit.SECONDS.toMillis(5);

    default int getEncryptionKeyNetworkReadTimeoutMs() {
        return ENCRYPTION_KEY_NETWORK_READ_TIMEOUT_MS;
    }

    int ENCRYPTION_KEY_NETWORK_READ_TIMEOUT_MS = (int) TimeUnit.SECONDS.toMillis(30);

    /* The default min time period (in millis) between each event main reporting job run. */
    long MEASUREMENT_EVENT_MAIN_REPORTING_JOB_PERIOD_MS = 4 * 60 * 60 * 1000; // 4 hours.

    /** Returns min time period (in millis) between each event main reporting job run. */
    default long getMeasurementEventMainReportingJobPeriodMs() {
        return MEASUREMENT_EVENT_MAIN_REPORTING_JOB_PERIOD_MS;
    }

    /* The default min time period (in millis) between each event fallback reporting job run. */
    long MEASUREMENT_EVENT_FALLBACK_REPORTING_JOB_PERIOD_MS = 24 * 60 * 60 * 1000; // 24 hours.

    /** Returns min time period (in millis) between each event fallback reporting job run. */
    default long getMeasurementEventFallbackReportingJobPeriodMs() {
        return MEASUREMENT_EVENT_FALLBACK_REPORTING_JOB_PERIOD_MS;
    }

    /**
     * The suffix that is appended to the aggregation coordinator origin for retrieving the
     * encryption keys.
     */
    String MEASUREMENT_AGGREGATION_COORDINATOR_PATH = "v1alpha/publicKeys";

    /** Returns the URL for fetching public encryption keys for aggregatable reports. */
    default String getMeasurementAggregationCoordinatorPath() {
        return MEASUREMENT_AGGREGATION_COORDINATOR_PATH;
    }

    boolean MEASUREMENT_AGGREGATION_COORDINATOR_ORIGIN_ENABLED = true;

    /** Returns true if aggregation coordinator origin is enabled. */
    default boolean getMeasurementAggregationCoordinatorOriginEnabled() {
        return MEASUREMENT_AGGREGATION_COORDINATOR_ORIGIN_ENABLED;
    }

    /**
     * Default list(comma-separated) of origins for creating a URL used to fetch public encryption
     * keys for aggregatable reports.
     */
    String MEASUREMENT_AGGREGATION_COORDINATOR_ORIGIN_LIST =
            "https://publickeyservice.aws.privacysandboxservices.com";

    /**
     * Returns a string which is a comma separated list of origins used to fetch public encryption
     * keys for aggregatable reports.
     */
    default String getMeasurementAggregationCoordinatorOriginList() {
        return MEASUREMENT_AGGREGATION_COORDINATOR_ORIGIN_LIST;
    }

    /* The list of origins for creating a URL used to fetch public encryption keys for
    aggregatable reports. AWS is the current default. */
    String MEASUREMENT_DEFAULT_AGGREGATION_COORDINATOR_ORIGIN =
            "https://publickeyservice.aws.privacysandboxservices.com";

    /**
     * Returns the default origin for creating the URI used to fetch public encryption keys for
     * aggregatable reports.
     */
    default String getMeasurementDefaultAggregationCoordinatorOrigin() {
        return MEASUREMENT_DEFAULT_AGGREGATION_COORDINATOR_ORIGIN;
    }

    /* The default min time period (in millis) between each aggregate main reporting job run. */
    long MEASUREMENT_AGGREGATE_MAIN_REPORTING_JOB_PERIOD_MS = 4 * 60 * 60 * 1000; // 4 hours.

    /** Returns min time period (in millis) between each aggregate main reporting job run. */
    default long getMeasurementAggregateMainReportingJobPeriodMs() {
        return MEASUREMENT_AGGREGATE_MAIN_REPORTING_JOB_PERIOD_MS;
    }

    /* The default min time period (in millis) between each aggregate fallback reporting job run. */
    long MEASUREMENT_AGGREGATE_FALLBACK_REPORTING_JOB_PERIOD_MS = 24 * 60 * 60 * 1000; // 24 hours.

    /** Returns min time period (in millis) between each aggregate fallback job run. */
    default long getMeasurementAggregateFallbackReportingJobPeriodMs() {
        return MEASUREMENT_AGGREGATE_FALLBACK_REPORTING_JOB_PERIOD_MS;
    }

    /**
     * Returns the maximum time in milliseconds allowed for a network call to open its initial
     * connection during Measurement API calls.
     */
    default int getMeasurementNetworkConnectTimeoutMs() {
        return MEASUREMENT_NETWORK_CONNECT_TIMEOUT_MS;
    }

    /**
     * Returns the maximum time in milliseconds allowed for a network call to read a response from a
     * target server during Measurement API calls.
     */
    default int getMeasurementNetworkReadTimeoutMs() {
        return MEASUREMENT_NETWORK_READ_TIMEOUT_MS;
    }

    long MEASUREMENT_DB_SIZE_LIMIT = (1024 * 1024) * 10; // 10 MBs
    int MEASUREMENT_NETWORK_CONNECT_TIMEOUT_MS = (int) TimeUnit.SECONDS.toMillis(5);
    int MEASUREMENT_NETWORK_READ_TIMEOUT_MS = (int) TimeUnit.SECONDS.toMillis(30);
    int MEASUREMENT_REPORT_RETRY_LIMIT = 3;
    boolean MEASUREMENT_REPORT_RETRY_LIMIT_ENABLED = true;

    /**
     * Returns the window that an InputEvent has to be within for the system to register it as a
     * click.
     */
    long MEASUREMENT_REGISTRATION_INPUT_EVENT_VALID_WINDOW_MS = 60 * 1000; // 1 minute.

    default long getMeasurementRegistrationInputEventValidWindowMs() {
        return MEASUREMENT_REGISTRATION_INPUT_EVENT_VALID_WINDOW_MS;
    }

    /** Returns whether a click event should be verified before a registration request. */
    boolean MEASUREMENT_IS_CLICK_VERIFICATION_ENABLED = true;

    default boolean getMeasurementIsClickVerificationEnabled() {
        return MEASUREMENT_IS_CLICK_VERIFICATION_ENABLED;
    }

    /** Returns whether a click is verified by Input Event. */
    boolean MEASUREMENT_IS_CLICK_VERIFIED_BY_INPUT_EVENT = false;

    default boolean getMeasurementIsClickVerifiedByInputEvent() {
        return MEASUREMENT_IS_CLICK_VERIFIED_BY_INPUT_EVENT;
    }

    /** Returns the DB size limit for measurement. */
    default long getMeasurementDbSizeLimit() {
        return MEASUREMENT_DB_SIZE_LIMIT;
    }

    /** Returns Whether to limit number of Retries for Measurement Reports */
    default boolean getMeasurementReportingRetryLimitEnabled() {
        return MEASUREMENT_REPORT_RETRY_LIMIT_ENABLED;
    }

    /** Returns Maximum number of Retries for Measurement Reportss */
    default int getMeasurementReportingRetryLimit() {
        return MEASUREMENT_REPORT_RETRY_LIMIT;
    }

    /** Measurement manifest file url, used for MDD download. */
    String MEASUREMENT_MANIFEST_FILE_URL =
            "https://www.gstatic.com/mdi-serving/rubidium-adservices-adtech-enrollment/2867"
                    + "/799a2e308daf8ccaa2fe9c9ef71b115a7f4a41c8";

    /** Measurement manifest file url. */
    default String getMeasurementManifestFileUrl() {
        return MEASUREMENT_MANIFEST_FILE_URL;
    }

    boolean MEASUREMENT_ENABLE_XNA = false;

    /** Returns whether XNA should be used for eligible sources. */
    default boolean getMeasurementEnableXNA() {
        return MEASUREMENT_ENABLE_XNA;
    }

    boolean MEASUREMENT_ENABLE_SHARED_SOURCE_DEBUG_KEY = true;

    /** Enable/disable shared_debug_key processing from source RBR. */
    default boolean getMeasurementEnableSharedSourceDebugKey() {
        return MEASUREMENT_ENABLE_SHARED_SOURCE_DEBUG_KEY;
    }

    boolean MEASUREMENT_ENABLE_SHARED_FILTER_DATA_KEYS_XNA = true;

    /** Enable/disable shared_filter_data_keys processing from source RBR. */
    default boolean getMeasurementEnableSharedFilterDataKeysXNA() {
        return MEASUREMENT_ENABLE_SHARED_FILTER_DATA_KEYS_XNA;
    }

    boolean MEASUREMENT_ENABLE_DEBUG_REPORT = true;

    /** Returns whether verbose debug report generation is enabled. */
    default boolean getMeasurementEnableDebugReport() {
        return MEASUREMENT_ENABLE_DEBUG_REPORT;
    }

    boolean MEASUREMENT_ENABLE_SOURCE_DEBUG_REPORT = true;

    /** Returns whether source debug report generation is enabled. */
    default boolean getMeasurementEnableSourceDebugReport() {
        return MEASUREMENT_ENABLE_SOURCE_DEBUG_REPORT;
    }

    boolean MEASUREMENT_ENABLE_TRIGGER_DEBUG_REPORT = true;

    /** Returns whether trigger debug report generation is enabled. */
    default boolean getMeasurementEnableTriggerDebugReport() {
        return MEASUREMENT_ENABLE_TRIGGER_DEBUG_REPORT;
    }

    long MEASUREMENT_DATA_EXPIRY_WINDOW_MS = TimeUnit.DAYS.toMillis(37);

    /** Returns the data expiry window in milliseconds. */
    default long getMeasurementDataExpiryWindowMs() {
        return MEASUREMENT_DATA_EXPIRY_WINDOW_MS;
    }

    int MEASUREMENT_MAX_REGISTRATION_REDIRECTS = 20;

    /** Returns the number of maximum registration redirects allowed. */
    default int getMeasurementMaxRegistrationRedirects() {
        return MEASUREMENT_MAX_REGISTRATION_REDIRECTS;
    }

    int MEASUREMENT_MAX_REGISTRATIONS_PER_JOB_INVOCATION = 100;

    /** Returns the number of maximum registration per job invocation. */
    default int getMeasurementMaxRegistrationsPerJobInvocation() {
        return MEASUREMENT_MAX_REGISTRATIONS_PER_JOB_INVOCATION;
    }

    int MEASUREMENT_MAX_RETRIES_PER_REGISTRATION_REQUEST = 5;

    /** Returns the number of maximum retires per registration request. */
    default int getMeasurementMaxRetriesPerRegistrationRequest() {
        return MEASUREMENT_MAX_RETRIES_PER_REGISTRATION_REQUEST;
    }

    long DEFAULT_MEASUREMENT_ASYNC_REGISTRATION_JOB_TRIGGER_MIN_DELAY_MS =
            TimeUnit.MINUTES.toMillis(2);

    /**
     * Returns the minimum delay (in milliseconds) in job triggering after a registration request is
     * received.
     */
    default long getMeasurementAsyncRegistrationJobTriggerMinDelayMs() {
        return DEFAULT_MEASUREMENT_ASYNC_REGISTRATION_JOB_TRIGGER_MIN_DELAY_MS;
    }

    long DEFAULT_MEASUREMENT_ASYNC_REGISTRATION_JOB_TRIGGER_MAX_DELAY_MS =
            TimeUnit.MINUTES.toMillis(5);

    /**
     * Returns the maximum delay (in milliseconds) in job triggering after a registration request is
     * received.
     */
    default long getMeasurementAsyncRegistrationJobTriggerMaxDelayMs() {
        return DEFAULT_MEASUREMENT_ASYNC_REGISTRATION_JOB_TRIGGER_MAX_DELAY_MS;
    }

    long DEFAULT_MEASUREMENT_ATTRIBUTION_JOB_TRIGGERING_DELAY_MS = TimeUnit.MINUTES.toMillis(2);

    /** Delay from trigger registration to attribution job triggering */
    default long getMeasurementAttributionJobTriggerDelayMs() {
        return DEFAULT_MEASUREMENT_ATTRIBUTION_JOB_TRIGGERING_DELAY_MS;
    }

    boolean MEASUREMENT_ENABLE_AGGREGATABLE_REPORT_PAYLOAD_PADDING = false;

    /** Returns true if aggregatable report padding is enabled else false. */
    default boolean getMeasurementEnableAggregatableReportPayloadPadding() {
        return MEASUREMENT_ENABLE_AGGREGATABLE_REPORT_PAYLOAD_PADDING;
    }

    int DEFAULT_MEASUREMENT_MAX_ATTRIBUTIONS_PER_INVOCATION = 100;

    /** Max number of {@link Trigger} to process per job for {@link AttributionJobService} */
    default int getMeasurementMaxAttributionsPerInvocation() {
        return DEFAULT_MEASUREMENT_MAX_ATTRIBUTIONS_PER_INVOCATION;
    }

    long DEFAULT_MEASUREMENT_MAX_EVENT_REPORT_UPLOAD_RETRY_WINDOW_MS = TimeUnit.DAYS.toMillis(28);

    /** Maximum event report upload retry window. */
    default long getMeasurementMaxEventReportUploadRetryWindowMs() {
        return DEFAULT_MEASUREMENT_MAX_EVENT_REPORT_UPLOAD_RETRY_WINDOW_MS;
    }

    long DEFAULT_MEASUREMENT_MAX_AGGREGATE_REPORT_UPLOAD_RETRY_WINDOW_MS =
            TimeUnit.DAYS.toMillis(28);

    /** Maximum aggregate report upload retry window. */
    default long getMeasurementMaxAggregateReportUploadRetryWindowMs() {
        return DEFAULT_MEASUREMENT_MAX_AGGREGATE_REPORT_UPLOAD_RETRY_WINDOW_MS;
    }

    long DEFAULT_MEASUREMENT_MAX_DELAYED_SOURCE_REGISTRATION_WINDOW = TimeUnit.MINUTES.toMillis(2);

    /** Maximum window for a delayed source to be considered valid instead of missed. */
    default long getMeasurementMaxDelayedSourceRegistrationWindow() {
        return DEFAULT_MEASUREMENT_MAX_DELAYED_SOURCE_REGISTRATION_WINDOW;
    }

    int DEFAULT_MEASUREMENT_MAX_BYTES_PER_ATTRIBUTION_FILTER_STRING = 25;

    /** Maximum number of bytes allowed in an attribution filter string. */
    default int getMeasurementMaxBytesPerAttributionFilterString() {
        return DEFAULT_MEASUREMENT_MAX_BYTES_PER_ATTRIBUTION_FILTER_STRING;
    }

    int DEFAULT_MEASUREMENT_MAX_FILTER_MAPS_PER_FILTER_SET = 5;

    /** Maximum number of filter maps allowed in an attribution filter set. */
    default int getMeasurementMaxFilterMapsPerFilterSet() {
        return DEFAULT_MEASUREMENT_MAX_FILTER_MAPS_PER_FILTER_SET;
    }

    int DEFAULT_MEASUREMENT_MAX_VALUES_PER_ATTRIBUTION_FILTER = 50;

    /** Maximum number of values allowed in an attribution filter. */
    default int getMeasurementMaxValuesPerAttributionFilter() {
        return DEFAULT_MEASUREMENT_MAX_VALUES_PER_ATTRIBUTION_FILTER;
    }

    int DEFAULT_MEASUREMENT_MAX_ATTRIBUTION_FILTERS = 50;

    /** Maximum number of attribution filters allowed for a source. */
    default int getMeasurementMaxAttributionFilters() {
        return DEFAULT_MEASUREMENT_MAX_ATTRIBUTION_FILTERS;
    }

    int DEFAULT_MEASUREMENT_MAX_BYTES_PER_ATTRIBUTION_AGGREGATE_KEY_ID = 25;

    /** Maximum number of bytes allowed in an aggregate key ID. */
    default int getMeasurementMaxBytesPerAttributionAggregateKeyId() {
        return DEFAULT_MEASUREMENT_MAX_BYTES_PER_ATTRIBUTION_AGGREGATE_KEY_ID;
    }

    int DEFAULT_MEASUREMENT_MAX_AGGREGATE_DEDUPLICATION_KEYS_PER_REGISTRATION = 50;

    /** Maximum number of aggregate deduplication keys allowed during trigger registration. */
    default int getMeasurementMaxAggregateDeduplicationKeysPerRegistration() {
        return DEFAULT_MEASUREMENT_MAX_AGGREGATE_DEDUPLICATION_KEYS_PER_REGISTRATION;
    }

    boolean MEASUREMENT_ATTRIBUTION_FALLBACK_JOB_KILL_SWITCH = false;

    /** Returns the kill switch for Attribution Fallback Job . */
    default boolean getMeasurementAttributionFallbackJobKillSwitch() {
        return getGlobalKillSwitch()
                || getMeasurementKillSwitch()
                || MEASUREMENT_ATTRIBUTION_FALLBACK_JOB_KILL_SWITCH;
    }

    long MEASUREMENT_ATTRIBUTION_FALLBACK_JOB_PERIOD_MS = TimeUnit.HOURS.toMillis(1);

    /** Returns the job period in millis for Attribution Fallback Job . */
    default long getMeasurementAttributionFallbackJobPeriodMs() {
        return MEASUREMENT_ATTRIBUTION_FALLBACK_JOB_PERIOD_MS;
    }

    int MEASUREMENT_MAX_ATTRIBUTION_PER_RATE_LIMIT_WINDOW = 100;

    /**
     * Returns maximum attributions per rate limit window. Rate limit unit: (Source Site,
     * Destination Site, Reporting Site, Window).
     */
    default int getMeasurementMaxAttributionPerRateLimitWindow() {
        return MEASUREMENT_MAX_ATTRIBUTION_PER_RATE_LIMIT_WINDOW;
    }

    int MEASUREMENT_MAX_EVENT_ATTRIBUTION_PER_RATE_LIMIT_WINDOW = 100;

    /**
     * Returns maximum event attributions per rate limit window. Rate limit unit: (Source Site,
     * Destination Site, Reporting Site, Window).
     */
    default int getMeasurementMaxEventAttributionPerRateLimitWindow() {
        return MEASUREMENT_MAX_EVENT_ATTRIBUTION_PER_RATE_LIMIT_WINDOW;
    }

    int MEASUREMENT_MAX_AGGREGATE_ATTRIBUTION_PER_RATE_LIMIT_WINDOW = 100;

    /**
     * Returns maximum aggregate attributions per rate limit window. Rate limit unit: (Source Site,
     * Destination Site, Reporting Site, Window).
     */
    default int getMeasurementMaxAggregateAttributionPerRateLimitWindow() {
        return MEASUREMENT_MAX_AGGREGATE_ATTRIBUTION_PER_RATE_LIMIT_WINDOW;
    }

    int MEASUREMENT_MAX_DISTINCT_ENROLLMENTS_IN_ATTRIBUTION = 10;

    /**
     * Returns max distinct enrollments for attribution per { Advertiser X Publisher X TimePeriod }.
     */
    default int getMeasurementMaxDistinctEnrollmentsInAttribution() {
        return MEASUREMENT_MAX_DISTINCT_ENROLLMENTS_IN_ATTRIBUTION;
    }

    int MEASUREMENT_MAX_DISTINCT_DESTINATIONS_IN_ACTIVE_SOURCE = 100;

    /**
     * Returns max distinct advertisers with pending impressions per { Publisher X Enrollment X
     * TimePeriod }.
     */
    default int getMeasurementMaxDistinctDestinationsInActiveSource() {
        return MEASUREMENT_MAX_DISTINCT_DESTINATIONS_IN_ACTIVE_SOURCE;
    }

    int MEASUREMENT_MAX_REPORTING_ORIGINS_PER_SOURCE_REPORTING_SITE_PER_WINDOW = 1;

    /**
     * Returns the maximum number of reporting origins per source site, reporting site,
     * reporting-origin-update-window counted per source registration.
     */
    default int getMeasurementMaxReportingOriginsPerSourceReportingSitePerWindow() {
        return MEASUREMENT_MAX_REPORTING_ORIGINS_PER_SOURCE_REPORTING_SITE_PER_WINDOW;
    }

    int MEASUREMENT_MAX_DISTINCT_REP_ORIG_PER_PUBLISHER_X_DEST_IN_SOURCE = 100;

    /**
     * Max distinct reporting origins with source registration per { Publisher X Advertiser X
     * TimePeriod }.
     */
    default int getMeasurementMaxDistinctRepOrigPerPublXDestInSource() {
        return MEASUREMENT_MAX_DISTINCT_REP_ORIG_PER_PUBLISHER_X_DEST_IN_SOURCE;
    }

    boolean MEASUREMENT_ENABLE_DESTINATION_RATE_LIMIT = true;

    /** Returns {@code true} if Measurement destination rate limit is enabled. */
    default boolean getMeasurementEnableDestinationRateLimit() {
        return MEASUREMENT_ENABLE_DESTINATION_RATE_LIMIT;
    }

    int MEASUREMENT_MAX_DESTINATIONS_PER_PUBLISHER_PER_RATE_LIMIT_WINDOW = 50;

    /**
     * Returns the maximum number of distinct destination sites per source site per rate limit
     * window.
     */
    default int getMeasurementMaxDestinationsPerPublisherPerRateLimitWindow() {
        return MEASUREMENT_MAX_DESTINATIONS_PER_PUBLISHER_PER_RATE_LIMIT_WINDOW;
    }

    int MEASUREMENT_MAX_DEST_PER_PUBLISHER_X_ENROLLMENT_PER_RATE_LIMIT_WINDOW = 200;

    /**
     * Returns the maximum number of distinct destination sites per source site X enrollment per
     * rate limit window.
     */
    default int getMeasurementMaxDestPerPublisherXEnrollmentPerRateLimitWindow() {
        return MEASUREMENT_MAX_DEST_PER_PUBLISHER_X_ENROLLMENT_PER_RATE_LIMIT_WINDOW;
    }

    long MEASUREMENT_DESTINATION_RATE_LIMIT_WINDOW = TimeUnit.MINUTES.toMillis(1);

    /** Returns the duration that controls the rate-limiting window for destinations. */
    default long getMeasurementDestinationRateLimitWindow() {
        return MEASUREMENT_DESTINATION_RATE_LIMIT_WINDOW;
    }

    boolean MEASUREMENT_FLEX_LITE_API_ENABLED = true;

    /** Returns true if flex lite api is enabled else false. */
    default boolean getMeasurementFlexLiteApiEnabled() {
        return MEASUREMENT_FLEX_LITE_API_ENABLED;
    }

    float MEASUREMENT_FLEX_API_MAX_INFORMATION_GAIN_EVENT = 6.5F;

    /** Returns max information gain in Flexible Event API for Event sources */
    default float getMeasurementFlexApiMaxInformationGainEvent() {
        return MEASUREMENT_FLEX_API_MAX_INFORMATION_GAIN_EVENT;
    }

<<<<<<< HEAD
    float MEASUREMENT_FLEX_API_MAX_INFORMATION_GAIN_NAVIGATION = 11.46173F;
=======
    float MEASUREMENT_FLEX_API_MAX_INFORMATION_GAIN_NAVIGATION = 11.5F;
>>>>>>> e5cd4102

    /** Returns max information gain in Flexible Event API for Navigation sources */
    default float getMeasurementFlexApiMaxInformationGainNavigation() {
        return MEASUREMENT_FLEX_API_MAX_INFORMATION_GAIN_NAVIGATION;
    }

    float MEASUREMENT_FLEX_API_MAX_INFORMATION_GAIN_DUAL_DESTINATION_EVENT = 6.5F;

    /** Returns max information gain for Flexible Event, dual destination Event sources */
    default float getMeasurementFlexApiMaxInformationGainDualDestinationEvent() {
        return MEASUREMENT_FLEX_API_MAX_INFORMATION_GAIN_DUAL_DESTINATION_EVENT;
    }

    float MEASUREMENT_FLEX_API_MAX_INFORMATION_GAIN_DUAL_DESTINATION_NAVIGATION = 11.46173F;

    /** Returns max information gain for Flexible Event, dual destination Navigation sources */
    default float getMeasurementFlexApiMaxInformationGainDualDestinationNavigation() {
        return MEASUREMENT_FLEX_API_MAX_INFORMATION_GAIN_DUAL_DESTINATION_NAVIGATION;
    }

    int MEASUREMENT_FLEX_API_MAX_EVENT_REPORTS = 20;

    /** Returns max event reports in Flexible Event API */
    default int getMeasurementFlexApiMaxEventReports() {
        return MEASUREMENT_FLEX_API_MAX_EVENT_REPORTS;
    }

    int MEASUREMENT_FLEX_API_MAX_EVENT_REPORT_WINDOWS = 5;

    /** Returns max event report windows in Flexible Event API */
    default int getMeasurementFlexApiMaxEventReportWindows() {
        return MEASUREMENT_FLEX_API_MAX_EVENT_REPORT_WINDOWS;
    }

    int MEASUREMENT_FLEX_API_MAX_TRIGGER_DATA_CARDINALITY = 32;

    /** Returns max trigger data cardinality in Flexible Event API */
    default int getMeasurementFlexApiMaxTriggerDataCardinality() {
        return MEASUREMENT_FLEX_API_MAX_TRIGGER_DATA_CARDINALITY;
    }

    long MEASUREMENT_MINIMUM_EVENT_REPORT_WINDOW_IN_SECONDS = TimeUnit.HOURS.toSeconds(1);

    /** Returns minimum event report window */
    default long getMeasurementMinimumEventReportWindowInSeconds() {
        return MEASUREMENT_MINIMUM_EVENT_REPORT_WINDOW_IN_SECONDS;
    }

    long MEASUREMENT_MINIMUM_AGGREGATABLE_REPORT_WINDOW_IN_SECONDS = TimeUnit.HOURS.toSeconds(1);

    /** Returns minimum aggregatable report window */
    default long getMeasurementMinimumAggregatableReportWindowInSeconds() {
        return MEASUREMENT_MINIMUM_AGGREGATABLE_REPORT_WINDOW_IN_SECONDS;
    }

    boolean MEASUREMENT_ENABLE_LOOKBACK_WINDOW_FILTER = false;

    /** Returns true if lookback window filter is enabled else false. */
    default boolean getMeasurementEnableLookbackWindowFilter() {
        return MEASUREMENT_ENABLE_LOOKBACK_WINDOW_FILTER;
    }

    long FLEDGE_CUSTOM_AUDIENCE_MAX_COUNT = 4000L;
    long FLEDGE_CUSTOM_AUDIENCE_PER_APP_MAX_COUNT = 1000L;
    long FLEDGE_CUSTOM_AUDIENCE_MAX_OWNER_COUNT = 1000L;
    long FLEDGE_CUSTOM_AUDIENCE_DEFAULT_EXPIRE_IN_MS = 60L * 24L * 60L * 60L * 1000L; // 60 days
    long FLEDGE_CUSTOM_AUDIENCE_MAX_ACTIVATION_DELAY_IN_MS =
            60L * 24L * 60L * 60L * 1000L; // 60 days
    long FLEDGE_CUSTOM_AUDIENCE_MAX_EXPIRE_IN_MS = 60L * 24L * 60L * 60L * 1000L; // 60 days
    int FLEDGE_CUSTOM_AUDIENCE_MAX_NAME_SIZE_B = 200;
    int FLEDGE_CUSTOM_AUDIENCE_MAX_DAILY_UPDATE_URI_SIZE_B = 400;
    int FLEDGE_CUSTOM_AUDIENCE_MAX_BIDDING_LOGIC_URI_SIZE_B = 400;
    int FLEDGE_CUSTOM_AUDIENCE_MAX_USER_BIDDING_SIGNALS_SIZE_B = 10 * 1024; // 10 KiB
    int FLEDGE_CUSTOM_AUDIENCE_MAX_TRUSTED_BIDDING_DATA_SIZE_B = 10 * 1024; // 10 KiB
    int FLEDGE_CUSTOM_AUDIENCE_MAX_ADS_SIZE_B = 10 * 1024; // 10 KiB
    int FLEDGE_CUSTOM_AUDIENCE_MAX_NUM_ADS = 100;
    // Keeping TTL as long as expiry, could be reduced later as we get more fresh CAs with adoption
    long FLEDGE_CUSTOM_AUDIENCE_ACTIVE_TIME_WINDOW_MS = 60 * 24 * 60L * 60L * 1000; // 60 days
    long FLEDGE_ENCRYPTION_KEY_MAX_AGE_SECONDS = TimeUnit.DAYS.toSeconds(14);
    long FLEDGE_FETCH_CUSTOM_AUDIENCE_MIN_RETRY_AFTER_VALUE_MS = 30 * 1000; // 30 seconds
    long FLEDGE_FETCH_CUSTOM_AUDIENCE_MAX_RETRY_AFTER_VALUE_MS =
            24 * 60 * 60 * 1000; // 24 hours in ms

    /**
     * Returns the minimum number of milliseconds before the same fetch CA request can be retried.
     */
    default long getFledgeFetchCustomAudienceMinRetryAfterValueMs() {
        return FLEDGE_FETCH_CUSTOM_AUDIENCE_MIN_RETRY_AFTER_VALUE_MS;
    }

    /**
     * Returns the maximum number of milliseconds before the same fetch CA request can be retried.
     */
    default long getFledgeFetchCustomAudienceMaxRetryAfterValueMs() {
        return FLEDGE_FETCH_CUSTOM_AUDIENCE_MAX_RETRY_AFTER_VALUE_MS;
    }

    /** Returns the maximum number of custom audience can stay in the storage. */
    default long getFledgeCustomAudienceMaxCount() {
        return FLEDGE_CUSTOM_AUDIENCE_MAX_COUNT;
    }

    /** Returns the maximum number of custom audience an app can create. */
    default long getFledgeCustomAudiencePerAppMaxCount() {
        return FLEDGE_CUSTOM_AUDIENCE_PER_APP_MAX_COUNT;
    }

    /** Returns the maximum number of apps can have access to custom audience. */
    default long getFledgeCustomAudienceMaxOwnerCount() {
        return FLEDGE_CUSTOM_AUDIENCE_MAX_OWNER_COUNT;
    }

    /**
     * Returns the default amount of time in milliseconds a custom audience object will live before
     * being expiring and being removed
     */
    default long getFledgeCustomAudienceDefaultExpireInMs() {
        return FLEDGE_CUSTOM_AUDIENCE_DEFAULT_EXPIRE_IN_MS;
    }

    /**
     * Returns the maximum permitted difference in milliseconds between the custom audience object's
     * creation time and its activation time
     */
    default long getFledgeCustomAudienceMaxActivationDelayInMs() {
        return FLEDGE_CUSTOM_AUDIENCE_MAX_ACTIVATION_DELAY_IN_MS;
    }

    /**
     * Returns the maximum permitted difference in milliseconds between the custom audience object's
     * activation time and its expiration time
     */
    default long getFledgeCustomAudienceMaxExpireInMs() {
        return FLEDGE_CUSTOM_AUDIENCE_MAX_EXPIRE_IN_MS;
    }

    /** Returns the maximum size in bytes allowed for name in each FLEDGE custom audience. */
    default int getFledgeCustomAudienceMaxNameSizeB() {
        return FLEDGE_CUSTOM_AUDIENCE_MAX_NAME_SIZE_B;
    }

    /**
     * Returns the maximum size in bytes allowed for daily update uri in each FLEDGE custom
     * audience.
     */
    default int getFledgeCustomAudienceMaxDailyUpdateUriSizeB() {
        return FLEDGE_CUSTOM_AUDIENCE_MAX_DAILY_UPDATE_URI_SIZE_B;
    }

    /**
     * Returns the maximum size in bytes allowed for bidding logic uri in each FLEDGE custom
     * audience.
     */
    default int getFledgeCustomAudienceMaxBiddingLogicUriSizeB() {
        return FLEDGE_CUSTOM_AUDIENCE_MAX_BIDDING_LOGIC_URI_SIZE_B;
    }

    /**
     * Returns the maximum size in bytes allowed for user bidding signals in each FLEDGE custom
     * audience.
     */
    default int getFledgeCustomAudienceMaxUserBiddingSignalsSizeB() {
        return FLEDGE_CUSTOM_AUDIENCE_MAX_USER_BIDDING_SIGNALS_SIZE_B;
    }

    /**
     * Returns the maximum size in bytes allowed for trusted bidding data in each FLEDGE custom
     * audience.
     */
    default int getFledgeCustomAudienceMaxTrustedBiddingDataSizeB() {
        return FLEDGE_CUSTOM_AUDIENCE_MAX_TRUSTED_BIDDING_DATA_SIZE_B;
    }

    /** Returns the maximum size in bytes allowed for ads in each FLEDGE custom audience. */
    default int getFledgeCustomAudienceMaxAdsSizeB() {
        return FLEDGE_CUSTOM_AUDIENCE_MAX_ADS_SIZE_B;
    }

    /** Returns the maximum allowed number of ads per FLEDGE custom audience. */
    default int getFledgeCustomAudienceMaxNumAds() {
        return FLEDGE_CUSTOM_AUDIENCE_MAX_NUM_ADS;
    }

    /**
     * Returns the time window that defines how long after a successful update a custom audience can
     * participate in ad selection.
     */
    default long getFledgeCustomAudienceActiveTimeWindowInMs() {
        return FLEDGE_CUSTOM_AUDIENCE_ACTIVE_TIME_WINDOW_MS;
    }

    int FLEDGE_FETCH_CUSTOM_AUDIENCE_MAX_USER_BIDDING_SIGNALS_SIZE_B = 8 * 1024; // 8 KiB
    int FLEDGE_FETCH_CUSTOM_AUDIENCE_MAX_REQUEST_CUSTOM_HEADER_SIZE_B = 8 * 1024; // 8 KiB
    int FLEDGE_FETCH_CUSTOM_AUDIENCE_MAX_CUSTOM_AUDIENCE_SIZE_B = 8 * 1024; // 8 KiB

    /**
     * Returns the maximum size in bytes allowed for user bidding signals in each
     * fetchAndJoinCustomAudience request.
     */
    default int getFledgeFetchCustomAudienceMaxUserBiddingSignalsSizeB() {
        return FLEDGE_FETCH_CUSTOM_AUDIENCE_MAX_USER_BIDDING_SIGNALS_SIZE_B;
    }

    /**
     * Returns the maximum size in bytes allowed for the request custom header derived from each
     * fetchAndJoinCustomAudience request.
     */
    default int getFledgeFetchCustomAudienceMaxRequestCustomHeaderSizeB() {
        return FLEDGE_FETCH_CUSTOM_AUDIENCE_MAX_REQUEST_CUSTOM_HEADER_SIZE_B;
    }

    /**
     * Returns the maximum size in bytes for the fused custom audience allowed to be persisted by
     * the fetchAndJoinCustomAudience API.
     */
    default int getFledgeFetchCustomAudienceMaxCustomAudienceSizeB() {
        return FLEDGE_FETCH_CUSTOM_AUDIENCE_MAX_CUSTOM_AUDIENCE_SIZE_B;
    }

    boolean FLEDGE_BACKGROUND_FETCH_ENABLED = true;
    long FLEDGE_BACKGROUND_FETCH_JOB_PERIOD_MS = 4L * 60L * 60L * 1000L; // 4 hours
    long FLEDGE_BACKGROUND_FETCH_JOB_FLEX_MS = 30L * 60L * 1000L; // 30 minutes
    long FLEDGE_BACKGROUND_FETCH_JOB_MAX_RUNTIME_MS = 10L * 60L * 1000L; // 5 minutes
    long FLEDGE_BACKGROUND_FETCH_MAX_NUM_UPDATED = 1000;
    int FLEDGE_BACKGROUND_FETCH_THREAD_POOL_SIZE = 8;
    long FLEDGE_BACKGROUND_FETCH_ELIGIBLE_UPDATE_BASE_INTERVAL_S = 24L * 60L * 60L; // 24 hours
    int FLEDGE_BACKGROUND_FETCH_NETWORK_CONNECT_TIMEOUT_MS = 5 * 1000; // 5 seconds
    int FLEDGE_BACKGROUND_FETCH_NETWORK_READ_TIMEOUT_MS = 30 * 1000; // 30 seconds
    int FLEDGE_BACKGROUND_FETCH_MAX_RESPONSE_SIZE_B = 10 * 1024; // 10 KiB
    boolean FLEDGE_HTTP_CACHE_ENABLE = true;
    boolean FLEDGE_HTTP_CACHE_ENABLE_JS_CACHING = true;
    long FLEDGE_HTTP_CACHE_DEFAULT_MAX_AGE_SECONDS = 2 * 24 * 60 * 60; // 2 days
    long FLEDGE_HTTP_CACHE_MAX_ENTRIES = 100;
    boolean FLEDGE_ON_DEVICE_AUCTION_SHOULD_USE_UNIFIED_TABLES = false;

    /** Returns {@code true} if the on device auction should use the unified flow tables */
    default boolean getFledgeOnDeviceAuctionShouldUseUnifiedTables() {
        return FLEDGE_ON_DEVICE_AUCTION_SHOULD_USE_UNIFIED_TABLES;
    }

    /** Returns {@code true} if the FLEDGE Background Fetch is enabled. */
    default boolean getFledgeBackgroundFetchEnabled() {
        return FLEDGE_BACKGROUND_FETCH_ENABLED;
    }

    /**
     * Returns the best effort max time (in milliseconds) between each FLEDGE Background Fetch job
     * run.
     */
    default long getFledgeBackgroundFetchJobPeriodMs() {
        return FLEDGE_BACKGROUND_FETCH_JOB_PERIOD_MS;
    }

    /**
     * Returns the amount of flex (in milliseconds) around the end of each period to run each FLEDGE
     * Background Fetch job.
     */
    default long getFledgeBackgroundFetchJobFlexMs() {
        return FLEDGE_BACKGROUND_FETCH_JOB_FLEX_MS;
    }

    /**
     * Returns the maximum amount of time (in milliseconds) each FLEDGE Background Fetch job is
     * allowed to run.
     */
    default long getFledgeBackgroundFetchJobMaxRuntimeMs() {
        return FLEDGE_BACKGROUND_FETCH_JOB_MAX_RUNTIME_MS;
    }

    /**
     * Returns the maximum number of custom audiences updated in a single FLEDGE background fetch
     * job.
     */
    default long getFledgeBackgroundFetchMaxNumUpdated() {
        return FLEDGE_BACKGROUND_FETCH_MAX_NUM_UPDATED;
    }

    /**
     * Returns the maximum thread pool size to draw workers from in a single FLEDGE background fetch
     * job.
     */
    default int getFledgeBackgroundFetchThreadPoolSize() {
        return FLEDGE_BACKGROUND_FETCH_THREAD_POOL_SIZE;
    }

    /**
     * Returns the base interval in seconds after a successful FLEDGE background fetch job after
     * which a custom audience is next eligible to be updated.
     */
    default long getFledgeBackgroundFetchEligibleUpdateBaseIntervalS() {
        return FLEDGE_BACKGROUND_FETCH_ELIGIBLE_UPDATE_BASE_INTERVAL_S;
    }

    /**
     * Returns the maximum time in milliseconds allowed for a network call to open its initial
     * connection during the FLEDGE background fetch.
     */
    default int getFledgeBackgroundFetchNetworkConnectTimeoutMs() {
        return FLEDGE_BACKGROUND_FETCH_NETWORK_CONNECT_TIMEOUT_MS;
    }

    /**
     * Returns the maximum time in milliseconds allowed for a network call to read a response from a
     * target server during the FLEDGE background fetch.
     */
    default int getFledgeBackgroundFetchNetworkReadTimeoutMs() {
        return FLEDGE_BACKGROUND_FETCH_NETWORK_READ_TIMEOUT_MS;
    }

    /**
     * Returns the maximum size in bytes of a single custom audience update response during the
     * FLEDGE background fetch.
     */
    default int getFledgeBackgroundFetchMaxResponseSizeB() {
        return FLEDGE_BACKGROUND_FETCH_MAX_RESPONSE_SIZE_B;
    }

    /**
     * Returns boolean, if the caching is enabled for {@link
     * com.android.adservices.service.common.cache.FledgeHttpCache}
     */
    default boolean getFledgeHttpCachingEnabled() {
        return FLEDGE_HTTP_CACHE_ENABLE;
    }

    /** Returns boolean, if the caching is enabled for JS for bidding and scoring */
    default boolean getFledgeHttpJsCachingEnabled() {
        return FLEDGE_HTTP_CACHE_ENABLE_JS_CACHING;
    }

    /** Returns max number of entries that should be persisted in cache */
    default long getFledgeHttpCacheMaxEntries() {
        return FLEDGE_HTTP_CACHE_MAX_ENTRIES;
    }

    /** Returns the default max age of entries in cache */
    default long getFledgeHttpCacheMaxAgeSeconds() {
        return FLEDGE_HTTP_CACHE_DEFAULT_MAX_AGE_SECONDS;
    }

    boolean PROTECTED_SIGNALS_PERIODIC_ENCODING_ENABLED = false;
    long PROTECTED_SIGNALS_PERIODIC_ENCODING_JOB_PERIOD_MS = 1L * 60L * 60L * 1000L; // 1 hour
    long PROTECTED_SIGNALS_PERIODIC_ENCODING_JOB_FLEX_MS = 5L * 60L * 1000L; // 5 minutes
    int PROTECTED_SIGNALS_ENCODED_PAYLOAD_MAX_SIZE_BYTES = (int) (1.5 * 1024); // 1.5 KB
    int PROTECTED_SIGNALS_FETCH_SIGNAL_UPDATES_MAX_SIZE_BYTES = (int) (10 * 1024);
    int PROTECTED_SIGNALS_MAX_JS_FAILURE_EXECUTION_ON_CERTAIN_VERSION_BEFORE_STOP = 3;
    long PROTECTED_SIGNALS_ENCODER_REFRESH_WINDOW_SECONDS = 24L * 60L * 60L; // 1 day
    int PROTECTED_SIGNALS_MAX_SIGNAL_SIZE_PER_BUYER_BYTES = 10 * 1024;
    int PROTECTED_SIGNALS_MAX_SIGNAL_SIZE_PER_BUYER_WITH_OVERSUBSCIPTION_BYTES = 15 * 1024;

    /** Returns {@code true} feature flag if Periodic encoding of Protected Signals is enabled. */
    default boolean getProtectedSignalsPeriodicEncodingEnabled() {
        return PROTECTED_SIGNALS_PERIODIC_ENCODING_ENABLED;
    }

    /** Returns period of running periodic encoding in milliseconds */
    default long getProtectedSignalPeriodicEncodingJobPeriodMs() {
        return PROTECTED_SIGNALS_PERIODIC_ENCODING_JOB_PERIOD_MS;
    }

    /** Returns the flexible period of running periodic encoding in milliseconds */
    default long getProtectedSignalsPeriodicEncodingJobFlexMs() {
        return PROTECTED_SIGNALS_PERIODIC_ENCODING_JOB_FLEX_MS;
    }

    /** Returns the max size in bytes for encoded payload */
    default int getProtectedSignalsEncodedPayloadMaxSizeBytes() {
        return PROTECTED_SIGNALS_ENCODED_PAYLOAD_MAX_SIZE_BYTES;
    }

    /** Returns the maximum size of the signal update payload. */
    default int getProtectedSignalsFetchSignalUpdatesMaxSizeBytes() {
        return PROTECTED_SIGNALS_FETCH_SIGNAL_UPDATES_MAX_SIZE_BYTES;
    }

    /** Returns the maximum number of continues JS failure before we stop executing the JS. */
    default int getProtectedSignalsMaxJsFailureExecutionOnCertainVersionBeforeStop() {
        return PROTECTED_SIGNALS_MAX_JS_FAILURE_EXECUTION_ON_CERTAIN_VERSION_BEFORE_STOP;
    }

    /** Returns the maximum time window beyond which encoder logic should be refreshed */
    default long getProtectedSignalsEncoderRefreshWindowSeconds() {
        return PROTECTED_SIGNALS_ENCODER_REFRESH_WINDOW_SECONDS;
    }

    /** Returns the maximum size of signals in storage per buyer. */
    default int getProtectedSignalsMaxSignalSizePerBuyerBytes() {
        return PROTECTED_SIGNALS_MAX_SIGNAL_SIZE_PER_BUYER_BYTES;
    }

    /**
     * Returns the maximum size of signals in the storage per buyer with a graceful oversubscription
     * policy.
     */
    default int getProtectedSignalsMaxSignalSizePerBuyerWithOversubsciptionBytes() {
        return PROTECTED_SIGNALS_MAX_SIGNAL_SIZE_PER_BUYER_WITH_OVERSUBSCIPTION_BYTES;
    }

    int FLEDGE_AD_COUNTER_HISTOGRAM_ABSOLUTE_MAX_TOTAL_EVENT_COUNT = 10_000;
    int FLEDGE_AD_COUNTER_HISTOGRAM_LOWER_MAX_TOTAL_EVENT_COUNT = 9_500;
    int FLEDGE_AD_COUNTER_HISTOGRAM_ABSOLUTE_MAX_PER_BUYER_EVENT_COUNT = 1_000;
    int FLEDGE_AD_COUNTER_HISTOGRAM_LOWER_MAX_PER_BUYER_EVENT_COUNT = 900;

    /** Returns the maximum allowed number of events in the entire frequency cap histogram table. */
    default int getFledgeAdCounterHistogramAbsoluteMaxTotalEventCount() {
        return FLEDGE_AD_COUNTER_HISTOGRAM_ABSOLUTE_MAX_TOTAL_EVENT_COUNT;
    }

    /**
     * Returns the number of events that the entire frequency cap histogram table should be trimmed
     * to, if there are too many entries.
     */
    default int getFledgeAdCounterHistogramLowerMaxTotalEventCount() {
        return FLEDGE_AD_COUNTER_HISTOGRAM_LOWER_MAX_TOTAL_EVENT_COUNT;
    }

    /**
     * Returns the maximum allowed number of events per buyer in the frequency cap histogram table.
     */
    default int getFledgeAdCounterHistogramAbsoluteMaxPerBuyerEventCount() {
        return FLEDGE_AD_COUNTER_HISTOGRAM_ABSOLUTE_MAX_PER_BUYER_EVENT_COUNT;
    }

    /**
     * Returns the number of events for a single buyer that the frequency cap histogram table should
     * be trimmed to, if there are too many entries for that buyer.
     */
    default int getFledgeAdCounterHistogramLowerMaxPerBuyerEventCount() {
        return FLEDGE_AD_COUNTER_HISTOGRAM_LOWER_MAX_PER_BUYER_EVENT_COUNT;
    }

    int FLEDGE_AD_SELECTION_MAX_CONCURRENT_BIDDING_COUNT = 6;

    /** Returns the number of CA that can be bid in parallel for one Ad Selection */
    default int getAdSelectionMaxConcurrentBiddingCount() {
        return FLEDGE_AD_SELECTION_MAX_CONCURRENT_BIDDING_COUNT;
    }

    // TODO(b/240647148): Limits are increased temporarily, re-evaluate these numbers after
    //  getting real world data from telemetry & set accurately scoped timeout
    long FLEDGE_AD_SELECTION_BIDDING_TIMEOUT_PER_CA_MS = 5000;
    long FLEDGE_AD_SELECTION_BIDDING_TIMEOUT_PER_BUYER_MS = 10000;
    long FLEDGE_AD_SELECTION_SCORING_TIMEOUT_MS = 5000;
    long FLEDGE_AD_SELECTION_SELECTING_OUTCOME_TIMEOUT_MS = 5000;
    // For *on device* ad selection.
    long FLEDGE_AD_SELECTION_OVERALL_TIMEOUT_MS = 10000;
    long FLEDGE_AD_SELECTION_FROM_OUTCOMES_OVERALL_TIMEOUT_MS = 20_000;
    long FLEDGE_AD_SELECTION_OFF_DEVICE_OVERALL_TIMEOUT_MS = 10_000;
    long FLEDGE_AD_SELECTION_BIDDING_LOGIC_JS_VERSION = 2L;

    long FLEDGE_REPORT_IMPRESSION_OVERALL_TIMEOUT_MS = 2000;

    // RegisterAdBeacon  Constants
    long FLEDGE_REPORT_IMPRESSION_MAX_REGISTERED_AD_BEACONS_TOTAL_COUNT = 1000; // Num entries
    long FLEDGE_REPORT_IMPRESSION_MAX_REGISTERED_AD_BEACONS_PER_AD_TECH_COUNT = 10; // Num entries
    long FLEDGE_REPORT_IMPRESSION_REGISTERED_AD_BEACONS_MAX_INTERACTION_KEY_SIZE_B =
            20 * 2; // Num characters * 2 bytes per char in UTF-8
    long FLEDGE_REPORT_IMPRESSION_MAX_INTERACTION_REPORTING_URI_SIZE_B = 400;

    /** Returns the timeout constant in milliseconds that limits the bidding per CA */
    default long getAdSelectionBiddingTimeoutPerCaMs() {
        return FLEDGE_AD_SELECTION_BIDDING_TIMEOUT_PER_CA_MS;
    }

    /** Returns the timeout constant in milliseconds that limits the bidding per Buyer */
    default long getAdSelectionBiddingTimeoutPerBuyerMs() {
        return FLEDGE_AD_SELECTION_BIDDING_TIMEOUT_PER_BUYER_MS;
    }

    /** Returns the timeout constant in milliseconds that limits the scoring */
    default long getAdSelectionScoringTimeoutMs() {
        return FLEDGE_AD_SELECTION_SCORING_TIMEOUT_MS;
    }

    /**
     * Returns the timeout constant in milliseconds that limits the {@link
     * com.android.adservices.service.adselection.AdOutcomeSelectorImpl#runAdOutcomeSelector}
     */
    default long getAdSelectionSelectingOutcomeTimeoutMs() {
        return FLEDGE_AD_SELECTION_SELECTING_OUTCOME_TIMEOUT_MS;
    }

    /**
     * Returns the timeout constant in milliseconds that limits the overall *on device* ad selection
     * orchestration.
     */
    default long getAdSelectionOverallTimeoutMs() {
        return FLEDGE_AD_SELECTION_OVERALL_TIMEOUT_MS;
    }

    /**
     * Returns the timeout constant in milliseconds that limits the overall *on device* ad selection
     * from outcomes orchestration.
     */
    default long getAdSelectionFromOutcomesOverallTimeoutMs() {
        return FLEDGE_AD_SELECTION_FROM_OUTCOMES_OVERALL_TIMEOUT_MS;
    }

    /**
     * Returns the timeout constant in milliseconds that limits the overall off device ad selection
     * orchestration.
     */
    default long getAdSelectionOffDeviceOverallTimeoutMs() {
        return FLEDGE_AD_SELECTION_OFF_DEVICE_OVERALL_TIMEOUT_MS;
    }

    /** Returns the default JS version for running bidding. */
    default long getFledgeAdSelectionBiddingLogicJsVersion() {
        return FLEDGE_AD_SELECTION_BIDDING_LOGIC_JS_VERSION;
    }

    /**
     * Returns the time out constant in milliseconds that limits the overall impression reporting
     * execution
     */
    default long getReportImpressionOverallTimeoutMs() {
        return FLEDGE_REPORT_IMPRESSION_OVERALL_TIMEOUT_MS;
    }

    /**
     * Returns the maximum number of {@link
     * com.android.adservices.data.adselection.DBRegisteredAdInteraction} that can be in the {@code
     * registered_ad_interactions} database at any one time.
     */
    default long getFledgeReportImpressionMaxRegisteredAdBeaconsTotalCount() {
        return FLEDGE_REPORT_IMPRESSION_MAX_REGISTERED_AD_BEACONS_TOTAL_COUNT;
    }

    /**
     * Returns the maximum number of {@link
     * com.android.adservices.data.adselection.DBRegisteredAdInteraction} that an ad-tech can
     * register in one call to {@code reportImpression}.
     */
    default long getFledgeReportImpressionMaxRegisteredAdBeaconsPerAdTechCount() {
        return FLEDGE_REPORT_IMPRESSION_MAX_REGISTERED_AD_BEACONS_PER_AD_TECH_COUNT;
    }

    /**
     * Returns the maximum size in bytes of {@link
     * com.android.adservices.data.adselection.DBRegisteredAdInteraction#getInteractionKey()}
     */
    default long getFledgeReportImpressionRegisteredAdBeaconsMaxInteractionKeySizeB() {
        return FLEDGE_REPORT_IMPRESSION_REGISTERED_AD_BEACONS_MAX_INTERACTION_KEY_SIZE_B;
    }

    /**
     * Returns the maximum size in bytes of {@link
     * com.android.adservices.data.adselection.DBRegisteredAdInteraction#getInteractionReportingUri()}
     */
    default long getFledgeReportImpressionMaxInteractionReportingUriSizeB() {
        return FLEDGE_REPORT_IMPRESSION_MAX_INTERACTION_REPORTING_URI_SIZE_B;
    }

    // 24 hours in seconds
    long FLEDGE_AD_SELECTION_EXPIRATION_WINDOW_S = 60 * 60 * 24;

    /**
     * Returns the amount of time in seconds after which ad selection data is considered expired.
     */
    default long getAdSelectionExpirationWindowS() {
        return FLEDGE_AD_SELECTION_EXPIRATION_WINDOW_S;
    }

    // Filtering feature flag disabled by default
    boolean FLEDGE_AD_SELECTION_FILTERING_ENABLED = false;

    /** Returns {@code true} if negative filtering of ads during ad selection is enabled. */
    default boolean getFledgeAdSelectionFilteringEnabled() {
        return FLEDGE_AD_SELECTION_FILTERING_ENABLED;
    }

    // Enable contextual Ads feature, based on Filtering feature enabled or not
    boolean FLEDGE_AD_SELECTION_CONTEXTUAL_ADS_ENABLED = FLEDGE_AD_SELECTION_FILTERING_ENABLED;

    /** Returns {@code true} if negative filtering of ads during ad selection is enabled. */
    default boolean getFledgeAdSelectionContextualAdsEnabled() {
        return FLEDGE_AD_SELECTION_CONTEXTUAL_ADS_ENABLED;
    }

    // Enable FLEDGE fetchAndJoinCustomAudience API.
    boolean FLEDGE_FETCH_CUSTOM_AUDIENCE_ENABLED = false;

    /** Returns {@code true} if FLEDGE fetchAndJoinCustomAudience API is enabled. */
    default boolean getFledgeFetchCustomAudienceEnabled() {
        return FLEDGE_FETCH_CUSTOM_AUDIENCE_ENABLED;
    }

    boolean FLEDGE_AD_SELECTION_OFF_DEVICE_ENABLED = false;

    /** Returns whether to call trusted servers for off device ad selection. */
    default boolean getAdSelectionOffDeviceEnabled() {
        return FLEDGE_AD_SELECTION_OFF_DEVICE_ENABLED;
    }

    boolean FLEDGE_AD_SELECTION_PREBUILT_URI_ENABLED = false;

    /** Returns whether to call trusted servers for off device ad selection. */
    default boolean getFledgeAdSelectionPrebuiltUriEnabled() {
        return FLEDGE_AD_SELECTION_PREBUILT_URI_ENABLED;
    }

    boolean FLEDGE_AUCTION_SERVER_ENABLED = false;

    /** Returns whether to enable server auction support in post-auction APIs. */
    default boolean getFledgeAuctionServerEnabled() {
        return FLEDGE_AUCTION_SERVER_ENABLED;
    }

    boolean FLEDGE_AUCTION_SERVER_ENABLED_FOR_REPORT_IMPRESSION = true;

    /** Returns whether to enable server auction support in report impression. */
    default boolean getFledgeAuctionServerEnabledForReportImpression() {
        return getFledgeAuctionServerEnabled()
                && FLEDGE_AUCTION_SERVER_ENABLED_FOR_REPORT_IMPRESSION;
    }

    boolean FLEDGE_AUCTION_SERVER_ENABLED_FOR_REPORT_EVENT = true;

    /** Returns whether to enable server auction support in report event API. */
    default boolean getFledgeAuctionServerEnabledForReportEvent() {
        return getFledgeAuctionServerEnabled() && FLEDGE_AUCTION_SERVER_ENABLED_FOR_REPORT_EVENT;
    }

    boolean FLEDGE_AUCTION_SERVER_ENABLED_FOR_UPDATE_HISTOGRAM = true;

    /** Returns whether to enable server auction support in update histogram API. */
    default boolean getFledgeAuctionServerEnabledForUpdateHistogram() {
        return getFledgeAuctionServerEnabled()
                && FLEDGE_AUCTION_SERVER_ENABLED_FOR_UPDATE_HISTOGRAM;
    }

    boolean FLEDGE_AUCTION_SERVER_ENABLED_FOR_SELECT_ADS_MEDIATION = true;

    /** Returns whether to enable server auction support in select ads mediation API. */
    default boolean getFledgeAuctionServerEnabledForSelectAdsMediation() {
        return getFledgeAuctionServerEnabled()
                && FLEDGE_AUCTION_SERVER_ENABLED_FOR_SELECT_ADS_MEDIATION;
    }

    boolean FLEDGE_AUCTION_SERVER_ENABLE_AD_FILTER_IN_GET_AD_SELECTION_DATA = true;

    /** Returns whether to enable ad filtering in get ad selection data API. */
    default boolean getFledgeAuctionServerEnableAdFilterInGetAdSelectionData() {
        return FLEDGE_AUCTION_SERVER_ENABLE_AD_FILTER_IN_GET_AD_SELECTION_DATA;
    }

    ImmutableList<Integer> FLEDGE_AUCTION_SERVER_PAYLOAD_BUCKET_SIZES =
            ImmutableList.of(0, 1024, 2048, 4096, 8192, 16384, 32768, 65536);

    /** Returns available bucket sizes for auction server payloads. */
    default ImmutableList<Integer> getFledgeAuctionServerPayloadBucketSizes() {
        return FLEDGE_AUCTION_SERVER_PAYLOAD_BUCKET_SIZES;
    }

    // TODO(b/291680065): Remove when owner field is returned from B&A
    boolean FLEDGE_AUCTION_SERVER_FORCE_SEARCH_WHEN_OWNER_IS_ABSENT_ENABLED = false;

    /**
     * Returns true if forcing {@link
     * android.adservices.adselection.AdSelectionManager#persistAdSelectionResult} to continue when
     * owner is null, otherwise false.
     */
    default boolean getFledgeAuctionServerForceSearchWhenOwnerIsAbsentEnabled() {
        return FLEDGE_AUCTION_SERVER_FORCE_SEARCH_WHEN_OWNER_IS_ABSENT_ENABLED;
    }

    boolean FLEDGE_EVENT_LEVEL_DEBUG_REPORTING_ENABLED = false;

    /** Returns whether to call remote URLs for debug reporting. */
    default boolean getFledgeEventLevelDebugReportingEnabled() {
        return FLEDGE_EVENT_LEVEL_DEBUG_REPORTING_ENABLED;
    }

    boolean FLEDGE_EVENT_LEVEL_DEBUG_REPORT_SEND_IMMEDIATELY = false;

    /** Returns whether to call remote URLs for debug reporting. */
    default boolean getFledgeEventLevelDebugReportSendImmediately() {
        return FLEDGE_EVENT_LEVEL_DEBUG_REPORT_SEND_IMMEDIATELY;
    }

    int FLEDGE_EVENT_LEVEL_DEBUG_REPORTING_BATCH_DELAY_SECONDS = 60 * 15;

    /** Returns minimum number of seconds between debug report batch. */
    default int getFledgeEventLevelDebugReportingBatchDelaySeconds() {
        return FLEDGE_EVENT_LEVEL_DEBUG_REPORTING_BATCH_DELAY_SECONDS;
    }

    int FLEDGE_EVENT_LEVEL_DEBUG_REPORTING_MAX_ITEMS_PER_BATCH = 1000;

    /** Returns maximum number of items in a debug report batch. */
    default int getFledgeEventLevelDebugReportingMaxItemsPerBatch() {
        return FLEDGE_EVENT_LEVEL_DEBUG_REPORTING_MAX_ITEMS_PER_BATCH;
    }

    int FLEDGE_DEBUG_REPORT_SENDER_JOB_NETWORK_CONNECT_TIMEOUT_MS = 5 * 1000; // 5 seconds

    /**
     * Returns the maximum time in milliseconds allowed for a network call to open its initial
     * connection during the FLEDGE debug report sender job.
     */
    default int getFledgeDebugReportSenderJobNetworkConnectionTimeoutMs() {
        return FLEDGE_DEBUG_REPORT_SENDER_JOB_NETWORK_CONNECT_TIMEOUT_MS;
    }

    int FLEDGE_DEBUG_REPORT_SENDER_JOB_NETWORK_READ_TIMEOUT_MS = 30 * 1000; // 30 seconds

    /**
     * Returns the maximum time in milliseconds allowed for a network call to read a response from a
     * target server during the FLEDGE debug report sender job.
     */
    default int getFledgeDebugReportSenderJobNetworkReadTimeoutMs() {
        return FLEDGE_DEBUG_REPORT_SENDER_JOB_NETWORK_READ_TIMEOUT_MS;
    }

    long FLEDGE_DEBUG_REPORT_SENDER_JOB_MAX_RUNTIME_MS = 10L * 60L * 1000L; // 5 minutes

    /**
     * Returns the maximum amount of time (in milliseconds) each FLEDGE debug report sender job is
     * allowed to run.
     */
    default long getFledgeDebugReportSenderJobMaxRuntimeMs() {
        return FLEDGE_DEBUG_REPORT_SENDER_JOB_MAX_RUNTIME_MS;
    }

    long FLEDGE_DEBUG_REPORT_SENDER_JOB_PERIOD_MS = TimeUnit.MINUTES.toMillis(10);

    /**
     * Returns the best effort max time (in milliseconds) between each FLEDGE debug report sender
     * job run.
     */
    default long getFledgeDebugReportSenderJobPeriodMs() {
        return FLEDGE_DEBUG_REPORT_SENDER_JOB_PERIOD_MS;
    }

    long FLEDGE_DEBUG_REPORT_SENDER_JOB_FLEX_MS = TimeUnit.MINUTES.toMillis(2);

    /**
     * Returns the amount of flex (in milliseconds) around the end of each period to run each FLEDGE
     * debug report sender job.
     */
    default long getFledgeDebugReportSenderJobFlexMs() {
        return FLEDGE_DEBUG_REPORT_SENDER_JOB_FLEX_MS;
    }

    boolean FLEDGE_AD_SELECTION_OFF_DEVICE_REQUEST_COMPRESSION_ENABLED = true;

    /** Returns whether to compress requests sent off device for ad selection. */
    default boolean getAdSelectionOffDeviceRequestCompressionEnabled() {
        return FLEDGE_AD_SELECTION_OFF_DEVICE_REQUEST_COMPRESSION_ENABLED;
    }

    /** The server uses the following version numbers: 1. Brotli : 1 2. Gzip : 2 */
    int FLEDGE_AUCTION_SERVER_COMPRESSION_ALGORITHM_VERSION = 2;

    /** Returns the compression algorithm version */
    default int getFledgeAuctionServerCompressionAlgorithmVersion() {
        return FLEDGE_AUCTION_SERVER_COMPRESSION_ALGORITHM_VERSION;
    }

    String FLEDGE_AUCTION_SERVER_AUCTION_KEY_FETCH_URI =
            "https://publickeyservice-test1.bas-kms.xyz/v1alpha/publicKeys";

    /** Returns Uri to fetch auction encryption key for fledge ad selection. */
    default String getFledgeAuctionServerAuctionKeyFetchUri() {
        return FLEDGE_AUCTION_SERVER_AUCTION_KEY_FETCH_URI;
    }

    String FLEDGE_AUCTION_SERVER_JOIN_KEY_FETCH_URI =
            "https://chromekanonymity-pa.googleapis.com/v1/proxy/keys";

    /** Returns Uri to fetch join encryption key for fledge ad selection. */
    default String getFledgeAuctionServerJoinKeyFetchUri() {
        return FLEDGE_AUCTION_SERVER_JOIN_KEY_FETCH_URI;
    }

    int FLEDGE_AUCTION_SERVER_AUCTION_KEY_SHARDING = 5;

    /** Returns Shard count for using auction key for fledge ad selection. */
    default int getFledgeAuctionServerAuctionKeySharding() {
        return FLEDGE_AUCTION_SERVER_AUCTION_KEY_SHARDING;
    }

    long FLEDGE_AUCTION_SERVER_ENCRYPTION_KEY_MAX_AGE_SECONDS = TimeUnit.DAYS.toSeconds(14);

    default long getFledgeAuctionServerEncryptionKeyMaxAgeSeconds() {
        return FLEDGE_AUCTION_SERVER_ENCRYPTION_KEY_MAX_AGE_SECONDS;
    }

    int FLEDGE_AUCTION_SERVER_ENCRYPTION_ALGORITHM_KDF_ID = 0x0001;

    default int getFledgeAuctionServerEncryptionAlgorithmKdfId() {
        return FLEDGE_AUCTION_SERVER_ENCRYPTION_ALGORITHM_KDF_ID;
    }

    int FLEDGE_AUCTION_SERVER_ENCRYPTION_ALGORITHM_KEM_ID = 0x0020;

    default int getFledgeAuctionServerEncryptionAlgorithmKemId() {
        return FLEDGE_AUCTION_SERVER_ENCRYPTION_ALGORITHM_KEM_ID;
    }

    int FLEDGE_AUCTION_SERVER_ENCRYPTION_ALGORITHM_AEAD_ID = 0x0002;

    default int getFledgeAuctionServerEncryptionAlgorithmAeadId() {
        return FLEDGE_AUCTION_SERVER_ENCRYPTION_ALGORITHM_AEAD_ID;
    }

    int FLEDGE_AUCTION_SERVER_PAYLOAD_FORMAT_VERSION = 0;

    /** Returns the payload formatter version */
    default int getFledgeAuctionServerPayloadFormatVersion() {
        return FLEDGE_AUCTION_SERVER_PAYLOAD_FORMAT_VERSION;
    }

    long FLEDGE_AUCTION_SERVER_AUCTION_KEY_FETCH_TIMEOUT_MS = 3000;

    default long getFledgeAuctionServerAuctionKeyFetchTimeoutMs() {
        return FLEDGE_AUCTION_SERVER_AUCTION_KEY_FETCH_TIMEOUT_MS;
    }

    long FLEDGE_AUCTION_SERVER_OVERALL_TIMEOUT_MS = 5000;

    default long getFledgeAuctionServerOverallTimeoutMs() {
        return FLEDGE_AUCTION_SERVER_OVERALL_TIMEOUT_MS;
    }

    boolean FLEDGE_AUCTION_SERVER_BACKGROUND_KEY_FETCH_JOB_ENABLED = false;

    /** Returns whether to run periodic job to fetch encryption keys. */
    default boolean getFledgeAuctionServerBackgroundKeyFetchJobEnabled() {
        return FLEDGE_AUCTION_SERVER_BACKGROUND_KEY_FETCH_JOB_ENABLED;
    }

    int FLEDGE_AUCTION_SERVER_BACKGROUND_KEY_FETCH_NETWORK_CONNECT_TIMEOUT_MS =
            5 * 1000; // 5 seconds

    /**
     * Returns the maximum time in milliseconds allowed for a network call to open its initial
     * connection during the FLEDGE encryption key fetch.
     */
    default int getFledgeAuctionServerBackgroundKeyFetchNetworkConnectTimeoutMs() {
        return FLEDGE_AUCTION_SERVER_BACKGROUND_KEY_FETCH_NETWORK_CONNECT_TIMEOUT_MS;
    }

    int FLEDGE_AUCTION_SERVER_BACKGROUND_KEY_FETCH_NETWORK_READ_TIMEOUT_MS =
            30 * 1000; // 30 seconds

    /**
     * Returns the maximum time in milliseconds allowed for a network call to read a response from a
     * target server during the FLEDGE encryption key fetch.
     */
    default int getFledgeAuctionServerBackgroundKeyFetchNetworkReadTimeoutMs() {
        return FLEDGE_AUCTION_SERVER_BACKGROUND_KEY_FETCH_NETWORK_READ_TIMEOUT_MS;
    }

    int FLEDGE_AUCTION_SERVER_BACKGROUND_KEY_FETCH_MAX_RESPONSE_SIZE_B = 2 * 1024; // 2 KiB

    /**
     * Returns the maximum size in bytes of a single key fetch response during the FLEDGE encryption
     * key fetch.
     */
    default int getFledgeAuctionServerBackgroundKeyFetchMaxResponseSizeB() {
        return FLEDGE_AUCTION_SERVER_BACKGROUND_KEY_FETCH_MAX_RESPONSE_SIZE_B;
    }

    boolean FLEDGE_AUCTION_SERVER_BACKGROUND_AUCTION_KEY_FETCH_ENABLED = false;

    /** Returns whether to run periodic job to fetch AUCTION keys. */
    default boolean getFledgeAuctionServerBackgroundAuctionKeyFetchEnabled() {
        return getFledgeAuctionServerBackgroundKeyFetchJobEnabled()
                && FLEDGE_AUCTION_SERVER_BACKGROUND_AUCTION_KEY_FETCH_ENABLED;
    }

    boolean FLEDGE_AUCTION_SERVER_BACKGROUND_JOIN_KEY_FETCH_ENABLED = false;

    /** Returns whether to run periodic job to fetch JOIN keys. */
    default boolean getFledgeAuctionServerBackgroundJoinKeyFetchEnabled() {
        return getFledgeAuctionServerBackgroundKeyFetchJobEnabled()
                && FLEDGE_AUCTION_SERVER_BACKGROUND_JOIN_KEY_FETCH_ENABLED;
    }

    long FLEDGE_AUCTION_SERVER_BACKGROUND_KEY_FETCH_MAX_RUNTIME_MS = TimeUnit.MINUTES.toMillis(5);

    /**
     * Returns the maximum amount of time (in milliseconds) each Ad selection Background key Fetch
     * job is allowed to run.
     */
    default long getFledgeAuctionServerBackgroundKeyFetchJobMaxRuntimeMs() {
        return FLEDGE_AUCTION_SERVER_BACKGROUND_KEY_FETCH_MAX_RUNTIME_MS;
    }

    long FLEDGE_AUCTION_SERVER_BACKGROUND_KEY_FETCH_JOB_PERIOD_MS = TimeUnit.HOURS.toMillis(24);

    /**
     * Returns the best effort max time (in milliseconds) between each Background Key Fetch job run.
     */
    default long getFledgeAuctionServerBackgroundKeyFetchJobPeriodMs() {
        return FLEDGE_AUCTION_SERVER_BACKGROUND_KEY_FETCH_JOB_PERIOD_MS;
    }

    long FLEDGE_AUCTION_SERVER_BACKGROUND_KEY_FETCH_JOB_FLEX_MS = TimeUnit.HOURS.toMillis(2);

    /**
     * Returns the amount of flex (in milliseconds) around the end of each period to run each
     * Background Key Fetch job.
     */
    default long getFledgeAuctionServerBackgroundKeyFetchJobFlexMs() {
        return FLEDGE_AUCTION_SERVER_BACKGROUND_KEY_FETCH_JOB_FLEX_MS;
    }

    boolean FLEDGE_AUCTION_SERVER_ENABLE_DEBUG_REPORTING = true;

    default boolean getFledgeAuctionServerEnableDebugReporting() {
        return FLEDGE_AUCTION_SERVER_ENABLE_DEBUG_REPORTING;
    }

    long DEFAULT_AUCTION_SERVER_AD_ID_FETCHER_TIMEOUT_MS = 20;

    /**
     * Returns configured timeout value for {@link
     * com.android.adservices.service.adselection.AdIdFetcher} logic for server auctions.
     *
     * <p>The intended goal is to override this value for tests.
     *
     * <p>Returns Timeout in mills.
     */
    default long getFledgeAuctionServerAdIdFetcherTimeoutMs() {
        return DEFAULT_AUCTION_SERVER_AD_ID_FETCHER_TIMEOUT_MS;
    }

    boolean FLEDGE_AUCTION_SERVER_AD_RENDER_ID_ENABLED = false;
    long FLEDGE_AUCTION_SERVER_AD_RENDER_ID_MAX_LENGTH = 12L;

    /** Returns whether ad render id is enabled. */
    default boolean getFledgeAuctionServerAdRenderIdEnabled() {
        return FLEDGE_AUCTION_SERVER_AD_RENDER_ID_ENABLED;
    }

    /** Returns the max length of Ad Render Id. */
    default long getFledgeAuctionServerAdRenderIdMaxLength() {
        return FLEDGE_AUCTION_SERVER_AD_RENDER_ID_MAX_LENGTH;
    }

    // Protected signals cleanup feature flag disabled by default
    boolean PROTECTED_SIGNALS_CLEANUP_ENABLED = false;

    /** Returns {@code true} if protected signals cleanup is enabled. */
    default boolean getProtectedSignalsCleanupEnabled() {
        return PROTECTED_SIGNALS_CLEANUP_ENABLED;
    }

    boolean ADSERVICES_ENABLED = false;

    default boolean getAdServicesEnabled() {
        return ADSERVICES_ENABLED;
    }

    boolean ADSERVICES_ERROR_LOGGING_ENABLED = false;

    /** Return {@code true} if error logging is enabled */
    default boolean getAdServicesErrorLoggingEnabled() {
        return ADSERVICES_ERROR_LOGGING_ENABLED;
    }

    /**
     * The number of epoch to look back to do garbage collection for old epoch data. Assume current
     * Epoch is T, then any epoch data of (T-NUMBER_OF_EPOCHS_TO_KEEP_IN_HISTORY-1) (inclusive)
     * should be erased
     */
    int NUMBER_OF_EPOCHS_TO_KEEP_IN_HISTORY = TOPICS_NUMBER_OF_LOOK_BACK_EPOCHS;

    /*
     * Return the number of epochs to keep in the history
     */
    default int getNumberOfEpochsToKeepInHistory() {
        return NUMBER_OF_EPOCHS_TO_KEEP_IN_HISTORY;
    }

    /** Downloader Connection Timeout in Milliseconds. */
    int DOWNLOADER_CONNECTION_TIMEOUT_MS = 10 * 1000; // 10 seconds.

    /*
     * Return the Downloader Connection Timeout in Milliseconds.
     */
    default int getDownloaderConnectionTimeoutMs() {
        return DOWNLOADER_CONNECTION_TIMEOUT_MS;
    }

    /** Downloader Read Timeout in Milliseconds. */
    int DOWNLOADER_READ_TIMEOUT_MS = 10 * 1000; // 10 seconds.

    /** Returns the Downloader Read Timeout in Milliseconds. */
    default int getDownloaderReadTimeoutMs() {
        return DOWNLOADER_READ_TIMEOUT_MS;
    }

    /** Downloader max download threads. */
    int DOWNLOADER_MAX_DOWNLOAD_THREADS = 2;

    /** Returns the Downloader Read Timeout in Milliseconds. */
    default int getDownloaderMaxDownloadThreads() {
        return DOWNLOADER_MAX_DOWNLOAD_THREADS;
    }

    /** MDD Topics API Classifier Manifest Url. Topics classifier v2-3. Build_id = 1467. */
    String MDD_TOPICS_CLASSIFIER_MANIFEST_FILE_URL =
            "https://www.gstatic.com/mdi-serving/rubidium-adservices-topics-classifier/1467/80c34503413cea9ea44cbe94cd38dabc44ea8d70";

    default String getMddTopicsClassifierManifestFileUrl() {
        return MDD_TOPICS_CLASSIFIER_MANIFEST_FILE_URL;
    }

    boolean CONSENT_MANAGER_LAZY_ENABLE_MODE = true;

    default boolean getConsentManagerLazyEnableMode() {
        return CONSENT_MANAGER_LAZY_ENABLE_MODE;
    }

    boolean CONSENT_ALREADY_INTERACTED_FIX_ENABLE = true;

    default boolean getConsentAlreadyInteractedEnableMode() {
        return CONSENT_ALREADY_INTERACTED_FIX_ENABLE;
    }

    long CONSENT_NOTIFICATION_INTERVAL_BEGIN_MS =
            /* hours */ 9 * /* minutes */ 60 * /* seconds */ 60 * /* milliseconds */ 1000; // 9 AM

    default long getConsentNotificationIntervalBeginMs() {
        return CONSENT_NOTIFICATION_INTERVAL_BEGIN_MS;
    }

    long CONSENT_NOTIFICATION_INTERVAL_END_MS =
            /* hours */ 17 * /* minutes */ 60 * /* seconds */ 60 * /* milliseconds */ 1000; // 5 PM

    default long getConsentNotificationIntervalEndMs() {
        return CONSENT_NOTIFICATION_INTERVAL_END_MS;
    }

    long CONSENT_NOTIFICATION_MINIMAL_DELAY_BEFORE_INTERVAL_ENDS =
            /* minutes */ 60 * /* seconds */ 60 * /* milliseconds */ 1000; // 1 hour

    default long getConsentNotificationMinimalDelayBeforeIntervalEnds() {
        return CONSENT_NOTIFICATION_MINIMAL_DELAY_BEFORE_INTERVAL_ENDS;
    }

    boolean CONSENT_NOTIFICATION_DEBUG_MODE = false;

    default boolean getConsentNotificationDebugMode() {
        return CONSENT_NOTIFICATION_DEBUG_MODE;
    }

    /** The consent notification activity debug mode is off by default. */
    boolean CONSENT_NOTIFICATION_ACTIVITY_DEBUG_MODE = false;

    /** Returns the consent notification activity debug mode. */
    default boolean getConsentNotificationActivityDebugMode() {
        return CONSENT_NOTIFICATION_ACTIVITY_DEBUG_MODE;
    }

    boolean CONSENT_NOTIFIED_DEBUG_MODE = false;

    /** Returns whether to suppress consent notified state. */
    default boolean getConsentNotifiedDebugMode() {
        return CONSENT_NOTIFIED_DEBUG_MODE;
    }

    boolean CONSENT_MANAGER_DEBUG_MODE = false;

    default boolean getConsentManagerDebugMode() {
        return CONSENT_MANAGER_DEBUG_MODE;
    }

    boolean DEFAULT_CONSENT_MANAGER_OTA_DEBUG_MODE = false;

    /** When enabled, the device is treated as OTA device. */
    default boolean getConsentManagerOTADebugMode() {
        return DEFAULT_CONSENT_MANAGER_OTA_DEBUG_MODE;
    }

    boolean DEFAULT_RVC_POST_OTA_NOTIF_AGE_CHECK = false;

    /** When enabled, perform age check in rvc post ota notification channel. */
    default boolean getRvcPostOtaNotifAgeCheck() {
        return DEFAULT_RVC_POST_OTA_NOTIF_AGE_CHECK;
    }

    /** Available sources of truth to get consent for PPAPI. */
    @IntDef(
            flag = true,
            value = {
                SYSTEM_SERVER_ONLY,
                PPAPI_ONLY,
                PPAPI_AND_SYSTEM_SERVER,
                APPSEARCH_ONLY,
                PPAPI_AND_ADEXT_SERVICE,
            })
    @Retention(RetentionPolicy.SOURCE)
    @interface ConsentSourceOfTruth {}

    /** Write and read consent from system server only. */
    int SYSTEM_SERVER_ONLY = FlagsConstants.SYSTEM_SERVER_ONLY;

    /** Write and read consent from PPAPI only */
    int PPAPI_ONLY = FlagsConstants.PPAPI_ONLY;

    /** Write consent to both PPAPI and system server. Read consent from system server only. */
    int PPAPI_AND_SYSTEM_SERVER = FlagsConstants.PPAPI_AND_SYSTEM_SERVER;

    /**
     * Write consent data to AppSearch only. To store consent data in AppSearch the flag
     * enable_appsearch_consent_data must also be true. This ensures that both writes and reads can
     * happen to/from AppSearch. The writes are done by code on S-, while reads are done from code
     * running on S- for all consent requests and on T+ once after OTA.
     */
    int APPSEARCH_ONLY = FlagsConstants.APPSEARCH_ONLY;

    /**
     * Read and write data that need to be rollback-safe from AdServicesExtDataStorageService; rest
     * can be handled by PPAPI_API only. This is intended to be used on Android R as AppSearch and
     * system server are unavailable.
     */
    int PPAPI_AND_ADEXT_SERVICE = FlagsConstants.PPAPI_AND_ADEXT_SERVICE;

    /**
     * Consent source of truth intended to be used by default. On S devices, there is no AdServices
     * code running in the system server, so the default is APPSEARCH_ONLY. On R devices, there is
     * no system server and appseach, so the default is PPAPI_AND_ADEXT_SERVICE_ONLY.
     */
    @ConsentSourceOfTruth
    int DEFAULT_CONSENT_SOURCE_OF_TRUTH =
            SdkLevel.isAtLeastT()
                    ? PPAPI_AND_SYSTEM_SERVER
                    : (SdkLevel.isAtLeastS() ? APPSEARCH_ONLY : PPAPI_AND_ADEXT_SERVICE);

    /** Returns the consent source of truth currently used for PPAPI. */
    @ConsentSourceOfTruth
    default int getConsentSourceOfTruth() {
        return DEFAULT_CONSENT_SOURCE_OF_TRUTH;
    }

    /**
     * Blocked topics source of truth intended to be used by default. On S devices, there is no
     * AdServices code running in the system server, so the default is APPSEARCH_ONLY. On R devices,
     * there is no system server and appseach, so the default is PPAPI_ADEXT_SERVICE_ONLY. However,
     * note that topics is not supported on R.
     */
    @ConsentSourceOfTruth
    int DEFAULT_BLOCKED_TOPICS_SOURCE_OF_TRUTH =
            SdkLevel.isAtLeastT()
                    ? PPAPI_AND_SYSTEM_SERVER
                    : (SdkLevel.isAtLeastS() ? APPSEARCH_ONLY : PPAPI_AND_ADEXT_SERVICE);

    /** Returns the blocked topics source of truth currently used for PPAPI */
    @ConsentSourceOfTruth
    default int getBlockedTopicsSourceOfTruth() {
        return DEFAULT_BLOCKED_TOPICS_SOURCE_OF_TRUTH;
    }

    /**
     * The debug and release SHA certificates of the AdServices APK. This is required when writing
     * consent data to AppSearch in order to allow reads from T+ APK. This is a comma separated
     * list.
     */
    String ADSERVICES_APK_SHA_CERTIFICATE =
            "686d5c450e00ebe600f979300a29234644eade42f24ede07a073f2bc6b94a3a2," // debug
                    + "80f8fbb9a026807f58d98dbc28bf70724d8f66bbfcec997c6bdc0102c3230dee"; // release

    /** Only App signatures belonging to this Allow List can use PP APIs. */
    default String getAdservicesApkShaCertificate() {
        return ADSERVICES_APK_SHA_CERTIFICATE;
    }

    // Group of All Killswitches

    /**
     * Global PP API Kill Switch. This overrides all other killswitches. The default value is false
     * which means the PP API is enabled. This flag is used for emergency turning off the whole PP
     * API.
     */
    // Starting M-2023-05, global kill switch is enabled in the binary. Prior to this (namely in
    // M-2022-11), the value of this flag in the binary was false.
    boolean GLOBAL_KILL_SWITCH = true;

    default boolean getGlobalKillSwitch() {
        return GLOBAL_KILL_SWITCH;
    }

    // MEASUREMENT Killswitches

    /**
     * Measurement Kill Switch. This overrides all specific measurement kill switch. The default
     * value is false which means that Measurement is enabled. This flag is used for emergency
     * turning off the whole Measurement API.
     */
    boolean MEASUREMENT_KILL_SWITCH = false;

    /**
     * Returns the kill switch value for Global Measurement. Measurement will be disabled if either
     * the Global Kill Switch or the Measurement Kill Switch value is true.
     */
    default boolean getMeasurementKillSwitch() {
        return MEASUREMENT_KILL_SWITCH;
    }

    /**
     * Measurement API Delete Registrations Kill Switch. The default value is false which means
     * Delete Registrations API is enabled. This flag is used for emergency turning off the Delete
     * Registrations API.
     */
    boolean MEASUREMENT_API_DELETE_REGISTRATIONS_KILL_SWITCH = false;

    /**
     * Returns the kill switch value for Measurement API Delete Registrations. The API will be
     * disabled if either the Global Kill Switch, Measurement Kill Switch, or the Measurement API
     * Delete Registration Kill Switch value is true.
     */
    default boolean getMeasurementApiDeleteRegistrationsKillSwitch() {
        // We check the Global Killswitch first. As a result, it overrides all other killswitches.
        return getGlobalKillSwitch()
                || getMeasurementKillSwitch()
                || MEASUREMENT_API_DELETE_REGISTRATIONS_KILL_SWITCH;
    }

    /**
     * Measurement API Status Kill Switch. The default value is false which means Status API is
     * enabled. This flag is used for emergency turning off the Status API.
     */
    boolean MEASUREMENT_API_STATUS_KILL_SWITCH = false;

    /**
     * Returns the kill switch value for Measurement API Status. The API will be disabled if either
     * the Global Kill Switch, Measurement Kill Switch, or the Measurement API Status Kill Switch
     * value is true.
     */
    default boolean getMeasurementApiStatusKillSwitch() {
        // We check the Global Killswitch first. As a result, it overrides all other killswitches.
        return getGlobalKillSwitch()
                || getMeasurementKillSwitch()
                || MEASUREMENT_API_STATUS_KILL_SWITCH;
    }

    /**
     * Measurement API Register Source Kill Switch. The default value is false which means Register
     * Source API is enabled. This flag is used for emergency turning off the Register Source API.
     */
    boolean MEASUREMENT_API_REGISTER_SOURCE_KILL_SWITCH = false;

    /**
     * Returns the kill switch value for Measurement API Register Source. The API will be disabled
     * if either the Global Kill Switch, Measurement Kill Switch, or the Measurement API Register
     * Source Kill Switch value is true.
     */
    default boolean getMeasurementApiRegisterSourceKillSwitch() {
        // We check the Global Killswitch first. As a result, it overrides all other killswitches.
        return getGlobalKillSwitch()
                || getMeasurementKillSwitch()
                || MEASUREMENT_API_REGISTER_SOURCE_KILL_SWITCH;
    }

    /**
     * Measurement API Register Trigger Kill Switch. The default value is false which means Register
     * Trigger API is enabled. This flag is used for emergency turning off the Register Trigger API.
     */
    boolean MEASUREMENT_API_REGISTER_TRIGGER_KILL_SWITCH = false;

    /**
     * Returns the kill switch value for Measurement API Register Trigger. The API will be disabled
     * if either the Global Kill Switch, Measurement Kill Switch, or the Measurement API Register
     * Trigger Kill Switch value is true.
     */
    default boolean getMeasurementApiRegisterTriggerKillSwitch() {
        // We check the Global Killswitch first. As a result, it overrides all other killswitches.
        return getGlobalKillSwitch()
                || getMeasurementKillSwitch()
                || MEASUREMENT_API_REGISTER_TRIGGER_KILL_SWITCH;
    }

    /**
     * Measurement API Register Web Source Kill Switch. The default value is false which means
     * Register Web Source API is enabled. This flag is used for emergency turning off the Register
     * Web Source API.
     */
    boolean MEASUREMENT_API_REGISTER_WEB_SOURCE_KILL_SWITCH = false;

    /**
     * Returns the kill switch value for Measurement API Register Web Source. The API will be
     * disabled if either the Global Kill Switch, Measurement Kill Switch, or the Measurement API
     * Register Web Source Kill Switch value is true.
     */
    default boolean getMeasurementApiRegisterWebSourceKillSwitch() {
        // We check the Global Killswitch first. As a result, it overrides all other killswitches.
        return getGlobalKillSwitch()
                || getMeasurementKillSwitch()
                || MEASUREMENT_API_REGISTER_WEB_SOURCE_KILL_SWITCH;
    }

    /**
     * Measurement API Register Sources Kill Switch. The default value is false which means Register
     * Sources API is enabled. This flag is used for emergency turning off the Register Sources API.
     */
    boolean MEASUREMENT_API_REGISTER_SOURCES_KILL_SWITCH = false;

    /**
     * Returns the kill switch value for Measurement API Register Sources. The API will be disabled
     * if either the Global Kill Switch, Measurement Kill Switch, or the Measurement API Register
     * Sources Kill Switch value is true.
     */
    default boolean getMeasurementApiRegisterSourcesKillSwitch() {
        // We check the Global Killswitch first. As a result, it overrides all other killswitches.
        return getGlobalKillSwitch()
                || getMeasurementKillSwitch()
                || MEASUREMENT_API_REGISTER_SOURCES_KILL_SWITCH;
    }

    /**
     * Measurement API Register Web Trigger Kill Switch. The default value is false which means
     * Register Web Trigger API is enabled. This flag is used for emergency turning off the Register
     * Web Trigger API.
     */
    boolean MEASUREMENT_API_REGISTER_WEB_TRIGGER_KILL_SWITCH = false;

    /**
     * Returns the kill switch value for Measurement API Register Web Trigger. The API will be
     * disabled if either the Global Kill Switch, Measurement Kill Switch, or the Measurement API
     * Register Web Trigger Kill Switch value is true.
     */
    default boolean getMeasurementApiRegisterWebTriggerKillSwitch() {
        // We check the Global Killswitch first. As a result, it overrides all other killswitches.
        return getGlobalKillSwitch()
                || getMeasurementKillSwitch()
                || MEASUREMENT_API_REGISTER_WEB_TRIGGER_KILL_SWITCH;
    }

    /**
     * Measurement Job Aggregate Fallback Reporting Kill Switch. The default value is false which
     * means Aggregate Fallback Reporting Job is enabled. This flag is used for emergency turning
     * off the Aggregate Fallback Reporting Job.
     */
    boolean MEASUREMENT_JOB_AGGREGATE_FALLBACK_REPORTING_KILL_SWITCH = false;

    /**
     * Returns the kill switch value for Measurement Job Aggregate Fallback Reporting. The API will
     * be disabled if either the Global Kill Switch, Measurement Kill Switch, or the Measurement Job
     * Aggregate Fallback Reporting Kill Switch value is true.
     */
    default boolean getMeasurementJobAggregateFallbackReportingKillSwitch() {
        // We check the Global Killswitch first. As a result, it overrides all other killswitches.
        return getGlobalKillSwitch()
                || getMeasurementKillSwitch()
                || MEASUREMENT_JOB_AGGREGATE_FALLBACK_REPORTING_KILL_SWITCH;
    }

    /**
     * Measurement Job Aggregate Reporting Kill Switch. The default value is false which means
     * Aggregate Reporting Job is enabled. This flag is used for emergency turning off the Aggregate
     * Reporting Job.
     */
    boolean MEASUREMENT_JOB_AGGREGATE_REPORTING_KILL_SWITCH = false;

    /**
     * Returns the kill switch value for Measurement Job Aggregate Reporting. The API will be
     * disabled if either the Global Kill Switch, Measurement Kill Switch, or the Measurement Job
     * Aggregate Reporting Kill Switch value is true.
     */
    default boolean getMeasurementJobAggregateReportingKillSwitch() {
        // We check the Global Killswitch first. As a result, it overrides all other killswitches.
        return getGlobalKillSwitch()
                || getMeasurementKillSwitch()
                || MEASUREMENT_JOB_AGGREGATE_REPORTING_KILL_SWITCH;
    }

    /**
     * Measurement Job Attribution Kill Switch. The default value is false which means Attribution
     * Job is enabled. This flag is used for emergency turning off the Attribution Job.
     */
    boolean MEASUREMENT_JOB_ATTRIBUTION_KILL_SWITCH = false;

    /**
     * Returns the kill switch value for Measurement Job Attribution. The API will be disabled if
     * either the Global Kill Switch, Measurement Kill Switch, or the Measurement Job Attribution
     * Kill Switch value is true.
     */
    default boolean getMeasurementJobAttributionKillSwitch() {
        // We check the Global Killswitch first. As a result, it overrides all other killswitches.
        return getGlobalKillSwitch()
                || getMeasurementKillSwitch()
                || MEASUREMENT_JOB_ATTRIBUTION_KILL_SWITCH;
    }

    /**
     * Measurement Job Delete Expired Kill Switch. The default value is false which means Delete
     * Expired Job is enabled. This flag is used for emergency turning off the Delete Expired Job.
     */
    boolean MEASUREMENT_JOB_DELETE_EXPIRED_KILL_SWITCH = false;

    /**
     * Returns the kill switch value for Measurement Job Delete Expired. The API will be disabled if
     * either the Global Kill Switch, Measurement Kill Switch, or the Measurement Job Delete Expired
     * Kill Switch value is true.
     */
    default boolean getMeasurementJobDeleteExpiredKillSwitch() {
        // We check the Global Killswitch first. As a result, it overrides all other killswitches.
        return getGlobalKillSwitch()
                || getMeasurementKillSwitch()
                || MEASUREMENT_JOB_DELETE_EXPIRED_KILL_SWITCH;
    }

    /**
     * Measurement Job Delete Uninstalled Kill Switch. The default value is false which means Delete
     * Uninstalled Job is enabled. This flag is used for emergency turning off the Delete
     * Uninstalled Job.
     */
    boolean MEASUREMENT_JOB_DELETE_UNINSTALLED_KILL_SWITCH = false;

    /**
     * Returns the kill switch value for Measurement Job Delete Uninstalled. The API will be
     * disabled if either the Global Kill Switch, Measurement Kill Switch, or the Measurement Job
     * Delete Uninstalled Kill Switch value is true.
     */
    default boolean getMeasurementJobDeleteUninstalledKillSwitch() {
        return getGlobalKillSwitch()
                || getMeasurementKillSwitch()
                || MEASUREMENT_JOB_DELETE_UNINSTALLED_KILL_SWITCH;
    }

    /**
     * Measurement Job Event Fallback Reporting Kill Switch. The default value is false which means
     * Event Fallback Reporting Job is enabled. This flag is used for emergency turning off the
     * Event Fallback Reporting Job.
     */
    boolean MEASUREMENT_JOB_EVENT_FALLBACK_REPORTING_KILL_SWITCH = false;

    /**
     * Returns the kill switch value for Measurement Job Event Fallback Reporting. The API will be
     * disabled if either the Global Kill Switch, Measurement Kill Switch, or the Measurement Job
     * Event Fallback Reporting Kill Switch value is true.
     */
    default boolean getMeasurementJobEventFallbackReportingKillSwitch() {
        // We check the Global Killswitch first. As a result, it overrides all other killswitches.
        return getGlobalKillSwitch()
                || getMeasurementKillSwitch()
                || MEASUREMENT_JOB_EVENT_FALLBACK_REPORTING_KILL_SWITCH;
    }

    /**
     * Measurement Job Event Reporting Kill Switch. The default value is false which means Event
     * Reporting Job is enabled. This flag is used for emergency turning off the Event Reporting
     * Job.
     */
    boolean MEASUREMENT_JOB_EVENT_REPORTING_KILL_SWITCH = false;

    /**
     * Returns the kill switch value for Measurement Job Event Reporting. The API will be disabled
     * if either the Global Kill Switch, Measurement Kill Switch, or the Measurement Job Event
     * Reporting Kill Switch value is true.
     */
    default boolean getMeasurementJobEventReportingKillSwitch() {
        // We check the Global Killswitch first. As a result, it overrides all other killswitches.
        return getGlobalKillSwitch()
                || getMeasurementKillSwitch()
                || MEASUREMENT_JOB_EVENT_REPORTING_KILL_SWITCH;
    }

    /**
     * Measurement Job Debug Reporting Kill Switch. The default value is false which means Debug
     * Reporting Job is enabled. This flag is used for emergency turning off the Debug Reporting
     * Job.
     */
    boolean MEASUREMENT_JOB_DEBUG_REPORTING_KILL_SWITCH = false;

    /**
     * Returns the kill switch value for Measurement Job Debug Reporting. The Job will be disabled
     * if either the Global Kill Switch, Measurement Kill Switch, or the Measurement Job Debug
     * Reporting Kill Switch value is true.
     */
    default boolean getMeasurementJobDebugReportingKillSwitch() {
        // We check the Global Kill Switch first. As a result, it overrides all other kill Switches.
        return getGlobalKillSwitch()
                || getMeasurementKillSwitch()
                || MEASUREMENT_JOB_DEBUG_REPORTING_KILL_SWITCH;
    }

    /**
     * Measurement Debug Reporting Fallback Job kill Switch. The default value is false which means
     * the job is enabled. This flag is used for emergency turning off the Debug Reporting Fallback
     * Job.
     */
    boolean MEASUREMENT_DEBUG_REPORTING_FALLBACK_JOB_KILL_SWITCH = false;

    /**
     * Returns the kill switch value for the Measurement Debug Reporting Fallback Job. The API will
     * be disabled if either the Global Kill Switch, Measurement Kill Switch, or the Measurement
     * Debug Reporting Fallback Job kill switch value is true.
     */
    default boolean getMeasurementDebugReportingFallbackJobKillSwitch() {
        // We check the Global Kill Switch first. As a result, it overrides all other kill Switches.
        return getGlobalKillSwitch()
                || getMeasurementKillSwitch()
                || MEASUREMENT_DEBUG_REPORTING_FALLBACK_JOB_KILL_SWITCH;
    }

    /**
     * Measurement Verbose Debug Reporting Fallback Job kill Switch. The default value is false
     * which means the job is enabled. This flag is used for emergency turning off the Verbose Debug
     * Reporting Fallback Job.
     */
    boolean MEASUREMENT_VERBOSE_DEBUG_REPORTING_FALLBACK_JOB_KILL_SWITCH = false;

    /**
     * Returns the kill switch value for the Measurement Debug Reporting Fallback Job. The API will
     * be disabled if either the Global Kill Switch, Measurement Kill Switch, or the Measurement
     * Debug Reporting Fallback Job kill switch value is true.
     */
    default boolean getMeasurementVerboseDebugReportingFallbackJobKillSwitch() {
        // We check the Global Kill Switch first. As a result, it overrides all other kill Switches.
        return getGlobalKillSwitch()
                || getMeasurementKillSwitch()
                || MEASUREMENT_VERBOSE_DEBUG_REPORTING_FALLBACK_JOB_KILL_SWITCH;
    }

    /**
     * Returns the job period in millis for the Measurement Verbose Debug Reporting Fallback Job.
     */
    long MEASUREMENT_VERBOSE_DEBUG_REPORTING_FALLBACK_JOB_PERIOD_MS = TimeUnit.HOURS.toMillis(1);

    /**
     * Returns the job period in millis for the Measurement Verbose Debug Reporting Fallback Job.
     */
    default long getMeasurementVerboseDebugReportingFallbackJobPeriodMs() {
        return MEASUREMENT_VERBOSE_DEBUG_REPORTING_FALLBACK_JOB_PERIOD_MS;
    }

    /** Returns the job period in millis for the Measurement Debug Reporting Fallback Job. */
    long MEASUREMENT_DEBUG_REPORTING_FALLBACK_JOB_PERIOD_MS = TimeUnit.HOURS.toMillis(1);

    /** Returns the job period in millis for the Measurement Debug Reporting Fallback Job. */
    default long getMeasurementDebugReportingFallbackJobPeriodMs() {
        return MEASUREMENT_DEBUG_REPORTING_FALLBACK_JOB_PERIOD_MS;
    }

    /*
     * Measurement Job Verbose Debug Reporting Kill Switch. The default value is false which means
     * the Verbose Debug Reporting Job is enabled. This flag is used for emergency turning off the
     * Verbose Debug Reporting Job.
     */
    boolean MEASUREMENT_JOB_VERBOSE_DEBUG_REPORTING_KILL_SWITCH = false;

    /**
     * Returns the kill switch value for Measurement Job Verbose Debug Reporting. The Job will be
     * disabled if either the Global Kill Switch, Measurement Kill Switch, or the Measurement Job
     * Verbose Debug Reporting Kill Switch value is true.
     */
    default boolean getMeasurementJobVerboseDebugReportingKillSwitch() {
        // We check the Global Kill Switch first. As a result, it overrides all other kill Switches.
        return getGlobalKillSwitch()
                || getMeasurementKillSwitch()
                || MEASUREMENT_JOB_VERBOSE_DEBUG_REPORTING_KILL_SWITCH;
    }

    /**
     * Measurement Broadcast Receiver Install Attribution Kill Switch. The default value is false
     * which means Install Attribution is enabled. This flag is used for emergency turning off
     * Install Attribution Broadcast Receiver.
     */
    boolean MEASUREMENT_RECEIVER_INSTALL_ATTRIBUTION_KILL_SWITCH = false;

    /**
     * Returns the kill switch value for Measurement Broadcast Receiver Install Attribution. The
     * Broadcast Receiver will be disabled if either the Global Kill Switch, Measurement Kill Switch
     * or the Measurement Kill Switch value is true.
     */
    default boolean getMeasurementReceiverInstallAttributionKillSwitch() {
        // We check the Global Killswitch first. As a result, it overrides all other killswitches.
        return getGlobalKillSwitch()
                || getMeasurementKillSwitch()
                || MEASUREMENT_RECEIVER_INSTALL_ATTRIBUTION_KILL_SWITCH;
    }

    /**
     * Measurement Broadcast Receiver Delete Packages Kill Switch. The default value is false which
     * means Delete Packages is enabled. This flag is used for emergency turning off Delete Packages
     * Broadcast Receiver.
     */
    boolean MEASUREMENT_RECEIVER_DELETE_PACKAGES_KILL_SWITCH = false;

    /**
     * Returns the kill switch value for Measurement Broadcast Receiver Delete Packages. The
     * Broadcast Receiver will be disabled if either the Global Kill Switch, Measurement Kill Switch
     * or the Measurement Kill Switch value is true.
     */
    default boolean getMeasurementReceiverDeletePackagesKillSwitch() {
        // We check the Global Killswitch first. As a result, it overrides all other killswitches.
        return getGlobalKillSwitch()
                || getMeasurementKillSwitch()
                || MEASUREMENT_RECEIVER_DELETE_PACKAGES_KILL_SWITCH;
    }

    /**
     * Measurement Rollback Kill Switch. The default value is false which means the rollback
     * handling on measurement service start is enabled. This flag is used for emergency turning off
     * measurement rollback data deletion handling.
     */
    boolean MEASUREMENT_ROLLBACK_DELETION_KILL_SWITCH = false;

    /**
     * Returns the kill switch value for Measurement rollback deletion handling. The rollback
     * deletion handling will be disabled if the Global Kill Switch, Measurement Kill Switch or the
     * Measurement rollback deletion Kill Switch value is true.
     */
    default boolean getMeasurementRollbackDeletionKillSwitch() {
        return getGlobalKillSwitch()
                || getMeasurementKillSwitch()
                || MEASUREMENT_ROLLBACK_DELETION_KILL_SWITCH;
    }

    /** Flag for storing Measurement Rollback data in External Storage for Android R. */
    boolean MEASUREMENT_ROLLBACK_DELETION_R_ENABLED = !SdkLevel.isAtLeastS();

    /**
     * Returns whether storing Measurement rollback deletion handling data in AdServices external
     * storage is enabled. Rollback deletion handling on Android R will be disabled if this value is
     * false.
     */
    default boolean getMeasurementRollbackDeletionREnabled() {
        return MEASUREMENT_ROLLBACK_DELETION_R_ENABLED;
    }

    /**
     * Kill Switch for storing Measurement Rollback data in App Search for Android S. The default
     * value is false which means storing the rollback handling data in App Search is enabled. This
     * flag is used for emergency turning off measurement rollback data deletion handling on Android
     * S.
     */
    boolean MEASUREMENT_ROLLBACK_DELETION_APP_SEARCH_KILL_SWITCH = false;

    /**
     * Returns the kill switch value for storing Measurement rollback deletion handling data in App
     * Search. The rollback deletion handling on Android S will be disabled if this kill switch
     * value is true.
     */
    default boolean getMeasurementRollbackDeletionAppSearchKillSwitch() {
        return MEASUREMENT_ROLLBACK_DELETION_APP_SEARCH_KILL_SWITCH;
    }

    // ADID Killswitch.
    /**
     * AdId API Kill Switch. The default value is false which means the AdId API is enabled. This
     * flag is used for emergency turning off the AdId API.
     */
    boolean ADID_KILL_SWITCH = false; // By default, the AdId API is enabled.

    /** Gets the state of adId kill switch. */
    default boolean getAdIdKillSwitch() {
        return ADID_KILL_SWITCH;
    }

    // APPSETID Killswitch.
    /**
     * AppSetId API Kill Switch. The default value is false which means the AppSetId API is enabled.
     * This flag is used for emergency turning off the AppSetId API.
     */
    boolean APPSETID_KILL_SWITCH = false; // By default, the AppSetId API is enabled.

    /** Gets the state of the global and appSetId kill switch. */
    default boolean getAppSetIdKillSwitch() {
        return APPSETID_KILL_SWITCH;
    }

    // TOPICS Killswitches

    /**
     * Topics API Kill Switch. The default value is false which means the Topics API is enabled.
     * This flag is used for emergency turning off the Topics API.
     */
    boolean TOPICS_KILL_SWITCH = false; // By default, the Topics API is enabled.

    /** Returns value of Topics API kill switch */
    default boolean getTopicsKillSwitch() {
        // We check the Global Killswitch first. As a result, it overrides all other killswitches.
        return getGlobalKillSwitch() || TOPICS_KILL_SWITCH;
    }

    /**
     * Topics on-device classifier Kill Switch. The default value is false which means the on-device
     * classifier in enabled. This flag is used for emergency turning off the on-device classifier.
     */
    boolean TOPICS_ON_DEVICE_CLASSIFIER_KILL_SWITCH = false;

    /** Returns value of Topics on-device classifier kill switch. */
    default boolean getTopicsOnDeviceClassifierKillSwitch() {
        return TOPICS_ON_DEVICE_CLASSIFIER_KILL_SWITCH;
    }

    // MDD Killswitches

    /**
     * MDD Background Task Kill Switch. The default value is false which means the MDD background
     * task is enabled. This flag is used for emergency turning off the MDD background tasks.
     */
    boolean MDD_BACKGROUND_TASK_KILL_SWITCH = false;

    /** Returns value of Mdd Background Task kill switch */
    default boolean getMddBackgroundTaskKillSwitch() {
        // We check the Global Killswitch first. As a result, it overrides all other killswitches.
        return getGlobalKillSwitch() || MDD_BACKGROUND_TASK_KILL_SWITCH;
    }

    /**
     * MDD Logger Kill Switch. The default value is false which means the MDD Logger is enabled.
     * This flag is used for emergency turning off the MDD Logger.
     */
    boolean MDD_LOGGER_KILL_SWITCH = false;

    /** Returns value of MDD Logger Kill Switch */
    default boolean getMddLoggerKillSwitch() {
        return getGlobalKillSwitch() || MDD_LOGGER_KILL_SWITCH;
    }

    // FLEDGE Kill switches

    /**
     * Fledge AdSelectionService kill switch. The default value is false which means that
     * AdSelectionService is enabled by default. This flag should be should as emergency andon cord.
     */
    boolean FLEDGE_SELECT_ADS_KILL_SWITCH = false;

    /** Returns value of Fledge Ad Selection Service API kill switch . */
    default boolean getFledgeSelectAdsKillSwitch() {
        // Check for global kill switch first, as it should override all other kill switches
        return getGlobalKillSwitch() || FLEDGE_SELECT_ADS_KILL_SWITCH;
    }

    /**
     * Fledge Auction Server API Kill switch. The default value is true which means that Auction
     * server APIs is disabled by default.
     */
    boolean FLEDGE_AUCTION_SERVER_KILL_SWITCH = true;

    /** Returns value of Fledge Auction server API kill switch. */
    default boolean getFledgeAuctionServerKillSwitch() {
        return getGlobalKillSwitch()
                || getFledgeSelectAdsKillSwitch()
                || FLEDGE_AUCTION_SERVER_KILL_SWITCH;
    }

    /**
     * Fledge On Device Auction API Kill switch. The default value is false which means that On
     * Device Auction APIs is enabled by default.
     */
    boolean FLEDGE_ON_DEVICE_AUCTION_KILL_SWITCH = false;

    /** Returns value of On Device Auction API kill switch. */
    default boolean getFledgeOnDeviceAuctionKillSwitch() {
        return getGlobalKillSwitch()
                || getFledgeSelectAdsKillSwitch()
                || FLEDGE_ON_DEVICE_AUCTION_KILL_SWITCH;
    }

    /**
     * Fledge Join Custom Audience API kill switch. The default value is false which means that Join
     * Custom Audience API is enabled by default. This flag should be should as emergency andon
     * cord.
     */
    boolean FLEDGE_CUSTOM_AUDIENCE_SERVICE_KILL_SWITCH = false;

    /** Returns value of Fledge Join Custom Audience API kill switch */
    default boolean getFledgeCustomAudienceServiceKillSwitch() {
        // Check for global kill switch first, as it should override all other kill switches
        return getGlobalKillSwitch() || FLEDGE_CUSTOM_AUDIENCE_SERVICE_KILL_SWITCH;
    }

    /**
     * Protected signals API kill switch. The default value is false which means that protected
     * signals are enabled by default. This flag should be should as emergency andon cord.
     */
    boolean PROTECTED_SIGNALS_SERVICE_KILL_SWITCH = false;

    /** Returns value of the protected signals API kill switch. */
    default boolean getProtectedSignalsServiceKillSwitch() {
        // Check for global kill switch first, as it should override all other kill switches
        return getGlobalKillSwitch() || PROTECTED_SIGNALS_SERVICE_KILL_SWITCH;
    }

    // Encryption key Kill switches

    /**
     * Encryption key new enrollment fetch kill switch. The default value is false which means
     * fetching encryption keys for new enrollments is enabled by default. This flag is used for
     * emergency turning off fetching encryption keys for new enrollments.
     *
     * <p>Set true to disable the function since no adtech actually provide encryption endpoint now.
     */
    boolean ENCRYPTION_KEY_NEW_ENROLLMENT_FETCH_KILL_SWITCH = true;

    /** Returns value of encryption key new enrollment fetch job kill switch */
    default boolean getEncryptionKeyNewEnrollmentFetchKillSwitch() {
        // We check the Global kill switch first. As a result, it overrides all other kill switches.
        return getGlobalKillSwitch() || ENCRYPTION_KEY_NEW_ENROLLMENT_FETCH_KILL_SWITCH;
    }

    /**
     * Encryption key periodic fetch job kill switch. The default value is false which means
     * periodically fetching encryption keys is enabled by default. This flag is used for emergency
     * turning off periodically fetching encryption keys.
     *
     * <p>Set true to disable the function since no adtech actually provide encryption endpoint now.
     */
    boolean ENCRYPTION_KEY_PERIODIC_FETCH_KILL_SWITCH = true;

    /** Returns value of encryption key new enrollment fetch job kill switch */
    default boolean getEncryptionKeyPeriodicFetchKillSwitch() {
        // We check the Global kill switch first. As a result, it overrides all other kill switches.
        return getGlobalKillSwitch() || ENCRYPTION_KEY_PERIODIC_FETCH_KILL_SWITCH;
    }

    int ENCRYPTION_KEY_JOB_REQUIRED_NETWORK_TYPE = JobInfo.NETWORK_TYPE_UNMETERED;

    /** Returns the required network type (Wifi) for encryption key fetch job. */
    default int getEncryptionKeyJobRequiredNetworkType() {
        return ENCRYPTION_KEY_JOB_REQUIRED_NETWORK_TYPE;
    }

    /* The default time period (in millisecond) between each encryption key job to run. */
    long ENCRYPTION_KEY_JOB_PERIOD_MS = 24 * 60 * 60 * 1000L; // 24 hours.

    /** Returns min time period (in millis) between each event fallback reporting job run. */
    default long getEncryptionKeyJobPeriodMs() {
        return ENCRYPTION_KEY_JOB_PERIOD_MS;
    }

    /**
     * Enable Back Compat feature flag. The default value is false which means that all back compat
     * related features are disabled by default. This flag would be enabled for R/S during rollout.
     */
    boolean ENABLE_BACK_COMPAT = false;

    /** Returns value of enable Back Compat */
    default boolean getEnableBackCompat() {
        return ENABLE_BACK_COMPAT;
    }

    /**
     * Enable AppSearch read for consent data feature flag. The default value is false which means
     * AppSearch is not considered as source of truth after OTA. This flag should be enabled for OTA
     * support of consent data on T+ devices.
     */
    boolean ENABLE_APPSEARCH_CONSENT_DATA = SdkLevel.isAtLeastS() && !SdkLevel.isAtLeastT();

    /** Returns value of enable appsearch consent data flag */
    default boolean getEnableAppsearchConsentData() {
        return ENABLE_APPSEARCH_CONSENT_DATA;
    }

    /**
     * Enable AdServicesExtDataStorageService read for consent data feature flag. The default value
     * on R devices is true as the consent source of truth is PPAPI_AND_ADEXT_SERVICE_ONLY. The
     * default value on S+ devices is false which means AdServicesExtDataStorageService is not
     * considered as source of truth after OTA. This flag should be enabled for OTA support of
     * consent data on S devices.
     */
    boolean ENABLE_ADEXT_SERVICE_CONSENT_DATA = SDK_INT == Build.VERSION_CODES.R;

    /** Returns value of enable AdExt service consent data flag. */
    default boolean getEnableAdExtServiceConsentData() {
        return ENABLE_ADEXT_SERVICE_CONSENT_DATA;
    }

    /**
     * Enables data migration from AdServicesExtDataStorageService to AppSearch upon OTA to Android
     * S. As a result this flag is only true on Android S.
     */
    boolean ENABLE_ADEXT_SERVICE_TO_APPSEARCH_MIGRATION =
            SdkLevel.isAtLeastS() && !SdkLevel.isAtLeastT();

    /**
     * @return value of enable AdExt service to AppSearch migration flag.
     */
    default boolean getEnableAdExtServiceToAppSearchMigration() {
        return ENABLE_ADEXT_SERVICE_TO_APPSEARCH_MIGRATION;
    }

    /*
     * The allow-list for PP APIs. This list has the list of app package names that we allow
     * using PP APIs.
     * App Package Name that does not belong to this allow-list will not be able to use PP APIs.
     * If this list has special value "*", then all package names are allowed.
     * There must be not any empty space between comma.
     */
    String PPAPI_APP_ALLOW_LIST =
            "android.platform.test.scenario,"
                    + "android.adservices.crystalball,"
                    + "android.adservices.cts,"
                    + "android.adservices.debuggablects,"
                    + "com.android.adservices.endtoendtest,"
                    + "com.android.adservices.servicecoretest,"
                    + "com.android.adservices.tests.permissions.appoptout,"
                    + "com.android.adservices.tests.permissions.valid,"
                    + "com.android.adservices.tests.adid,"
                    + "com.android.adservices.tests.appsetid,"
                    + "com.android.sdksandboxclient,"
                    + "com.android.tests.sandbox.adid,"
                    + "com.android.tests.sandbox.appsetid,"
                    + "com.android.tests.sandbox.fledge,"
                    + "com.android.tests.sandbox.measurement,"
                    + "com.example.adservices.samples.adid.app,"
                    + "com.example.adservices.samples.appsetid.app,"
                    + "com.example.adservices.samples.fledge.sampleapp,"
                    + "com.example.adservices.samples.fledge.sampleapp1,"
                    + "com.example.adservices.samples.fledge.sampleapp2,"
                    + "com.example.adservices.samples.fledge.sampleapp3,"
                    + "com.example.adservices.samples.fledge.sampleapp4,"
                    + "com.example.measurement.sampleapp,"
                    + "com.example.measurement.sampleapp2,"
                    + "com.android.adservices.tests.cts.endtoendtest.measurement";

    /**
     * Returns bypass List for PPAPI app signature check. Apps with package name on this list will
     * bypass the signature check
     */
    default String getPpapiAppAllowList() {
        return PPAPI_APP_ALLOW_LIST;
    }

    /*
     * The allow-list for Measurement APIs. This list has the list of app package names that we
     * allow using Measurement APIs. Overridden by Block List
     */
    String MSMT_API_APP_ALLOW_LIST =
            "android.platform.test.scenario,"
                    + "android.adservices.crystalball,"
                    + "android.adservices.cts,"
                    + "android.adservices.debuggablects,"
                    + "com.android.adservices.endtoendtest,"
                    + "com.android.adservices.servicecoretest,"
                    + "com.android.adservices.tests.permissions.appoptout,"
                    + "com.android.adservices.tests.permissions.valid,"
                    + "com.android.adservices.tests.adid,"
                    + "com.android.adservices.tests.appsetid,"
                    + "com.android.sdksandboxclient,"
                    + "com.android.tests.sandbox.adid,"
                    + "com.android.tests.sandbox.appsetid,"
                    + "com.android.tests.sandbox.fledge,"
                    + "com.android.tests.sandbox.measurement,"
                    + "com.example.adservices.samples.adid.app,"
                    + "com.example.adservices.samples.appsetid.app,"
                    + "com.example.adservices.samples.fledge.sampleapp,"
                    + "com.example.adservices.samples.fledge.sampleapp1,"
                    + "com.example.adservices.samples.fledge.sampleapp2,"
                    + "com.example.adservices.samples.fledge.sampleapp3,"
                    + "com.example.adservices.samples.fledge.sampleapp4,"
                    + "com.example.measurement.sampleapp,"
                    + "com.example.measurement.sampleapp2,"
                    + "com.android.adservices.tests.cts.endtoendtest.measurement";

    /*
     * App Package Name that does not belong to this allow-list will not be able to use Measurement
     * APIs.
     * If this list has special value "*", then all package names are allowed.
     * Block List takes precedence over Allow List.
     * There must be not any empty space between comma.
     */
    default String getMsmtApiAppAllowList() {
        return MSMT_API_APP_ALLOW_LIST;
    }

    /*
     * The blocklist for Measurement APIs. This list has the list of app package names that we
     * do not allow to use Measurement APIs.
     */
    String MSMT_API_APP_BLOCK_LIST = "";

    /*
     * App Package Name that belong to this blocklist will not be able to use Measurement
     * APIs.
     * If this list has special value "*", then all package names are blocked.
     * Block List takes precedence over Allow List.
     * There must be not any empty space between comma.
     */
    default String getMsmtApiAppBlockList() {
        return MSMT_API_APP_BLOCK_LIST;
    }

    /*
     * The allow-list for PP APIs. This list has the list of app signatures that we allow
     * using PP APIs. App Package signatures that do not belong to this allow-list will not be
     * able to use PP APIs, unless the package name of this app is in the bypass list.
     *
     * If this list has special value "*", then all package signatures are allowed.
     *
     * There must be not any empty space between comma.
     */
    String PPAPI_APP_SIGNATURE_ALLOW_LIST =
            // com.android.adservices.tests.cts.endtoendtest
            "6cecc50e34ae31bfb5678986d6d6d3736c571ded2f2459527793e1f054eb0c9b,"
                    // com.android.tests.sandbox.topics
                    + "a40da80a59d170caa950cf15c18c454d47a39b26989d8b640ecd745ba71bf5dc,"
                    // Topics Sample Apps
                    // For example, com.example.adservices.samples.topics.sampleapp1
                    + "301aa3cb081134501c45f1422abc66c24224fd5ded5fdc8f17e697176fd866aa,"
                    // com.android.adservices.tests.cts.topics.testapp1
                    // android.platform.test.scenario.adservices.GetTopicsApiCall
                    // Both have [certificate: "platform"] in .bp file
                    + "c8a2e9bccf597c2fb6dc66bee293fc13f2fc47ec77bc6b2b0d52c11f51192ab8";

    /** Only App signatures belonging to this Allow List can use PP APIs. */
    default String getPpapiAppSignatureAllowList() {
        return PPAPI_APP_SIGNATURE_ALLOW_LIST;
    }

    /**
     * The allow list for AppSearch writers. If non-empty, only results written by a package on the
     * allow list will be read for consent migration.
     */
    String APPSEARCH_WRITER_ALLOW_LIST_OVERRIDE = "";

    /** Only data written by packages in the allow list will be read from AppSearch. */
    default String getAppsearchWriterAllowListOverride() {
        return APPSEARCH_WRITER_ALLOW_LIST_OVERRIDE;
    }

    /**
     * The client app packages that are allowed to invoke web context APIs, i.e. {@link
     * android.adservices.measurement.MeasurementManager#registerWebSource} and {@link
     * android.adservices.measurement.MeasurementManager#deleteRegistrations}. App packages that do
     * not belong to the list will be responded back with an error response.
     */
    String WEB_CONTEXT_CLIENT_ALLOW_LIST = "";

    // Rate Limit Flags.

    /**
     * PP API Rate Limit for each SDK. This is the max allowed QPS for one SDK to one PP API.
     * Negative Value means skipping the rate limiting checking.
     */
    float SDK_REQUEST_PERMITS_PER_SECOND = 1; // allow max 1 request to any PP API per second.

    /**
     * PP API Rate Limit for ad id. This is the max allowed QPS for one API client to one PP API.
     * Negative Value means skipping the rate limiting checking.
     */
    float ADID_REQUEST_PERMITS_PER_SECOND = FlagsConstants.ADID_REQUEST_PERMITS_PER_SECOND;

    /**
     * PP API Rate Limit for app set id. This is the max allowed QPS for one API client to one PP
     * API. Negative Value means skipping the rate limiting checking.
     */
    float APPSETID_REQUEST_PERMITS_PER_SECOND = 5;

    /**
     * PP API Rate Limit for measurement register source. This is the max allowed QPS for one API
     * client to one PP API. Negative Value means skipping the rate limiting checking.
     */
    float MEASUREMENT_REGISTER_SOURCE_REQUEST_PERMITS_PER_SECOND = 25;

    /**
     * PP API Rate Limit for measurement register web source. This is the max allowed QPS for one
     * API client to one PP API. Negative Value means skipping the rate limiting checking.
     */
    float MEASUREMENT_REGISTER_WEB_SOURCE_REQUEST_PERMITS_PER_SECOND = 25;

    /**
     * PP API Rate Limit for measurement register sources. This is the max allowed QPS for one API
     * client to one PP API. Negative Value means skipping the rate limiting checking.
     */
    float MEASUREMENT_REGISTER_SOURCES_REQUEST_PERMITS_PER_SECOND = 25;

    /**
     * PP API Rate Limit for measurement register trigger. This is the max allowed QPS for one API
     * client to one PP API. Negative Value means skipping the rate limiting checking.
     */
    float MEASUREMENT_REGISTER_TRIGGER_REQUEST_PERMITS_PER_SECOND = 25;

    /**
     * PP API Rate Limit for measurement register web trigger. This is the max allowed QPS for one
     * API client to one PP API. Negative Value means skipping the rate limiting checking.
     */
    float MEASUREMENT_REGISTER_WEB_TRIGGER_REQUEST_PERMITS_PER_SECOND = 25;

    /**
     * PP API Rate Limit for Topics API based on App Package name. This is the max allowed QPS for
     * one API client to one PP API. Negative Value means skipping the rate limiting checking.
     */
    float TOPICS_API_APP_REQUEST_PERMITS_PER_SECOND = 1;

    /**
     * PP API Rate Limit for Topics API based on Sdk Name. This is the max allowed QPS for one API
     * client to one PP API. Negative Value means skipping the rate limiting checking.
     */
    float TOPICS_API_SDK_REQUEST_PERMITS_PER_SECOND = 1;

    /**
     * PP API Rate Limit for Fledge Report Interaction API. This is the max allowed QPS for one SDK
     * to one the Report Interaction API. Negative Value means skipping the rate limiting checking.
     */
    float FLEDGE_REPORT_INTERACTION_REQUEST_PERMITS_PER_SECOND = 1;

    /** Returns the Sdk Request Permits Per Second. */
    default float getSdkRequestPermitsPerSecond() {
        return SDK_REQUEST_PERMITS_PER_SECOND;
    }

    /** Returns the Ad id Request Permits Per Second. */
    default float getAdIdRequestPermitsPerSecond() {
        return ADID_REQUEST_PERMITS_PER_SECOND;
    }

    /** Returns the App Set Ad Request Permits Per Second. */
    default float getAppSetIdRequestPermitsPerSecond() {
        return APPSETID_REQUEST_PERMITS_PER_SECOND;
    }

    /** Returns the Topics API Based On App Package Name Request Permits Per Second. */
    default float getTopicsApiAppRequestPermitsPerSecond() {
        return TOPICS_API_APP_REQUEST_PERMITS_PER_SECOND;
    }

    /** Returns the Topics API Based On Sdk Name Request Permits Per Second. */
    default float getTopicsApiSdkRequestPermitsPerSecond() {
        return TOPICS_API_SDK_REQUEST_PERMITS_PER_SECOND;
    }

    /** Returns the Measurement Register Source Request Permits Per Second. */
    default float getMeasurementRegisterSourceRequestPermitsPerSecond() {
        return MEASUREMENT_REGISTER_SOURCE_REQUEST_PERMITS_PER_SECOND;
    }

    /** Returns the Measurement Register Sources Request Permits Per Second. */
    default float getMeasurementRegisterSourcesRequestPermitsPerSecond() {
        return MEASUREMENT_REGISTER_SOURCES_REQUEST_PERMITS_PER_SECOND;
    }

    /** Returns the Measurement Register Web Source Request Permits Per Second. */
    default float getMeasurementRegisterWebSourceRequestPermitsPerSecond() {
        return MEASUREMENT_REGISTER_WEB_SOURCE_REQUEST_PERMITS_PER_SECOND;
    }

    /** Returns the Measurement Register Trigger Request Permits Per Second. */
    default float getMeasurementRegisterTriggerRequestPermitsPerSecond() {
        return MEASUREMENT_REGISTER_TRIGGER_REQUEST_PERMITS_PER_SECOND;
    }

    /** Returns the Measurement Register Web Trigger Request Permits Per Second. */
    default float getMeasurementRegisterWebTriggerRequestPermitsPerSecond() {
        return MEASUREMENT_REGISTER_WEB_TRIGGER_REQUEST_PERMITS_PER_SECOND;
    }

    /** Returns the Fledge Report Interaction API Request Permits Per Second. */
    default float getFledgeReportInteractionRequestPermitsPerSecond() {
        return FLEDGE_REPORT_INTERACTION_REQUEST_PERMITS_PER_SECOND;
    }

    // Flags for ad tech enrollment enforcement

    boolean DISABLE_TOPICS_ENROLLMENT_CHECK = false;
    boolean DISABLE_FLEDGE_ENROLLMENT_CHECK = false;
    boolean DISABLE_MEASUREMENT_ENROLLMENT_CHECK = false;
    boolean ENABLE_ENROLLMENT_TEST_SEED = false;

    /** Returns {@code true} if the Topics API should disable the ad tech enrollment check */
    default boolean isDisableTopicsEnrollmentCheck() {
        return DISABLE_TOPICS_ENROLLMENT_CHECK;
    }

    /** Returns {@code true} if the FLEDGE APIs should disable the ad tech enrollment check */
    default boolean getDisableFledgeEnrollmentCheck() {
        return DISABLE_FLEDGE_ENROLLMENT_CHECK;
    }

    /** Returns {@code true} if the Measurement APIs should disable the ad tech enrollment check */
    default boolean isDisableMeasurementEnrollmentCheck() {
        return DISABLE_MEASUREMENT_ENROLLMENT_CHECK;
    }

    /**
     * Returns {@code true} if the Enrollment seed is disabled. (Enrollment seed is only needed for
     * testing)
     */
    default boolean isEnableEnrollmentTestSeed() {
        return ENABLE_ENROLLMENT_TEST_SEED;
    }

    boolean ENFORCE_FOREGROUND_STATUS_ADID = true;
    boolean ENFORCE_FOREGROUND_STATUS_APPSETID = true;
    boolean ENFORCE_FOREGROUND_STATUS_FLEDGE_RUN_AD_SELECTION = true;
    boolean ENFORCE_FOREGROUND_STATUS_FLEDGE_REPORT_IMPRESSION = true;
    boolean ENFORCE_FOREGROUND_STATUS_FLEDGE_REPORT_INTERACTION = true;
    boolean ENFORCE_FOREGROUND_STATUS_FLEDGE_OVERRIDES = true;
    boolean ENFORCE_FOREGROUND_STATUS_FLEDGE_CUSTOM_AUDIENCE = true;
    boolean ENFORCE_FOREGROUND_STATUS_TOPICS = true;
    boolean ENFORCE_FOREGROUND_STATUS_SIGNALS = true;

    /**
     * Returns true if FLEDGE runAdSelection API should require that the calling API is running in
     * foreground.
     */
    default boolean getEnforceForegroundStatusForFledgeRunAdSelection() {
        return ENFORCE_FOREGROUND_STATUS_FLEDGE_RUN_AD_SELECTION;
    }

    /**
     * Returns true if FLEDGE reportImpression API should require that the calling API is running in
     * foreground.
     */
    default boolean getEnforceForegroundStatusForFledgeReportImpression() {
        return ENFORCE_FOREGROUND_STATUS_FLEDGE_REPORT_IMPRESSION;
    }

    /**
     * Returns true if FLEDGE reportInteraction API should require that the calling API is running
     * in foreground.
     */
    default boolean getEnforceForegroundStatusForFledgeReportInteraction() {
        return ENFORCE_FOREGROUND_STATUS_FLEDGE_REPORT_INTERACTION;
    }

    /**
     * Returns true if FLEDGE override API methods (for Custom Audience and Ad Selection) should
     * require that the calling API is running in foreground.
     */
    default boolean getEnforceForegroundStatusForFledgeOverrides() {
        return ENFORCE_FOREGROUND_STATUS_FLEDGE_OVERRIDES;
    }

    /**
     * Returns true if FLEDGE Custom Audience API methods should require that the calling API is
     * running in foreground.
     */
    default boolean getEnforceForegroundStatusForFledgeCustomAudience() {
        return ENFORCE_FOREGROUND_STATUS_FLEDGE_CUSTOM_AUDIENCE;
    }

    boolean MEASUREMENT_ENFORCE_FOREGROUND_STATUS_DELETE_REGISTRATIONS = true;
    boolean MEASUREMENT_ENFORCE_FOREGROUND_STATUS_REGISTER_SOURCE = true;
    boolean MEASUREMENT_ENFORCE_FOREGROUND_STATUS_REGISTER_TRIGGER = true;
    boolean MEASUREMENT_ENFORCE_FOREGROUND_STATUS_REGISTER_WEB_SOURCE = true;
    boolean MEASUREMENT_ENFORCE_FOREGROUND_STATUS_REGISTER_WEB_TRIGGER = true;
    boolean MEASUREMENT_ENFORCE_FOREGROUND_STATUS_GET_STATUS = true;
    boolean MEASUREMENT_ENFORCE_FOREGROUND_STATUS_REGISTER_SOURCES = true;
    boolean MEASUREMENT_ENFORCE_ENROLLMENT_ORIGIN_MATCH = false;

    /**
     * Returns true if Measurement Delete Registrations API should require that the calling API is
     * running in foreground.
     */
    default boolean getEnforceForegroundStatusForMeasurementDeleteRegistrations() {
        return MEASUREMENT_ENFORCE_FOREGROUND_STATUS_DELETE_REGISTRATIONS;
    }

    /**
     * Returns true if Measurement Register Source API should require that the calling API is
     * running in foreground.
     */
    default boolean getEnforceForegroundStatusForMeasurementRegisterSource() {
        return MEASUREMENT_ENFORCE_FOREGROUND_STATUS_REGISTER_SOURCE;
    }

    /**
     * Returns true if Measurement Register Trigger API should require that the calling API is
     * running in foreground.
     */
    default boolean getEnforceForegroundStatusForMeasurementRegisterTrigger() {
        return MEASUREMENT_ENFORCE_FOREGROUND_STATUS_REGISTER_TRIGGER;
    }

    /**
     * Returns true if Measurement Register Web Source API should require that the calling API is
     * running in foreground.
     */
    default boolean getEnforceForegroundStatusForMeasurementRegisterWebSource() {
        return MEASUREMENT_ENFORCE_FOREGROUND_STATUS_REGISTER_WEB_SOURCE;
    }

    /**
     * Returns true if Measurement Register Web Trigger API should require that the calling API is
     * running in foreground.
     */
    default boolean getEnforceForegroundStatusForMeasurementRegisterWebTrigger() {
        return MEASUREMENT_ENFORCE_FOREGROUND_STATUS_REGISTER_WEB_TRIGGER;
    }

    /**
     * Returns true if Measurement Get Status API should require that the calling API is running in
     * foreground.
     */
    default boolean getEnforceForegroundStatusForMeasurementStatus() {
        return MEASUREMENT_ENFORCE_FOREGROUND_STATUS_GET_STATUS;
    }

    /**
     * Returns true if Measurement Get Status API should require that the calling API is running in
     * foreground.
     */
    default boolean getEnforceForegroundStatusForMeasurementRegisterSources() {
        return MEASUREMENT_ENFORCE_FOREGROUND_STATUS_REGISTER_SOURCES;
    }

    /** Returns true if the Enrollment match is based on url origin matching */
    default boolean getEnforceEnrollmentOriginMatch() {
        return MEASUREMENT_ENFORCE_ENROLLMENT_ORIGIN_MATCH;
    }

    /** Returns true if Topics API should require that the calling API is running in foreground. */
    default boolean getEnforceForegroundStatusForTopics() {
        return ENFORCE_FOREGROUND_STATUS_TOPICS;
    }

    /**
     * Returns true if Protected Signals API should require that the calling API is running in
     * foreground.
     */
    default boolean getEnforceForegroundStatusForSignals() {
        return ENFORCE_FOREGROUND_STATUS_SIGNALS;
    }

    /** Returns true if AdId API should require that the calling API is running in foreground. */
    default boolean getEnforceForegroundStatusForAdId() {
        return ENFORCE_FOREGROUND_STATUS_ADID;
    }

    int FOREGROUND_STATUS_LEVEL = IMPORTANCE_FOREGROUND_SERVICE;

    /**
     * Returns true if AppSetId API should require that the calling API is running in foreground.
     */
    default boolean getEnforceForegroundStatusForAppSetId() {
        return ENFORCE_FOREGROUND_STATUS_APPSETID;
    }

    /** Returns the importance level to use to check if an application is in foreground. */
    default int getForegroundStatuslLevelForValidation() {
        return FOREGROUND_STATUS_LEVEL;
    }

    default String getWebContextClientAppAllowList() {
        return WEB_CONTEXT_CLIENT_ALLOW_LIST;
    }

    boolean ENFORCE_ISOLATE_MAX_HEAP_SIZE = true;
    long ISOLATE_MAX_HEAP_SIZE_BYTES = 10 * 1024 * 1024L; // 10 MB
    long MAX_RESPONSE_BASED_REGISTRATION_SIZE_BYTES = 16 * 1024; // 16 kB

    /**
     * Returns true if we enforce to check that JavaScriptIsolate supports limiting the max heap
     * size
     */
    default boolean getEnforceIsolateMaxHeapSize() {
        return ENFORCE_ISOLATE_MAX_HEAP_SIZE;
    }

    /** Returns size in bytes we bound the heap memory for JavaScript isolate */
    default long getIsolateMaxHeapSizeBytes() {
        return ISOLATE_MAX_HEAP_SIZE_BYTES;
    }

    /**
     * Returns max allowed size in bytes for response based registrations payload of an individual
     * source/trigger registration.
     */
    default long getMaxResponseBasedRegistrationPayloadSizeBytes() {
        return MAX_RESPONSE_BASED_REGISTRATION_SIZE_BYTES;
    }

    /** Ui OTA strings group name, used for MDD download. */
    String UI_OTA_STRINGS_GROUP_NAME = "ui-ota-strings";

    /** UI OTA strings group name. */
    default String getUiOtaStringsGroupName() {
        return UI_OTA_STRINGS_GROUP_NAME;
    }

    /** Ui OTA strings manifest file url, used for MDD download. */
    String UI_OTA_STRINGS_MANIFEST_FILE_URL =
            "https://www.gstatic.com/mdi-serving/rubidium-adservices-ui-ota-strings/1341/95580b00edbd8cbf62bfa0df9ebd79fba1e5b7ca";

    /** UI OTA strings manifest file url. */
    default String getUiOtaStringsManifestFileUrl() {
        return UI_OTA_STRINGS_MANIFEST_FILE_URL;
    }

    /** Ui OTA strings feature flag. */
    boolean UI_OTA_STRINGS_FEATURE_ENABLED = false;

    /** Returns if UI OTA strings feature is enabled. */
    default boolean getUiOtaStringsFeatureEnabled() {
        return UI_OTA_STRINGS_FEATURE_ENABLED;
    }

    /** Deadline for downloading UI OTA strings. */
    long UI_OTA_STRINGS_DOWNLOAD_DEADLINE = 86700000; /* 1 day */

    /** Returns the deadline for downloading UI OTA strings. */
    default long getUiOtaStringsDownloadDeadline() {
        return UI_OTA_STRINGS_DOWNLOAD_DEADLINE;
    }

    /** UI Dialogs feature enabled. */
    boolean UI_DIALOGS_FEATURE_ENABLED = false;

    /** Returns if the UI Dialogs feature is enabled. */
    default boolean getUIDialogsFeatureEnabled() {
        return UI_DIALOGS_FEATURE_ENABLED;
    }

    /** UI Dialog Fragment feature enabled. */
    boolean UI_DIALOG_FRAGMENT = false;

    /** Returns if the UI Dialog Fragment is enabled. */
    default boolean getUiDialogFragmentEnabled() {
        return UI_DIALOG_FRAGMENT;
    }

    /** The EEA device region feature is off by default. */
    boolean IS_EEA_DEVICE_FEATURE_ENABLED = false;

    /** Returns if the EEA device region feature has been enabled. */
    default boolean isEeaDeviceFeatureEnabled() {
        return IS_EEA_DEVICE_FEATURE_ENABLED;
    }

    /** Default is that the device is in the EEA region. */
    boolean IS_EEA_DEVICE = true;

    /** Returns if device is in the EEA region. */
    default boolean isEeaDevice() {
        return IS_EEA_DEVICE;
    }

    /** Default is that the ui feature type logging is enabled. */
    boolean UI_FEATURE_TYPE_LOGGING_ENABLED = true;

    /** Returns if device is in the EEA region. */
    default boolean isUiFeatureTypeLoggingEnabled() {
        return UI_FEATURE_TYPE_LOGGING_ENABLED;
    }

    /** Default is that the manual interaction feature is enabled. */
    boolean RECORD_MANUAL_INTERACTION_ENABLED = true;

    /** Returns if the manual interaction feature is enabled. */
    default boolean getRecordManualInteractionEnabled() {
        return RECORD_MANUAL_INTERACTION_ENABLED;
    }

    /** Default is that the notification should be dismissed on click. */
    boolean DEFAULT_NOTIFICATION_DISMISSED_ON_CLICK = true;

    /** Determines whether the notification should be dismissed on click. */
    default boolean getNotificationDismissedOnClick() {
        return DEFAULT_NOTIFICATION_DISMISSED_ON_CLICK;
    }

    /**
     * The check activity feature is off by default. When enabled, we check whether all Rubidium
     * activities are enabled when we determine whether AdServices is enabled
     */
    boolean IS_BACK_COMPACT_ACTIVITY_FEATURE_ENABLED = false;

    /** Returns if the check activity feature has been enabled. */
    default boolean isBackCompatActivityFeatureEnabled() {
        return IS_BACK_COMPACT_ACTIVITY_FEATURE_ENABLED;
    }

    String UI_EEA_COUNTRIES =
            "AT," // Austria
                    + "BE," // Belgium
                    + "BG," // Bulgaria
                    + "HR," // Croatia
                    + "CY," // Republic of Cyprus
                    + "CZ," // Czech Republic
                    + "DK," // Denmark
                    + "EE," // Estonia
                    + "FI," // Finland
                    + "FR," // France
                    + "DE," // Germany
                    + "GR," // Greece
                    + "HU," // Hungary
                    + "IE," // Ireland
                    + "IT," // Italy
                    + "LV," // Latvia
                    + "LT," // Lithuania
                    + "LU," // Luxembourg
                    + "MT," // Malta
                    + "NL," // Netherlands
                    + "PL," // Poland
                    + "PT," // Portugal
                    + "RO," // Romania
                    + "SK," // Slovakia
                    + "SI," // Slovenia
                    + "ES," // Spain
                    + "SE," // Sweden
                    + "IS," // Iceland
                    + "LI," // Liechtenstein
                    + "NO," // Norway
                    + "CH," // Switzerland
                    + "GB," // Great Britain
                    + "GI," // Gibraltar
                    + "GP," // Guadeloupe
                    + "GG," // Guernsey
                    + "JE," // Jersey
                    + "VA," // Vatican City
                    + "AX," // Åland Islands
                    + "IC," // Canary Islands
                    + "EA," // Ceuta & Melilla
                    + "GF," // French Guiana
                    + "PF," // French Polynesia
                    + "TF," // French Southern Territories
                    + "MQ," // Martinique
                    + "YT," // Mayotte
                    + "NC," // New Caledonia
                    + "RE," // Réunion
                    + "BL," // St. Barthélemy
                    + "MF," // St. Martin
                    + "PM," // St. Pierre & Miquelon
                    + "SJ," // Svalbard & Jan Mayen
                    + "WF"; // Wallis & Futuna

    /** Returns the list of EEA countries in a String separated by comma */
    default String getUiEeaCountries() {
        return UI_EEA_COUNTRIES;
    }

    /**
     * GA UX enabled. It contains features that have to be enabled at the same time:
     *
     * <ul>
     *   <li>Updated consent landing page
     *   <li>Consent per API (instead of aggregated one)
     *   <li>Separate page to control Measurement API
     * </ul>
     *
     * This flag is set default to true as beta deprecated.
     */
    boolean GA_UX_FEATURE_ENABLED = true;

    /** Returns if the GA UX feature is enabled. */
    default boolean getGaUxFeatureEnabled() {
        return GA_UX_FEATURE_ENABLED;
    }

    /** Set the debug UX, which should crrespond to the {@link PrivacySandboxUxCollection} enum. */
    String DEBUG_UX = "UNSUPPORTED_UX";

    /** Returns the debug UX. */
    default String getDebugUx() {
        return DEBUG_UX;
    }

    /** add speed bump dialogs when turning on or off the toggle of Topics, apps, measurement */
    boolean TOGGLE_SPEED_BUMP_ENABLED = false;

    /** Returns if the toggle speed bump dialog feature is enabled. */
    default boolean getToggleSpeedBumpEnabled() {
        return TOGGLE_SPEED_BUMP_ENABLED;
    }

    long ASYNC_REGISTRATION_JOB_QUEUE_INTERVAL_MS = (int) TimeUnit.HOURS.toMillis(1);

    /** Returns the interval in which to run Registration Job Queue Service. */
    default long getAsyncRegistrationJobQueueIntervalMs() {
        return ASYNC_REGISTRATION_JOB_QUEUE_INTERVAL_MS;
    }

    /**
     * Registration Job Queue Kill Switch. The default value is false which means Registration Job
     * Queue is enabled. This flag is used for emergency shutdown of the Registration Job Queue.
     */
    boolean MEASUREMENT_REGISTRATION_JOB_QUEUE_KILL_SWITCH = false;

    /**
     * Returns the kill switch value for Registration Job Queue. The job will be disabled if either
     * the Global Kill Switch, Measurement Kill Switch, or the Registration Job Queue Kill Switch
     * value is true.
     */
    default boolean getAsyncRegistrationJobQueueKillSwitch() {
        // We check the Global Killswitch first. As a result, it overrides all other killswitches.
        return getGlobalKillSwitch()
                || getMeasurementKillSwitch()
                || MEASUREMENT_REGISTRATION_JOB_QUEUE_KILL_SWITCH;
    }

    boolean MEASUREMENT_REGISTRATION_FALLBACK_JOB_KILL_SWITCH = false;

    /**
     * Returns the kill switch value for Registration Fallback Job. The Job will be disabled if
     * either the Global Kill Switch, Measurement Kill Switch, or the Registration Fallback Job Kill
     * Switch value is true.
     */
    default boolean getAsyncRegistrationFallbackJobKillSwitch() {
        // We check the Global Killswitch first. As a result, it overrides all other killswitches.
        return getGlobalKillSwitch()
                || getMeasurementKillSwitch()
                || MEASUREMENT_REGISTRATION_FALLBACK_JOB_KILL_SWITCH;
    }

    /** Returns true if the given enrollmentId is blocked from using PP-API. */
    default boolean isEnrollmentBlocklisted(String enrollmentId) {
        return false;
    }

    /** Returns a list of enrollmentId blocked from using PP-API. */
    default ImmutableList<String> getEnrollmentBlocklist() {
        return ImmutableList.of();
    }

    long DEFAULT_MEASUREMENT_DEBUG_JOIN_KEY_HASH_LIMIT = 100L;

    /** Returns debug keys hash limit. */
    default long getMeasurementDebugJoinKeyHashLimit() {
        return DEFAULT_MEASUREMENT_DEBUG_JOIN_KEY_HASH_LIMIT;
    }

    /** Returns the limit to the number of unique AdIDs attempted to match for debug keys. */
    long DEFAULT_MEASUREMENT_PLATFORM_DEBUG_AD_ID_MATCHING_LIMIT = 5L;

    default long getMeasurementPlatformDebugAdIdMatchingLimit() {
        return DEFAULT_MEASUREMENT_PLATFORM_DEBUG_AD_ID_MATCHING_LIMIT;
    }

    /** Kill switch to guard backward-compatible logging. See go/rbc-ww-logging */
    boolean COMPAT_LOGGING_KILL_SWITCH = false;

    /** Returns true if backward-compatible logging should be disabled; false otherwise. */
    default boolean getCompatLoggingKillSwitch() {
        return COMPAT_LOGGING_KILL_SWITCH;
    }

    /** Kill switch to guard background jobs logging. */
    boolean BACKGROUND_JOBS_LOGGING_KILL_SWITCH = true;

    /** Returns true if background jobs logging should be disabled; false otherwise */
    default boolean getBackgroundJobsLoggingKillSwitch() {
        return BACKGROUND_JOBS_LOGGING_KILL_SWITCH;
    }

    // New Feature Flags
    boolean FLEDGE_REGISTER_AD_BEACON_ENABLED = false;
    boolean FLEDGE_CPC_BILLING_ENABLED = false;
    boolean FLEDGE_DATA_VERSION_HEADER_ENABLED = false;

    /** Returns whether the {@code registerAdBeacon} feature is enabled. */
    default boolean getFledgeRegisterAdBeaconEnabled() {
        return FLEDGE_REGISTER_AD_BEACON_ENABLED;
    }

    /** Returns whether the CPC billing feature is enabled. */
    default boolean getFledgeCpcBillingEnabled() {
        return FLEDGE_CPC_BILLING_ENABLED;
    }

    /** Returns whether the data version header feature is enabled. */
    default boolean getFledgeDataVersionHeaderEnabled() {
        return FLEDGE_DATA_VERSION_HEADER_ENABLED;
    }

    // New fledge beacon reporting metrics flag.
    boolean FLEDGE_BEACON_REPORTING_METRICS_ENABLED = false;

    /** Returns whether the fledge beacon reporting metrics is enabled. */
    default boolean getFledgeBeaconReportingMetricsEnabled() {
        return getFledgeRegisterAdBeaconEnabled() && FLEDGE_BEACON_REPORTING_METRICS_ENABLED;
    }

    /**
     * Default allowlist of the enrollments for whom debug key insertion based on join key matching
     * is allowed.
     */
    String DEFAULT_MEASUREMENT_DEBUG_JOIN_KEY_ENROLLMENT_ALLOWLIST = "";

    /**
     * Allowlist of the enrollments for whom debug key insertion based on join key matching is
     * allowed.
     */
    default String getMeasurementDebugJoinKeyEnrollmentAllowlist() {
        return DEFAULT_MEASUREMENT_DEBUG_JOIN_KEY_ENROLLMENT_ALLOWLIST;
    }

    /**
     * Default blocklist of the enrollments for whom debug key insertion based on AdID matching is
     * blocked.
     */
    String DEFAULT_MEASUREMENT_PLATFORM_DEBUG_AD_ID_MATCHING_BLOCKLIST = "*";

    /**
     * Blocklist of the enrollments for whom debug key insertion based on AdID matching is blocked.
     */
    default String getMeasurementPlatformDebugAdIdMatchingEnrollmentBlocklist() {
        return DEFAULT_MEASUREMENT_PLATFORM_DEBUG_AD_ID_MATCHING_BLOCKLIST;
    }

    /** Default computation of adservices version */
    boolean DEFAULT_COMPUTE_VERSION_FROM_MAPPINGS_ENABLED = true;

    /** Get Compute adservices Version from mappings */
    default boolean getEnableComputeVersionFromMappings() {
        return DEFAULT_COMPUTE_VERSION_FROM_MAPPINGS_ENABLED;
    }

    /** Get mainline train version */
    String DEFAULT_MAINLINE_TRAIN_VERSION = "000000";

    /** Get mainline train version */
    default String getMainlineTrainVersion() {
        return DEFAULT_MAINLINE_TRAIN_VERSION;
    }

    /**
     * Default adservices version mappings Format -
     * start_range1,end_range1,header_version1|start_range2,end_range2,header_version2
     */
    String DEFAULT_ADSERVICES_VERSION_MAPPINGS =
            "341300000,341400000,202401|341400000,341500000,202402"
                    + "|341500000,341600000,202403|341600000,341700000,202404"
                    + "|341700000,341800000,202405|341800000,341900000,202406"
                    + "|341900000,342000000,202407|342000000,342100000,202408"
                    + "|342100000,342200000,202409|342200000,342300000,202410"
                    + "|342300000,342400000,202411|342400000,342500000,202412";

    /** Get adservices version mappings */
    default String getAdservicesVersionMappings() {
        return DEFAULT_ADSERVICES_VERSION_MAPPINGS;
    }

    /** Default value for Measurement flexible event reporting API */
    boolean MEASUREMENT_FLEXIBLE_EVENT_REPORTING_API_ENABLED = false;

    /** Returns whether to enable Measurement flexible event reporting API */
    default boolean getMeasurementFlexibleEventReportingApiEnabled() {
        return MEASUREMENT_FLEXIBLE_EVENT_REPORTING_API_ENABLED;
    }

    /** Default value for Measurement trigger data matching */
    boolean MEASUREMENT_ENABLE_TRIGGER_DATA_MATCHING = true;

    /** Returns whether to enable Measurement trigger data matching */
    default boolean getMeasurementEnableTriggerDataMatching() {
        return MEASUREMENT_ENABLE_TRIGGER_DATA_MATCHING;
    }

    /** Default maximum sources per publisher */
    int MEASUREMENT_MAX_SOURCES_PER_PUBLISHER = 1024;

    /** Returns maximum sources per publisher */
    default int getMeasurementMaxSourcesPerPublisher() {
        return MEASUREMENT_MAX_SOURCES_PER_PUBLISHER;
    }

    /** Default maximum triggers per destination */
    int MEASUREMENT_MAX_TRIGGERS_PER_DESTINATION = 1024;

    /** Returns maximum triggers per destination */
    default int getMeasurementMaxTriggersPerDestination() {
        return MEASUREMENT_MAX_TRIGGERS_PER_DESTINATION;
    }

    /** Default maximum Aggregate Reports per destination */
    int MEASUREMENT_MAX_AGGREGATE_REPORTS_PER_DESTINATION = 1024;

    /** Returns maximum Aggregate Reports per publisher */
    default int getMeasurementMaxAggregateReportsPerDestination() {
        return MEASUREMENT_MAX_AGGREGATE_REPORTS_PER_DESTINATION;
    }

    /** Default maximum Event Reports per destination */
    int MEASUREMENT_MAX_EVENT_REPORTS_PER_DESTINATION = 1024;

    /** Returns maximum Event Reports per destination */
    default int getMeasurementMaxEventReportsPerDestination() {
        return MEASUREMENT_MAX_EVENT_REPORTS_PER_DESTINATION;
    }

    /** Disable maximum number of aggregatable reports per source by default. */
    boolean MEASUREMENT_ENABLE_MAX_AGGREGATE_REPORTS_PER_SOURCE = false;

    /**
     * Returns true if maximum number of aggregatable reports per source is enabled, false
     * otherwise.
     */
    default boolean getMeasurementEnableMaxAggregateReportsPerSource() {
        return MEASUREMENT_ENABLE_MAX_AGGREGATE_REPORTS_PER_SOURCE;
    }

    /** Maximum Aggregate Reports per source. */
    int MEASUREMENT_MAX_AGGREGATE_REPORTS_PER_SOURCE = 20;

    /** Returns maximum Aggregate Reports per source. */
    default int getMeasurementMaxAggregateReportsPerSource() {
        return MEASUREMENT_MAX_AGGREGATE_REPORTS_PER_SOURCE;
    }

    /** Maximum number of aggregation keys allowed during source registration. */
    int MEASUREMENT_MAX_AGGREGATE_KEYS_PER_SOURCE_REGISTRATION = 50;

    /** Returns maximum number of aggregation keys allowed during source registration. */
    default int getMeasurementMaxAggregateKeysPerSourceRegistration() {
        return MEASUREMENT_MAX_AGGREGATE_KEYS_PER_SOURCE_REGISTRATION;
    }

    /** Maximum number of aggregation keys allowed during trigger registration. */
    int MEASUREMENT_MAX_AGGREGATE_KEYS_PER_TRIGGER_REGISTRATION = 50;

    /** Returns maximum number of aggregation keys allowed during trigger registration. */
    default int getMeasurementMaxAggregateKeysPerTriggerRegistration() {
        return MEASUREMENT_MAX_AGGREGATE_KEYS_PER_TRIGGER_REGISTRATION;
    }

    /** Default minimum event report delay in milliseconds */
    long MEASUREMENT_MIN_EVENT_REPORT_DELAY_MILLIS = 3_600_000L;

    /** Returns minimum event report delay in milliseconds */
    default long getMeasurementMinEventReportDelayMillis() {
        return MEASUREMENT_MIN_EVENT_REPORT_DELAY_MILLIS;
    }

    /**
     * Default early reporting windows for VTC type source. Derived from {@link
     * com.android.adservices.service.measurement.PrivacyParams#EVENT_EARLY_REPORTING_WINDOW_MILLISECONDS}.
     */
    String MEASUREMENT_EVENT_REPORTS_VTC_EARLY_REPORTING_WINDOWS = "";

    /**
     * Returns configured comma separated early VTC based source's event reporting windows in
     * seconds.
     */
    default String getMeasurementEventReportsVtcEarlyReportingWindows() {
        return MEASUREMENT_EVENT_REPORTS_VTC_EARLY_REPORTING_WINDOWS;
    }

    /**
     * Default early reporting windows for CTC type source. Derived from {@link
     * com.android.adservices.service.measurement.PrivacyParams#NAVIGATION_EARLY_REPORTING_WINDOW_MILLISECONDS}.
     */
    String MEASUREMENT_EVENT_REPORTS_CTC_EARLY_REPORTING_WINDOWS =
            String.join(
                    ",",
                    Long.toString(TimeUnit.DAYS.toSeconds(2)),
                    Long.toString(TimeUnit.DAYS.toSeconds(7)));

    /**
     * Returns configured comma separated early CTC based source's event reporting windows in
     * seconds.
     */
    default String getMeasurementEventReportsCtcEarlyReportingWindows() {
        return MEASUREMENT_EVENT_REPORTS_CTC_EARLY_REPORTING_WINDOWS;
    }

    /** Disable aggregate report delay by default. */
    boolean MEASUREMENT_ENABLE_CONFIGURABLE_AGGREGATE_REPORT_DELAY = false;

    /** Returns true if aggregate report delay configurability is enabled, false otherwise. */
    default boolean getMeasurementEnableConfigurableAggregateReportDelay() {
        return MEASUREMENT_ENABLE_CONFIGURABLE_AGGREGATE_REPORT_DELAY;
    }

    /**
     * Default aggregate report delay. Derived from {@link
     * com.android.adservices.service.measurement.PrivacyParams#AGGREGATE_REPORT_MIN_DELAY} and
     * {@link com.android.adservices.service.measurement.PrivacyParams#AGGREGATE_REPORT_DELAY_SPAN}.
     */
    String MEASUREMENT_AGGREGATE_REPORT_DELAY_CONFIG =
            String.join(
                    ",",
                    Long.toString(TimeUnit.MINUTES.toMillis(0L)),
                    Long.toString(TimeUnit.MINUTES.toMillis(10L)));

    /**
     * Returns configured comma separated aggregate report min delay and aggregate report delay
     * span.
     */
    default String getMeasurementAggregateReportDelayConfig() {
        return MEASUREMENT_AGGREGATE_REPORT_DELAY_CONFIG;
    }

    /** Default max allowed number of event reports. */
    int DEFAULT_MEASUREMENT_VTC_CONFIGURABLE_MAX_EVENT_REPORTS_COUNT = 1;

    /** Returns the default max allowed number of event reports. */
    default int getMeasurementVtcConfigurableMaxEventReportsCount() {
        return DEFAULT_MEASUREMENT_VTC_CONFIGURABLE_MAX_EVENT_REPORTS_COUNT;
    }

    /** Default Measurement ARA parsing alignment v1 feature flag. */
    boolean MEASUREMENT_ENABLE_ARA_PARSING_ALIGNMENT_V1 = true;

    /** Returns whether Measurement ARA parsing alignment v1 feature is enabled. */
    default boolean getMeasurementEnableAraParsingAlignmentV1() {
        return MEASUREMENT_ENABLE_ARA_PARSING_ALIGNMENT_V1;
    }

    /** Default Measurement ARA parsing alignment v1 feature flag. */
    boolean MEASUREMENT_ENABLE_ARA_DEDUPLICATION_ALIGNMENT_V1 = true;

    /** Returns whether Measurement ARA deduplication alignment v1 feature is enabled. */
    default boolean getMeasurementEnableAraDeduplicationAlignmentV1() {
        return MEASUREMENT_ENABLE_ARA_DEDUPLICATION_ALIGNMENT_V1;
    }

    /** Default Measurement source deactivation after filtering feature flag. */
    boolean MEASUREMENT_ENABLE_SOURCE_DEACTIVATION_AFTER_FILTERING = false;

    /** Returns whether Measurement source deactivation after filtering feature is enabled. */
    default boolean getMeasurementEnableSourceDeactivationAfterFiltering() {
        return MEASUREMENT_ENABLE_SOURCE_DEACTIVATION_AFTER_FILTERING;
    }

    /** Default Measurement scoped attribution rate limit feature flag. */
    boolean MEASUREMENT_ENABLE_SCOPED_ATTRIBUTION_RATE_LIMIT = true;

    /** Returns whether Measurement scoped attribution rate limit feature is enabled. */
    default boolean getMeasurementEnableScopedAttributionRateLimit() {
        return MEASUREMENT_ENABLE_SCOPED_ATTRIBUTION_RATE_LIMIT;
    }

    /** Default Measurement app package name logging flag. */
    boolean MEASUREMENT_ENABLE_APP_PACKAGE_NAME_LOGGING = true;

    /** Returns whether Measurement app package name logging is enabled. */
    default boolean getMeasurementEnableAppPackageNameLogging() {
        return MEASUREMENT_ENABLE_APP_PACKAGE_NAME_LOGGING;
    }

    /** Default allowlist to enable app package name logging. */
    String MEASUREMENT_APP_PACKAGE_NAME_LOGGING_ALLOWLIST = "";

    /** Returns a list of app package names that allows logging. */
    default String getMeasurementAppPackageNameLoggingAllowlist() {
        return MEASUREMENT_APP_PACKAGE_NAME_LOGGING_ALLOWLIST;
    }

    /** Disable measurement reporting jobs to throw unaccounted exceptions by default. */
    boolean MEASUREMENT_ENABLE_REPORTING_JOBS_THROW_UNACCOUNTED_EXCEPTION = false;

    /**
     * If enabled, measurement reporting jobs will throw unaccounted e.g. unexpected unchecked
     * exceptions.
     */
    default boolean getMeasurementEnableReportingJobsThrowUnaccountedException() {
        return MEASUREMENT_ENABLE_REPORTING_JOBS_THROW_UNACCOUNTED_EXCEPTION;
    }

    /**
     * Disable measurement reporting jobs to throw {@link org.json.JSONException} exception by
     * default.
     */
    boolean MEASUREMENT_ENABLE_REPORTING_JOBS_THROW_JSON_EXCEPTION = false;

    /** If enabled, measurement reporting jobs will throw {@link org.json.JSONException}. */
    default boolean getMeasurementEnableReportingJobsThrowJsonException() {
        return MEASUREMENT_ENABLE_REPORTING_JOBS_THROW_JSON_EXCEPTION;
    }

    /** Disable measurement report to be deleted if any unrecoverable exception occurs. */
    boolean MEASUREMENT_ENABLE_DELETE_REPORTS_ON_UNRECOVERABLE_EXCEPTION = false;

    /** If enabled, measurement reports will get deleted if any unrecoverable exception occurs. */
    default boolean getMeasurementEnableReportDeletionOnUnrecoverableException() {
        return MEASUREMENT_ENABLE_DELETE_REPORTS_ON_UNRECOVERABLE_EXCEPTION;
    }

    /** Disable measurement aggregate reporting jobs to throw {@code CryptoException} by default. */
    boolean MEASUREMENT_ENABLE_REPORTING_JOBS_THROW_CRYPTO_EXCEPTION = false;

    /** If enabled, measurement aggregate reporting job will throw {@code CryptoException}. */
    default boolean getMeasurementEnableReportingJobsThrowCryptoException() {
        return MEASUREMENT_ENABLE_REPORTING_JOBS_THROW_CRYPTO_EXCEPTION;
    }

    /**
     * Disable measurement datastore to throw {@link
     * com.android.adservices.data.measurement.DatastoreException} when it occurs by default.
     */
    boolean MEASUREMENT_ENABLE_DATASTORE_MANAGER_THROW_DATASTORE_EXCEPTION = false;

    /**
     * If enabled, measurement DatastoreManager can throw DatastoreException wrapped in an unchecked
     * exception.
     */
    default boolean getMeasurementEnableDatastoreManagerThrowDatastoreException() {
        return MEASUREMENT_ENABLE_DATASTORE_MANAGER_THROW_DATASTORE_EXCEPTION;
    }

    /** Set the sampling rate to 100% for unknown exceptions to be re-thrown. */
    float MEASUREMENT_THROW_UNKNOWN_EXCEPTION_SAMPLING_RATE = 1.0f;

    /** Sampling rate to decide whether to throw unknown exceptions for measurement. */
    default float getMeasurementThrowUnknownExceptionSamplingRate() {
        return MEASUREMENT_THROW_UNKNOWN_EXCEPTION_SAMPLING_RATE;
    }

    boolean MEASUREMENT_DELETE_UNINSTALLED_JOB_PERSISTED = true;

    /** Returns whether to persist this job across device reboots for delete uninstalled job. */
    default boolean getMeasurementDeleteUninstalledJobPersisted() {
        return MEASUREMENT_DELETE_UNINSTALLED_JOB_PERSISTED;
    }

    long MEASUREMENT_DELETE_UNINSTALLED_JOB_PERIOD_MS = TimeUnit.HOURS.toMillis(24);

    /**
     * Returns the min time period (in millis) between each uninstalled-record deletion maintenance
     * job run.
     */
    default long getMeasurementDeleteUninstalledJobPeriodMs() {
        return MEASUREMENT_DELETE_UNINSTALLED_JOB_PERIOD_MS;
    }

    boolean MEASUREMENT_DELETE_EXPIRED_JOB_PERSISTED = true;

    /** Returns whether to persist this job across device reboots for delete expired job. */
    default boolean getMeasurementDeleteExpiredJobPersisted() {
        return MEASUREMENT_DELETE_EXPIRED_JOB_PERSISTED;
    }

    boolean MEASUREMENT_DELETE_EXPIRED_JOB_REQUIRES_DEVICE_IDLE = true;

    /** Returns whether to require device to be idle for delete expired job. */
    default boolean getMeasurementDeleteExpiredJobRequiresDeviceIdle() {
        return MEASUREMENT_DELETE_EXPIRED_JOB_REQUIRES_DEVICE_IDLE;
    }

    long MEASUREMENT_DELETE_EXPIRED_JOB_PERIOD_MS = TimeUnit.HOURS.toMillis(24);

    /**
     * Returns the min time period (in millis) between each expired-record deletion maintenance job
     * run.
     */
    default long getMeasurementDeleteExpiredJobPeriodMs() {
        return MEASUREMENT_DELETE_EXPIRED_JOB_PERIOD_MS;
    }

    boolean MEASUREMENT_EVENT_REPORTING_JOB_REQUIRED_BATTERY_NOT_LOW = true;

    /** Returns whether to require battery not low for event reporting job . */
    default boolean getMeasurementEventReportingJobRequiredBatteryNotLow() {
        return MEASUREMENT_EVENT_REPORTING_JOB_REQUIRED_BATTERY_NOT_LOW;
    }

    int MEASUREMENT_EVENT_REPORTING_JOB_REQUIRED_NETWORK_TYPE = JobInfo.NETWORK_TYPE_UNMETERED;

    /** Returns the required network type for event reporting job . */
    default int getMeasurementEventReportingJobRequiredNetworkType() {
        return MEASUREMENT_EVENT_REPORTING_JOB_REQUIRED_NETWORK_TYPE;
    }

    boolean MEASUREMENT_EVENT_REPORTING_JOB_PERSISTED = true;

    /** Returns whether to persist this job across device reboots for event reporting job. */
    default boolean getMeasurementEventReportingJobPersisted() {
        return MEASUREMENT_EVENT_REPORTING_JOB_PERSISTED;
    }

    boolean MEASUREMENT_EVENT_FALLBACK_REPORTING_JOB_REQUIRED_BATTERY_NOT_LOW = true;

    /** Returns whether to require battery not low for event fallback reporting job . */
    default boolean getMeasurementEventFallbackReportingJobRequiredBatteryNotLow() {
        return MEASUREMENT_EVENT_FALLBACK_REPORTING_JOB_REQUIRED_BATTERY_NOT_LOW;
    }

    int MEASUREMENT_EVENT_FALLBACK_REPORTING_JOB_REQUIRED_NETWORK_TYPE = JobInfo.NETWORK_TYPE_ANY;

    /** Returns the required network type for event fallback reporting job . */
    default int getMeasurementEventFallbackReportingJobRequiredNetworkType() {
        return MEASUREMENT_EVENT_FALLBACK_REPORTING_JOB_REQUIRED_NETWORK_TYPE;
    }

    boolean MEASUREMENT_EVENT_FALLBACK_REPORTING_JOB_PERSISTED = true;

    /**
     * Returns whether to persist this job across device reboots for event fallback reporting job.
     */
    default boolean getMeasurementEventFallbackReportingJobPersisted() {
        return MEASUREMENT_EVENT_FALLBACK_REPORTING_JOB_PERSISTED;
    }

    int MEASUREMENT_DEBUG_REPORTING_JOB_REQUIRED_NETWORK_TYPE = JobInfo.NETWORK_TYPE_ANY;

    /** Returns the required network type for debug reporting job . */
    default int getMeasurementDebugReportingJobRequiredNetworkType() {
        return MEASUREMENT_DEBUG_REPORTING_JOB_REQUIRED_NETWORK_TYPE;
    }

    int MEASUREMENT_DEBUG_REPORTING_FALLBACK_JOB_REQUIRED_NETWORK_TYPE = JobInfo.NETWORK_TYPE_ANY;

    /** Returns the required network type for debug reporting fallback job . */
    default int getMeasurementDebugReportingFallbackJobRequiredNetworkType() {
        return MEASUREMENT_DEBUG_REPORTING_FALLBACK_JOB_REQUIRED_NETWORK_TYPE;
    }

    boolean MEASUREMENT_DEBUG_REPORTING_FALLBACK_JOB_PERSISTED = true;

    /**
     * Returns whether to persist this job across device reboots for debug fallback reporting job.
     */
    default boolean getMeasurementDebugReportingFallbackJobPersisted() {
        return MEASUREMENT_DEBUG_REPORTING_FALLBACK_JOB_PERSISTED;
    }

    int MEASUREMENT_VERBOSE_DEBUG_REPORTING_JOB_REQUIRED_NETWORK_TYPE = JobInfo.NETWORK_TYPE_ANY;

    /** Returns the required network type for verbose debug reporting job . */
    default int getMeasurementVerboseDebugReportingJobRequiredNetworkType() {
        return MEASUREMENT_VERBOSE_DEBUG_REPORTING_JOB_REQUIRED_NETWORK_TYPE;
    }

    boolean MEASUREMENT_VERBOSE_DEBUG_REPORTING_FALLBACK_JOB_PERSISTED = true;

    /**
     * Returns whether to persist this job across device reboots for verbose debug fallback
     * reporting job.
     */
    default boolean getMeasurementVerboseDebugReportingFallbackJobPersisted() {
        return MEASUREMENT_VERBOSE_DEBUG_REPORTING_FALLBACK_JOB_PERSISTED;
    }

    boolean MEASUREMENT_ATTRIBUTION_JOB_PERSISTED = false;

    /** Returns whether to persist this job across device reboots for attribution job. */
    default boolean getMeasurementAttributionJobPersisted() {
        return MEASUREMENT_ATTRIBUTION_JOB_PERSISTED;
    }

    long MEASUREMENT_ATTRIBUTION_JOB_TRIGGERING_DELAY_MS = TimeUnit.MINUTES.toMillis(2);

    /** Delay for attribution job triggering. */
    default long getMeasurementAttributionJobTriggeringDelayMs() {
        return MEASUREMENT_ATTRIBUTION_JOB_TRIGGERING_DELAY_MS;
    }

    boolean MEASUREMENT_ATTRIBUTION_FALLBACK_JOB_PERSISTED = true;

    /** Returns whether to persist this job across device reboots for attribution fallback job. */
    default boolean getMeasurementAttributionFallbackJobPersisted() {
        return MEASUREMENT_ATTRIBUTION_FALLBACK_JOB_PERSISTED;
    }

    int MEASUREMENT_ASYNC_REGISTRATION_QUEUE_JOB_REQUIRED_NETWORK_TYPE = JobInfo.NETWORK_TYPE_ANY;

    /** Returns the required network type for async registration queue job. */
    default int getMeasurementAsyncRegistrationQueueJobRequiredNetworkType() {
        return MEASUREMENT_ASYNC_REGISTRATION_QUEUE_JOB_REQUIRED_NETWORK_TYPE;
    }

    boolean MEASUREMENT_ASYNC_REGISTRATION_QUEUE_JOB_PERSISTED = false;

    /**
     * Returns whether to persist this job across device reboots for async registration queue job.
     */
    default boolean getMeasurementAsyncRegistrationQueueJobPersisted() {
        return MEASUREMENT_ASYNC_REGISTRATION_QUEUE_JOB_PERSISTED;
    }

    boolean MEASUREMENT_ASYNC_REGISTRATION_FALLBACK_JOB_REQUIRED_BATTERY_NOT_LOW = true;

    /** Returns whether to require battery not low for async registration queue fallback job. */
    default boolean getMeasurementAsyncRegistrationFallbackJobRequiredBatteryNotLow() {
        return MEASUREMENT_ASYNC_REGISTRATION_FALLBACK_JOB_REQUIRED_BATTERY_NOT_LOW;
    }

    int MEASUREMENT_ASYNC_REGISTRATION_FALLBACK_JOB_REQUIRED_NETWORK_TYPE =
            JobInfo.NETWORK_TYPE_ANY;

    /** Returns the required network type for async registration queue fallback job. */
    default int getMeasurementAsyncRegistrationFallbackJobRequiredNetworkType() {
        return MEASUREMENT_ASYNC_REGISTRATION_FALLBACK_JOB_REQUIRED_NETWORK_TYPE;
    }

    boolean MEASUREMENT_ASYNC_REGISTRATION_FALLBACK_JOB_PERSISTED = true;

    /**
     * Returns whether to persist this job across device reboots for async registration queue
     * fallback job.
     */
    default boolean getMeasurementAsyncRegistrationFallbackJobPersisted() {
        return MEASUREMENT_ASYNC_REGISTRATION_FALLBACK_JOB_PERSISTED;
    }

    boolean MEASUREMENT_AGGREGATE_REPORTING_JOB_REQUIRED_BATTERY_NOT_LOW = true;

    /** Returns whether to require battery not low for aggregate reporting job. */
    default boolean getMeasurementAggregateReportingJobRequiredBatteryNotLow() {
        return MEASUREMENT_AGGREGATE_REPORTING_JOB_REQUIRED_BATTERY_NOT_LOW;
    }

    int MEASUREMENT_AGGREGATE_REPORTING_JOB_REQUIRED_NETWORK_TYPE = JobInfo.NETWORK_TYPE_UNMETERED;

    /** Returns the required network type for aggregate reporting job. */
    default int getMeasurementAggregateReportingJobRequiredNetworkType() {
        return MEASUREMENT_AGGREGATE_REPORTING_JOB_REQUIRED_NETWORK_TYPE;
    }

    boolean MEASUREMENT_AGGREGATE_REPORTING_JOB_PERSISTED = true;

    /** Returns whether to persist this job across device reboots for aggregate reporting job. */
    default boolean getMeasurementAggregateReportingJobPersisted() {
        return MEASUREMENT_AGGREGATE_REPORTING_JOB_PERSISTED;
    }

    boolean MEASUREMENT_AGGREGATE_FALLBACK_REPORTING_JOB_REQUIRED_BATTERY_NOT_LOW = true;

    /** Returns whether to require battery not low for aggregate fallback reporting job. */
    default boolean getMeasurementAggregateFallbackReportingJobRequiredBatteryNotLow() {
        return MEASUREMENT_AGGREGATE_FALLBACK_REPORTING_JOB_REQUIRED_BATTERY_NOT_LOW;
    }

    int MEASUREMENT_AGGREGATE_FALLBACK_REPORTING_JOB_REQUIRED_NETWORK_TYPE =
            JobInfo.NETWORK_TYPE_ANY;

    /** Returns the required network type for aggregate fallback reporting job . */
    default int getMeasurementAggregateFallbackReportingJobRequiredNetworkType() {
        return MEASUREMENT_AGGREGATE_FALLBACK_REPORTING_JOB_REQUIRED_NETWORK_TYPE;
    }

    boolean MEASUREMENT_AGGREGATE_FALLBACK_REPORTING_JOB_PERSISTED = true;

    /**
     * Returns whether to persist this job across device reboots for aggregate fallback reporting
     * job.
     */
    default boolean getMeasurementAggregateFallbackReportingJobPersisted() {
        return MEASUREMENT_AGGREGATE_FALLBACK_REPORTING_JOB_PERSISTED;
    }

    /** Default value for Null Aggregate Report feature flag. */
    boolean MEASUREMENT_NULL_AGGREGATE_REPORT_ENABLED = false;

    /** Null Aggregate Report feature flag. */
    default boolean getMeasurementNullAggregateReportEnabled() {
        return MEASUREMENT_NULL_AGGREGATE_REPORT_ENABLED;
    }

    float MEASUREMENT_NULL_AGG_REPORT_RATE_INCL_SOURCE_REGISTRATION_TIME = .008f;

    /**
     * Returns the rate at which null aggregate reports are generated whenever an actual aggregate
     * report is successfully generated.
     */
    default float getMeasurementNullAggReportRateInclSourceRegistrationTime() {
        return MEASUREMENT_NULL_AGG_REPORT_RATE_INCL_SOURCE_REGISTRATION_TIME;
    }

    /** Default U18 UX feature flag.. */
    boolean DEFAULT_U18_UX_ENABLED = false;

    /** U18 UX feature flag.. */
    default boolean getU18UxEnabled() {
        return DEFAULT_U18_UX_ENABLED;
    }

    /** Default RVC UX feature flag.. */
    boolean DEFAULT_RVC_UX_ENABLED = SDK_INT == Build.VERSION_CODES.R;

    /** RVC UX feature flag.. */
    default boolean getEnableRvcUx() {
        return DEFAULT_RVC_UX_ENABLED;
    }

    /** Default RVC NOTIFICATION feature flag.. */
    boolean DEFAULT_RVC_NOTIFICATION_ENABLED = false;

    /** RVC Notification feature flag.. */
    default boolean getEnableRvcNotification() {
        return DEFAULT_RVC_NOTIFICATION_ENABLED;
    }

    /** Default enableAdServices system API feature flag.. */
    boolean DEFAULT_ENABLE_AD_SERVICES_SYSTEM_API = false;

    /** enableAdServices system API feature flag.. */
    default boolean getEnableAdServicesSystemApi() {
        return DEFAULT_ENABLE_AD_SERVICES_SYSTEM_API;
    }

    /** Disables client error logging for the list of error codes. Default value is empty list. */
    ImmutableList<Integer> ERROR_CODE_LOGGING_DENY_LIST = ImmutableList.of();

    /** Returns a list of error codes for which we don't want to do error logging. */
    default ImmutableList<Integer> getErrorCodeLoggingDenyList() {
        return ERROR_CODE_LOGGING_DENY_LIST;
    }

    /** Returns the map of UX flags. */
    default Map<String, Boolean> getUxFlags() {
        return new HashMap<>();
    }

    /** Enable feature to unify destinations for event reports by default. */
    boolean DEFAULT_MEASUREMENT_ENABLE_COARSE_EVENT_REPORT_DESTINATIONS = true;

    /**
     * Returns true if event reporting destinations are enabled to be reported in a coarse manner,
     * i.e. both app and web destinations are merged into a single array in the event report.
     */
    default boolean getMeasurementEnableCoarseEventReportDestinations() {
        return DEFAULT_MEASUREMENT_ENABLE_COARSE_EVENT_REPORT_DESTINATIONS;
    }

    /** Privacy Params */
    int MEASUREMENT_MAX_DISTINCT_WEB_DESTINATIONS_IN_SOURCE_REGISTRATION = 3;

    /** Max distinct web destinations in a source registration. */
    default int getMeasurementMaxDistinctWebDestinationsInSourceRegistration() {
        return MEASUREMENT_MAX_DISTINCT_WEB_DESTINATIONS_IN_SOURCE_REGISTRATION;
    }

    long MEASUREMENT_MAX_REPORTING_REGISTER_SOURCE_EXPIRATION_IN_SECONDS =
            TimeUnit.DAYS.toSeconds(30);

    /**
     * Max expiration value in seconds for attribution reporting register source. This value is also
     * the default if no expiration was specified.
     */
    default long getMeasurementMaxReportingRegisterSourceExpirationInSeconds() {
        return MEASUREMENT_MAX_REPORTING_REGISTER_SOURCE_EXPIRATION_IN_SECONDS;
    }

    long MEASUREMENT_MIN_REPORTING_REGISTER_SOURCE_EXPIRATION_IN_SECONDS =
            TimeUnit.DAYS.toSeconds(1);

    /** Min expiration value in seconds for attribution reporting register source. */
    default long getMeasurementMinReportingRegisterSourceExpirationInSeconds() {
        return MEASUREMENT_MIN_REPORTING_REGISTER_SOURCE_EXPIRATION_IN_SECONDS;
    }

    long MEASUREMENT_MAX_INSTALL_ATTRIBUTION_WINDOW = TimeUnit.DAYS.toSeconds(30);

    /** Maximum limit of duration to determine attribution for a verified installation. */
    default long getMeasurementMaxInstallAttributionWindow() {
        return MEASUREMENT_MAX_INSTALL_ATTRIBUTION_WINDOW;
    }

    long MEASUREMENT_MIN_INSTALL_ATTRIBUTION_WINDOW = TimeUnit.DAYS.toSeconds(1);

    /** Minimum limit of duration to determine attribution for a verified installation. */
    default long getMeasurementMinInstallAttributionWindow() {
        return MEASUREMENT_MIN_INSTALL_ATTRIBUTION_WINDOW;
    }

    long MEASUREMENT_MAX_POST_INSTALL_EXCLUSIVITY_WINDOW = TimeUnit.DAYS.toSeconds(30);

    /** Maximum acceptable install cooldown period. */
    default long getMeasurementMaxPostInstallExclusivityWindow() {
        return MEASUREMENT_MAX_POST_INSTALL_EXCLUSIVITY_WINDOW;
    }

    long MEASUREMENT_MIN_POST_INSTALL_EXCLUSIVITY_WINDOW = 0L;

    /** Default and minimum value for cooldown period of source which led to installation. */
    default long getMeasurementMinPostInstallExclusivityWindow() {
        return MEASUREMENT_MIN_POST_INSTALL_EXCLUSIVITY_WINDOW;
    }

    int MEASUREMENT_MAX_SUM_OF_AGGREGATE_VALUES_PER_SOURCE = 65536;

    /**
     * L1, the maximum sum of the contributions (values) across all buckets for a given source
     * event.
     */
    default int getMeasurementMaxSumOfAggregateValuesPerSource() {
        return MEASUREMENT_MAX_SUM_OF_AGGREGATE_VALUES_PER_SOURCE;
    }

    long MEASUREMENT_RATE_LIMIT_WINDOW_MILLISECONDS = TimeUnit.DAYS.toMillis(30);

    /**
     * Rate limit window for (Source Site, Destination Site, Reporting Site, Window) privacy unit.
     * 30 days.
     */
    default long getMeasurementRateLimitWindowMilliseconds() {
        return MEASUREMENT_RATE_LIMIT_WINDOW_MILLISECONDS;
    }

    long MEASUREMENT_MIN_REPORTING_ORIGIN_UPDATE_WINDOW = TimeUnit.DAYS.toMillis(1);

    /** Minimum time window after which reporting origin can be migrated */
    default long getMeasurementMinReportingOriginUpdateWindow() {
        return MEASUREMENT_MIN_REPORTING_ORIGIN_UPDATE_WINDOW;
    }

    boolean MEASUREMENT_ENABLE_PREINSTALL_CHECK = false;

    /** Returns true when pre-install check is enabled. */
    default boolean getMeasurementEnablePreinstallCheck() {
        return MEASUREMENT_ENABLE_PREINSTALL_CHECK;
    }

    /** Default value of flag for session stable kill switches. */
    boolean MEASUREMENT_ENABLE_SESSION_STABLE_KILL_SWITCHES = true;

    /** Returns true when session stable kill switches are enabled. */
    default boolean getMeasurementEnableSessionStableKillSwitches() {
        return MEASUREMENT_ENABLE_SESSION_STABLE_KILL_SWITCHES;
    }

    /** Default value of flag for logging consent migration metrics when OTA from S to T+. */
    boolean DEFAULT_ADSERVICES_CONSENT_MIGRATION_LOGGING_ENABLED = true;

    /***
     * Returns true when logging consent migration metrics is enabled when OTA from S to T+.
     */
    default boolean getAdservicesConsentMigrationLoggingEnabled() {
        return DEFAULT_ADSERVICES_CONSENT_MIGRATION_LOGGING_ENABLED;
    }

    /** The default token for resetting consent notificatio.. */
    String CONSENT_NOTIFICATION_RESET_TOKEN = "";

    /** Returns the consent notification reset token. */
    default String getConsentNotificationResetToken() {
        return CONSENT_NOTIFICATION_RESET_TOKEN;
    }

    /** Default whether Enrollment Mdd Record Deletion feature is enabled. */
    boolean ENROLLMENT_MDD_RECORD_DELETION_ENABLED = false;

    /** Returns whether the {@code enrollmentMddRecordDeletion} feature is enabled. */
    default boolean getEnrollmentMddRecordDeletionEnabled() {
        return ENROLLMENT_MDD_RECORD_DELETION_ENABLED;
    }

    /** Default value of whether topics cobalt logging feature is enabled. */
    boolean TOPICS_COBALT_LOGGING_ENABLED = false;

    /**
     * Returns whether the topics cobalt logging feature is enabled.
     *
     * <p>The topics cobalt logging will be disabled either the getCobaltLoggingEnabled or {@code
     * TOPICS_COBALT_LOGGING_ENABLED} is {@code false}.
     */
    default boolean getTopicsCobaltLoggingEnabled() {
        return getCobaltLoggingEnabled() && TOPICS_COBALT_LOGGING_ENABLED;
    }

    /** Default value of Cobalt Adservices Api key. */
    String COBALT_ADSERVICES_API_KEY_HEX = CobaltConstants.DEFAULT_API_KEY;

    default String getCobaltAdservicesApiKeyHex() {
        return COBALT_ADSERVICES_API_KEY_HEX;
    }

    /**
     * Default value of Adservices release stage for Cobalt. The value should correspond to {@link
     * com.google.cobalt.ReleaseStage} enum.
     */
    String ADSERVICES_RELEASE_STAGE_FOR_COBALT = CobaltConstants.DEFAULT_RELEASE_STAGE;

    /** Returns the value of Adservices release stage for Cobalt. */
    default String getAdservicesReleaseStageForCobalt() {
        return ADSERVICES_RELEASE_STAGE_FOR_COBALT;
    }

    /**
     * A feature flag to enable DB schema change to version 8 in Topics API. Version 8 is to add
     * logged_topic column to ReturnedTopic table.
     *
     * <p>Default value is false, which means the feature is disabled by default and needs to be
     * ramped up.
     */
    boolean ENABLE_LOGGED_TOPIC = false;

    /** Returns if to enable logged_topic column in ReturnedTopic table. */
    default boolean getEnableLoggedTopic() {
        return ENABLE_LOGGED_TOPIC;
    }

    /** Whether to enable database schema version 8 */
    boolean ENABLE_DATABASE_SCHEMA_VERSION_8 = false;

    /** Returns if to enable database schema version 8. */
    default boolean getEnableDatabaseSchemaVersion8() {
        return ENABLE_DATABASE_SCHEMA_VERSION_8;
    }

    /** Whether to enable database schema version 9. */
    boolean ENABLE_DATABASE_SCHEMA_VERSION_9 = false;

    /** Returns if to enable database schema version 9. */
    default boolean getEnableDatabaseSchemaVersion9() {
        return ENABLE_DATABASE_SCHEMA_VERSION_9;
    }

    /** Flag to control which allow list in getMeasurementApiStatus. */
    boolean MEASUREMENT_ENABLE_API_STATUS_ALLOW_LIST_CHECK = false;

    /** Returns the flag to control which allow list to use in getMeasurementApiStatus. */
    default boolean getMsmtEnableApiStatusAllowListCheck() {
        return MEASUREMENT_ENABLE_API_STATUS_ALLOW_LIST_CHECK;
    }

    /**
     * Flag to control whether redirect registration urls should be modified to prefix the path
     * string with .well-known
     */
    boolean MEASUREMENT_ENABLE_REDIRECT_TO_WELL_KNOWN_PATH = false;

    default boolean getMeasurementEnableRedirectToWellKnownPath() {
        return MEASUREMENT_ENABLE_REDIRECT_TO_WELL_KNOWN_PATH;
    }

    /**
     * Default whether to limit logging for enrollment metrics to avoid performance issues. This
     * includes not logging data that requires database queries and downloading MDD files.
     */
    boolean ENROLLMENT_ENABLE_LIMITED_LOGGING = false;

    /** Returns whether enrollment logging should be limited. */
    default boolean getEnrollmentEnableLimitedLogging() {
        return ENROLLMENT_ENABLE_LIMITED_LOGGING;
    }

    /**
     * Default value for if events will be registered as a source of attribution in addition to
     * being reported.
     */
    boolean FLEDGE_MEASUREMENT_REPORT_AND_REGISTER_EVENT_API_ENABLED = false;

    /**
     * Returns if events will be registered as a source of attribution in addition to being
     * reported.
     *
     * <p>This, unlocked by the short-term integration between Protected Audience (PA) and
     * Measurement's ARA, enables the {@link
     * android.adservices.adselection.AdSelectionManager#reportEvent} API to report an event and
     * register it as source of attribution, using a single API call, unified under the hood.
     *
     * <ul>
     *   <li>When enabled, by default: ARA will report and register the event.
     *   <li>When enabled, with fallback: PA will report the event and ARA will register the event.
     *   <li>When disabled, when {@link
     *       android.adservices.adselection.AdSelectionManager#reportEvent} is called, only PA will
     *       report the event.
     * </ul>
     */
    default boolean getFledgeMeasurementReportAndRegisterEventApiEnabled() {
        return FLEDGE_MEASUREMENT_REPORT_AND_REGISTER_EVENT_API_ENABLED;
    }

    /** Default value for if the fallback for event reporting and source registration is enabled. */
    boolean FLEDGE_MEASUREMENT_REPORT_AND_REGISTER_EVENT_API_FALLBACK_ENABLED = false;

    /**
     * Returns if the fallback for event reporting and source registration is enabled.
     *
     * <ul>
     *   <li>Only relevant if {@link #getFledgeMeasurementReportAndRegisterEventApiEnabled} is
     *       {@code true}.
     *   <li>When enabled, PA will report the event and ARA will register the event.
     *   <li>When disabled, ARA will report and register the event.
     * </ul>
     *
     * <p>If enabled
     */
    default boolean getFledgeMeasurementReportAndRegisterEventApiFallbackEnabled() {
        return getFledgeMeasurementReportAndRegisterEventApiEnabled()
                && FLEDGE_MEASUREMENT_REPORT_AND_REGISTER_EVENT_API_FALLBACK_ENABLED;
    }

    /** Cobalt logging job period in milliseconds. */
    long COBALT_LOGGING_JOB_PERIOD_MS = 6 * 60 * 60 * 1000; // 6 hours.

    /** Returns the max time period (in milliseconds) between each cobalt logging job run. */
    default long getCobaltLoggingJobPeriodMs() {
        return COBALT_LOGGING_JOB_PERIOD_MS;
    }

    long COBALT_UPLOAD_SERVICE_UNBIND_DELAY_MS = 10 * 1000; // 10 seconds

    /**
     * Returns the amount of time Cobalt should wait (in milliseconds) before unbinding from its
     * upload service.
     */
    default long getCobaltUploadServiceUnbindDelayMs() {
        return COBALT_UPLOAD_SERVICE_UNBIND_DELAY_MS;
    }

    /** Cobalt logging feature flag. */
    boolean COBALT_LOGGING_ENABLED = false;

    /**
     * Returns the feature flag value for cobalt logging job. The cobalt logging feature will be
     * disabled if either the Global Kill Switch or the Cobalt Logging enabled flag is true.
     */
    default boolean getCobaltLoggingEnabled() {
        return !getGlobalKillSwitch() && COBALT_LOGGING_ENABLED;
    }

    /** U18 UX detention channel is enabled by default. */
    boolean IS_U18_UX_DETENTION_CHANNEL_ENABLED_DEFAULT = true;

    /** Returns whether the U18 UX detentional channel is enabled. */
    default boolean isU18UxDetentionChannelEnabled() {
        return IS_U18_UX_DETENTION_CHANNEL_ENABLED_DEFAULT;
    }

    /** U18 supervised account flow is enabled by default. */
    boolean IS_U18_SUPERVISED_ACCOUNT_ENABLED_DEFAULT = true;

    /** Returns whether the U18 supervised account is enabled. */
    default boolean isU18SupervisedAccountEnabled() {
        return IS_U18_SUPERVISED_ACCOUNT_ENABLED_DEFAULT;
    }

    /**
     * Default value to determine whether {@link
     * com.android.adservices.service.adid.AdIdCacheManager} is enabled to read AdId from and for
     * AdIdProvider to update AdId to.
     */
    boolean DEFAULT_ADID_CACHE_ENABLED = false;

    /**
     * Returns if {@link com.android.adservices.service.adid.AdIdCacheManager} is enabled to read
     * AdId from and for AdIdProvider to update AdId to.
     *
     * <ul>
     *   <li>When enabled, AdIdCacheManager will read AdId from the cache and AdIdProvider will
     *       update the cache if AdId changes.
     *   <li>When disabled, AdIdCacheManager will call AdIdProvider to get the AdId.
     * </ul>
     *
     * Returns if {@link com.android.adservices.service.adid.AdIdCacheManager} is enabled.
     */
    default boolean getAdIdCacheEnabled() {
        return DEFAULT_ADID_CACHE_ENABLED;
    }

    long DEFAULT_AD_ID_FETCHER_TIMEOUT_MS = 50;

    /**
     * Returns configured timeout value for {@link
     * com.android.adservices.service.adselection.AdIdFetcher} logic.
     *
     * <p>The intended goal is to override this value for tests.
     *
     * <p>Returns Timeout in mills.
     */
    default long getAdIdFetcherTimeoutMs() {
        return DEFAULT_AD_ID_FETCHER_TIMEOUT_MS;
    }

    boolean APP_CONFIG_RETURNS_ENABLED_BY_DEFAULT = false;

    /**
     * Returns whether the API access checked by the AdServices XML config returns {@code true} by
     * default (i.e., when the app doesn't define the config XML file or if the given API access is
     * missing from that file).
     */
    default boolean getAppConfigReturnsEnabledByDefault() {
        return APP_CONFIG_RETURNS_ENABLED_BY_DEFAULT;
    }

    /**
     * Default value to determine whether {@link
     * android.adservices.common.AdServicesCommonManager#enableAdServices} is enabled.
     */
    boolean DEFAULT_ENABLE_ADSERVICES_API_ENABLED = true;

    /**
     * Returns whether {@link android.adservices.common.AdServicesCommonManager#enableAdServices} is
     * enabled.
     */
    default boolean getEnableAdservicesApiEnabled() {
        return DEFAULT_ENABLE_ADSERVICES_API_ENABLED;
    }

    /**
     * Default value to determine whether AdServicesExtDataStorageService related APIs are enabled.
     */
    boolean DEFAULT_ENABLE_ADEXT_DATA_SERVICE_APIS = true;

    /** Returns whether AdServicesExtDataStorageService related APIs are enabled. */
    default boolean getEnableAdExtDataServiceApis() {
        return DEFAULT_ENABLE_ADEXT_DATA_SERVICE_APIS;
    }

    /**
     * Default value to determine whether {@link
     * android.adservices.common.AdServicesCommonManager#isAdServicesEnabled} is enabled.
     */
    boolean DEFAULT_ADSERVICES_ENABLEMENT_CHECK_ENABLED = true;

    /**
     * Returns whether {@link android.adservices.common.AdServicesCommonManager#isAdServicesEnabled}
     * is enabled.
     */
    default boolean getAdservicesEnablementCheckEnabled() {
        return DEFAULT_ADSERVICES_ENABLEMENT_CHECK_ENABLED;
    }

    /**
     * Enable AdServicesExtDataStorageServiceProxy read for consent data feature flag. Its meant to
     * enable the proxy service for testing when the actual service is unavailable The default value
     * is false.
     */
    boolean DEFAULT_ENABLE_ADEXT_SERVICE_DEBUG_PROXY = false;

    /**
     * @return value of enable AdExt service proxy.
     */
    default boolean getEnableAdExtServiceDebugProxy() {
        return DEFAULT_ENABLE_ADEXT_SERVICE_DEBUG_PROXY;
    }

    /**
     * Default value to determine how many logging events {@link
     * com.android.adservices.spe.AdservicesJobServiceLogger} should upload to the server.
     *
     * <p>The value should be an integer in the range of [0, 100], where 100 is to log all events
     * and 0 is to log no events.
     */
    int DEFAULT_BACKGROUND_JOB_SAMPLING_LOGGING_RATE = 5;

    /**
     * Returns the sampling logging rate for {@link
     * com.android.adservices.spe.AdservicesJobServiceLogger} for logging events.
     */
    default int getBackgroundJobSamplingLoggingRate() {
        return DEFAULT_BACKGROUND_JOB_SAMPLING_LOGGING_RATE;
    }
}<|MERGE_RESOLUTION|>--- conflicted
+++ resolved
@@ -709,11 +709,7 @@
         return MEASUREMENT_FLEX_API_MAX_INFORMATION_GAIN_EVENT;
     }
 
-<<<<<<< HEAD
-    float MEASUREMENT_FLEX_API_MAX_INFORMATION_GAIN_NAVIGATION = 11.46173F;
-=======
     float MEASUREMENT_FLEX_API_MAX_INFORMATION_GAIN_NAVIGATION = 11.5F;
->>>>>>> e5cd4102
 
     /** Returns max information gain in Flexible Event API for Navigation sources */
     default float getMeasurementFlexApiMaxInformationGainNavigation() {
