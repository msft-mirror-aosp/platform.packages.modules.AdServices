/*
 * Copyright (C) 2022 The Android Open Source Project
 *
 * Licensed under the Apache License, Version 2.0 (the "License");
 * you may not use this file except in compliance with the License.
 * You may obtain a copy of the License at
 *
 *      http://www.apache.org/licenses/LICENSE-2.0
 *
 * Unless required by applicable law or agreed to in writing, software
 * distributed under the License is distributed on an "AS IS" BASIS,
 * WITHOUT WARRANTIES OR CONDITIONS OF ANY KIND, either express or implied.
 * See the License for the specific language governing permissions and
 * limitations under the License.
 */

package com.android.adservices.service;

import static android.app.ActivityManager.RunningAppProcessInfo.IMPORTANCE_FOREGROUND_SERVICE;

import static com.android.adservices.service.DebugFlags.CONSENT_NOTIFICATION_DEBUG_MODE;
import static com.android.adservices.shared.common.flags.FeatureFlag.Type.LEGACY_KILL_SWITCH;
import static com.android.adservices.shared.common.flags.FeatureFlag.Type.LEGACY_KILL_SWITCH_GLOBAL;
import static com.android.adservices.shared.common.flags.FeatureFlag.Type.LEGACY_KILL_SWITCH_RAMPED_UP;

import android.annotation.IntDef;
import android.app.job.JobInfo;

import androidx.annotation.Nullable;

import com.android.adservices.cobalt.AppNameApiErrorLogger;
import com.android.adservices.cobalt.CobaltConstants;
import com.android.adservices.service.measurement.attribution.AttributionJobService;
import com.android.adservices.shared.common.flags.ConfigFlag;
import com.android.adservices.shared.common.flags.FeatureFlag;
import com.android.adservices.shared.common.flags.ModuleSharedFlags;
import com.android.adservices.spe.AdServicesJobServiceLogger;
import com.android.internal.annotations.VisibleForTesting;
import com.android.modules.utils.build.SdkLevel;

import com.google.common.collect.ImmutableList;

import java.io.PrintWriter;
import java.lang.annotation.Retention;
import java.lang.annotation.RetentionPolicy;
import java.util.HashMap;
import java.util.Map;
import java.util.concurrent.TimeUnit;

/**
 * AdServices Feature Flags interface. This Flags interface hold the default values of Ad Services
 * Flags. The default values in this class must match with the default values in PH since we will
 * migrate to Flag Codegen in the future. With that migration, the Flags.java file will be generated
 * from the GCL.
 *
 * <p><b>NOTE: </b>cannot have any dependency on Android or other AdServices code.
 */
public interface Flags extends ModuleSharedFlags {
    /** Topics Epoch Job Period. */
    long TOPICS_EPOCH_JOB_PERIOD_MS = 7 * 86_400_000; // 7 days.

    /** Returns the max time period (in millis) between each epoch computation job run. */
    default long getTopicsEpochJobPeriodMs() {
        return TOPICS_EPOCH_JOB_PERIOD_MS;
    }

    /**
     * Topics Epoch Job Flex. Note the minimum value system allows is 5 minutes
     * or 5% of background job interval time, whichever is greater.
     * Topics epoch job interval time is 7 days, so the minimum flex time should be 8.4 hours.
     */
    @ConfigFlag long TOPICS_EPOCH_JOB_FLEX_MS = 9 * 60 * 60 * 1000; // 9 hours.

    /** Returns flex for the Epoch computation job in Millisecond. */
    default long getTopicsEpochJobFlexMs() {
        return TOPICS_EPOCH_JOB_FLEX_MS;
    }

    /* The percentage that we will return a random topic from the Taxonomy. */
    int TOPICS_PERCENTAGE_FOR_RANDOM_TOPIC = 5;

    /** Returns the percentage that we will return a random topic from the Taxonomy. */
    default int getTopicsPercentageForRandomTopic() {
        return TOPICS_PERCENTAGE_FOR_RANDOM_TOPIC;
    }

    /** The number of top Topics for each epoch. */
    int TOPICS_NUMBER_OF_TOP_TOPICS = 5;

    /** Returns the number of top topics. */
    default int getTopicsNumberOfTopTopics() {
        return TOPICS_NUMBER_OF_TOP_TOPICS;
    }

    /** The number of random Topics for each epoch. */
    int TOPICS_NUMBER_OF_RANDOM_TOPICS = 1;

    /** Returns the number of top topics. */
    default int getTopicsNumberOfRandomTopics() {
        return TOPICS_NUMBER_OF_RANDOM_TOPICS;
    }

    /** Global blocked Topics. Default value is empty list. */
    ImmutableList<Integer> TOPICS_GLOBAL_BLOCKED_TOPIC_IDS = ImmutableList.of();

    /** Returns a list of global blocked topics. */
    default ImmutableList<Integer> getGlobalBlockedTopicIds() {
        return TOPICS_GLOBAL_BLOCKED_TOPIC_IDS;
    }

    /** How many epochs to look back when deciding if a caller has observed a topic before. */
    int TOPICS_NUMBER_OF_LOOK_BACK_EPOCHS = 3;

    /** Flag to disable direct app calls for Topics API. go/app-calls-for-topics-api */
    boolean TOPICS_DISABLE_DIRECT_APP_CALLS = false;

    /** Returns the flag to disable direct app calls for Topics API. */
    default boolean getTopicsDisableDirectAppCalls() {
        return TOPICS_DISABLE_DIRECT_APP_CALLS;
    }

    /** Flag to enable encrypted Topics feature for Topics API. */
    boolean TOPICS_ENCRYPTION_ENABLED = false;

    /** Returns the feature flag to enable encryption for Topics API. */
    default boolean getTopicsEncryptionEnabled() {
        return TOPICS_ENCRYPTION_ENABLED;
    }

    /** Flag to enable Topics encryption metrics for Topics API. */
    boolean TOPICS_ENCRYPTION_METRICS_ENABLED = false;

    /** Returns the feature flag to enable Topics encryption metrics for Topics API. */
    default boolean getTopicsEncryptionMetricsEnabled() {
        return TOPICS_ENCRYPTION_METRICS_ENABLED;
    }

    /** Flag to enable Topics epoch job battery constraint logging for Topics API. */
    @FeatureFlag boolean TOPICS_EPOCH_JOB_BATTERY_CONSTRAINT_LOGGING_ENABLED = false;

    /**
     * Returns the feature flag to enable Topics epoch job battery constraint logging for Topics
     * API.
     */
    default boolean getTopicsEpochJobBatteryConstraintLoggingEnabled() {
        return TOPICS_EPOCH_JOB_BATTERY_CONSTRAINT_LOGGING_ENABLED;
    }

    /** Flag to disable plaintext Topics for Topics API response. */
    boolean TOPICS_DISABLE_PLAINTEXT_RESPONSE = false;

    /** Returns the feature flag to disable plaintext fields Topics API response. */
    default boolean getTopicsDisablePlaintextResponse() {
        return TOPICS_DISABLE_PLAINTEXT_RESPONSE;
    }

    /**
     * Flag to override base64 public key used for encryption testing.
     *
     * <p>Note: Default value for this flag should not be changed from empty.
     */
    String TOPICS_TEST_ENCRYPTION_PUBLIC_KEY = "";

    /** Returns test public key used for encrypting topics for testing. */
    default String getTopicsTestEncryptionPublicKey() {
        return TOPICS_TEST_ENCRYPTION_PUBLIC_KEY;
    }

    /**
     * Returns the number of epochs to look back when deciding if a caller has observed a topic
     * before.
     */
    default int getTopicsNumberOfLookBackEpochs() {
        return TOPICS_NUMBER_OF_LOOK_BACK_EPOCHS;
    }

    /** Privacy budget for logging topic ID distributions with randomized response. */
    float TOPICS_PRIVACY_BUDGET_FOR_TOPIC_ID_DISTRIBUTION = 5f;

    /** Returns the privacy budget for logging topic ID distributions with randomized response. */
    default float getTopicsPrivacyBudgetForTopicIdDistribution() {
        return TOPICS_PRIVACY_BUDGET_FOR_TOPIC_ID_DISTRIBUTION;
    }

    /**
     * Flag to enable rescheduling of Topics job scheduler tasks when modifications are made to the
     * configuration of the background job.
     */
    @FeatureFlag boolean TOPICS_JOB_SCHEDULER_RESCHEDULE_ENABLED = false;

    /** Returns the feature flag to enable rescheduling of Topics job scheduler. */
    default boolean getTopicsJobSchedulerRescheduleEnabled() {
        return TOPICS_JOB_SCHEDULER_RESCHEDULE_ENABLED;
    }

    /**
     * This flag allows you to execute the job regardless of the device's charging status.
     *
     * <p>By default, the Topics API background job scheduler requires the device to be in charging
     * mode for job execution. The default value for this flag is false, indicating that the job
     * should only be executed when the device is charging. By enabling this flag, the job can be
     * executed when the battery level is not low.
     */
    @FeatureFlag boolean TOPICS_EPOCH_JOB_BATTERY_NOT_LOW_INSTEAD_OF_CHARGING = false;

    /**
     * Returns the feature flag to enable the device to be in batter not low mode for Topics API job
     * execution.
     */
    default boolean getTopicsEpochJobBatteryNotLowInsteadOfCharging() {
        return TOPICS_EPOCH_JOB_BATTERY_NOT_LOW_INSTEAD_OF_CHARGING;
    }

    /**
     * Flag to enable cleaning Topics database when the settings of Topics epoch job
     * is changed from server side.
     */
    @FeatureFlag boolean TOPICS_CLEAN_DB_WHEN_EPOCH_JOB_SETTINGS_CHANGED = false;

    /**
     * Returns the feature flag to enable cleaning Topics database when epoch job settings changed.
     */
    default boolean getTopicsCleanDBWhenEpochJobSettingsChanged() {
        return TOPICS_CLEAN_DB_WHEN_EPOCH_JOB_SETTINGS_CHANGED;
    }

    /** Available types of classifier behaviours for the Topics API. */
    @IntDef(
            flag = true,
            value = {
                UNKNOWN_CLASSIFIER,
                ON_DEVICE_CLASSIFIER,
                PRECOMPUTED_CLASSIFIER,
                PRECOMPUTED_THEN_ON_DEVICE_CLASSIFIER
            })
    @Retention(RetentionPolicy.SOURCE)
    @interface ClassifierType {}

    /** Unknown classifier option. */
    int UNKNOWN_CLASSIFIER = 0;

    /** Only on-device classification. */
    int ON_DEVICE_CLASSIFIER = 1;

    /** Only Precomputed classification. */
    int PRECOMPUTED_CLASSIFIER = 2;

    /** Precomputed classification values are preferred over on-device classification values. */
    int PRECOMPUTED_THEN_ON_DEVICE_CLASSIFIER = 3;

    /* Type of classifier intended to be used by default. */
    @ClassifierType int DEFAULT_CLASSIFIER_TYPE = PRECOMPUTED_THEN_ON_DEVICE_CLASSIFIER;

    /** Returns the type of classifier currently used by Topics. */
    @ClassifierType
    default int getClassifierType() {
        return DEFAULT_CLASSIFIER_TYPE;
    }

    /** Number of top labels allowed for every app. */
    int CLASSIFIER_NUMBER_OF_TOP_LABELS = 3;

    /** Returns the number of top labels allowed for every app after the classification process. */
    default int getClassifierNumberOfTopLabels() {
        return CLASSIFIER_NUMBER_OF_TOP_LABELS;
    }

    /** Threshold value for classification values. */
    float CLASSIFIER_THRESHOLD = 0.2f;

    /** Returns the threshold value for classification values. */
    default float getClassifierThreshold() {
        return CLASSIFIER_THRESHOLD;
    }

    /** Number of max words allowed in the description for topics classifier. */
    int CLASSIFIER_DESCRIPTION_MAX_WORDS = 500;

    /** Returns the number of max words allowed in the description for topics classifier. */
    default int getClassifierDescriptionMaxWords() {
        return CLASSIFIER_DESCRIPTION_MAX_WORDS;
    }

    /** Number of max characters allowed in the description for topics classifier. */
    int CLASSIFIER_DESCRIPTION_MAX_LENGTH = 2500;

    /** Returns the number of max characters allowed in the description for topics classifier. */
    default int getClassifierDescriptionMaxLength() {
        return CLASSIFIER_DESCRIPTION_MAX_LENGTH;
    }

    // TODO(b/243829477): Remove this flag when flow of pushing models is refined.
    /**
     * Whether classifier should force using bundled files. This flag is mainly used in CTS tests to
     * force using precomputed_app_list to avoid model mismatch due to update. Default value is
     * false which means to use downloaded files.
     */
    boolean CLASSIFIER_FORCE_USE_BUNDLED_FILES = false;

    /** Returns whether to force using bundled files */
    default boolean getClassifierForceUseBundledFiles() {
        return CLASSIFIER_FORCE_USE_BUNDLED_FILES;
    }

    /* The default period for the Maintenance job. */
    long MAINTENANCE_JOB_PERIOD_MS = 86_400_000; // 1 day.

    /** Returns the max time period (in millis) between each idle maintenance job run. */
    default long getMaintenanceJobPeriodMs() {
        return MAINTENANCE_JOB_PERIOD_MS;
    }

    /* The default flex for Maintenance Job. */
    long MAINTENANCE_JOB_FLEX_MS = 3 * 60 * 60 * 1000; // 3 hours.

    /** Returns flex for the Daily Maintenance job in Millisecond. */
    default long getMaintenanceJobFlexMs() {
        return MAINTENANCE_JOB_FLEX_MS;
    }

    default int getEncryptionKeyNetworkConnectTimeoutMs() {
        return ENCRYPTION_KEY_NETWORK_CONNECT_TIMEOUT_MS;
    }

    int ENCRYPTION_KEY_NETWORK_CONNECT_TIMEOUT_MS = (int) TimeUnit.SECONDS.toMillis(5);

    default int getEncryptionKeyNetworkReadTimeoutMs() {
        return ENCRYPTION_KEY_NETWORK_READ_TIMEOUT_MS;
    }

    int ENCRYPTION_KEY_NETWORK_READ_TIMEOUT_MS = (int) TimeUnit.SECONDS.toMillis(30);

    /* The default min time period (in millis) between each event main reporting job run. */
    long MEASUREMENT_EVENT_MAIN_REPORTING_JOB_PERIOD_MS = 4 * 60 * 60 * 1000; // 4 hours.

    /** Returns min time period (in millis) between each event main reporting job run. */
    default long getMeasurementEventMainReportingJobPeriodMs() {
        return MEASUREMENT_EVENT_MAIN_REPORTING_JOB_PERIOD_MS;
    }

    /* The default min time period (in millis) between each event fallback reporting job run. */
    long MEASUREMENT_EVENT_FALLBACK_REPORTING_JOB_PERIOD_MS = 24 * 60 * 60 * 1000; // 24 hours.

    /** Returns min time period (in millis) between each event fallback reporting job run. */
    default long getMeasurementEventFallbackReportingJobPeriodMs() {
        return MEASUREMENT_EVENT_FALLBACK_REPORTING_JOB_PERIOD_MS;
    }

    /* The default value for whether the trigger debugging availability signal is enabled for event
    or aggregate reports. */
    @FeatureFlag boolean MEASUREMENT_ENABLE_TRIGGER_DEBUG_SIGNAL = false;

    /**
     * Returns whether the trigger debugging availability signal is enabled for event or aggregate
     * reports.
     */
    default boolean getMeasurementEnableTriggerDebugSignal() {
        return MEASUREMENT_ENABLE_TRIGGER_DEBUG_SIGNAL;
    }

    /* The default value for whether the trigger debugging availability signal is enabled for event
    reports that have coarse_event_report_destinations = true. */
    @FeatureFlag
    boolean MEASUREMENT_ENABLE_EVENT_TRIGGER_DEBUG_SIGNAL_FOR_COARSE_DESTINATION = false;

    /**
     * Returns whether the trigger debugging availability signal is enabled for event reports that
     * have coarse_event_report_destinations = true.
     */
    default boolean getMeasurementEnableEventTriggerDebugSignalForCoarseDestination() {
        return MEASUREMENT_ENABLE_EVENT_TRIGGER_DEBUG_SIGNAL_FOR_COARSE_DESTINATION;
    }

    /* The float to control the probability to set trigger debugging availability signal for fake
    event reports. */
    @ConfigFlag float MEASUREMENT_TRIGGER_DEBUG_SIGNAL_PROBABILITY_FOR_FAKE_REPORTS = 0.5F;

    /**
     * Returns the possibility of trigger debugging availability signal being true for fake event
     * reports.
     */
    default float getMeasurementTriggerDebugSignalProbabilityForFakeReports() {
        return MEASUREMENT_TRIGGER_DEBUG_SIGNAL_PROBABILITY_FOR_FAKE_REPORTS;
    }

    /**
     * The suffix that is appended to the aggregation coordinator origin for retrieving the
     * encryption keys.
     */
    String MEASUREMENT_AGGREGATION_COORDINATOR_PATH =
            ".well-known/aggregation-service/v1/public-keys";

    /** Returns the URL for fetching public encryption keys for aggregatable reports. */
    default String getMeasurementAggregationCoordinatorPath() {
        return MEASUREMENT_AGGREGATION_COORDINATOR_PATH;
    }

    boolean MEASUREMENT_AGGREGATION_COORDINATOR_ORIGIN_ENABLED = true;

    /** Returns true if aggregation coordinator origin is enabled. */
    default boolean getMeasurementAggregationCoordinatorOriginEnabled() {
        return MEASUREMENT_AGGREGATION_COORDINATOR_ORIGIN_ENABLED;
    }

    /**
     * Default list(comma-separated) of origins for creating a URL used to fetch public encryption
     * keys for aggregatable reports.
     */
    String MEASUREMENT_AGGREGATION_COORDINATOR_ORIGIN_LIST =
            "https://publickeyservice.msmt.aws.privacysandboxservices.com,"
                    + "https://publickeyservice.msmt.gcp.privacysandboxservices.com";

    /**
     * Returns a string which is a comma separated list of origins used to fetch public encryption
     * keys for aggregatable reports.
     */
    default String getMeasurementAggregationCoordinatorOriginList() {
        return MEASUREMENT_AGGREGATION_COORDINATOR_ORIGIN_LIST;
    }

    /* The list of origins for creating a URL used to fetch public encryption keys for
    aggregatable reports. AWS is the current default. */
    String MEASUREMENT_DEFAULT_AGGREGATION_COORDINATOR_ORIGIN =
            "https://publickeyservice.msmt.aws.privacysandboxservices.com";

    /**
     * Returns the default origin for creating the URI used to fetch public encryption keys for
     * aggregatable reports.
     */
    default String getMeasurementDefaultAggregationCoordinatorOrigin() {
        return MEASUREMENT_DEFAULT_AGGREGATION_COORDINATOR_ORIGIN;
    }

    /* The default min time period (in millis) between each aggregate main reporting job run. */
    long MEASUREMENT_AGGREGATE_MAIN_REPORTING_JOB_PERIOD_MS = 4 * 60 * 60 * 1000; // 4 hours.

    /** Returns min time period (in millis) between each aggregate main reporting job run. */
    default long getMeasurementAggregateMainReportingJobPeriodMs() {
        return MEASUREMENT_AGGREGATE_MAIN_REPORTING_JOB_PERIOD_MS;
    }

    /* The default min time period (in millis) between each aggregate fallback reporting job run. */
    long MEASUREMENT_AGGREGATE_FALLBACK_REPORTING_JOB_PERIOD_MS = 24 * 60 * 60 * 1000; // 24 hours.

    /** Returns min time period (in millis) between each aggregate fallback job run. */
    default long getMeasurementAggregateFallbackReportingJobPeriodMs() {
        return MEASUREMENT_AGGREGATE_FALLBACK_REPORTING_JOB_PERIOD_MS;
    }

    /**
     * Returns the maximum time in milliseconds allowed for a network call to open its initial
     * connection during Measurement API calls.
     */
    default int getMeasurementNetworkConnectTimeoutMs() {
        return MEASUREMENT_NETWORK_CONNECT_TIMEOUT_MS;
    }

    /**
     * Returns the maximum time in milliseconds allowed for a network call to read a response from a
     * target server during Measurement API calls.
     */
    default int getMeasurementNetworkReadTimeoutMs() {
        return MEASUREMENT_NETWORK_READ_TIMEOUT_MS;
    }

    long MEASUREMENT_DB_SIZE_LIMIT = (1024 * 1024) * 10; // 10 MBs
    int MEASUREMENT_NETWORK_CONNECT_TIMEOUT_MS = (int) TimeUnit.SECONDS.toMillis(5);
    int MEASUREMENT_NETWORK_READ_TIMEOUT_MS = (int) TimeUnit.SECONDS.toMillis(30);
    int MEASUREMENT_REPORT_RETRY_LIMIT = 3;
    boolean MEASUREMENT_REPORT_RETRY_LIMIT_ENABLED = true;

    /**
     * Returns the window that an InputEvent has to be within for the system to register it as a
     * click.
     */
    long MEASUREMENT_REGISTRATION_INPUT_EVENT_VALID_WINDOW_MS = 60 * 1000; // 1 minute.

    default long getMeasurementRegistrationInputEventValidWindowMs() {
        return MEASUREMENT_REGISTRATION_INPUT_EVENT_VALID_WINDOW_MS;
    }

    /** Returns whether a click event should be verified before a registration request. */
    boolean MEASUREMENT_IS_CLICK_VERIFICATION_ENABLED = true;

    default boolean getMeasurementIsClickVerificationEnabled() {
        return MEASUREMENT_IS_CLICK_VERIFICATION_ENABLED;
    }

    /** Returns whether a click is verified by Input Event. */
    boolean MEASUREMENT_IS_CLICK_VERIFIED_BY_INPUT_EVENT = false;

    default boolean getMeasurementIsClickVerifiedByInputEvent() {
        return MEASUREMENT_IS_CLICK_VERIFIED_BY_INPUT_EVENT;
    }

    /** Returns whether measurement click deduplication is enabled. */
    default boolean getMeasurementIsClickDeduplicationEnabled() {
        return MEASUREMENT_IS_CLICK_DEDUPLICATION_ENABLED;
    }

    /** Default whether measurement click deduplication is enabled. */
    boolean MEASUREMENT_IS_CLICK_DEDUPLICATION_ENABLED = false;

    /** Returns whether measurement click deduplication is enforced. */
    default boolean getMeasurementIsClickDeduplicationEnforced() {
        return MEASUREMENT_IS_CLICK_DEDUPLICATION_ENFORCED;
    }

    /** Default whether measurement click deduplication is enforced. */
    boolean MEASUREMENT_IS_CLICK_DEDUPLICATION_ENFORCED = false;

    /** Returns the number of sources that can be registered with a single click. */
    default long getMeasurementMaxSourcesPerClick() {
        return MEASUREMENT_MAX_SOURCES_PER_CLICK;
    }

    /** Default max number of sources that can be registered with single click. */
    long MEASUREMENT_MAX_SOURCES_PER_CLICK = 1;

    /** Returns the DB size limit for measurement. */
    default long getMeasurementDbSizeLimit() {
        return MEASUREMENT_DB_SIZE_LIMIT;
    }

    /** Returns Whether to limit number of Retries for Measurement Reports */
    default boolean getMeasurementReportingRetryLimitEnabled() {
        return MEASUREMENT_REPORT_RETRY_LIMIT_ENABLED;
    }

    /** Returns Maximum number of Retries for Measurement Reportss */
    default int getMeasurementReportingRetryLimit() {
        return MEASUREMENT_REPORT_RETRY_LIMIT;
    }

    /** Measurement manifest file url, used for MDD download. */
    String MEASUREMENT_MANIFEST_FILE_URL =
            "https://www.gstatic.com/mdi-serving/rubidium-adservices-adtech-enrollment/4503"
                    + "/fecd522d3dcfbe1b3b1f1054947be8528be43e97";

    /** Measurement manifest file url. */
    default String getMeasurementManifestFileUrl() {
        return MEASUREMENT_MANIFEST_FILE_URL;
    }

    boolean MEASUREMENT_ENABLE_XNA = false;

    /** Returns whether XNA should be used for eligible sources. */
    default boolean getMeasurementEnableXNA() {
        return MEASUREMENT_ENABLE_XNA;
    }

    boolean MEASUREMENT_ENABLE_SHARED_SOURCE_DEBUG_KEY = true;

    /** Enable/disable shared_debug_key processing from source RBR. */
    default boolean getMeasurementEnableSharedSourceDebugKey() {
        return MEASUREMENT_ENABLE_SHARED_SOURCE_DEBUG_KEY;
    }

    boolean MEASUREMENT_ENABLE_SHARED_FILTER_DATA_KEYS_XNA = true;

    /** Enable/disable shared_filter_data_keys processing from source RBR. */
    default boolean getMeasurementEnableSharedFilterDataKeysXNA() {
        return MEASUREMENT_ENABLE_SHARED_FILTER_DATA_KEYS_XNA;
    }

    boolean MEASUREMENT_ENABLE_DEBUG_REPORT = true;

    /** Returns whether verbose debug report generation is enabled. */
    default boolean getMeasurementEnableDebugReport() {
        return MEASUREMENT_ENABLE_DEBUG_REPORT;
    }

    boolean MEASUREMENT_ENABLE_SOURCE_DEBUG_REPORT = true;

    /** Returns whether source debug report generation is enabled. */
    default boolean getMeasurementEnableSourceDebugReport() {
        return MEASUREMENT_ENABLE_SOURCE_DEBUG_REPORT;
    }

    boolean MEASUREMENT_ENABLE_TRIGGER_DEBUG_REPORT = true;

    /** Returns whether trigger debug report generation is enabled. */
    default boolean getMeasurementEnableTriggerDebugReport() {
        return MEASUREMENT_ENABLE_TRIGGER_DEBUG_REPORT;
    }

    /** Default value for whether header error debug report is enabled. */
    @FeatureFlag boolean MEASUREMENT_ENABLE_HEADER_ERROR_DEBUG_REPORT = false;

    /** Returns whether header error debug report generation is enabled. */
    default boolean getMeasurementEnableHeaderErrorDebugReport() {
        return MEASUREMENT_ENABLE_HEADER_ERROR_DEBUG_REPORT;
    }

    long MEASUREMENT_DATA_EXPIRY_WINDOW_MS = TimeUnit.DAYS.toMillis(37);

    /** Returns the data expiry window in milliseconds. */
    default long getMeasurementDataExpiryWindowMs() {
        return MEASUREMENT_DATA_EXPIRY_WINDOW_MS;
    }

    int MEASUREMENT_MAX_REGISTRATION_REDIRECTS = 20;

    /** Returns the number of maximum registration redirects allowed. */
    default int getMeasurementMaxRegistrationRedirects() {
        return MEASUREMENT_MAX_REGISTRATION_REDIRECTS;
    }

    int MEASUREMENT_MAX_REGISTRATIONS_PER_JOB_INVOCATION = 100;

    /** Returns the number of maximum registration per job invocation. */
    default int getMeasurementMaxRegistrationsPerJobInvocation() {
        return MEASUREMENT_MAX_REGISTRATIONS_PER_JOB_INVOCATION;
    }

    int MEASUREMENT_MAX_RETRIES_PER_REGISTRATION_REQUEST = 5;

    /** Returns the number of maximum retires per registration request. */
    default int getMeasurementMaxRetriesPerRegistrationRequest() {
        return MEASUREMENT_MAX_RETRIES_PER_REGISTRATION_REQUEST;
    }

    long DEFAULT_MEASUREMENT_ASYNC_REGISTRATION_JOB_TRIGGER_MIN_DELAY_MS =
            TimeUnit.MINUTES.toMillis(2);

    /**
     * Returns the minimum delay (in milliseconds) in job triggering after a registration request is
     * received.
     */
    default long getMeasurementAsyncRegistrationJobTriggerMinDelayMs() {
        return DEFAULT_MEASUREMENT_ASYNC_REGISTRATION_JOB_TRIGGER_MIN_DELAY_MS;
    }

    long DEFAULT_MEASUREMENT_ASYNC_REGISTRATION_JOB_TRIGGER_MAX_DELAY_MS =
            TimeUnit.MINUTES.toMillis(5);

    /**
     * Returns the maximum delay (in milliseconds) in job triggering after a registration request is
     * received.
     */
    default long getMeasurementAsyncRegistrationJobTriggerMaxDelayMs() {
        return DEFAULT_MEASUREMENT_ASYNC_REGISTRATION_JOB_TRIGGER_MAX_DELAY_MS;
    }

    long DEFAULT_MEASUREMENT_ATTRIBUTION_JOB_TRIGGERING_DELAY_MS = TimeUnit.MINUTES.toMillis(2);

    /** Delay from trigger registration to attribution job triggering */
    default long getMeasurementAttributionJobTriggerDelayMs() {
        return DEFAULT_MEASUREMENT_ATTRIBUTION_JOB_TRIGGERING_DELAY_MS;
    }

    boolean MEASUREMENT_ENABLE_AGGREGATABLE_REPORT_PAYLOAD_PADDING = false;

    /** Returns true if aggregatable report padding is enabled else false. */
    default boolean getMeasurementEnableAggregatableReportPayloadPadding() {
        return MEASUREMENT_ENABLE_AGGREGATABLE_REPORT_PAYLOAD_PADDING;
    }

    int DEFAULT_MEASUREMENT_MAX_ATTRIBUTIONS_PER_INVOCATION = 100;

    /** Max number of {@link Trigger} to process per job for {@link AttributionJobService} */
    default int getMeasurementMaxAttributionsPerInvocation() {
        return DEFAULT_MEASUREMENT_MAX_ATTRIBUTIONS_PER_INVOCATION;
    }

    long DEFAULT_MEASUREMENT_MAX_EVENT_REPORT_UPLOAD_RETRY_WINDOW_MS = TimeUnit.DAYS.toMillis(28);

    /** Maximum event report upload retry window. */
    default long getMeasurementMaxEventReportUploadRetryWindowMs() {
        return DEFAULT_MEASUREMENT_MAX_EVENT_REPORT_UPLOAD_RETRY_WINDOW_MS;
    }

    long DEFAULT_MEASUREMENT_MAX_AGGREGATE_REPORT_UPLOAD_RETRY_WINDOW_MS =
            TimeUnit.DAYS.toMillis(28);

    /** Maximum aggregate report upload retry window. */
    default long getMeasurementMaxAggregateReportUploadRetryWindowMs() {
        return DEFAULT_MEASUREMENT_MAX_AGGREGATE_REPORT_UPLOAD_RETRY_WINDOW_MS;
    }

    long DEFAULT_MEASUREMENT_MAX_DELAYED_SOURCE_REGISTRATION_WINDOW = TimeUnit.MINUTES.toMillis(2);

    /** Maximum window for a delayed source to be considered valid instead of missed. */
    default long getMeasurementMaxDelayedSourceRegistrationWindow() {
        return DEFAULT_MEASUREMENT_MAX_DELAYED_SOURCE_REGISTRATION_WINDOW;
    }

    int DEFAULT_MEASUREMENT_MAX_BYTES_PER_ATTRIBUTION_FILTER_STRING = 25;

    /** Maximum number of bytes allowed in an attribution filter string. */
    default int getMeasurementMaxBytesPerAttributionFilterString() {
        return DEFAULT_MEASUREMENT_MAX_BYTES_PER_ATTRIBUTION_FILTER_STRING;
    }

    int DEFAULT_MEASUREMENT_MAX_FILTER_MAPS_PER_FILTER_SET = 20;

    /** Maximum number of filter maps allowed in an attribution filter set. */
    default int getMeasurementMaxFilterMapsPerFilterSet() {
        return DEFAULT_MEASUREMENT_MAX_FILTER_MAPS_PER_FILTER_SET;
    }

    int DEFAULT_MEASUREMENT_MAX_VALUES_PER_ATTRIBUTION_FILTER = 50;

    /** Maximum number of values allowed in an attribution filter. */
    default int getMeasurementMaxValuesPerAttributionFilter() {
        return DEFAULT_MEASUREMENT_MAX_VALUES_PER_ATTRIBUTION_FILTER;
    }

    int DEFAULT_MEASUREMENT_MAX_ATTRIBUTION_FILTERS = 50;

    /** Maximum number of attribution filters allowed for a source. */
    default int getMeasurementMaxAttributionFilters() {
        return DEFAULT_MEASUREMENT_MAX_ATTRIBUTION_FILTERS;
    }

    int DEFAULT_MEASUREMENT_MAX_BYTES_PER_ATTRIBUTION_AGGREGATE_KEY_ID = 25;

    /** Maximum number of bytes allowed in an aggregate key ID. */
    default int getMeasurementMaxBytesPerAttributionAggregateKeyId() {
        return DEFAULT_MEASUREMENT_MAX_BYTES_PER_ATTRIBUTION_AGGREGATE_KEY_ID;
    }

    int DEFAULT_MEASUREMENT_MAX_AGGREGATE_DEDUPLICATION_KEYS_PER_REGISTRATION = 50;

    /** Maximum number of aggregate deduplication keys allowed during trigger registration. */
    default int getMeasurementMaxAggregateDeduplicationKeysPerRegistration() {
        return DEFAULT_MEASUREMENT_MAX_AGGREGATE_DEDUPLICATION_KEYS_PER_REGISTRATION;
    }

    @FeatureFlag(LEGACY_KILL_SWITCH_RAMPED_UP)
    @SuppressWarnings("AvoidKillSwitchFlagUsage") // Legacy kill switch flag
    boolean MEASUREMENT_ATTRIBUTION_FALLBACK_JOB_KILL_SWITCH = false;

    /** Returns the feature flag for Attribution Fallback Job . */
    default boolean getMeasurementAttributionFallbackJobEnabled() {
        return getMeasurementEnabled() && !MEASUREMENT_ATTRIBUTION_FALLBACK_JOB_KILL_SWITCH;
    }

    long MEASUREMENT_ATTRIBUTION_FALLBACK_JOB_PERIOD_MS = TimeUnit.HOURS.toMillis(1);

    /** Returns the job period in millis for Attribution Fallback Job . */
    default long getMeasurementAttributionFallbackJobPeriodMs() {
        return MEASUREMENT_ATTRIBUTION_FALLBACK_JOB_PERIOD_MS;
    }

    int MEASUREMENT_MAX_EVENT_ATTRIBUTION_PER_RATE_LIMIT_WINDOW = 100;

    /**
     * Returns maximum event attributions per rate limit window. Rate limit unit: (Source Site,
     * Destination Site, Reporting Site, Window).
     */
    default int getMeasurementMaxEventAttributionPerRateLimitWindow() {
        return MEASUREMENT_MAX_EVENT_ATTRIBUTION_PER_RATE_LIMIT_WINDOW;
    }

    int MEASUREMENT_MAX_AGGREGATE_ATTRIBUTION_PER_RATE_LIMIT_WINDOW = 100;

    /**
     * Returns maximum aggregate attributions per rate limit window. Rate limit unit: (Source Site,
     * Destination Site, Reporting Site, Window).
     */
    default int getMeasurementMaxAggregateAttributionPerRateLimitWindow() {
        return MEASUREMENT_MAX_AGGREGATE_ATTRIBUTION_PER_RATE_LIMIT_WINDOW;
    }

    int MEASUREMENT_MAX_DISTINCT_REPORTING_ORIGINS_IN_ATTRIBUTION = 10;

    /**
     * Returns max distinct reporting origins for attribution per { Advertiser X Publisher X
     * TimePeriod }.
     */
    default int getMeasurementMaxDistinctReportingOriginsInAttribution() {
        return MEASUREMENT_MAX_DISTINCT_REPORTING_ORIGINS_IN_ATTRIBUTION;
    }

    int MEASUREMENT_MAX_DISTINCT_DESTINATIONS_IN_ACTIVE_SOURCE = 100;

    /**
     * Returns max distinct advertisers with pending impressions per { Publisher X Enrollment X
     * TimePeriod }.
     */
    default int getMeasurementMaxDistinctDestinationsInActiveSource() {
        return MEASUREMENT_MAX_DISTINCT_DESTINATIONS_IN_ACTIVE_SOURCE;
    }

    int MEASUREMENT_MAX_REPORTING_ORIGINS_PER_SOURCE_REPORTING_SITE_PER_WINDOW = 1;

    /**
     * Returns the maximum number of reporting origins per source site, reporting site,
     * reporting-origin-update-window counted per source registration.
     */
    default int getMeasurementMaxReportingOriginsPerSourceReportingSitePerWindow() {
        return MEASUREMENT_MAX_REPORTING_ORIGINS_PER_SOURCE_REPORTING_SITE_PER_WINDOW;
    }

    int MEASUREMENT_MAX_DISTINCT_REP_ORIG_PER_PUBLISHER_X_DEST_IN_SOURCE = 100;

    /**
     * Max distinct reporting origins with source registration per { Publisher X Advertiser X
     * TimePeriod }.
     */
    default int getMeasurementMaxDistinctRepOrigPerPublXDestInSource() {
        return MEASUREMENT_MAX_DISTINCT_REP_ORIG_PER_PUBLISHER_X_DEST_IN_SOURCE;
    }

    boolean MEASUREMENT_ENABLE_DESTINATION_RATE_LIMIT = true;

    /** Returns {@code true} if Measurement destination rate limit is enabled. */
    default boolean getMeasurementEnableDestinationRateLimit() {
        return MEASUREMENT_ENABLE_DESTINATION_RATE_LIMIT;
    }

    int MEASUREMENT_MAX_DESTINATIONS_PER_PUBLISHER_PER_RATE_LIMIT_WINDOW = 50;

    /**
     * Returns the maximum number of distinct destination sites per source site per rate limit
     * window.
     */
    default int getMeasurementMaxDestinationsPerPublisherPerRateLimitWindow() {
        return MEASUREMENT_MAX_DESTINATIONS_PER_PUBLISHER_PER_RATE_LIMIT_WINDOW;
    }

    int MEASUREMENT_MAX_DEST_PER_PUBLISHER_X_ENROLLMENT_PER_RATE_LIMIT_WINDOW = 200;

    /**
     * Returns the maximum number of distinct destination sites per source site X enrollment per
     * minute rate limit window.
     */
    default int getMeasurementMaxDestPerPublisherXEnrollmentPerRateLimitWindow() {
        return MEASUREMENT_MAX_DEST_PER_PUBLISHER_X_ENROLLMENT_PER_RATE_LIMIT_WINDOW;
    }

    @ConfigFlag long MEASUREMENT_DESTINATION_RATE_LIMIT_WINDOW = TimeUnit.MINUTES.toMillis(1);

    /** Returns the duration that controls the rate-limiting window for destinations per minute. */
    default long getMeasurementDestinationRateLimitWindow() {
        return MEASUREMENT_DESTINATION_RATE_LIMIT_WINDOW;
    }

    /**
     * Returns the maximum number of distinct destination sites per source site X enrollment per day
     * rate limit.
     */
    @ConfigFlag int MEASUREMENT_DESTINATION_PER_DAY_RATE_LIMIT = 100;

    default int getMeasurementDestinationPerDayRateLimit() {
        return MEASUREMENT_DESTINATION_PER_DAY_RATE_LIMIT;
    }

    @FeatureFlag boolean MEASUREMENT_ENABLE_DESTINATION_PER_DAY_RATE_LIMIT_WINDOW = false;

    /** Returns true, if rate-limiting window for destinations per day is enabled. */
    default boolean getMeasurementEnableDestinationPerDayRateLimitWindow() {
        return MEASUREMENT_ENABLE_DESTINATION_PER_DAY_RATE_LIMIT_WINDOW;
    }

    @ConfigFlag
    long MEASUREMENT_DESTINATION_PER_DAY_RATE_LIMIT_WINDOW_IN_MS = TimeUnit.DAYS.toMillis(1);

    /** Returns the duration that controls the per day rate-limiting window for destinations. */
    default long getMeasurementDestinationPerDayRateLimitWindowInMs() {
        return MEASUREMENT_DESTINATION_PER_DAY_RATE_LIMIT_WINDOW_IN_MS;
    }

    float MEASUREMENT_FLEX_API_MAX_INFORMATION_GAIN_EVENT = 6.5F;

    /** Returns max information gain in Flexible Event API for Event sources */
    default float getMeasurementFlexApiMaxInformationGainEvent() {
        return MEASUREMENT_FLEX_API_MAX_INFORMATION_GAIN_EVENT;
    }

    float MEASUREMENT_FLEX_API_MAX_INFORMATION_GAIN_NAVIGATION = 11.5F;

    /** Returns max information gain in Flexible Event API for Navigation sources */
    default float getMeasurementFlexApiMaxInformationGainNavigation() {
        return MEASUREMENT_FLEX_API_MAX_INFORMATION_GAIN_NAVIGATION;
    }

    float MEASUREMENT_FLEX_API_MAX_INFORMATION_GAIN_DUAL_DESTINATION_EVENT = 6.5F;

    /** Returns max information gain for Flexible Event, dual destination Event sources */
    default float getMeasurementFlexApiMaxInformationGainDualDestinationEvent() {
        return MEASUREMENT_FLEX_API_MAX_INFORMATION_GAIN_DUAL_DESTINATION_EVENT;
    }

    float MEASUREMENT_FLEX_API_MAX_INFORMATION_GAIN_DUAL_DESTINATION_NAVIGATION = 11.5F;

    /** Returns max information gain for Flexible Event, dual destination Navigation sources */
    default float getMeasurementFlexApiMaxInformationGainDualDestinationNavigation() {
        return MEASUREMENT_FLEX_API_MAX_INFORMATION_GAIN_DUAL_DESTINATION_NAVIGATION;
    }

    @ConfigFlag float MEASUREMENT_ATTRIBUTION_SCOPE_MAX_INFO_GAIN_NAVIGATION = 11.55F;

    /** Returns max information gain for navigation sources with attribution scopes. */
    default float getMeasurementAttributionScopeMaxInfoGainNavigation() {
        return MEASUREMENT_ATTRIBUTION_SCOPE_MAX_INFO_GAIN_NAVIGATION;
    }

    @ConfigFlag
    float MEASUREMENT_ATTRIBUTION_SCOPE_MAX_INFO_GAIN_DUAL_DESTINATION_NAVIGATION = 11.55F;

    /**
     * Returns max information gain for navigation sources with dual destination and attribution
     * scopes.
     */
    default float getMeasurementAttributionScopeMaxInfoGainDualDestinationNavigation() {
        return MEASUREMENT_ATTRIBUTION_SCOPE_MAX_INFO_GAIN_DUAL_DESTINATION_NAVIGATION;
    }

    @ConfigFlag float MEASUREMENT_ATTRIBUTION_SCOPE_MAX_INFO_GAIN_EVENT = 6.5F;

    /** Returns max information gain for event sources with attribution scopes. */
    default float getMeasurementAttributionScopeMaxInfoGainEvent() {
        return MEASUREMENT_ATTRIBUTION_SCOPE_MAX_INFO_GAIN_EVENT;
    }

    @ConfigFlag float MEASUREMENT_ATTRIBUTION_SCOPE_MAX_INFO_GAIN_DUAL_DESTINATION_EVENT = 6.5F;

    /**
     * Returns max information gain for event sources with dual destination and attribution scopes.
     */
    default float getMeasurementAttributionScopeMaxInfoGainDualDestinationEvent() {
        return MEASUREMENT_ATTRIBUTION_SCOPE_MAX_INFO_GAIN_DUAL_DESTINATION_EVENT;
    }

    @FeatureFlag boolean MEASUREMENT_ENABLE_FAKE_REPORT_TRIGGER_TIME = false;

    /** Returns true if fake report trigger time is enabled. */
    default boolean getMeasurementEnableFakeReportTriggerTime() {
        return MEASUREMENT_ENABLE_FAKE_REPORT_TRIGGER_TIME;
    }

    long MEASUREMENT_MAX_REPORT_STATES_PER_SOURCE_REGISTRATION = (1L << 32) - 1L;

    /** Returns max repot states per source registration */
    default long getMeasurementMaxReportStatesPerSourceRegistration() {
        return MEASUREMENT_MAX_REPORT_STATES_PER_SOURCE_REGISTRATION;
    }

    int MEASUREMENT_FLEX_API_MAX_EVENT_REPORTS = 20;

    /** Returns max event reports in Flexible Event API */
    default int getMeasurementFlexApiMaxEventReports() {
        return MEASUREMENT_FLEX_API_MAX_EVENT_REPORTS;
    }

    int MEASUREMENT_FLEX_API_MAX_EVENT_REPORT_WINDOWS = 5;

    /** Returns max event report windows in Flexible Event API */
    default int getMeasurementFlexApiMaxEventReportWindows() {
        return MEASUREMENT_FLEX_API_MAX_EVENT_REPORT_WINDOWS;
    }

    int MEASUREMENT_FLEX_API_MAX_TRIGGER_DATA_CARDINALITY = 32;

    /** Returns max trigger data cardinality in Flexible Event API */
    default int getMeasurementFlexApiMaxTriggerDataCardinality() {
        return MEASUREMENT_FLEX_API_MAX_TRIGGER_DATA_CARDINALITY;
    }

    long MEASUREMENT_MINIMUM_EVENT_REPORT_WINDOW_IN_SECONDS = TimeUnit.HOURS.toSeconds(1);

    /** Returns minimum event report window */
    default long getMeasurementMinimumEventReportWindowInSeconds() {
        return MEASUREMENT_MINIMUM_EVENT_REPORT_WINDOW_IN_SECONDS;
    }

    long MEASUREMENT_MINIMUM_AGGREGATABLE_REPORT_WINDOW_IN_SECONDS = TimeUnit.HOURS.toSeconds(1);

    /** Returns minimum aggregatable report window */
    default long getMeasurementMinimumAggregatableReportWindowInSeconds() {
        return MEASUREMENT_MINIMUM_AGGREGATABLE_REPORT_WINDOW_IN_SECONDS;
    }

    boolean MEASUREMENT_ENABLE_LOOKBACK_WINDOW_FILTER = false;

    /** Returns true if lookback window filter is enabled else false. */
    default boolean getMeasurementEnableLookbackWindowFilter() {
        return MEASUREMENT_ENABLE_LOOKBACK_WINDOW_FILTER;
    }

    /** Default FLEDGE app package name logging flag. */
    boolean FLEDGE_APP_PACKAGE_NAME_LOGGING_ENABLED = false;

    /** Returns whether FLEDGE app package name logging is enabled. */
    default boolean getFledgeAppPackageNameLoggingEnabled() {
        return FLEDGE_APP_PACKAGE_NAME_LOGGING_ENABLED;
    }

    long FLEDGE_CUSTOM_AUDIENCE_MAX_COUNT = 4000L;
    long FLEDGE_CUSTOM_AUDIENCE_PER_APP_MAX_COUNT = 1000L;
    long FLEDGE_CUSTOM_AUDIENCE_MAX_OWNER_COUNT = 1000L;
    long FLEDGE_CUSTOM_AUDIENCE_DEFAULT_EXPIRE_IN_MS = 60L * 24L * 60L * 60L * 1000L; // 60 days
    long FLEDGE_CUSTOM_AUDIENCE_MAX_ACTIVATION_DELAY_IN_MS =
            60L * 24L * 60L * 60L * 1000L; // 60 days
    long FLEDGE_CUSTOM_AUDIENCE_MAX_EXPIRE_IN_MS = 60L * 24L * 60L * 60L * 1000L; // 60 days
    int FLEDGE_CUSTOM_AUDIENCE_MAX_NAME_SIZE_B = 200;
    int FLEDGE_CUSTOM_AUDIENCE_MAX_DAILY_UPDATE_URI_SIZE_B = 400;
    int FLEDGE_CUSTOM_AUDIENCE_MAX_BIDDING_LOGIC_URI_SIZE_B = 400;
    int FLEDGE_CUSTOM_AUDIENCE_MAX_USER_BIDDING_SIGNALS_SIZE_B = 10 * 1024; // 10 KiB
    int FLEDGE_CUSTOM_AUDIENCE_MAX_TRUSTED_BIDDING_DATA_SIZE_B = 10 * 1024; // 10 KiB
    int FLEDGE_CUSTOM_AUDIENCE_MAX_ADS_SIZE_B = 10 * 1024; // 10 KiB
    int FLEDGE_CUSTOM_AUDIENCE_MAX_NUM_ADS = 100;
    // Keeping TTL as long as expiry, could be reduced later as we get more fresh CAs with adoption
    long FLEDGE_CUSTOM_AUDIENCE_ACTIVE_TIME_WINDOW_MS = 60 * 24 * 60L * 60L * 1000; // 60 days
    long FLEDGE_ENCRYPTION_KEY_MAX_AGE_SECONDS = TimeUnit.DAYS.toSeconds(14);
    long FLEDGE_FETCH_CUSTOM_AUDIENCE_MIN_RETRY_AFTER_VALUE_MS = 30 * 1000; // 30 seconds
    long FLEDGE_FETCH_CUSTOM_AUDIENCE_MAX_RETRY_AFTER_VALUE_MS =
            24 * 60 * 60 * 1000; // 24 hours in ms

    /**
     * Returns the minimum number of milliseconds before the same fetch CA request can be retried.
     */
    default long getFledgeFetchCustomAudienceMinRetryAfterValueMs() {
        return FLEDGE_FETCH_CUSTOM_AUDIENCE_MIN_RETRY_AFTER_VALUE_MS;
    }

    /**
     * Returns the maximum number of milliseconds before the same fetch CA request can be retried.
     */
    default long getFledgeFetchCustomAudienceMaxRetryAfterValueMs() {
        return FLEDGE_FETCH_CUSTOM_AUDIENCE_MAX_RETRY_AFTER_VALUE_MS;
    }

    /** Returns the maximum number of custom audience can stay in the storage. */
    default long getFledgeCustomAudienceMaxCount() {
        return FLEDGE_CUSTOM_AUDIENCE_MAX_COUNT;
    }

    /** Returns the maximum number of custom audience an app can create. */
    default long getFledgeCustomAudiencePerAppMaxCount() {
        return FLEDGE_CUSTOM_AUDIENCE_PER_APP_MAX_COUNT;
    }

    /** Returns the maximum number of apps can have access to custom audience. */
    default long getFledgeCustomAudienceMaxOwnerCount() {
        return FLEDGE_CUSTOM_AUDIENCE_MAX_OWNER_COUNT;
    }

    /**
     * Returns the default amount of time in milliseconds a custom audience object will live before
     * being expiring and being removed
     */
    default long getFledgeCustomAudienceDefaultExpireInMs() {
        return FLEDGE_CUSTOM_AUDIENCE_DEFAULT_EXPIRE_IN_MS;
    }

    /**
     * Returns the maximum permitted difference in milliseconds between the custom audience object's
     * creation time and its activation time
     */
    default long getFledgeCustomAudienceMaxActivationDelayInMs() {
        return FLEDGE_CUSTOM_AUDIENCE_MAX_ACTIVATION_DELAY_IN_MS;
    }

    /**
     * Returns the maximum permitted difference in milliseconds between the custom audience object's
     * activation time and its expiration time
     */
    default long getFledgeCustomAudienceMaxExpireInMs() {
        return FLEDGE_CUSTOM_AUDIENCE_MAX_EXPIRE_IN_MS;
    }

    /** Returns the maximum size in bytes allowed for name in each FLEDGE custom audience. */
    default int getFledgeCustomAudienceMaxNameSizeB() {
        return FLEDGE_CUSTOM_AUDIENCE_MAX_NAME_SIZE_B;
    }

    /**
     * Returns the maximum size in bytes allowed for daily update uri in each FLEDGE custom
     * audience.
     */
    default int getFledgeCustomAudienceMaxDailyUpdateUriSizeB() {
        return FLEDGE_CUSTOM_AUDIENCE_MAX_DAILY_UPDATE_URI_SIZE_B;
    }

    /**
     * Returns the maximum size in bytes allowed for bidding logic uri in each FLEDGE custom
     * audience.
     */
    default int getFledgeCustomAudienceMaxBiddingLogicUriSizeB() {
        return FLEDGE_CUSTOM_AUDIENCE_MAX_BIDDING_LOGIC_URI_SIZE_B;
    }

    /**
     * Returns the maximum size in bytes allowed for user bidding signals in each FLEDGE custom
     * audience.
     */
    default int getFledgeCustomAudienceMaxUserBiddingSignalsSizeB() {
        return FLEDGE_CUSTOM_AUDIENCE_MAX_USER_BIDDING_SIGNALS_SIZE_B;
    }

    /**
     * Returns the maximum size in bytes allowed for trusted bidding data in each FLEDGE custom
     * audience.
     */
    default int getFledgeCustomAudienceMaxTrustedBiddingDataSizeB() {
        return FLEDGE_CUSTOM_AUDIENCE_MAX_TRUSTED_BIDDING_DATA_SIZE_B;
    }

    /** Returns the maximum size in bytes allowed for ads in each FLEDGE custom audience. */
    default int getFledgeCustomAudienceMaxAdsSizeB() {
        return FLEDGE_CUSTOM_AUDIENCE_MAX_ADS_SIZE_B;
    }

    /** Returns the maximum allowed number of ads per FLEDGE custom audience. */
    default int getFledgeCustomAudienceMaxNumAds() {
        return FLEDGE_CUSTOM_AUDIENCE_MAX_NUM_ADS;
    }

    /**
     * Returns the time window that defines how long after a successful update a custom audience can
     * participate in ad selection.
     */
    default long getFledgeCustomAudienceActiveTimeWindowInMs() {
        return FLEDGE_CUSTOM_AUDIENCE_ACTIVE_TIME_WINDOW_MS;
    }

    int FLEDGE_FETCH_CUSTOM_AUDIENCE_MAX_USER_BIDDING_SIGNALS_SIZE_B = 8 * 1024; // 8 KiB
    int FLEDGE_FETCH_CUSTOM_AUDIENCE_MAX_REQUEST_CUSTOM_HEADER_SIZE_B = 8 * 1024; // 8 KiB
    int FLEDGE_FETCH_CUSTOM_AUDIENCE_MAX_CUSTOM_AUDIENCE_SIZE_B = 8 * 1024; // 8 KiB

    /**
     * Returns the maximum size in bytes allowed for user bidding signals in each
     * fetchAndJoinCustomAudience request.
     */
    default int getFledgeFetchCustomAudienceMaxUserBiddingSignalsSizeB() {
        return FLEDGE_FETCH_CUSTOM_AUDIENCE_MAX_USER_BIDDING_SIGNALS_SIZE_B;
    }

    /**
     * Returns the maximum size in bytes allowed for the request custom header derived from each
     * fetchAndJoinCustomAudience request.
     */
    default int getFledgeFetchCustomAudienceMaxRequestCustomHeaderSizeB() {
        return FLEDGE_FETCH_CUSTOM_AUDIENCE_MAX_REQUEST_CUSTOM_HEADER_SIZE_B;
    }

    /**
     * Returns the maximum size in bytes for the fused custom audience allowed to be persisted by
     * the fetchAndJoinCustomAudience API.
     */
    default int getFledgeFetchCustomAudienceMaxCustomAudienceSizeB() {
        return FLEDGE_FETCH_CUSTOM_AUDIENCE_MAX_CUSTOM_AUDIENCE_SIZE_B;
    }

    boolean FLEDGE_BACKGROUND_FETCH_ENABLED = true;
    long FLEDGE_BACKGROUND_FETCH_JOB_PERIOD_MS = 4L * 60L * 60L * 1000L; // 4 hours
    long FLEDGE_BACKGROUND_FETCH_JOB_FLEX_MS = 30L * 60L * 1000L; // 30 minutes
    long FLEDGE_BACKGROUND_FETCH_JOB_MAX_RUNTIME_MS = 10L * 60L * 1000L; // 5 minutes
    long FLEDGE_BACKGROUND_FETCH_MAX_NUM_UPDATED = 1000;
    int FLEDGE_BACKGROUND_FETCH_THREAD_POOL_SIZE = 8;
    long FLEDGE_BACKGROUND_FETCH_ELIGIBLE_UPDATE_BASE_INTERVAL_S = 24L * 60L * 60L; // 24 hours
    int FLEDGE_BACKGROUND_FETCH_NETWORK_CONNECT_TIMEOUT_MS = 5 * 1000; // 5 seconds
    int FLEDGE_BACKGROUND_FETCH_NETWORK_READ_TIMEOUT_MS = 30 * 1000; // 30 seconds
    int FLEDGE_BACKGROUND_FETCH_MAX_RESPONSE_SIZE_B = 10 * 1024; // 10 KiB
    boolean FLEDGE_HTTP_CACHE_ENABLE = true;
    boolean FLEDGE_HTTP_CACHE_ENABLE_JS_CACHING = true;
    long FLEDGE_HTTP_CACHE_DEFAULT_MAX_AGE_SECONDS = 2 * 24 * 60 * 60; // 2 days
    long FLEDGE_HTTP_CACHE_MAX_ENTRIES = 100;
    boolean FLEDGE_ON_DEVICE_AUCTION_SHOULD_USE_UNIFIED_TABLES = false;

    /** Returns {@code true} if the on device auction should use the unified flow tables */
    default boolean getFledgeOnDeviceAuctionShouldUseUnifiedTables() {
        return FLEDGE_ON_DEVICE_AUCTION_SHOULD_USE_UNIFIED_TABLES;
    }

    /** Returns {@code true} if the FLEDGE Background Fetch is enabled. */
    default boolean getFledgeBackgroundFetchEnabled() {
        return FLEDGE_BACKGROUND_FETCH_ENABLED;
    }

    /**
     * Returns the best effort max time (in milliseconds) between each FLEDGE Background Fetch job
     * run.
     */
    default long getFledgeBackgroundFetchJobPeriodMs() {
        return FLEDGE_BACKGROUND_FETCH_JOB_PERIOD_MS;
    }

    /**
     * Returns the amount of flex (in milliseconds) around the end of each period to run each FLEDGE
     * Background Fetch job.
     */
    default long getFledgeBackgroundFetchJobFlexMs() {
        return FLEDGE_BACKGROUND_FETCH_JOB_FLEX_MS;
    }

    /**
     * Returns the maximum amount of time (in milliseconds) each FLEDGE Background Fetch job is
     * allowed to run.
     */
    default long getFledgeBackgroundFetchJobMaxRuntimeMs() {
        return FLEDGE_BACKGROUND_FETCH_JOB_MAX_RUNTIME_MS;
    }

    /**
     * Returns the maximum number of custom audiences updated in a single FLEDGE background fetch
     * job.
     */
    default long getFledgeBackgroundFetchMaxNumUpdated() {
        return FLEDGE_BACKGROUND_FETCH_MAX_NUM_UPDATED;
    }

    /**
     * Returns the maximum thread pool size to draw workers from in a single FLEDGE background fetch
     * job.
     */
    default int getFledgeBackgroundFetchThreadPoolSize() {
        return FLEDGE_BACKGROUND_FETCH_THREAD_POOL_SIZE;
    }

    /**
     * Returns the base interval in seconds after a successful FLEDGE background fetch job after
     * which a custom audience is next eligible to be updated.
     */
    default long getFledgeBackgroundFetchEligibleUpdateBaseIntervalS() {
        return FLEDGE_BACKGROUND_FETCH_ELIGIBLE_UPDATE_BASE_INTERVAL_S;
    }

    /**
     * Returns the maximum time in milliseconds allowed for a network call to open its initial
     * connection during the FLEDGE background fetch.
     */
    default int getFledgeBackgroundFetchNetworkConnectTimeoutMs() {
        return FLEDGE_BACKGROUND_FETCH_NETWORK_CONNECT_TIMEOUT_MS;
    }

    /**
     * Returns the maximum time in milliseconds allowed for a network call to read a response from a
     * target server during the FLEDGE background fetch.
     */
    default int getFledgeBackgroundFetchNetworkReadTimeoutMs() {
        return FLEDGE_BACKGROUND_FETCH_NETWORK_READ_TIMEOUT_MS;
    }

    /**
     * Returns the maximum size in bytes of a single custom audience update response during the
     * FLEDGE background fetch.
     */
    default int getFledgeBackgroundFetchMaxResponseSizeB() {
        return FLEDGE_BACKGROUND_FETCH_MAX_RESPONSE_SIZE_B;
    }

    /**
     * Returns boolean, if the caching is enabled for {@link
     * com.android.adservices.service.common.cache.FledgeHttpCache}
     */
    default boolean getFledgeHttpCachingEnabled() {
        return FLEDGE_HTTP_CACHE_ENABLE;
    }

    /** Returns boolean, if the caching is enabled for JS for bidding and scoring */
    default boolean getFledgeHttpJsCachingEnabled() {
        return FLEDGE_HTTP_CACHE_ENABLE_JS_CACHING;
    }

    /** Returns max number of entries that should be persisted in cache */
    default long getFledgeHttpCacheMaxEntries() {
        return FLEDGE_HTTP_CACHE_MAX_ENTRIES;
    }

    /** Returns the default max age of entries in cache */
    default long getFledgeHttpCacheMaxAgeSeconds() {
        return FLEDGE_HTTP_CACHE_DEFAULT_MAX_AGE_SECONDS;
    }

    boolean PROTECTED_SIGNALS_PERIODIC_ENCODING_ENABLED = true;
    long PROTECTED_SIGNALS_PERIODIC_ENCODING_JOB_PERIOD_MS = 1L * 60L * 60L * 1000L; // 1 hour
    long PROTECTED_SIGNALS_PERIODIC_ENCODING_JOB_FLEX_MS = 5L * 60L * 1000L; // 5 minutes
    int PROTECTED_SIGNALS_ENCODED_PAYLOAD_MAX_SIZE_BYTES = (int) (1.5 * 1024); // 1.5 KB
    int PROTECTED_SIGNALS_FETCH_SIGNAL_UPDATES_MAX_SIZE_BYTES = (int) (10 * 1024);
    int PROTECTED_SIGNALS_MAX_JS_FAILURE_EXECUTION_ON_CERTAIN_VERSION_BEFORE_STOP = 3;
    long PROTECTED_SIGNALS_ENCODER_REFRESH_WINDOW_SECONDS = 24L * 60L * 60L; // 1 day
    int PROTECTED_SIGNALS_MAX_SIGNAL_SIZE_PER_BUYER_BYTES = 10 * 1024;
    int PROTECTED_SIGNALS_MAX_SIGNAL_SIZE_PER_BUYER_WITH_OVERSUBSCIPTION_BYTES = 15 * 1024;

    /** Returns {@code true} feature flag if Periodic encoding of Protected Signals is enabled. */
    default boolean getProtectedSignalsPeriodicEncodingEnabled() {
        return PROTECTED_SIGNALS_PERIODIC_ENCODING_ENABLED;
    }

    /** Returns period of running periodic encoding in milliseconds */
    default long getProtectedSignalPeriodicEncodingJobPeriodMs() {
        return PROTECTED_SIGNALS_PERIODIC_ENCODING_JOB_PERIOD_MS;
    }

    /** Returns the flexible period of running periodic encoding in milliseconds */
    default long getProtectedSignalsPeriodicEncodingJobFlexMs() {
        return PROTECTED_SIGNALS_PERIODIC_ENCODING_JOB_FLEX_MS;
    }

    /** Returns the max size in bytes for encoded payload */
    default int getProtectedSignalsEncodedPayloadMaxSizeBytes() {
        return PROTECTED_SIGNALS_ENCODED_PAYLOAD_MAX_SIZE_BYTES;
    }

    /** Returns the maximum size of the signal update payload. */
    default int getProtectedSignalsFetchSignalUpdatesMaxSizeBytes() {
        return PROTECTED_SIGNALS_FETCH_SIGNAL_UPDATES_MAX_SIZE_BYTES;
    }

    /** Returns the maximum number of continues JS failure before we stop executing the JS. */
    default int getProtectedSignalsMaxJsFailureExecutionOnCertainVersionBeforeStop() {
        return PROTECTED_SIGNALS_MAX_JS_FAILURE_EXECUTION_ON_CERTAIN_VERSION_BEFORE_STOP;
    }

    /** Returns the maximum time window beyond which encoder logic should be refreshed */
    default long getProtectedSignalsEncoderRefreshWindowSeconds() {
        return PROTECTED_SIGNALS_ENCODER_REFRESH_WINDOW_SECONDS;
    }

    /** Returns the maximum size of signals in storage per buyer. */
    default int getProtectedSignalsMaxSignalSizePerBuyerBytes() {
        return PROTECTED_SIGNALS_MAX_SIGNAL_SIZE_PER_BUYER_BYTES;
    }

    /**
     * Returns the maximum size of signals in the storage per buyer with a graceful oversubscription
     * policy.
     */
    default int getProtectedSignalsMaxSignalSizePerBuyerWithOversubsciptionBytes() {
        return PROTECTED_SIGNALS_MAX_SIGNAL_SIZE_PER_BUYER_WITH_OVERSUBSCIPTION_BYTES;
    }

    int FLEDGE_AD_COUNTER_HISTOGRAM_ABSOLUTE_MAX_TOTAL_EVENT_COUNT = 10_000;
    int FLEDGE_AD_COUNTER_HISTOGRAM_LOWER_MAX_TOTAL_EVENT_COUNT = 9_500;
    int FLEDGE_AD_COUNTER_HISTOGRAM_ABSOLUTE_MAX_PER_BUYER_EVENT_COUNT = 1_000;
    int FLEDGE_AD_COUNTER_HISTOGRAM_LOWER_MAX_PER_BUYER_EVENT_COUNT = 900;

    /** Returns the maximum allowed number of events in the entire frequency cap histogram table. */
    default int getFledgeAdCounterHistogramAbsoluteMaxTotalEventCount() {
        return FLEDGE_AD_COUNTER_HISTOGRAM_ABSOLUTE_MAX_TOTAL_EVENT_COUNT;
    }

    /**
     * Returns the number of events that the entire frequency cap histogram table should be trimmed
     * to, if there are too many entries.
     */
    default int getFledgeAdCounterHistogramLowerMaxTotalEventCount() {
        return FLEDGE_AD_COUNTER_HISTOGRAM_LOWER_MAX_TOTAL_EVENT_COUNT;
    }

    /**
     * Returns the maximum allowed number of events per buyer in the frequency cap histogram table.
     */
    default int getFledgeAdCounterHistogramAbsoluteMaxPerBuyerEventCount() {
        return FLEDGE_AD_COUNTER_HISTOGRAM_ABSOLUTE_MAX_PER_BUYER_EVENT_COUNT;
    }

    /**
     * Returns the number of events for a single buyer that the frequency cap histogram table should
     * be trimmed to, if there are too many entries for that buyer.
     */
    default int getFledgeAdCounterHistogramLowerMaxPerBuyerEventCount() {
        return FLEDGE_AD_COUNTER_HISTOGRAM_LOWER_MAX_PER_BUYER_EVENT_COUNT;
    }

    int FLEDGE_AD_SELECTION_MAX_CONCURRENT_BIDDING_COUNT = 6;

    /** Returns the number of CA that can be bid in parallel for one Ad Selection */
    default int getAdSelectionMaxConcurrentBiddingCount() {
        return FLEDGE_AD_SELECTION_MAX_CONCURRENT_BIDDING_COUNT;
    }

    // TODO(b/240647148): Limits are increased temporarily, re-evaluate these numbers after
    //  getting real world data from telemetry & set accurately scoped timeout
    long FLEDGE_AD_SELECTION_BIDDING_TIMEOUT_PER_CA_MS = 5000;
    long FLEDGE_AD_SELECTION_BIDDING_TIMEOUT_PER_BUYER_MS = 10000;
    long FLEDGE_AD_SELECTION_SCORING_TIMEOUT_MS = 5000;
    long FLEDGE_AD_SELECTION_SELECTING_OUTCOME_TIMEOUT_MS = 5000;
    // For *on device* ad selection.
    long FLEDGE_AD_SELECTION_OVERALL_TIMEOUT_MS = 10000;
    long FLEDGE_AD_SELECTION_FROM_OUTCOMES_OVERALL_TIMEOUT_MS = 20_000;
    long FLEDGE_AD_SELECTION_OFF_DEVICE_OVERALL_TIMEOUT_MS = 10_000;
    long FLEDGE_AD_SELECTION_BIDDING_LOGIC_JS_VERSION = 2L;

    long FLEDGE_REPORT_IMPRESSION_OVERALL_TIMEOUT_MS = 2000;

    // RegisterAdBeacon  Constants
    long FLEDGE_REPORT_IMPRESSION_MAX_REGISTERED_AD_BEACONS_TOTAL_COUNT = 1000; // Num entries
    long FLEDGE_REPORT_IMPRESSION_MAX_REGISTERED_AD_BEACONS_PER_AD_TECH_COUNT = 10; // Num entries
    long FLEDGE_REPORT_IMPRESSION_REGISTERED_AD_BEACONS_MAX_INTERACTION_KEY_SIZE_B =
            20 * 2; // Num characters * 2 bytes per char in UTF-8
    long FLEDGE_REPORT_IMPRESSION_MAX_INTERACTION_REPORTING_URI_SIZE_B = 400;

    /** Returns the timeout constant in milliseconds that limits the bidding per CA */
    default long getAdSelectionBiddingTimeoutPerCaMs() {
        return FLEDGE_AD_SELECTION_BIDDING_TIMEOUT_PER_CA_MS;
    }

    /** Returns the timeout constant in milliseconds that limits the bidding per Buyer */
    default long getAdSelectionBiddingTimeoutPerBuyerMs() {
        return FLEDGE_AD_SELECTION_BIDDING_TIMEOUT_PER_BUYER_MS;
    }

    /** Returns the timeout constant in milliseconds that limits the scoring */
    default long getAdSelectionScoringTimeoutMs() {
        return FLEDGE_AD_SELECTION_SCORING_TIMEOUT_MS;
    }

    /**
     * Returns the timeout constant in milliseconds that limits the {@link
     * com.android.adservices.service.adselection.AdOutcomeSelectorImpl#runAdOutcomeSelector}
     */
    default long getAdSelectionSelectingOutcomeTimeoutMs() {
        return FLEDGE_AD_SELECTION_SELECTING_OUTCOME_TIMEOUT_MS;
    }

    /**
     * Returns the timeout constant in milliseconds that limits the overall *on device* ad selection
     * orchestration.
     */
    default long getAdSelectionOverallTimeoutMs() {
        return FLEDGE_AD_SELECTION_OVERALL_TIMEOUT_MS;
    }

    /**
     * Returns the timeout constant in milliseconds that limits the overall *on device* ad selection
     * from outcomes orchestration.
     */
    default long getAdSelectionFromOutcomesOverallTimeoutMs() {
        return FLEDGE_AD_SELECTION_FROM_OUTCOMES_OVERALL_TIMEOUT_MS;
    }

    /**
     * Returns the timeout constant in milliseconds that limits the overall off device ad selection
     * orchestration.
     */
    default long getAdSelectionOffDeviceOverallTimeoutMs() {
        return FLEDGE_AD_SELECTION_OFF_DEVICE_OVERALL_TIMEOUT_MS;
    }

    /** Returns the default JS version for running bidding. */
    default long getFledgeAdSelectionBiddingLogicJsVersion() {
        return FLEDGE_AD_SELECTION_BIDDING_LOGIC_JS_VERSION;
    }

    /**
     * Returns the timeout constant in milliseconds that limits the overall impression reporting
     * execution
     */
    default long getReportImpressionOverallTimeoutMs() {
        return FLEDGE_REPORT_IMPRESSION_OVERALL_TIMEOUT_MS;
    }

    /**
     * Returns the maximum number of {@link
     * com.android.adservices.data.adselection.DBRegisteredAdInteraction} that can be in the {@code
     * registered_ad_interactions} database at any one time.
     */
    default long getFledgeReportImpressionMaxRegisteredAdBeaconsTotalCount() {
        return FLEDGE_REPORT_IMPRESSION_MAX_REGISTERED_AD_BEACONS_TOTAL_COUNT;
    }

    /**
     * Returns the maximum number of {@link
     * com.android.adservices.data.adselection.DBRegisteredAdInteraction} that an ad-tech can
     * register in one call to {@code reportImpression}.
     */
    default long getFledgeReportImpressionMaxRegisteredAdBeaconsPerAdTechCount() {
        return FLEDGE_REPORT_IMPRESSION_MAX_REGISTERED_AD_BEACONS_PER_AD_TECH_COUNT;
    }

    /**
     * Returns the maximum size in bytes of {@link
     * com.android.adservices.data.adselection.DBRegisteredAdInteraction#getInteractionKey()}
     */
    default long getFledgeReportImpressionRegisteredAdBeaconsMaxInteractionKeySizeB() {
        return FLEDGE_REPORT_IMPRESSION_REGISTERED_AD_BEACONS_MAX_INTERACTION_KEY_SIZE_B;
    }

    /**
     * Returns the maximum size in bytes of {@link
     * com.android.adservices.data.adselection.DBRegisteredAdInteraction#getInteractionReportingUri()}
     */
    default long getFledgeReportImpressionMaxInteractionReportingUriSizeB() {
        return FLEDGE_REPORT_IMPRESSION_MAX_INTERACTION_REPORTING_URI_SIZE_B;
    }

    // 24 hours in seconds
    long FLEDGE_AD_SELECTION_EXPIRATION_WINDOW_S = 60 * 60 * 24;

    /**
     * Returns the amount of time in seconds after which ad selection data is considered expired.
     */
    default long getAdSelectionExpirationWindowS() {
        return FLEDGE_AD_SELECTION_EXPIRATION_WINDOW_S;
    }

    // Filtering feature flag disabled by default
    boolean FLEDGE_APP_INSTALL_FILTERING_ENABLED = false;

    /** Returns {@code true} if app install filtering of ads during ad selection is enabled. */
    default boolean getFledgeAppInstallFilteringEnabled() {
        return FLEDGE_APP_INSTALL_FILTERING_ENABLED;
    }

    // Filtering feature flag disabled by default
    boolean FLEDGE_FREQUENCY_CAP_FILTERING_ENABLED = false;

    /** Returns {@code true} if frequency cap filtering of ads during ad selection is enabled. */
    default boolean getFledgeFrequencyCapFilteringEnabled() {
        return FLEDGE_FREQUENCY_CAP_FILTERING_ENABLED;
    }

    boolean FLEDGE_AD_SELECTION_CONTEXTUAL_ADS_ENABLED = false;

    /** Returns {@code true} if negative filtering of ads during ad selection is enabled. */
    default boolean getFledgeAdSelectionContextualAdsEnabled() {
        return FLEDGE_AD_SELECTION_CONTEXTUAL_ADS_ENABLED;
    }

    boolean FLEDGE_AD_SELECTION_CONTEXTUAL_ADS_METRICS_ENABLED = false;

    /** Returns {@code true} if contextual ads signing metrics collection is enabled */
    default boolean getFledgeAdSelectionContextualAdsMetricsEnabled() {
        return FLEDGE_AD_SELECTION_CONTEXTUAL_ADS_METRICS_ENABLED;
    }

    boolean FLEDGE_APP_INSTALL_FILTERING_METRICS_ENABLED = false;

    /** Returns {@code true} if App Install Filtering metrics is enabled. */
    default boolean getFledgeAppInstallFilteringMetricsEnabled() {
        return FLEDGE_APP_INSTALL_FILTERING_METRICS_ENABLED;
    }

    boolean FLEDGE_FREQUENCY_CAP_FILTERING_METRICS_ENABLED = false;

    /** Returns {@code true} if Frequency Cap Filtering metrics is enabled. */
    default boolean getFledgeFrequencyCapFilteringMetricsEnabled() {
        return FLEDGE_FREQUENCY_CAP_FILTERING_METRICS_ENABLED;
    }

    // Enable FLEDGE fetchAndJoinCustomAudience API.
    boolean FLEDGE_FETCH_CUSTOM_AUDIENCE_ENABLED = false;

    /** Returns {@code true} if FLEDGE fetchAndJoinCustomAudience API is enabled. */
    default boolean getFledgeFetchCustomAudienceEnabled() {
        return FLEDGE_FETCH_CUSTOM_AUDIENCE_ENABLED;
    }

    /** Flags related to Delayed Custom Audience Updates */

    // Enable scheduleCustomAudienceUpdateApi()
    boolean FLEDGE_SCHEDULE_CUSTOM_AUDIENCE_UPDATE_ENABLED = false;

    @FeatureFlag
    boolean FLEDGE_ENABLE_SCHEDULE_CUSTOM_AUDIENCE_UPDATE_ADDITIONAL_SCHEDULE_REQUESTS = false;

    long FLEDGE_SCHEDULE_CUSTOM_AUDIENCE_UPDATE_JOB_PERIOD_MS = 1L * 60L * 60L * 1000L; // 1 hour
    long FLEDGE_SCHEDULE_CUSTOM_AUDIENCE_UPDATE_JOB_FLEX_MS = 5L * 60L * 1000L; // 5 minutes
    int FLEDGE_SCHEDULE_CUSTOM_AUDIENCE_UPDATE_MIN_DELAY_MINS_OVERRIDE = 30;

    default boolean getFledgeScheduleCustomAudienceUpdateEnabled() {
        return !getGlobalKillSwitch() && FLEDGE_SCHEDULE_CUSTOM_AUDIENCE_UPDATE_ENABLED;
    }

    default boolean getFledgeEnableScheduleCustomAudienceUpdateAdditionalScheduleRequests() {
        return getFledgeScheduleCustomAudienceUpdateEnabled()
                && FLEDGE_ENABLE_SCHEDULE_CUSTOM_AUDIENCE_UPDATE_ADDITIONAL_SCHEDULE_REQUESTS;
    }

    default long getFledgeScheduleCustomAudienceUpdateJobPeriodMs() {
        return FLEDGE_SCHEDULE_CUSTOM_AUDIENCE_UPDATE_JOB_PERIOD_MS;
    }

    default long getFledgeScheduleCustomAudienceUpdateJobFlexMs() {
        return FLEDGE_SCHEDULE_CUSTOM_AUDIENCE_UPDATE_JOB_FLEX_MS;
    }

    default int getFledgeScheduleCustomAudienceMinDelayMinsOverride() {
        return FLEDGE_SCHEDULE_CUSTOM_AUDIENCE_UPDATE_MIN_DELAY_MINS_OVERRIDE;
    }

    boolean FLEDGE_AD_SELECTION_PREBUILT_URI_ENABLED = false;

    /** Returns whether to call trusted servers for off device ad selection. */
    default boolean getFledgeAdSelectionPrebuiltUriEnabled() {
        return FLEDGE_AD_SELECTION_PREBUILT_URI_ENABLED;
    }

    boolean FLEDGE_AUCTION_SERVER_ENABLED = false;

    /** Returns whether to enable server auction support in post-auction APIs. */
    default boolean getFledgeAuctionServerEnabled() {
        return FLEDGE_AUCTION_SERVER_ENABLED;
    }

    boolean FLEDGE_AUCTION_SERVER_ENABLED_FOR_REPORT_IMPRESSION = true;

    /** Returns whether to enable server auction support in report impression. */
    default boolean getFledgeAuctionServerEnabledForReportImpression() {
        return getFledgeAuctionServerEnabled()
                && FLEDGE_AUCTION_SERVER_ENABLED_FOR_REPORT_IMPRESSION;
    }

    boolean FLEDGE_AUCTION_SERVER_ENABLED_FOR_REPORT_EVENT = true;

    /** Returns whether to enable server auction support in report event API. */
    default boolean getFledgeAuctionServerEnabledForReportEvent() {
        return getFledgeAuctionServerEnabled() && FLEDGE_AUCTION_SERVER_ENABLED_FOR_REPORT_EVENT;
    }

    boolean FLEDGE_AUCTION_SERVER_ENABLED_FOR_UPDATE_HISTOGRAM = true;

    /** Returns whether to enable server auction support in update histogram API. */
    default boolean getFledgeAuctionServerEnabledForUpdateHistogram() {
        return getFledgeAuctionServerEnabled()
                && FLEDGE_AUCTION_SERVER_ENABLED_FOR_UPDATE_HISTOGRAM;
    }

    boolean FLEDGE_AUCTION_SERVER_ENABLED_FOR_SELECT_ADS_MEDIATION = true;

    /** Returns whether to enable server auction support in select ads mediation API. */
    default boolean getFledgeAuctionServerEnabledForSelectAdsMediation() {
        return getFledgeAuctionServerEnabled()
                && FLEDGE_AUCTION_SERVER_ENABLED_FOR_SELECT_ADS_MEDIATION;
    }

    boolean FLEDGE_AUCTION_SERVER_ENABLE_AD_FILTER_IN_GET_AD_SELECTION_DATA = true;

    /** Returns whether to enable ad filtering in get ad selection data API. */
    default boolean getFledgeAuctionServerEnableAdFilterInGetAdSelectionData() {
        return FLEDGE_AUCTION_SERVER_ENABLE_AD_FILTER_IN_GET_AD_SELECTION_DATA;
    }

    boolean FLEDGE_AUCTION_SERVER_MEDIA_TYPE_CHANGE_ENABLED = false;

    /** Returns whether to use the server auction media type. */
    default boolean getFledgeAuctionServerMediaTypeChangeEnabled() {
        return FLEDGE_AUCTION_SERVER_MEDIA_TYPE_CHANGE_ENABLED;
    }

    ImmutableList<Integer> FLEDGE_AUCTION_SERVER_PAYLOAD_BUCKET_SIZES =
            ImmutableList.of(0, 1024, 2048, 4096, 8192, 16384, 32768, 65536);

    /** Returns available bucket sizes for auction server payloads. */
    default ImmutableList<Integer> getFledgeAuctionServerPayloadBucketSizes() {
        return FLEDGE_AUCTION_SERVER_PAYLOAD_BUCKET_SIZES;
    }

    // TODO(b/291680065): Remove when owner field is returned from B&A
    boolean FLEDGE_AUCTION_SERVER_FORCE_SEARCH_WHEN_OWNER_IS_ABSENT_ENABLED = false;

    /**
     * Returns true if forcing {@link
     * android.adservices.adselection.AdSelectionManager#persistAdSelectionResult} to continue when
     * owner is null, otherwise false.
     */
    default boolean getFledgeAuctionServerForceSearchWhenOwnerIsAbsentEnabled() {
        return FLEDGE_AUCTION_SERVER_FORCE_SEARCH_WHEN_OWNER_IS_ABSENT_ENABLED;
    }

    boolean FLEDGE_EVENT_LEVEL_DEBUG_REPORTING_ENABLED = false;

    /** Returns whether to call remote URLs for debug reporting. */
    default boolean getFledgeEventLevelDebugReportingEnabled() {
        return FLEDGE_EVENT_LEVEL_DEBUG_REPORTING_ENABLED;
    }

    boolean FLEDGE_EVENT_LEVEL_DEBUG_REPORT_SEND_IMMEDIATELY = false;

    /** Returns whether to call remote URLs for debug reporting. */
    default boolean getFledgeEventLevelDebugReportSendImmediately() {
        return FLEDGE_EVENT_LEVEL_DEBUG_REPORT_SEND_IMMEDIATELY;
    }

    int FLEDGE_EVENT_LEVEL_DEBUG_REPORTING_BATCH_DELAY_SECONDS = 60 * 15;

    /** Returns minimum number of seconds between debug report batch. */
    default int getFledgeEventLevelDebugReportingBatchDelaySeconds() {
        return FLEDGE_EVENT_LEVEL_DEBUG_REPORTING_BATCH_DELAY_SECONDS;
    }

    int FLEDGE_EVENT_LEVEL_DEBUG_REPORTING_MAX_ITEMS_PER_BATCH = 1000;

    /** Returns maximum number of items in a debug report batch. */
    default int getFledgeEventLevelDebugReportingMaxItemsPerBatch() {
        return FLEDGE_EVENT_LEVEL_DEBUG_REPORTING_MAX_ITEMS_PER_BATCH;
    }

    int FLEDGE_DEBUG_REPORT_SENDER_JOB_NETWORK_CONNECT_TIMEOUT_MS = 5 * 1000; // 5 seconds

    /**
     * Returns the maximum time in milliseconds allowed for a network call to open its initial
     * connection during the FLEDGE debug report sender job.
     */
    default int getFledgeDebugReportSenderJobNetworkConnectionTimeoutMs() {
        return FLEDGE_DEBUG_REPORT_SENDER_JOB_NETWORK_CONNECT_TIMEOUT_MS;
    }

    int FLEDGE_DEBUG_REPORT_SENDER_JOB_NETWORK_READ_TIMEOUT_MS = 30 * 1000; // 30 seconds

    /**
     * Returns the maximum time in milliseconds allowed for a network call to read a response from a
     * target server during the FLEDGE debug report sender job.
     */
    default int getFledgeDebugReportSenderJobNetworkReadTimeoutMs() {
        return FLEDGE_DEBUG_REPORT_SENDER_JOB_NETWORK_READ_TIMEOUT_MS;
    }

    long FLEDGE_DEBUG_REPORT_SENDER_JOB_MAX_RUNTIME_MS = 10L * 60L * 1000L; // 5 minutes

    /**
     * Returns the maximum amount of time (in milliseconds) each FLEDGE debug report sender job is
     * allowed to run.
     */
    default long getFledgeDebugReportSenderJobMaxRuntimeMs() {
        return FLEDGE_DEBUG_REPORT_SENDER_JOB_MAX_RUNTIME_MS;
    }

    long FLEDGE_DEBUG_REPORT_SENDER_JOB_PERIOD_MS = TimeUnit.MINUTES.toMillis(10);

    /**
     * Returns the best effort max time (in milliseconds) between each FLEDGE debug report sender
     * job run.
     */
    default long getFledgeDebugReportSenderJobPeriodMs() {
        return FLEDGE_DEBUG_REPORT_SENDER_JOB_PERIOD_MS;
    }

    long FLEDGE_DEBUG_REPORT_SENDER_JOB_FLEX_MS = TimeUnit.MINUTES.toMillis(2);

    /**
     * Returns the amount of flex (in milliseconds) around the end of each period to run each FLEDGE
     * debug report sender job.
     */
    default long getFledgeDebugReportSenderJobFlexMs() {
        return FLEDGE_DEBUG_REPORT_SENDER_JOB_FLEX_MS;
    }

    boolean FLEDGE_AD_SELECTION_OFF_DEVICE_REQUEST_COMPRESSION_ENABLED = true;

    /** Returns whether to compress requests sent off device for ad selection. */
    default boolean getAdSelectionOffDeviceRequestCompressionEnabled() {
        return FLEDGE_AD_SELECTION_OFF_DEVICE_REQUEST_COMPRESSION_ENABLED;
    }

    /** The server uses the following version numbers: 1. Brotli : 1 2. Gzip : 2 */
    int FLEDGE_AUCTION_SERVER_COMPRESSION_ALGORITHM_VERSION = 2;

    /** Returns the compression algorithm version */
    default int getFledgeAuctionServerCompressionAlgorithmVersion() {
        return FLEDGE_AUCTION_SERVER_COMPRESSION_ALGORITHM_VERSION;
    }

    String FLEDGE_AUCTION_SERVER_AUCTION_KEY_FETCH_URI =
            "https://publickeyservice.pa.gcp.privacysandboxservices.com/"
                    + ".well-known/protected-auction/v1/public-keys";

    /** Returns Uri to fetch auction encryption key for fledge ad selection. */
    default String getFledgeAuctionServerAuctionKeyFetchUri() {
        return FLEDGE_AUCTION_SERVER_AUCTION_KEY_FETCH_URI;
    }

    boolean FLEDGE_AUCTION_SERVER_REFRESH_EXPIRED_KEYS_DURING_AUCTION = false;

    default boolean getFledgeAuctionServerRefreshExpiredKeysDuringAuction() {
        return FLEDGE_AUCTION_SERVER_REFRESH_EXPIRED_KEYS_DURING_AUCTION;
    }

    /** Default value of the url to fetch keys for KAnon encryption */
    String FLEDGE_AUCTION_SERVER_JOIN_KEY_FETCH_URI = "";

    /** Returns Uri to fetch join encryption key for fledge ad selection. */
    default String getFledgeAuctionServerJoinKeyFetchUri() {
        return FLEDGE_AUCTION_SERVER_JOIN_KEY_FETCH_URI;
    }

    int FLEDGE_AUCTION_SERVER_AUCTION_KEY_SHARDING = 5;

    /** Returns Shard count for using auction key for fledge ad selection. */
    default int getFledgeAuctionServerAuctionKeySharding() {
        return FLEDGE_AUCTION_SERVER_AUCTION_KEY_SHARDING;
    }

    long FLEDGE_AUCTION_SERVER_ENCRYPTION_KEY_MAX_AGE_SECONDS = TimeUnit.DAYS.toSeconds(14);

    default long getFledgeAuctionServerEncryptionKeyMaxAgeSeconds() {
        return FLEDGE_AUCTION_SERVER_ENCRYPTION_KEY_MAX_AGE_SECONDS;
    }

    int FLEDGE_AUCTION_SERVER_ENCRYPTION_ALGORITHM_KDF_ID = 0x0001;

    default int getFledgeAuctionServerEncryptionAlgorithmKdfId() {
        return FLEDGE_AUCTION_SERVER_ENCRYPTION_ALGORITHM_KDF_ID;
    }

    int FLEDGE_AUCTION_SERVER_ENCRYPTION_ALGORITHM_KEM_ID = 0x0020;

    default int getFledgeAuctionServerEncryptionAlgorithmKemId() {
        return FLEDGE_AUCTION_SERVER_ENCRYPTION_ALGORITHM_KEM_ID;
    }

    int FLEDGE_AUCTION_SERVER_ENCRYPTION_ALGORITHM_AEAD_ID = 0x0002;

    default int getFledgeAuctionServerEncryptionAlgorithmAeadId() {
        return FLEDGE_AUCTION_SERVER_ENCRYPTION_ALGORITHM_AEAD_ID;
    }

    int FLEDGE_AUCTION_SERVER_PAYLOAD_FORMAT_VERSION = 0;

    /** Returns the payload formatter version */
    default int getFledgeAuctionServerPayloadFormatVersion() {
        return FLEDGE_AUCTION_SERVER_PAYLOAD_FORMAT_VERSION;
    }

    long FLEDGE_AUCTION_SERVER_AUCTION_KEY_FETCH_TIMEOUT_MS = 3000;

    default long getFledgeAuctionServerAuctionKeyFetchTimeoutMs() {
        return FLEDGE_AUCTION_SERVER_AUCTION_KEY_FETCH_TIMEOUT_MS;
    }

    long FLEDGE_AUCTION_SERVER_OVERALL_TIMEOUT_MS = 5000;

    default long getFledgeAuctionServerOverallTimeoutMs() {
        return FLEDGE_AUCTION_SERVER_OVERALL_TIMEOUT_MS;
    }

    boolean FLEDGE_AUCTION_SERVER_BACKGROUND_KEY_FETCH_JOB_ENABLED = false;

    /** Returns whether to run periodic job to fetch encryption keys. */
    default boolean getFledgeAuctionServerBackgroundKeyFetchJobEnabled() {
        return FLEDGE_AUCTION_SERVER_BACKGROUND_KEY_FETCH_JOB_ENABLED;
    }

    int FLEDGE_AUCTION_SERVER_BACKGROUND_KEY_FETCH_NETWORK_CONNECT_TIMEOUT_MS =
            5 * 1000; // 5 seconds

    /**
     * Returns the maximum time in milliseconds allowed for a network call to open its initial
     * connection during the FLEDGE encryption key fetch.
     */
    default int getFledgeAuctionServerBackgroundKeyFetchNetworkConnectTimeoutMs() {
        return FLEDGE_AUCTION_SERVER_BACKGROUND_KEY_FETCH_NETWORK_CONNECT_TIMEOUT_MS;
    }

    int FLEDGE_AUCTION_SERVER_BACKGROUND_KEY_FETCH_NETWORK_READ_TIMEOUT_MS =
            30 * 1000; // 30 seconds

    /**
     * Returns the maximum time in milliseconds allowed for a network call to read a response from a
     * target server during the FLEDGE encryption key fetch.
     */
    default int getFledgeAuctionServerBackgroundKeyFetchNetworkReadTimeoutMs() {
        return FLEDGE_AUCTION_SERVER_BACKGROUND_KEY_FETCH_NETWORK_READ_TIMEOUT_MS;
    }

    int FLEDGE_AUCTION_SERVER_BACKGROUND_KEY_FETCH_MAX_RESPONSE_SIZE_B = 2 * 1024; // 2 KiB

    /**
     * Returns the maximum size in bytes of a single key fetch response during the FLEDGE encryption
     * key fetch.
     */
    default int getFledgeAuctionServerBackgroundKeyFetchMaxResponseSizeB() {
        return FLEDGE_AUCTION_SERVER_BACKGROUND_KEY_FETCH_MAX_RESPONSE_SIZE_B;
    }

    boolean FLEDGE_AUCTION_SERVER_BACKGROUND_AUCTION_KEY_FETCH_ENABLED = false;

    /** Returns whether to run periodic job to fetch AUCTION keys. */
    default boolean getFledgeAuctionServerBackgroundAuctionKeyFetchEnabled() {
        return getFledgeAuctionServerBackgroundKeyFetchJobEnabled()
                && FLEDGE_AUCTION_SERVER_BACKGROUND_AUCTION_KEY_FETCH_ENABLED;
    }

    boolean FLEDGE_AUCTION_SERVER_BACKGROUND_JOIN_KEY_FETCH_ENABLED = false;

    /** Returns whether to run periodic job to fetch JOIN keys. */
    default boolean getFledgeAuctionServerBackgroundJoinKeyFetchEnabled() {
        return getFledgeAuctionServerBackgroundKeyFetchJobEnabled()
                && FLEDGE_AUCTION_SERVER_BACKGROUND_JOIN_KEY_FETCH_ENABLED;
    }

    long FLEDGE_AUCTION_SERVER_BACKGROUND_KEY_FETCH_MAX_RUNTIME_MS = TimeUnit.MINUTES.toMillis(5);

    /**
     * Returns the maximum amount of time (in milliseconds) each Ad selection Background key Fetch
     * job is allowed to run.
     */
    default long getFledgeAuctionServerBackgroundKeyFetchJobMaxRuntimeMs() {
        return FLEDGE_AUCTION_SERVER_BACKGROUND_KEY_FETCH_MAX_RUNTIME_MS;
    }

    long FLEDGE_AUCTION_SERVER_BACKGROUND_KEY_FETCH_JOB_PERIOD_MS = TimeUnit.HOURS.toMillis(24);

    /**
     * Returns the best effort max time (in milliseconds) between each Background Key Fetch job run.
     */
    default long getFledgeAuctionServerBackgroundKeyFetchJobPeriodMs() {
        return FLEDGE_AUCTION_SERVER_BACKGROUND_KEY_FETCH_JOB_PERIOD_MS;
    }

    long FLEDGE_AUCTION_SERVER_BACKGROUND_KEY_FETCH_JOB_FLEX_MS = TimeUnit.HOURS.toMillis(2);

    /**
     * Returns the amount of flex (in milliseconds) around the end of each period to run each
     * Background Key Fetch job.
     */
    default long getFledgeAuctionServerBackgroundKeyFetchJobFlexMs() {
        return FLEDGE_AUCTION_SERVER_BACKGROUND_KEY_FETCH_JOB_FLEX_MS;
    }

    boolean FLEDGE_AUCTION_SERVER_BACKGROUND_KEY_FETCH_ON_EMPTY_DB_AND_IN_ADVANCE_ENABLED = false;

    /**
     * Returns whether that the periodic job to fetch encryption keys should force refresh if the
     * database is empty or if the keys are within
     * FLEDGE_AUCTION_SERVER_BACKGROUND_KEY_FETCH_IN_ADVANCE_INTERVAL_MS to expire.
     */
    default boolean getFledgeAuctionServerBackgroundKeyFetchOnEmptyDbAndInAdvanceEnabled() {
        return getFledgeAuctionServerBackgroundKeyFetchJobEnabled()
                && FLEDGE_AUCTION_SERVER_BACKGROUND_KEY_FETCH_ON_EMPTY_DB_AND_IN_ADVANCE_ENABLED;
    }

    long FLEDGE_AUCTION_SERVER_BACKGROUND_KEY_FETCH_IN_ADVANCE_INTERVAL_MS =
            TimeUnit.HOURS.toMillis(24);

    /**
     * Returns the interval at which a key is considered to be almost expired and preventive
     * refreshed
     */
    default long getFledgeAuctionServerBackgroundKeyFetchInAdvanceIntervalMs() {
        return FLEDGE_AUCTION_SERVER_BACKGROUND_KEY_FETCH_IN_ADVANCE_INTERVAL_MS;
    }

    boolean FLEDGE_AUCTION_SERVER_ENABLE_DEBUG_REPORTING = true;

    default boolean getFledgeAuctionServerEnableDebugReporting() {
        return FLEDGE_AUCTION_SERVER_ENABLE_DEBUG_REPORTING;
    }

    long DEFAULT_AUCTION_SERVER_AD_ID_FETCHER_TIMEOUT_MS = 20;

    /**
     * Returns configured timeout value for {@link
     * com.android.adservices.service.adselection.AdIdFetcher} logic for server auctions.
     *
     * <p>The intended goal is to override this value for tests.
     *
     * <p>Returns Timeout in mills.
     */
    default long getFledgeAuctionServerAdIdFetcherTimeoutMs() {
        return DEFAULT_AUCTION_SERVER_AD_ID_FETCHER_TIMEOUT_MS;
    }

    /** Default value for feature flag for PAS unlimited egress in Server auctions. */
    boolean DEFAULT_FLEDGE_AUCTION_SERVER_ENABLE_PAS_UNLIMITED_EGRESS = false;

    /**
     * @return feature flag to enable PAS unlimited egress in Server auctions
     */
    default boolean getFledgeAuctionServerEnablePasUnlimitedEgress() {
        return DEFAULT_FLEDGE_AUCTION_SERVER_ENABLE_PAS_UNLIMITED_EGRESS;
    }

    boolean FLEDGE_AUCTION_SERVER_AD_RENDER_ID_ENABLED = false;
    long FLEDGE_AUCTION_SERVER_AD_RENDER_ID_MAX_LENGTH = 12L;

    /** Returns whether ad render id is enabled. */
    default boolean getFledgeAuctionServerAdRenderIdEnabled() {
        return FLEDGE_AUCTION_SERVER_AD_RENDER_ID_ENABLED;
    }

    /** Returns the max length of Ad Render Id. */
    default long getFledgeAuctionServerAdRenderIdMaxLength() {
        return FLEDGE_AUCTION_SERVER_AD_RENDER_ID_MAX_LENGTH;
    }

    boolean FLEDGE_AUCTION_SERVER_REQUEST_FLAGS_ENABLED = false;

    /** Returns whether the server auction request flags are enabled */
    default boolean getFledgeAuctionServerRequestFlagsEnabled() {
        return FLEDGE_AUCTION_SERVER_REQUEST_FLAGS_ENABLED;
    }

    boolean FLEDGE_AUCTION_SERVER_OMIT_ADS_ENABLED = false;

    /** Returns whether the omit-ads flag is enabled for the server auction. */
    default boolean getFledgeAuctionServerOmitAdsEnabled() {
        return FLEDGE_AUCTION_SERVER_OMIT_ADS_ENABLED;
    }

    boolean FLEDGE_AUCTION_SERVER_MULTI_CLOUD_ENABLED = false;

    default boolean getFledgeAuctionServerMultiCloudEnabled() {
        return FLEDGE_AUCTION_SERVER_MULTI_CLOUD_ENABLED;
    }

    String FLEDGE_AUCTION_SERVER_COORDINATOR_URL_ALLOWLIST =
            "https://publickeyservice-v150"
                    + ".coordinator-a.bas-gcp.pstest.dev/"
                    + ".well-known/protected-auction/v1/public-keys";

    default String getFledgeAuctionServerCoordinatorUrlAllowlist() {
        return FLEDGE_AUCTION_SERVER_COORDINATOR_URL_ALLOWLIST;
    }

    @FeatureFlag
    boolean FLEDGE_AUCTION_SERVER_GET_AD_SELECTION_DATA_PAYLOAD_METRICS_ENABLED = false;

    /** Returns whether the fledge GetAdSelectionData payload metrics are enabled. */
    default boolean getFledgeAuctionServerGetAdSelectionDataPayloadMetricsEnabled() {
        return FLEDGE_AUCTION_SERVER_GET_AD_SELECTION_DATA_PAYLOAD_METRICS_ENABLED;
    }

    @FeatureFlag boolean FLEDGE_GET_AD_SELECTION_DATA_SELLER_CONFIGURATION_ENABLED = false;

    /** Returns whether the seller configuration feature for getAdSelectionData is enabled. */
    default boolean getFledgeGetAdSelectionDataSellerConfigurationEnabled() {
        return FLEDGE_GET_AD_SELECTION_DATA_SELLER_CONFIGURATION_ENABLED;
    }

    @ConfigFlag int FLEDGE_GET_AD_SELECTION_DATA_BUYER_INPUT_CREATOR_VERSION = 0;

    /** Returns the getAdSelectionData data buyer input creator version */
    default int getFledgeGetAdSelectionDataBuyerInputCreatorVersion() {
        return FLEDGE_GET_AD_SELECTION_DATA_BUYER_INPUT_CREATOR_VERSION;
    }

    @ConfigFlag int FLEDGE_GET_AD_SELECTION_DATA_MAX_NUM_ENTIRE_PAYLOAD_COMPRESSIONS = 5;

    /**
     * Returns the maximum number of times we can re-compress the entire payload during
     * getAdSelectionData payload optimization.
     */
    default int getFledgeGetAdSelectionDataMaxNumEntirePayloadCompressions() {
        return FLEDGE_GET_AD_SELECTION_DATA_MAX_NUM_ENTIRE_PAYLOAD_COMPRESSIONS;
    }

    @FeatureFlag boolean FLEDGE_GET_AD_SELECTION_DATA_DESERIALIZE_ONLY_AD_RENDER_IDS = false;

    /**
     * Returns whether querying custom audiences from the DB, for the getAdSelectionData API, will
     * deserialize only ad render ids or the entire ad. When enabled, the DB query will only
     * deserialize ad render ids.
     */
    default boolean getFledgeGetAdSelectionDataDeserializeOnlyAdRenderIds() {
        return FLEDGE_GET_AD_SELECTION_DATA_DESERIALIZE_ONLY_AD_RENDER_IDS;
    }

    // Protected signals cleanup feature flag disabled by default
    boolean PROTECTED_SIGNALS_CLEANUP_ENABLED = false;

    /** Returns {@code true} if protected signals cleanup is enabled. */
    default boolean getProtectedSignalsCleanupEnabled() {
        return PROTECTED_SIGNALS_CLEANUP_ENABLED;
    }

    boolean ADSERVICES_ENABLED = false;

    default boolean getAdServicesEnabled() {
        return ADSERVICES_ENABLED;
    }

    @FeatureFlag boolean DEFAULT_DEVELOPER_MODE_FEATURE_ENABLED = false;

    /**
     * @return {@code true} if the developer mode feature is enabled on this device.
     */
    default boolean getDeveloperModeFeatureEnabled() {
        return DEFAULT_DEVELOPER_MODE_FEATURE_ENABLED;
    }

    /**
     * The number of epoch to look back to do garbage collection for old epoch data. Assume current
     * Epoch is T, then any epoch data of (T-NUMBER_OF_EPOCHS_TO_KEEP_IN_HISTORY-1) (inclusive)
     * should be erased
     */
    int NUMBER_OF_EPOCHS_TO_KEEP_IN_HISTORY = TOPICS_NUMBER_OF_LOOK_BACK_EPOCHS;

    /*
     * Return the number of epochs to keep in the history
     */
    default int getNumberOfEpochsToKeepInHistory() {
        return NUMBER_OF_EPOCHS_TO_KEEP_IN_HISTORY;
    }

    /** Downloader Connection Timeout in Milliseconds. */
    int DOWNLOADER_CONNECTION_TIMEOUT_MS = 10 * 1000; // 10 seconds.

    /*
     * Return the Downloader Connection Timeout in Milliseconds.
     */
    default int getDownloaderConnectionTimeoutMs() {
        return DOWNLOADER_CONNECTION_TIMEOUT_MS;
    }

    /** Downloader Read Timeout in Milliseconds. */
    int DOWNLOADER_READ_TIMEOUT_MS = 10 * 1000; // 10 seconds.

    /** Returns the Downloader Read Timeout in Milliseconds. */
    default int getDownloaderReadTimeoutMs() {
        return DOWNLOADER_READ_TIMEOUT_MS;
    }

    /** Downloader max download threads. */
    int DOWNLOADER_MAX_DOWNLOAD_THREADS = 2;

    /** Returns the Downloader Read Timeout in Milliseconds. */
    default int getDownloaderMaxDownloadThreads() {
        return DOWNLOADER_MAX_DOWNLOAD_THREADS;
    }

    /** MDD Topics API Classifier Manifest Url. Topics classifier v2-3. Build_id = 1467. */
    String MDD_TOPICS_CLASSIFIER_MANIFEST_FILE_URL =
            "https://www.gstatic.com/mdi-serving/rubidium-adservices-topics-classifier/1467"
                    + "/80c34503413cea9ea44cbe94cd38dabc44ea8d70";

    default String getMddTopicsClassifierManifestFileUrl() {
        return MDD_TOPICS_CLASSIFIER_MANIFEST_FILE_URL;
    }

    boolean CONSENT_MANAGER_LAZY_ENABLE_MODE = true;

    default boolean getConsentManagerLazyEnableMode() {
        return CONSENT_MANAGER_LAZY_ENABLE_MODE;
    }

    boolean CONSENT_ALREADY_INTERACTED_FIX_ENABLE = true;

    default boolean getConsentAlreadyInteractedEnableMode() {
        return CONSENT_ALREADY_INTERACTED_FIX_ENABLE;
    }

    long CONSENT_NOTIFICATION_INTERVAL_BEGIN_MS =
            /* hours */ 9 * /* minutes */ 60 * /* seconds */ 60 * /* milliseconds */ 1000; // 9 AM

    default long getConsentNotificationIntervalBeginMs() {
        return CONSENT_NOTIFICATION_INTERVAL_BEGIN_MS;
    }

    long CONSENT_NOTIFICATION_INTERVAL_END_MS =
            /* hours */ 17 * /* minutes */ 60 * /* seconds */ 60 * /* milliseconds */ 1000; // 5 PM

    default long getConsentNotificationIntervalEndMs() {
        return CONSENT_NOTIFICATION_INTERVAL_END_MS;
    }

    long CONSENT_NOTIFICATION_MINIMAL_DELAY_BEFORE_INTERVAL_ENDS =
            /* minutes */ 60 * /* seconds */ 60 * /* milliseconds */ 1000; // 1 hour

    default long getConsentNotificationMinimalDelayBeforeIntervalEnds() {
        return CONSENT_NOTIFICATION_MINIMAL_DELAY_BEFORE_INTERVAL_ENDS;
    }

    /**
     * @deprecated - TODO(b/330796095): remove once all usages of this method are moved to {@link
     *     DebugFlags}
     */
    @Deprecated
    default boolean getConsentNotificationDebugMode() {
        return CONSENT_NOTIFICATION_DEBUG_MODE;
    }

    /** Available sources of truth to get consent for PPAPI. */
    @IntDef(
            flag = true,
            value = {
                SYSTEM_SERVER_ONLY,
                PPAPI_ONLY,
                PPAPI_AND_SYSTEM_SERVER,
                APPSEARCH_ONLY,
            })
    @Retention(RetentionPolicy.SOURCE)
    @interface ConsentSourceOfTruth {}

    /** Write and read consent from system server only. */
    int SYSTEM_SERVER_ONLY = FlagsConstants.SYSTEM_SERVER_ONLY;

    /** Write and read consent from PPAPI only */
    int PPAPI_ONLY = FlagsConstants.PPAPI_ONLY;

    /** Write consent to both PPAPI and system server. Read consent from system server only. */
    int PPAPI_AND_SYSTEM_SERVER = FlagsConstants.PPAPI_AND_SYSTEM_SERVER;

    /**
     * Write consent data to AppSearch only. To store consent data in AppSearch the flag
     * enable_appsearch_consent_data must also be true. This ensures that both writes and reads can
     * happen to/from AppSearch. The writes are done by code on S-, while reads are done from code
     * running on S- for all consent requests and on T+ once after OTA.
     */
    int APPSEARCH_ONLY = FlagsConstants.APPSEARCH_ONLY;

    /**
     * Consent source of truth intended to be used by default. On S devices, there is no AdServices
     * code running in the system server, so the default for those is PPAPI_ONLY.
     */
    @ConsentSourceOfTruth
    int DEFAULT_CONSENT_SOURCE_OF_TRUTH =
            SdkLevel.isAtLeastT() ? PPAPI_AND_SYSTEM_SERVER : APPSEARCH_ONLY;

    /** Returns the consent source of truth currently used for PPAPI. */
    @ConsentSourceOfTruth
    default int getConsentSourceOfTruth() {
        return DEFAULT_CONSENT_SOURCE_OF_TRUTH;
    }

    /**
     * Blocked topics source of truth intended to be used by default. On S- devices, there is no
     * AdServices code running in the system server, so the default for those is PPAPI_ONLY.
     */
    @ConsentSourceOfTruth
    int DEFAULT_BLOCKED_TOPICS_SOURCE_OF_TRUTH =
            SdkLevel.isAtLeastT() ? PPAPI_AND_SYSTEM_SERVER : APPSEARCH_ONLY;

    /** Returns the blocked topics source of truth currently used for PPAPI */
    @ConsentSourceOfTruth
    default int getBlockedTopicsSourceOfTruth() {
        return DEFAULT_BLOCKED_TOPICS_SOURCE_OF_TRUTH;
    }

    /**
     * The debug and release SHA certificates of the AdServices APK. This is required when writing
     * consent data to AppSearch in order to allow reads from T+ APK. This is a comma separated
     * list.
     */
    String ADSERVICES_APK_SHA_CERTIFICATE =
            "686d5c450e00ebe600f979300a29234644eade42f24ede07a073f2bc6b94a3a2," // debug
                    + "80f8fbb9a026807f58d98dbc28bf70724d8f66bbfcec997c6bdc0102c3230dee"; // release

    /** Only App signatures belonging to this Allow List can use PP APIs. */
    default String getAdservicesApkShaCertificate() {
        return ADSERVICES_APK_SHA_CERTIFICATE;
    }

    // Group of All Killswitches

    /**
     * Global PP API Kill Switch. This overrides all other killswitches. The default value is false
     * which means the PP API is enabled. This flag is used for emergency turning off the whole PP
     * API.
     */
    // Starting M-2023-05, global kill switch is enabled in the binary. Prior to this (namely in
    // M-2022-11), the value of this flag in the binary was false.
    @FeatureFlag(LEGACY_KILL_SWITCH_GLOBAL)
    @SuppressWarnings("AvoidKillSwitchFlagUsage") // Legacy kill switch flag
    boolean GLOBAL_KILL_SWITCH = true;

    default boolean getGlobalKillSwitch() {
        return GLOBAL_KILL_SWITCH;
    }

    // MEASUREMENT Killswitches

    /**
     * Measurement Kill Switch. This overrides all specific measurement kill switch. The default
     * value is {@code false} which means that Measurement is enabled.
     *
     * <p>This flag is used for emergency turning off the whole Measurement API.
     */
    @FeatureFlag(LEGACY_KILL_SWITCH_RAMPED_UP)
    @SuppressWarnings("AvoidKillSwitchFlagUsage") // Legacy kill switch flag
    boolean MEASUREMENT_KILL_SWITCH = false;

    /**
     * @deprecated - TODO(b/325074749): remove once all methods that call it are unit-tested and
     *     changed to use !getMeasurementEnabled()
     */
    @Deprecated
    @VisibleForTesting
    default boolean getLegacyMeasurementKillSwitch() {
        return getGlobalKillSwitch() || MEASUREMENT_KILL_SWITCH;
    }

    /**
     * Returns whether the Global Measurement feature is enabled. Measurement will be disabled if
     * either the Global Kill Switch or the Measurement Kill Switch value is {@code true}.
     */
    default boolean getMeasurementEnabled() {
        return getGlobalKillSwitch() ? false : !MEASUREMENT_KILL_SWITCH;
    }

    /**
     * Measurement API Delete Registrations Kill Switch. The default value is false which means
     * Delete Registrations API is enabled. This flag is used for emergency turning off the Delete
     * Registrations API.
     */
    @SuppressWarnings("AvoidKillSwitchFlagUsage") // Legacy kill switch flag
    boolean MEASUREMENT_API_DELETE_REGISTRATIONS_KILL_SWITCH = false;

    /**
     * Returns the kill switch value for Measurement API Delete Registrations. The API will be
     * disabled if either the Global Kill Switch, Measurement Kill Switch, or the Measurement API
     * Delete Registration Kill Switch value is true.
     */
    default boolean getMeasurementApiDeleteRegistrationsKillSwitch() {
        return getLegacyMeasurementKillSwitch() || MEASUREMENT_API_DELETE_REGISTRATIONS_KILL_SWITCH;
    }

    /**
     * Measurement API Status Kill Switch. The default value is false which means Status API is
     * enabled. This flag is used for emergency turning off the Status API.
     */
    @SuppressWarnings("AvoidKillSwitchFlagUsage") // Legacy kill switch flag
    boolean MEASUREMENT_API_STATUS_KILL_SWITCH = false;

    /**
     * Returns the kill switch value for Measurement API Status. The API will be disabled if either
     * the Global Kill Switch, Measurement Kill Switch, or the Measurement API Status Kill Switch
     * value is true.
     */
    default boolean getMeasurementApiStatusKillSwitch() {
        return getLegacyMeasurementKillSwitch() || MEASUREMENT_API_STATUS_KILL_SWITCH;
    }

    /**
     * Measurement API Register Source Kill Switch. The default value is false which means Register
     * Source API is enabled. This flag is used for emergency turning off the Register Source API.
     */
    @SuppressWarnings("AvoidKillSwitchFlagUsage") // Legacy kill switch flag
    boolean MEASUREMENT_API_REGISTER_SOURCE_KILL_SWITCH = false;

    /**
     * Returns the kill switch value for Measurement API Register Source. The API will be disabled
     * if either the Global Kill Switch, Measurement Kill Switch, or the Measurement API Register
     * Source Kill Switch value is true.
     */
    default boolean getMeasurementApiRegisterSourceKillSwitch() {
        return getLegacyMeasurementKillSwitch() || MEASUREMENT_API_REGISTER_SOURCE_KILL_SWITCH;
    }

    /**
     * Measurement API Register Trigger Kill Switch. The default value is false which means Register
     * Trigger API is enabled. This flag is used for emergency turning off the Register Trigger API.
     */
    @SuppressWarnings("AvoidKillSwitchFlagUsage") // Legacy kill switch flag
    boolean MEASUREMENT_API_REGISTER_TRIGGER_KILL_SWITCH = false;

    /**
     * Returns the kill switch value for Measurement API Register Trigger. The API will be disabled
     * if either the Global Kill Switch, Measurement Kill Switch, or the Measurement API Register
     * Trigger Kill Switch value is true.
     */
    default boolean getMeasurementApiRegisterTriggerKillSwitch() {
        return getLegacyMeasurementKillSwitch() || MEASUREMENT_API_REGISTER_TRIGGER_KILL_SWITCH;
    }

    /**
     * Measurement API Register Web Source Kill Switch. The default value is false which means
     * Register Web Source API is enabled. This flag is used for emergency turning off the Register
     * Web Source API.
     */
    @SuppressWarnings("AvoidKillSwitchFlagUsage") // Legacy kill switch flag
    boolean MEASUREMENT_API_REGISTER_WEB_SOURCE_KILL_SWITCH = false;

    /**
     * Returns the kill switch value for Measurement API Register Web Source. The API will be
     * disabled if either the Global Kill Switch, Measurement Kill Switch, or the Measurement API
     * Register Web Source Kill Switch value is true.
     */
    default boolean getMeasurementApiRegisterWebSourceKillSwitch() {
        return getLegacyMeasurementKillSwitch() || MEASUREMENT_API_REGISTER_WEB_SOURCE_KILL_SWITCH;
    }

    /**
     * Measurement API Register Sources Kill Switch. The default value is false which means Register
     * Sources API is enabled. This flag is used for emergency turning off the Register Sources API.
     */
    @SuppressWarnings("AvoidKillSwitchFlagUsage") // Legacy kill switch flag
    boolean MEASUREMENT_API_REGISTER_SOURCES_KILL_SWITCH = false;

    /**
     * Returns the kill switch value for Measurement API Register Sources. The API will be disabled
     * if either the Global Kill Switch, Measurement Kill Switch, or the Measurement API Register
     * Sources Kill Switch value is true.
     */
    default boolean getMeasurementApiRegisterSourcesKillSwitch() {
        return getLegacyMeasurementKillSwitch() || MEASUREMENT_API_REGISTER_SOURCES_KILL_SWITCH;
    }

    /**
     * Measurement API Register Web Trigger Kill Switch. The default value is false which means
     * Register Web Trigger API is enabled. This flag is used for emergency turning off the Register
     * Web Trigger API.
     */
    @SuppressWarnings("AvoidKillSwitchFlagUsage") // Legacy kill switch flag
    boolean MEASUREMENT_API_REGISTER_WEB_TRIGGER_KILL_SWITCH = false;

    /**
     * Returns the kill switch value for Measurement API Register Web Trigger. The API will be
     * disabled if either the Global Kill Switch, Measurement Kill Switch, or the Measurement API
     * Register Web Trigger Kill Switch value is true.
     */
    default boolean getMeasurementApiRegisterWebTriggerKillSwitch() {
        return getLegacyMeasurementKillSwitch() || MEASUREMENT_API_REGISTER_WEB_TRIGGER_KILL_SWITCH;
    }

    /**
     * Measurement Job Aggregate Fallback Reporting Kill Switch. The default value is false which
     * means Aggregate Fallback Reporting Job is enabled. This flag is used for emergency turning
     * off the Aggregate Fallback Reporting Job.
     */
    @SuppressWarnings("AvoidKillSwitchFlagUsage") // Legacy kill switch flag
    boolean MEASUREMENT_JOB_AGGREGATE_FALLBACK_REPORTING_KILL_SWITCH = false;

    /**
     * Returns the kill switch value for Measurement Job Aggregate Fallback Reporting. The API will
     * be disabled if either the Global Kill Switch, Measurement Kill Switch, or the Measurement Job
     * Aggregate Fallback Reporting Kill Switch value is true.
     */
    default boolean getMeasurementJobAggregateFallbackReportingKillSwitch() {
        return getLegacyMeasurementKillSwitch()
                || MEASUREMENT_JOB_AGGREGATE_FALLBACK_REPORTING_KILL_SWITCH;
    }

    /**
     * Measurement Job Aggregate Reporting Kill Switch. The default value is false which means
     * Aggregate Reporting Job is enabled. This flag is used for emergency turning off the Aggregate
     * Reporting Job.
     */
    @SuppressWarnings("AvoidKillSwitchFlagUsage") // Legacy kill switch flag
    boolean MEASUREMENT_JOB_AGGREGATE_REPORTING_KILL_SWITCH = false;

    /**
     * Returns the kill switch value for Measurement Job Aggregate Reporting. The API will be
     * disabled if either the Global Kill Switch, Measurement Kill Switch, or the Measurement Job
     * Aggregate Reporting Kill Switch value is true.
     */
    default boolean getMeasurementJobAggregateReportingKillSwitch() {
        return getLegacyMeasurementKillSwitch() || MEASUREMENT_JOB_AGGREGATE_REPORTING_KILL_SWITCH;
    }

    /**
     * Measurement Immediate Aggregate Reporting Job Kill Switch. The default value is true which
     * means Immediate Aggregate Reporting Job is disabled. This flag is used for emergency turning
     * off of the Immediate Aggregate Reporting Job.
     */
    @SuppressWarnings("AvoidKillSwitchFlagUsage") // Legacy kill switch flag
    boolean MEASUREMENT_JOB_IMMEDIATE_AGGREGATE_REPORTING_KILL_SWITCH = true;

    /**
     * Returns the kill switch value for Measurement Immediate Aggregate Reporting Job. The API will
     * be disabled if either the Global Kill Switch, Measurement Kill Switch, or the Measurement Job
     * Immediate Aggregate Reporting Kill Switch value is true.
     */
    default boolean getMeasurementJobImmediateAggregateReportingKillSwitch() {
        return !getMeasurementEnabled()
                || MEASUREMENT_JOB_IMMEDIATE_AGGREGATE_REPORTING_KILL_SWITCH;
    }

    /**
     * Measurement Job Attribution Kill Switch. The default value is false which means Attribution
     * Job is enabled. This flag is used for emergency turning off the Attribution Job.
     */
    @SuppressWarnings("AvoidKillSwitchFlagUsage") // Legacy kill switch flag
    boolean MEASUREMENT_JOB_ATTRIBUTION_KILL_SWITCH = false;

    /**
     * Returns the kill switch value for Measurement Job Attribution. The API will be disabled if
     * either the Global Kill Switch, Measurement Kill Switch, or the Measurement Job Attribution
     * Kill Switch value is true.
     */
    default boolean getMeasurementJobAttributionKillSwitch() {
        return getLegacyMeasurementKillSwitch() || MEASUREMENT_JOB_ATTRIBUTION_KILL_SWITCH;
    }

    /**
     * Measurement Job Delete Expired Kill Switch. The default value is false which means Delete
     * Expired Job is enabled. This flag is used for emergency turning off the Delete Expired Job.
     */
    @SuppressWarnings("AvoidKillSwitchFlagUsage") // Legacy kill switch flag
    boolean MEASUREMENT_JOB_DELETE_EXPIRED_KILL_SWITCH = false;

    /**
     * Returns the kill switch value for Measurement Job Delete Expired. The API will be disabled if
     * either the Global Kill Switch, Measurement Kill Switch, or the Measurement Job Delete Expired
     * Kill Switch value is true.
     */
    default boolean getMeasurementJobDeleteExpiredKillSwitch() {
        return getLegacyMeasurementKillSwitch() || MEASUREMENT_JOB_DELETE_EXPIRED_KILL_SWITCH;
    }

    /**
     * Measurement Job Delete Uninstalled Kill Switch. The default value is false which means Delete
     * Uninstalled Job is enabled. This flag is used for emergency turning off the Delete
     * Uninstalled Job.
     */
    @SuppressWarnings("AvoidKillSwitchFlagUsage") // Legacy kill switch flag
    boolean MEASUREMENT_JOB_DELETE_UNINSTALLED_KILL_SWITCH = false;

    /**
     * Returns the kill switch value for Measurement Job Delete Uninstalled. The API will be
     * disabled if either the Global Kill Switch, Measurement Kill Switch, or the Measurement Job
     * Delete Uninstalled Kill Switch value is true.
     */
    default boolean getMeasurementJobDeleteUninstalledKillSwitch() {
        return getLegacyMeasurementKillSwitch() || MEASUREMENT_JOB_DELETE_UNINSTALLED_KILL_SWITCH;
    }

    /**
     * Measurement Job Event Fallback Reporting Kill Switch. The default value is false which means
     * Event Fallback Reporting Job is enabled. This flag is used for emergency turning off the
     * Event Fallback Reporting Job.
     */
    @SuppressWarnings("AvoidKillSwitchFlagUsage") // Legacy kill switch flag
    boolean MEASUREMENT_JOB_EVENT_FALLBACK_REPORTING_KILL_SWITCH = false;

    /**
     * Returns the kill switch value for Measurement Job Event Fallback Reporting. The API will be
     * disabled if either the Global Kill Switch, Measurement Kill Switch, or the Measurement Job
     * Event Fallback Reporting Kill Switch value is true.
     */
    default boolean getMeasurementJobEventFallbackReportingKillSwitch() {
        return getLegacyMeasurementKillSwitch()
                || MEASUREMENT_JOB_EVENT_FALLBACK_REPORTING_KILL_SWITCH;
    }

    /**
     * Measurement Job Event Reporting Kill Switch. The default value is false which means Event
     * Reporting Job is enabled. This flag is used for emergency turning off the Event Reporting
     * Job.
     */
    @SuppressWarnings("AvoidKillSwitchFlagUsage") // Legacy kill switch flag
    boolean MEASUREMENT_JOB_EVENT_REPORTING_KILL_SWITCH = false;

    /**
     * Returns the kill switch value for Measurement Job Event Reporting. The API will be disabled
     * if either the Global Kill Switch, Measurement Kill Switch, or the Measurement Job Event
     * Reporting Kill Switch value is true.
     */
    default boolean getMeasurementJobEventReportingKillSwitch() {
        return getLegacyMeasurementKillSwitch() || MEASUREMENT_JOB_EVENT_REPORTING_KILL_SWITCH;
    }

    /**
     * Measurement Job Debug Reporting Kill Switch. The default value is false which means Debug
     * Reporting Job is enabled. This flag is used for emergency turning off the Debug Reporting
     * Job.
     */
    @SuppressWarnings("AvoidKillSwitchFlagUsage") // Legacy kill switch flag
    boolean MEASUREMENT_JOB_DEBUG_REPORTING_KILL_SWITCH = false;

    /**
     * Returns the kill switch value for Measurement Job Debug Reporting. The Job will be disabled
     * if either the Global Kill Switch, Measurement Kill Switch, or the Measurement Job Debug
     * Reporting Kill Switch value is true.
     */
    default boolean getMeasurementJobDebugReportingKillSwitch() {
        return getLegacyMeasurementKillSwitch() || MEASUREMENT_JOB_DEBUG_REPORTING_KILL_SWITCH;
    }

    /**
     * Measurement Debug Reporting Fallback Job kill Switch. The default value is false which means
     * the job is enabled. This flag is used for emergency turning off the Debug Reporting Fallback
     * Job.
     */
    @SuppressWarnings("AvoidKillSwitchFlagUsage") // Legacy kill switch flag
    boolean MEASUREMENT_DEBUG_REPORTING_FALLBACK_JOB_KILL_SWITCH = false;

    /**
     * Returns the kill switch value for the Measurement Debug Reporting Fallback Job. The API will
     * be disabled if either the Global Kill Switch, Measurement Kill Switch, or the Measurement
     * Debug Reporting Fallback Job kill switch value is true.
     */
    default boolean getMeasurementDebugReportingFallbackJobKillSwitch() {
        return getLegacyMeasurementKillSwitch()
                || MEASUREMENT_DEBUG_REPORTING_FALLBACK_JOB_KILL_SWITCH;
    }

    /**
     * Measurement Verbose Debug Reporting Fallback Job kill Switch. The default value is false
     * which means the job is enabled. This flag is used for emergency turning off the Verbose Debug
     * Reporting Fallback Job.
     */
    @SuppressWarnings("AvoidKillSwitchFlagUsage") // Legacy kill switch flag
    boolean MEASUREMENT_VERBOSE_DEBUG_REPORTING_FALLBACK_JOB_KILL_SWITCH = false;

    /**
     * Returns the kill switch value for the Measurement Debug Reporting Fallback Job. The API will
     * be disabled if either the Global Kill Switch, Measurement Kill Switch, or the Measurement
     * Debug Reporting Fallback Job kill switch value is true.
     */
    default boolean getMeasurementVerboseDebugReportingFallbackJobKillSwitch() {
        return getLegacyMeasurementKillSwitch()
                || MEASUREMENT_VERBOSE_DEBUG_REPORTING_FALLBACK_JOB_KILL_SWITCH;
    }

    /**
     * Returns the job period in millis for the Measurement Verbose Debug Reporting Fallback Job.
     */
    long MEASUREMENT_VERBOSE_DEBUG_REPORTING_FALLBACK_JOB_PERIOD_MS = TimeUnit.HOURS.toMillis(1);

    /**
     * Returns the job period in millis for the Measurement Verbose Debug Reporting Fallback Job.
     */
    default long getMeasurementVerboseDebugReportingFallbackJobPeriodMs() {
        return MEASUREMENT_VERBOSE_DEBUG_REPORTING_FALLBACK_JOB_PERIOD_MS;
    }

    /** Returns the job period in millis for the Measurement Debug Reporting Fallback Job. */
    long MEASUREMENT_DEBUG_REPORTING_FALLBACK_JOB_PERIOD_MS = TimeUnit.HOURS.toMillis(1);

    /** Returns the job period in millis for the Measurement Debug Reporting Fallback Job. */
    default long getMeasurementDebugReportingFallbackJobPeriodMs() {
        return MEASUREMENT_DEBUG_REPORTING_FALLBACK_JOB_PERIOD_MS;
    }

    /*
     * Measurement Job Verbose Debug Reporting Kill Switch. The default value is false which means
     * the Verbose Debug Reporting Job is enabled. This flag is used for emergency turning off the
     * Verbose Debug Reporting Job.
     */
    @SuppressWarnings("AvoidKillSwitchFlagUsage") // Legacy kill switch flag
    boolean MEASUREMENT_JOB_VERBOSE_DEBUG_REPORTING_KILL_SWITCH = false;

    /**
     * Returns the kill switch value for Measurement Job Verbose Debug Reporting. The Job will be
     * disabled if either the Global Kill Switch, Measurement Kill Switch, or the Measurement Job
     * Verbose Debug Reporting Kill Switch value is true.
     */
    default boolean getMeasurementJobVerboseDebugReportingKillSwitch() {
        return getLegacyMeasurementKillSwitch()
                || MEASUREMENT_JOB_VERBOSE_DEBUG_REPORTING_KILL_SWITCH;
    }

    /**
     * Measurement Broadcast Receiver Install Attribution Kill Switch. The default value is false
     * which means Install Attribution is enabled. This flag is used for emergency turning off
     * Install Attribution Broadcast Receiver.
     */
    @SuppressWarnings("AvoidKillSwitchFlagUsage") // Legacy kill switch flag
    boolean MEASUREMENT_RECEIVER_INSTALL_ATTRIBUTION_KILL_SWITCH = false;

    /**
     * Returns the kill switch value for Measurement Broadcast Receiver Install Attribution. The
     * Broadcast Receiver will be disabled if either the Global Kill Switch, Measurement Kill Switch
     * or the Measurement Kill Switch value is true.
     */
    default boolean getMeasurementReceiverInstallAttributionKillSwitch() {
        return getLegacyMeasurementKillSwitch()
                || MEASUREMENT_RECEIVER_INSTALL_ATTRIBUTION_KILL_SWITCH;
    }

    /**
     * Measurement Broadcast Receiver Delete Packages Kill Switch. The default value is false which
     * means Delete Packages is enabled. This flag is used for emergency turning off Delete Packages
     * Broadcast Receiver.
     */
    @SuppressWarnings("AvoidKillSwitchFlagUsage") // Legacy kill switch flag
    boolean MEASUREMENT_RECEIVER_DELETE_PACKAGES_KILL_SWITCH = false;

    /**
     * Returns the kill switch value for Measurement Broadcast Receiver Delete Packages. The
     * Broadcast Receiver will be disabled if either the Global Kill Switch, Measurement Kill Switch
     * or the Measurement Kill Switch value is true.
     */
    default boolean getMeasurementReceiverDeletePackagesKillSwitch() {
        return getLegacyMeasurementKillSwitch() || MEASUREMENT_RECEIVER_DELETE_PACKAGES_KILL_SWITCH;
    }

    /**
     * Measurement Rollback Kill Switch. The default value is false which means the rollback
     * handling on measurement service start is enabled. This flag is used for emergency turning off
     * measurement rollback data deletion handling.
     */
    @SuppressWarnings("AvoidKillSwitchFlagUsage") // Legacy kill switch flag
    boolean MEASUREMENT_ROLLBACK_DELETION_KILL_SWITCH = false;

    /**
     * Returns the kill switch value for Measurement rollback deletion handling. The rollback
     * deletion handling will be disabled if the Global Kill Switch, Measurement Kill Switch or the
     * Measurement rollback deletion Kill Switch value is true.
     */
    default boolean getMeasurementRollbackDeletionKillSwitch() {
        return getLegacyMeasurementKillSwitch() || MEASUREMENT_ROLLBACK_DELETION_KILL_SWITCH;
    }

    /**
     * Kill Switch for storing Measurement Rollback data in App Search for Android S. The default
     * value is false which means storing the rollback handling data in App Search is enabled. This
     * flag is used for emergency turning off measurement rollback data deletion handling on Android
     * S.
     */
    @SuppressWarnings("AvoidKillSwitchFlagUsage") // Legacy kill switch flag
    boolean MEASUREMENT_ROLLBACK_DELETION_APP_SEARCH_KILL_SWITCH = false;

    /**
     * Returns the kill switch value for storing Measurement rollback deletion handling data in App
     * Search. The rollback deletion handling on Android S will be disabled if this kill switch
     * value is true.
     */
    default boolean getMeasurementRollbackDeletionAppSearchKillSwitch() {
        return MEASUREMENT_ROLLBACK_DELETION_APP_SEARCH_KILL_SWITCH;
    }

    // ADID Killswitch.
    /**
     * AdId API Kill Switch. The default value is false which means the AdId API is enabled. This
     * flag is used for emergency turning off the AdId API.
     */
    @SuppressWarnings("AvoidKillSwitchFlagUsage") // Legacy kill switch flag
    boolean ADID_KILL_SWITCH = false; // By default, the AdId API is enabled.

    /** Gets the state of adId kill switch. */
    default boolean getAdIdKillSwitch() {
        return ADID_KILL_SWITCH;
    }

    // APPSETID Killswitch.
    /**
     * AppSetId API Kill Switch. The default value is false which means the AppSetId API is enabled.
     * This flag is used for emergency turning off the AppSetId API.
     */
    @SuppressWarnings("AvoidKillSwitchFlagUsage") // Legacy kill switch flag
    boolean APPSETID_KILL_SWITCH = false; // By default, the AppSetId API is enabled.

    /** Gets the state of the global and appSetId kill switch. */
    default boolean getAppSetIdKillSwitch() {
        return APPSETID_KILL_SWITCH;
    }

    // TOPICS Killswitches

    /**
     * Topics API Kill Switch. The default value is {@code true} which means the Topics API is
     * disabled.
     *
     * <p>This flag is used for emergency turning off the Topics API.
     */
    @FeatureFlag(LEGACY_KILL_SWITCH)
    @SuppressWarnings("AvoidKillSwitchFlagUsage") // Legacy kill switch flag
    boolean TOPICS_KILL_SWITCH = true;

    /** Returns value of Topics API kill switch */
    default boolean getTopicsKillSwitch() {
        return getGlobalKillSwitch() || TOPICS_KILL_SWITCH;
    }

    /**
     * Topics on-device classifier Kill Switch. The default value is false which means the on-device
     * classifier in enabled. This flag is used for emergency turning off the on-device classifier.
     */
    @SuppressWarnings("AvoidKillSwitchFlagUsage") // Legacy kill switch flag
    boolean TOPICS_ON_DEVICE_CLASSIFIER_KILL_SWITCH = false;

    /** Returns value of Topics on-device classifier kill switch. */
    default boolean getTopicsOnDeviceClassifierKillSwitch() {
        return TOPICS_ON_DEVICE_CLASSIFIER_KILL_SWITCH;
    }

    // MDD Killswitches

    /**
     * MDD Background Task Kill Switch. The default value is false which means the MDD background
     * task is enabled. This flag is used for emergency turning off the MDD background tasks.
     */
    @SuppressWarnings("AvoidKillSwitchFlagUsage") // Legacy kill switch flag
    boolean MDD_BACKGROUND_TASK_KILL_SWITCH = false;

    /** Returns value of Mdd Background Task kill switch */
    default boolean getMddBackgroundTaskKillSwitch() {
        return getGlobalKillSwitch() || MDD_BACKGROUND_TASK_KILL_SWITCH;
    }

    /**
     * MDD Logger Kill Switch. The default value is false which means the MDD Logger is enabled.
     * This flag is used for emergency turning off the MDD Logger.
     */
    @FeatureFlag(LEGACY_KILL_SWITCH_RAMPED_UP)
    @SuppressWarnings("AvoidKillSwitchFlagUsage") // Legacy kill switch flag
    boolean MDD_LOGGER_KILL_SWITCH = false;

    /**
     * Returns whether the MDD Logger feature is enabled.
     *
     * <p>MDD Logger will be disabled if either the {@link #getGlobalKillSwitch() Global Kill
     * Switch} or the {@link #MDD_LOGGER_KILL_SWITCH} value is {@code true}.
     */
    default boolean getMddLoggerEnabled() {
        return getGlobalKillSwitch() ? false : !MDD_LOGGER_KILL_SWITCH;
    }

    // FLEDGE Kill switches

    /**
     * Fledge AdSelectionService kill switch. The default value is false which means that
     * AdSelectionService is enabled by default. This flag should be should as emergency andon cord.
     */
    @SuppressWarnings("AvoidKillSwitchFlagUsage") // Legacy kill switch flag
    boolean FLEDGE_SELECT_ADS_KILL_SWITCH = false;

    /** Returns value of Fledge Ad Selection Service API kill switch . */
    default boolean getFledgeSelectAdsKillSwitch() {
        // Check for global kill switch first, as it should override all other kill switches
        return getGlobalKillSwitch() || FLEDGE_SELECT_ADS_KILL_SWITCH;
    }

    /**
     * Fledge Auction Server API Kill switch. The default value is true which means that Auction
     * server APIs is disabled by default.
     */
    @SuppressWarnings("AvoidKillSwitchFlagUsage") // Legacy kill switch flag
    boolean FLEDGE_AUCTION_SERVER_KILL_SWITCH = true;

    /** Returns value of Fledge Auction server API kill switch. */
    default boolean getFledgeAuctionServerKillSwitch() {
        return getFledgeSelectAdsKillSwitch() || FLEDGE_AUCTION_SERVER_KILL_SWITCH;
    }

    /**
     * Fledge On Device Auction API Kill switch. The default value is false which means that On
     * Device Auction APIs is enabled by default.
     */
    @SuppressWarnings("AvoidKillSwitchFlagUsage") // Legacy kill switch flag
    boolean FLEDGE_ON_DEVICE_AUCTION_KILL_SWITCH = false;

    /** Returns value of On Device Auction API kill switch. */
    default boolean getFledgeOnDeviceAuctionKillSwitch() {
        return getFledgeSelectAdsKillSwitch() || FLEDGE_ON_DEVICE_AUCTION_KILL_SWITCH;
    }

    /**
     * Fledge Join Custom Audience API kill switch. The default value is false which means that Join
     * Custom Audience API is enabled by default. This flag should be should as emergency andon
     * cord.
     */
    @SuppressWarnings("AvoidKillSwitchFlagUsage") // Legacy kill switch flag
    boolean FLEDGE_CUSTOM_AUDIENCE_SERVICE_KILL_SWITCH = false;

    /** Returns value of Fledge Join Custom Audience API kill switch */
    default boolean getFledgeCustomAudienceServiceKillSwitch() {
        // Check for global kill switch first, as it should override all other kill switches
        return getGlobalKillSwitch() || FLEDGE_CUSTOM_AUDIENCE_SERVICE_KILL_SWITCH;
    }

    /**
     * Protected signals API feature flag. The default value is {@code false}, which means that
     * protected signals is disabled by default.
     */
    @FeatureFlag boolean PROTECTED_SIGNALS_ENABLED = false;

    /** Returns value of the protected signals feature flag. */
    default boolean getProtectedSignalsEnabled() {
        // Check for global kill switch first, as it should override all other kill switches
        return getGlobalKillSwitch() ? false : PROTECTED_SIGNALS_ENABLED;
    }

    // Encryption key Kill switches

    /**
     * Encryption key new enrollment fetch kill switch. The default value is false which means
     * fetching encryption keys for new enrollments is enabled by default. This flag is used for
     * emergency turning off fetching encryption keys for new enrollments.
     *
     * <p>Set true to disable the function since no adtech actually provide encryption endpoint now.
     */
    @SuppressWarnings("AvoidKillSwitchFlagUsage") // Legacy kill switch flag
    boolean ENCRYPTION_KEY_NEW_ENROLLMENT_FETCH_KILL_SWITCH = true;

    /** Returns value of encryption key new enrollment fetch job kill switch */
    default boolean getEncryptionKeyNewEnrollmentFetchKillSwitch() {
        return getGlobalKillSwitch() || ENCRYPTION_KEY_NEW_ENROLLMENT_FETCH_KILL_SWITCH;
    }

    /**
     * Encryption key periodic fetch job kill switch. The default value is false which means
     * periodically fetching encryption keys is enabled by default. This flag is used for emergency
     * turning off periodically fetching encryption keys.
     *
     * <p>Set true to disable the function since no adtech actually provide encryption endpoint now.
     */
    @SuppressWarnings("AvoidKillSwitchFlagUsage") // Legacy kill switch flag
    boolean ENCRYPTION_KEY_PERIODIC_FETCH_KILL_SWITCH = true;

    /** Returns value of encryption key new enrollment fetch job kill switch */
    default boolean getEncryptionKeyPeriodicFetchKillSwitch() {
        return getGlobalKillSwitch() || ENCRYPTION_KEY_PERIODIC_FETCH_KILL_SWITCH;
    }

    int ENCRYPTION_KEY_JOB_REQUIRED_NETWORK_TYPE = JobInfo.NETWORK_TYPE_UNMETERED;

    /** Returns the required network type (Wifi) for encryption key fetch job. */
    default int getEncryptionKeyJobRequiredNetworkType() {
        return ENCRYPTION_KEY_JOB_REQUIRED_NETWORK_TYPE;
    }

    /* The default time period (in millisecond) between each encryption key job to run. */
    long ENCRYPTION_KEY_JOB_PERIOD_MS = 24 * 60 * 60 * 1000L; // 24 hours.

    /** Returns min time period (in millis) between each event fallback reporting job run. */
    default long getEncryptionKeyJobPeriodMs() {
        return ENCRYPTION_KEY_JOB_PERIOD_MS;
    }

    /** Feature flag to ramp up mdd based encryption keys. */
    boolean ENABLE_MDD_ENCRYPTION_KEYS = false;

    /** Returns value of the feature flag used to determine ramp for mdd based encryption keys. */
    default boolean getEnableMddEncryptionKeys() {
        return ENABLE_MDD_ENCRYPTION_KEYS;
    }

    /** Manifest URL for encryption keys file group registered with MDD. */
    String MDD_ENCRYPTION_KEYS_MANIFEST_FILE_URL =
            "https://www.gstatic.com/mdi-serving/rubidium-adservices-encryption-keys/4543"
                    + "/e9d118728752e6a6bfb5d7d8d1520807591f0717";

    /** Returns manifest URL for encryption keys file group registered with MDD. */
    default String getMddEncryptionKeysManifestFileUrl() {
        return MDD_ENCRYPTION_KEYS_MANIFEST_FILE_URL;
    }

    /**
     * Enable Back Compat feature flag. The default value is false which means that all back compat
     * related features are disabled by default. This flag would be enabled for R/S during rollout.
     */
    @FeatureFlag boolean ENABLE_BACK_COMPAT = false;

    /** Returns value of enable Back Compat */
    default boolean getEnableBackCompat() {
        return ENABLE_BACK_COMPAT;
    }

    /**
     * Enable Back Compat feature init flag. When enabled, the back compat feature is initialized
     * (if it hasn't been initialized already) within the enableAdServices system API.
     */
    @FeatureFlag boolean DEFAULT_ENABLE_BACK_COMPAT_INIT = false;

    /** Returns value of enable Back Compat */
    default boolean getEnableBackCompatInit() {
        return DEFAULT_ENABLE_BACK_COMPAT_INIT;
    }

    /**
     * Enable AppSearch read for consent data feature flag. The default value is false which means
     * AppSearch is not considered as source of truth after OTA. This flag should be enabled for OTA
     * support of consent data on T+ devices.
     */
    boolean ENABLE_APPSEARCH_CONSENT_DATA = SdkLevel.isAtLeastS() && !SdkLevel.isAtLeastT();

    /** Returns value of enable appsearch consent data flag */
    default boolean getEnableAppsearchConsentData() {
        return ENABLE_APPSEARCH_CONSENT_DATA;
    }

    /** Default U18 AppSearch migration feature flag. */
    boolean DEFAULT_ENABLE_U18_APPSEARCH_MIGRATION = false;

    /** Returns value of enable U18 appsearch migration flag */
    default boolean getEnableU18AppsearchMigration() {
        return DEFAULT_ENABLE_U18_APPSEARCH_MIGRATION;
    }

    /*
     * The allow-list for PP APIs. This list has the list of app package names that we allow
     * using PP APIs.
     * App Package Name that does not belong to this allow-list will not be able to use PP APIs.
     * If this list has special value "*", then all package names are allowed.
     * There must be not any empty space between comma.
     */
    String PPAPI_APP_ALLOW_LIST =
            "android.platform.test.scenario,"
                    + "android.adservices.crystalball,"
                    + "com.android.sdksandboxclient,"
                    + "com.example.adservices.samples.adid.app,"
                    + "com.example.adservices.samples.appsetid.app,"
                    + "com.example.adservices.samples.fledge.sampleapp,"
                    + "com.example.adservices.samples.fledge.sampleapp1,"
                    + "com.example.adservices.samples.fledge.sampleapp2,"
                    + "com.example.adservices.samples.fledge.sampleapp3,"
                    + "com.example.adservices.samples.fledge.sampleapp4,"
                    + "com.example.adservices.samples.signals.sampleapp,"
                    + "com.example.measurement.sampleapp,"
                    + "com.example.measurement.sampleapp2";

    /**
     * Returns bypass List for PPAPI app signature check. Apps with package name on this list will
     * bypass the signature check
     */
    default String getPpapiAppAllowList() {
        return PPAPI_APP_ALLOW_LIST;
    }

    default String getPasAppAllowList() {
        // default to using the same fixed list as custom audiences
        return PPAPI_APP_ALLOW_LIST;
    }

    String AD_ID_API_APP_BLOCK_LIST = "";

    /** Get the app allow list for the AD ID API. */
    default String getAdIdApiAppBlockList() {
        return AD_ID_API_APP_BLOCK_LIST;
    }

    /*
     * The allow-list for Measurement APIs. This list has the list of app package names that we
     * allow using Measurement APIs. Overridden by Block List
     */
    String MSMT_API_APP_ALLOW_LIST =
            "android.platform.test.scenario,"
                    + "android.adservices.crystalball,"
                    + "com.android.sdksandboxclient,"
                    + "com.example.adservices.samples.adid.app,"
                    + "com.example.adservices.samples.appsetid.app,"
                    + "com.example.adservices.samples.fledge.sampleapp,"
                    + "com.example.adservices.samples.fledge.sampleapp1,"
                    + "com.example.adservices.samples.fledge.sampleapp2,"
                    + "com.example.adservices.samples.fledge.sampleapp3,"
                    + "com.example.adservices.samples.fledge.sampleapp4,"
                    + "com.example.measurement.sampleapp,"
                    + "com.example.measurement.sampleapp2";

    /*
     * App Package Name that does not belong to this allow-list will not be able to use Measurement
     * APIs.
     * If this list has special value "*", then all package names are allowed.
     * Block List takes precedence over Allow List.
     * There must be not any empty space between comma.
     */
    default String getMsmtApiAppAllowList() {
        return MSMT_API_APP_ALLOW_LIST;
    }

    /*
     * The blocklist for Measurement APIs. This list has the list of app package names that we
     * do not allow to use Measurement APIs.
     */
    String MSMT_API_APP_BLOCK_LIST = "";

    /*
     * App Package Name that belong to this blocklist will not be able to use Measurement
     * APIs.
     * If this list has special value "*", then all package names are blocked.
     * Block List takes precedence over Allow List.
     * There must be not any empty space between comma.
     */
    default String getMsmtApiAppBlockList() {
        return MSMT_API_APP_BLOCK_LIST;
    }

    /*
     * The allow-list for PP APIs. This list has the list of app signatures that we allow
     * using PP APIs. App Package signatures that do not belong to this allow-list will not be
     * able to use PP APIs, unless the package name of this app is in the bypass list.
     *
     * If this list has special value "*", then all package signatures are allowed.
     *
     * There must be not any empty space between comma.
     */
    String PPAPI_APP_SIGNATURE_ALLOW_LIST =
            // com.android.adservices.tests.cts.endtoendtest
            "6cecc50e34ae31bfb5678986d6d6d3736c571ded2f2459527793e1f054eb0c9b,"
                    // com.android.tests.sandbox.topics
                    + "a40da80a59d170caa950cf15c18c454d47a39b26989d8b640ecd745ba71bf5dc,"
                    // Topics Sample Apps
                    // For example, com.example.adservices.samples.topics.sampleapp1
                    + "301aa3cb081134501c45f1422abc66c24224fd5ded5fdc8f17e697176fd866aa,"
                    // com.android.adservices.tests.cts.topics.testapp1
                    // android.platform.test.scenario.adservices.GetTopicsApiCall
                    // Both have [certificate: "platform"] in .bp file
                    + "c8a2e9bccf597c2fb6dc66bee293fc13f2fc47ec77bc6b2b0d52c11f51192ab8";

    /** Only App signatures belonging to this Allow List can use PP APIs. */
    default String getPpapiAppSignatureAllowList() {
        return PPAPI_APP_SIGNATURE_ALLOW_LIST;
    }

    /**
     * The allow list for AppSearch writers. If non-empty, only results written by a package on the
     * allow list will be read for consent migration.
     */
    String APPSEARCH_WRITER_ALLOW_LIST_OVERRIDE = "";

    /** Only data written by packages in the allow list will be read from AppSearch. */
    default String getAppsearchWriterAllowListOverride() {
        return APPSEARCH_WRITER_ALLOW_LIST_OVERRIDE;
    }

    /**
     * The client app packages that are allowed to invoke web context APIs, i.e. {@link
     * android.adservices.measurement.MeasurementManager#registerWebSource} and {@link
     * android.adservices.measurement.MeasurementManager#deleteRegistrations}. App packages that do
     * not belong to the list will be responded back with an error response.
     */
    String WEB_CONTEXT_CLIENT_ALLOW_LIST = "";

    // Rate Limit Flags.

    /**
     * PP API Rate Limit for each SDK. This is the max allowed QPS for one SDK to one PP API.
     * Negative Value means skipping the rate limiting checking.
     */
    float SDK_REQUEST_PERMITS_PER_SECOND = 1; // allow max 1 request to any PP API per second.

    /**
     * PP API Rate Limit for ad id. This is the max allowed QPS for one API client to one PP API.
     * Negative Value means skipping the rate limiting checking.
     */
    float ADID_REQUEST_PERMITS_PER_SECOND = FlagsConstants.ADID_REQUEST_PERMITS_PER_SECOND;

    /**
     * PP API Rate Limit for app set id. This is the max allowed QPS for one API client to one PP
     * API. Negative Value means skipping the rate limiting checking.
     */
    float APPSETID_REQUEST_PERMITS_PER_SECOND = 5;

    /**
     * PP API Rate Limit for measurement register source. This is the max allowed QPS for one API
     * client to one PP API. Negative Value means skipping the rate limiting checking.
     */
    float MEASUREMENT_REGISTER_SOURCE_REQUEST_PERMITS_PER_SECOND = 25;

    /**
     * PP API Rate Limit for measurement register web source. This is the max allowed QPS for one
     * API client to one PP API. Negative Value means skipping the rate limiting checking.
     */
    float MEASUREMENT_REGISTER_WEB_SOURCE_REQUEST_PERMITS_PER_SECOND = 25;

    /**
     * PP API Rate Limit for measurement register sources. This is the max allowed QPS for one API
     * client to one PP API. Negative Value means skipping the rate limiting checking.
     */
    float MEASUREMENT_REGISTER_SOURCES_REQUEST_PERMITS_PER_SECOND = 25;

    /**
     * PP API Rate Limit for measurement register trigger. This is the max allowed QPS for one API
     * client to one PP API. Negative Value means skipping the rate limiting checking.
     */
    float MEASUREMENT_REGISTER_TRIGGER_REQUEST_PERMITS_PER_SECOND = 25;

    /**
     * PP API Rate Limit for measurement register web trigger. This is the max allowed QPS for one
     * API client to one PP API. Negative Value means skipping the rate limiting checking.
     */
    float MEASUREMENT_REGISTER_WEB_TRIGGER_REQUEST_PERMITS_PER_SECOND = 25;

    /**
     * PP API Rate Limit for Topics API based on App Package name. This is the max allowed QPS for
     * one API client to one PP API. Negative Value means skipping the rate limiting checking.
     */
    float TOPICS_API_APP_REQUEST_PERMITS_PER_SECOND = 1;

    /**
     * PP API Rate Limit for Topics API based on Sdk Name. This is the max allowed QPS for one API
     * client to one PP API. Negative Value means skipping the rate limiting checking.
     */
    float TOPICS_API_SDK_REQUEST_PERMITS_PER_SECOND = 1;

    /**
     * PP API Rate Limit for Fledge Report Interaction API. This is the max allowed QPS for one SDK
     * to one the Report Interaction API. Negative Value means skipping the rate limiting checking.
     */
    float FLEDGE_REPORT_INTERACTION_REQUEST_PERMITS_PER_SECOND = 1;

    /** Returns the Sdk Request Permits Per Second. */
    default float getSdkRequestPermitsPerSecond() {
        return SDK_REQUEST_PERMITS_PER_SECOND;
    }

    /** Returns the Ad id Request Permits Per Second. */
    default float getAdIdRequestPermitsPerSecond() {
        return ADID_REQUEST_PERMITS_PER_SECOND;
    }

    /** Returns the App Set Ad Request Permits Per Second. */
    default float getAppSetIdRequestPermitsPerSecond() {
        return APPSETID_REQUEST_PERMITS_PER_SECOND;
    }

    /** Returns the Topics API Based On App Package Name Request Permits Per Second. */
    default float getTopicsApiAppRequestPermitsPerSecond() {
        return TOPICS_API_APP_REQUEST_PERMITS_PER_SECOND;
    }

    /** Returns the Topics API Based On Sdk Name Request Permits Per Second. */
    default float getTopicsApiSdkRequestPermitsPerSecond() {
        return TOPICS_API_SDK_REQUEST_PERMITS_PER_SECOND;
    }

    /** Returns the Measurement Register Source Request Permits Per Second. */
    default float getMeasurementRegisterSourceRequestPermitsPerSecond() {
        return MEASUREMENT_REGISTER_SOURCE_REQUEST_PERMITS_PER_SECOND;
    }

    /** Returns the Measurement Register Sources Request Permits Per Second. */
    default float getMeasurementRegisterSourcesRequestPermitsPerSecond() {
        return MEASUREMENT_REGISTER_SOURCES_REQUEST_PERMITS_PER_SECOND;
    }

    /** Returns the Measurement Register Web Source Request Permits Per Second. */
    default float getMeasurementRegisterWebSourceRequestPermitsPerSecond() {
        return MEASUREMENT_REGISTER_WEB_SOURCE_REQUEST_PERMITS_PER_SECOND;
    }

    /** Returns the Measurement Register Trigger Request Permits Per Second. */
    default float getMeasurementRegisterTriggerRequestPermitsPerSecond() {
        return MEASUREMENT_REGISTER_TRIGGER_REQUEST_PERMITS_PER_SECOND;
    }

    /** Returns the Measurement Register Web Trigger Request Permits Per Second. */
    default float getMeasurementRegisterWebTriggerRequestPermitsPerSecond() {
        return MEASUREMENT_REGISTER_WEB_TRIGGER_REQUEST_PERMITS_PER_SECOND;
    }

    /** Returns the Fledge Report Interaction API Request Permits Per Second. */
    default float getFledgeReportInteractionRequestPermitsPerSecond() {
        return FLEDGE_REPORT_INTERACTION_REQUEST_PERMITS_PER_SECOND;
    }

    // Flags for ad tech enrollment enforcement

    boolean DISABLE_TOPICS_ENROLLMENT_CHECK = false;
    boolean DISABLE_FLEDGE_ENROLLMENT_CHECK = false;
    boolean DISABLE_MEASUREMENT_ENROLLMENT_CHECK = false;
    boolean ENABLE_ENROLLMENT_TEST_SEED = false;

    /** Returns {@code true} if the Topics API should disable the ad tech enrollment check */
    default boolean isDisableTopicsEnrollmentCheck() {
        return DISABLE_TOPICS_ENROLLMENT_CHECK;
    }

    /** Returns {@code true} if the FLEDGE APIs should disable the ad tech enrollment check */
    default boolean getDisableFledgeEnrollmentCheck() {
        return DISABLE_FLEDGE_ENROLLMENT_CHECK;
    }

    /** Returns {@code true} if the Measurement APIs should disable the ad tech enrollment check */
    default boolean isDisableMeasurementEnrollmentCheck() {
        return DISABLE_MEASUREMENT_ENROLLMENT_CHECK;
    }

    /**
     * Returns {@code true} if the Enrollment seed is disabled. (Enrollment seed is only needed for
     * testing)
     */
    default boolean isEnableEnrollmentTestSeed() {
        return ENABLE_ENROLLMENT_TEST_SEED;
    }

    boolean ENFORCE_FOREGROUND_STATUS_ADID = true;
    boolean ENFORCE_FOREGROUND_STATUS_APPSETID = true;
    boolean ENFORCE_FOREGROUND_STATUS_FLEDGE_RUN_AD_SELECTION = true;
    boolean ENFORCE_FOREGROUND_STATUS_FLEDGE_REPORT_IMPRESSION = true;
    boolean ENFORCE_FOREGROUND_STATUS_FLEDGE_REPORT_INTERACTION = true;
    boolean ENFORCE_FOREGROUND_STATUS_FLEDGE_OVERRIDES = true;
    boolean ENFORCE_FOREGROUND_STATUS_FLEDGE_CUSTOM_AUDIENCE = true;
    boolean ENFORCE_FOREGROUND_STATUS_TOPICS = true;
    boolean ENFORCE_FOREGROUND_STATUS_SIGNALS = true;

    /**
     * Returns true if FLEDGE runAdSelection API should require that the calling API is running in
     * foreground.
     */
    default boolean getEnforceForegroundStatusForFledgeRunAdSelection() {
        return ENFORCE_FOREGROUND_STATUS_FLEDGE_RUN_AD_SELECTION;
    }

    /**
     * Returns true if FLEDGE reportImpression API should require that the calling API is running in
     * foreground.
     */
    default boolean getEnforceForegroundStatusForFledgeReportImpression() {
        return ENFORCE_FOREGROUND_STATUS_FLEDGE_REPORT_IMPRESSION;
    }

    /**
     * Returns true if FLEDGE reportInteraction API should require that the calling API is running
     * in foreground.
     */
    default boolean getEnforceForegroundStatusForFledgeReportInteraction() {
        return ENFORCE_FOREGROUND_STATUS_FLEDGE_REPORT_INTERACTION;
    }

    /**
     * Returns true if FLEDGE override API methods (for Custom Audience and Ad Selection) should
     * require that the calling API is running in foreground.
     */
    default boolean getEnforceForegroundStatusForFledgeOverrides() {
        return ENFORCE_FOREGROUND_STATUS_FLEDGE_OVERRIDES;
    }

    /**
     * Returns true if FLEDGE Custom Audience API methods should require that the calling API is
     * running in foreground.
     */
    default boolean getEnforceForegroundStatusForFledgeCustomAudience() {
        return ENFORCE_FOREGROUND_STATUS_FLEDGE_CUSTOM_AUDIENCE;
    }

    boolean MEASUREMENT_ENFORCE_FOREGROUND_STATUS_DELETE_REGISTRATIONS = true;
    boolean MEASUREMENT_ENFORCE_FOREGROUND_STATUS_REGISTER_SOURCE = true;
    boolean MEASUREMENT_ENFORCE_FOREGROUND_STATUS_REGISTER_TRIGGER = false;
    boolean MEASUREMENT_ENFORCE_FOREGROUND_STATUS_REGISTER_WEB_SOURCE = true;
    boolean MEASUREMENT_ENFORCE_FOREGROUND_STATUS_REGISTER_WEB_TRIGGER = false;
    boolean MEASUREMENT_ENFORCE_FOREGROUND_STATUS_GET_STATUS = false;
    boolean MEASUREMENT_ENFORCE_FOREGROUND_STATUS_REGISTER_SOURCES = true;

    /**
     * Returns true if Measurement Delete Registrations API should require that the calling API is
     * running in foreground.
     */
    default boolean getEnforceForegroundStatusForMeasurementDeleteRegistrations() {
        return MEASUREMENT_ENFORCE_FOREGROUND_STATUS_DELETE_REGISTRATIONS;
    }

    /**
     * Returns true if Measurement Register Source API should require that the calling API is
     * running in foreground.
     */
    default boolean getEnforceForegroundStatusForMeasurementRegisterSource() {
        return MEASUREMENT_ENFORCE_FOREGROUND_STATUS_REGISTER_SOURCE;
    }

    /**
     * Returns true if Measurement Register Trigger API should require that the calling API is
     * running in foreground.
     */
    default boolean getEnforceForegroundStatusForMeasurementRegisterTrigger() {
        return MEASUREMENT_ENFORCE_FOREGROUND_STATUS_REGISTER_TRIGGER;
    }

    /**
     * Returns true if Measurement Register Web Source API should require that the calling API is
     * running in foreground.
     */
    default boolean getEnforceForegroundStatusForMeasurementRegisterWebSource() {
        return MEASUREMENT_ENFORCE_FOREGROUND_STATUS_REGISTER_WEB_SOURCE;
    }

    /**
     * Returns true if Measurement Register Web Trigger API should require that the calling API is
     * running in foreground.
     */
    default boolean getEnforceForegroundStatusForMeasurementRegisterWebTrigger() {
        return MEASUREMENT_ENFORCE_FOREGROUND_STATUS_REGISTER_WEB_TRIGGER;
    }

    /**
     * Returns true if Measurement Get Status API should require that the calling API is running in
     * foreground.
     */
    default boolean getEnforceForegroundStatusForMeasurementStatus() {
        return MEASUREMENT_ENFORCE_FOREGROUND_STATUS_GET_STATUS;
    }

    /**
     * Returns true if Measurement Get Status API should require that the calling API is running in
     * foreground.
     */
    default boolean getEnforceForegroundStatusForMeasurementRegisterSources() {
        return MEASUREMENT_ENFORCE_FOREGROUND_STATUS_REGISTER_SOURCES;
    }

    /** Returns true if Topics API should require that the calling API is running in foreground. */
    default boolean getEnforceForegroundStatusForTopics() {
        return ENFORCE_FOREGROUND_STATUS_TOPICS;
    }

    /**
     * Returns true if Protected Signals API should require that the calling API is running in
     * foreground.
     */
    default boolean getEnforceForegroundStatusForSignals() {
        return ENFORCE_FOREGROUND_STATUS_SIGNALS;
    }

    /** Returns true if AdId API should require that the calling API is running in foreground. */
    default boolean getEnforceForegroundStatusForAdId() {
        return ENFORCE_FOREGROUND_STATUS_ADID;
    }

    int FOREGROUND_STATUS_LEVEL = IMPORTANCE_FOREGROUND_SERVICE;

    /**
     * Returns true if AppSetId API should require that the calling API is running in foreground.
     */
    default boolean getEnforceForegroundStatusForAppSetId() {
        return ENFORCE_FOREGROUND_STATUS_APPSETID;
    }

    /** Returns the importance level to use to check if an application is in foreground. */
    default int getForegroundStatuslLevelForValidation() {
        return FOREGROUND_STATUS_LEVEL;
    }

    default String getWebContextClientAppAllowList() {
        return WEB_CONTEXT_CLIENT_ALLOW_LIST;
    }

    long ISOLATE_MAX_HEAP_SIZE_BYTES = 10 * 1024 * 1024L; // 10 MB
    long MAX_RESPONSE_BASED_REGISTRATION_SIZE_BYTES = 16 * 1024; // 16 kB
    long MAX_TRIGGER_REGISTRATION_HEADER_SIZE_BYTES = 250 * 1024; // 250 kB
    long MAX_ODP_TRIGGER_REGISTRATION_HEADER_SIZE_BYTES = 16 * 1024; // 16 kB

    /** Returns max allowed size in bytes for trigger registrations header. */
    default long getMaxTriggerRegistrationHeaderSizeBytes() {
        return MAX_TRIGGER_REGISTRATION_HEADER_SIZE_BYTES;
    }

    /** Returns max allowed size in bytes for ODP trigger registrations header. */
    default long getMaxOdpTriggerRegistrationHeaderSizeBytes() {
        return MAX_ODP_TRIGGER_REGISTRATION_HEADER_SIZE_BYTES;
    }

    boolean MEASUREMENT_ENABLE_UPDATE_TRIGGER_REGISTRATION_HEADER_LIMIT = false;

    /** Returns true when the new trigger registration header size limitation are applied. */
    default boolean getMeasurementEnableUpdateTriggerHeaderLimit() {
        return MEASUREMENT_ENABLE_UPDATE_TRIGGER_REGISTRATION_HEADER_LIMIT;
    }

    /** Returns size in bytes we bound the heap memory for JavaScript isolate */
    default long getIsolateMaxHeapSizeBytes() {
        return ISOLATE_MAX_HEAP_SIZE_BYTES;
    }

    /**
     * Returns max allowed size in bytes for response based registrations payload of an individual
     * source/trigger registration.
     */
    default long getMaxResponseBasedRegistrationPayloadSizeBytes() {
        return MAX_RESPONSE_BASED_REGISTRATION_SIZE_BYTES;
    }

    /** Ui OTA strings group name, used for MDD download. */
    String UI_OTA_STRINGS_GROUP_NAME = "ui-ota-strings";

    /** UI OTA strings group name. */
    default String getUiOtaStringsGroupName() {
        return UI_OTA_STRINGS_GROUP_NAME;
    }

    /** Ui OTA strings manifest file url, used for MDD download. */
    String UI_OTA_STRINGS_MANIFEST_FILE_URL =
            "https://www.gstatic.com/mdi-serving/rubidium-adservices-ui-ota-strings/1341"
                    + "/95580b00edbd8cbf62bfa0df9ebd79fba1e5b7ca";

    /** UI OTA strings manifest file url. */
    default String getUiOtaStringsManifestFileUrl() {
        return UI_OTA_STRINGS_MANIFEST_FILE_URL;
    }

    /** Ui OTA strings feature flag. */
    boolean UI_OTA_STRINGS_FEATURE_ENABLED = false;

    /** Returns if UI OTA strings feature is enabled. */
    default boolean getUiOtaStringsFeatureEnabled() {
        return UI_OTA_STRINGS_FEATURE_ENABLED;
    }

    /** UI OTA resources manifest file url, used for MDD download. */
    String UI_OTA_RESOURCES_MANIFEST_FILE_URL = "";

    /** UI OTA resources manifest file url. */
    default String getUiOtaResourcesManifestFileUrl() {
        return UI_OTA_RESOURCES_MANIFEST_FILE_URL;
    }

    /** UI OTA resources feature flag. */
    boolean UI_OTA_RESOURCES_FEATURE_ENABLED = false;

    /** Returns if UI OTA resources feature is enabled. */
    default boolean getUiOtaResourcesFeatureEnabled() {
        return UI_OTA_RESOURCES_FEATURE_ENABLED;
    }

    /** Deadline for downloading UI OTA strings. */
    long UI_OTA_STRINGS_DOWNLOAD_DEADLINE = 86700000; /* 1 day */

    /** Returns the deadline for downloading UI OTA strings. */
    default long getUiOtaStringsDownloadDeadline() {
        return UI_OTA_STRINGS_DOWNLOAD_DEADLINE;
    }

    /** UI Dialogs feature enabled. */
    boolean UI_DIALOGS_FEATURE_ENABLED = false;

    /** Returns if the UI Dialogs feature is enabled. */
    default boolean getUiDialogsFeatureEnabled() {
        return UI_DIALOGS_FEATURE_ENABLED;
    }

    /** UI Dialog Fragment feature enabled. */
    boolean UI_DIALOG_FRAGMENT = false;

    /** Returns if the UI Dialog Fragment is enabled. */
    default boolean getUiDialogFragmentEnabled() {
        return UI_DIALOG_FRAGMENT;
    }

    /** The EEA device region feature is off by default. */
    boolean IS_EEA_DEVICE_FEATURE_ENABLED = false;

    /** Returns if the EEA device region feature has been enabled. */
    default boolean isEeaDeviceFeatureEnabled() {
        return IS_EEA_DEVICE_FEATURE_ENABLED;
    }

    /** Default is that the device is in the EEA region. */
    boolean IS_EEA_DEVICE = true;

    /** Returns if device is in the EEA region. */
    default boolean isEeaDevice() {
        return IS_EEA_DEVICE;
    }

    /** Default is that the ui feature type logging is enabled. */
    boolean UI_FEATURE_TYPE_LOGGING_ENABLED = true;

    /** Returns if device is in the EEA region. */
    default boolean isUiFeatureTypeLoggingEnabled() {
        return UI_FEATURE_TYPE_LOGGING_ENABLED;
    }

    /** Default is that the manual interaction feature is enabled. */
    boolean RECORD_MANUAL_INTERACTION_ENABLED = true;

    /** Returns if the manual interaction feature is enabled. */
    default boolean getRecordManualInteractionEnabled() {
        return RECORD_MANUAL_INTERACTION_ENABLED;
    }

    /** Default is that the notification should be dismissed on click. */
    boolean DEFAULT_NOTIFICATION_DISMISSED_ON_CLICK = true;

    /** Determines whether the notification should be dismissed on click. */
    default boolean getNotificationDismissedOnClick() {
        return DEFAULT_NOTIFICATION_DISMISSED_ON_CLICK;
    }

    /**
     * The check activity feature is off by default. When enabled, we check whether all Rubidium
     * activities are enabled when we determine whether AdServices is enabled
     */
    boolean IS_BACK_COMPACT_ACTIVITY_FEATURE_ENABLED = false;

    /** Returns if the check activity feature has been enabled. */
    default boolean isBackCompatActivityFeatureEnabled() {
        return IS_BACK_COMPACT_ACTIVITY_FEATURE_ENABLED;
    }

    String UI_EEA_COUNTRIES =
            "AT," // Austria
                    + "BE," // Belgium
                    + "BG," // Bulgaria
                    + "HR," // Croatia
                    + "CY," // Republic of Cyprus
                    + "CZ," // Czech Republic
                    + "DK," // Denmark
                    + "EE," // Estonia
                    + "FI," // Finland
                    + "FR," // France
                    + "DE," // Germany
                    + "GR," // Greece
                    + "HU," // Hungary
                    + "IE," // Ireland
                    + "IT," // Italy
                    + "LV," // Latvia
                    + "LT," // Lithuania
                    + "LU," // Luxembourg
                    + "MT," // Malta
                    + "NL," // Netherlands
                    + "PL," // Poland
                    + "PT," // Portugal
                    + "RO," // Romania
                    + "SK," // Slovakia
                    + "SI," // Slovenia
                    + "ES," // Spain
                    + "SE," // Sweden
                    + "IS," // Iceland
                    + "LI," // Liechtenstein
                    + "NO," // Norway
                    + "CH," // Switzerland
                    + "GB," // Great Britain
                    + "GI," // Gibraltar
                    + "GP," // Guadeloupe
                    + "GG," // Guernsey
                    + "JE," // Jersey
                    + "VA," // Vatican City
                    + "AX," // Åland Islands
                    + "IC," // Canary Islands
                    + "EA," // Ceuta & Melilla
                    + "GF," // French Guiana
                    + "PF," // French Polynesia
                    + "TF," // French Southern Territories
                    + "MQ," // Martinique
                    + "YT," // Mayotte
                    + "NC," // New Caledonia
                    + "RE," // Réunion
                    + "BL," // St. Barthélemy
                    + "MF," // St. Martin
                    + "PM," // St. Pierre & Miquelon
                    + "SJ," // Svalbard & Jan Mayen
                    + "WF"; // Wallis & Futuna

    /** Returns the list of EEA countries in a String separated by comma */
    default String getUiEeaCountries() {
        return UI_EEA_COUNTRIES;
    }

    /**
     * GA UX enabled. It contains features that have to be enabled at the same time:
     *
     * <ul>
     *   <li>Updated consent landing page
     *   <li>Consent per API (instead of aggregated one)
     *   <li>Separate page to control Measurement API
     * </ul>
     *
     * This flag is set default to true as beta deprecated.
     */
    boolean GA_UX_FEATURE_ENABLED = true;

    /** Returns if the GA UX feature is enabled. */
    default boolean getGaUxFeatureEnabled() {
        return GA_UX_FEATURE_ENABLED;
    }

    /** Set the debug UX, which should correspond to the {@link PrivacySandboxUxCollection} enum. */
    String DEBUG_UX = "UNSUPPORTED_UX";

    /** Returns the debug UX. */
    default String getDebugUx() {
        return DEBUG_UX;
    }

    /** add speed bump dialogs when turning on or off the toggle of Topics, apps, measurement */
    boolean TOGGLE_SPEED_BUMP_ENABLED = false;

    /** Returns if the toggle speed bump dialog feature is enabled. */
    default boolean getToggleSpeedBumpEnabled() {
        return TOGGLE_SPEED_BUMP_ENABLED;
    }

    long ASYNC_REGISTRATION_JOB_QUEUE_INTERVAL_MS = (int) TimeUnit.HOURS.toMillis(1);

    /** Returns the interval in which to run Registration Job Queue Service. */
    default long getAsyncRegistrationJobQueueIntervalMs() {
        return ASYNC_REGISTRATION_JOB_QUEUE_INTERVAL_MS;
    }

    /**
     * Registration Job Queue Kill Switch. The default value is false which means Registration Job
     * Queue is enabled. This flag is used for emergency shutdown of the Registration Job Queue.
     */
    @SuppressWarnings("AvoidKillSwitchFlagUsage") // Legacy kill switch flag
    boolean MEASUREMENT_REGISTRATION_JOB_QUEUE_KILL_SWITCH = false;

    /**
     * Returns the kill switch value for Registration Job Queue. The job will be disabled if either
     * the Global Kill Switch, Measurement Kill Switch, or the Registration Job Queue Kill Switch
     * value is true.
     */
    default boolean getAsyncRegistrationJobQueueKillSwitch() {
        return getLegacyMeasurementKillSwitch() || MEASUREMENT_REGISTRATION_JOB_QUEUE_KILL_SWITCH;
    }

    @SuppressWarnings("AvoidKillSwitchFlagUsage") // Legacy kill switch flag
    boolean MEASUREMENT_REGISTRATION_FALLBACK_JOB_KILL_SWITCH = false;

    /**
     * Returns the kill switch value for Registration Fallback Job. The Job will be disabled if
     * either the Global Kill Switch, Measurement Kill Switch, or the Registration Fallback Job Kill
     * Switch value is true.
     */
    default boolean getAsyncRegistrationFallbackJobKillSwitch() {
        return getLegacyMeasurementKillSwitch()
                || MEASUREMENT_REGISTRATION_FALLBACK_JOB_KILL_SWITCH;
    }

    /** Returns true if the given enrollmentId is blocked from using PP-API. */
    default boolean isEnrollmentBlocklisted(String enrollmentId) {
        return false;
    }

    /** Returns a list of enrollmentId blocked from using PP-API. */
    default ImmutableList<String> getEnrollmentBlocklist() {
        return ImmutableList.of();
    }

    long DEFAULT_MEASUREMENT_DEBUG_JOIN_KEY_HASH_LIMIT = 100L;

    /** Returns debug keys hash limit. */
    default long getMeasurementDebugJoinKeyHashLimit() {
        return DEFAULT_MEASUREMENT_DEBUG_JOIN_KEY_HASH_LIMIT;
    }

    /** Returns the limit to the number of unique AdIDs attempted to match for debug keys. */
    long DEFAULT_MEASUREMENT_PLATFORM_DEBUG_AD_ID_MATCHING_LIMIT = 5L;

    default long getMeasurementPlatformDebugAdIdMatchingLimit() {
        return DEFAULT_MEASUREMENT_PLATFORM_DEBUG_AD_ID_MATCHING_LIMIT;
    }

    /** Kill switch to guard backward-compatible logging. See go/rbc-ww-logging */
    @SuppressWarnings("AvoidKillSwitchFlagUsage") // Legacy kill switch flag
    boolean COMPAT_LOGGING_KILL_SWITCH = false;

    /** Returns true if backward-compatible logging should be disabled; false otherwise. */
    default boolean getCompatLoggingKillSwitch() {
        return COMPAT_LOGGING_KILL_SWITCH;
    }

    /** Kill switch to guard background jobs logging. */
    @SuppressWarnings("AvoidKillSwitchFlagUsage") // Legacy kill switch flag
    boolean BACKGROUND_JOBS_LOGGING_KILL_SWITCH = true;

    /** Returns true if background jobs logging should be disabled; false otherwise */
    default boolean getBackgroundJobsLoggingKillSwitch() {
        return BACKGROUND_JOBS_LOGGING_KILL_SWITCH;
    }

    // New Feature Flags
    boolean FLEDGE_REGISTER_AD_BEACON_ENABLED = false;
    boolean FLEDGE_CPC_BILLING_ENABLED = false;
    boolean FLEDGE_DATA_VERSION_HEADER_ENABLED = false;

    /** Returns whether the {@code registerAdBeacon} feature is enabled. */
    default boolean getFledgeRegisterAdBeaconEnabled() {
        return FLEDGE_REGISTER_AD_BEACON_ENABLED;
    }

    /** Returns whether the CPC billing feature is enabled. */
    default boolean getFledgeCpcBillingEnabled() {
        return FLEDGE_CPC_BILLING_ENABLED;
    }

    /** Returns whether the data version header feature is enabled. */
    default boolean getFledgeDataVersionHeaderEnabled() {
        return FLEDGE_DATA_VERSION_HEADER_ENABLED;
    }

    // New fledge beacon reporting metrics flag.
    boolean FLEDGE_BEACON_REPORTING_METRICS_ENABLED = false;

    /**
     * Returns whether the fledge beacon reporting metrics is enabled. This flag should not be
     * ramped on S- prior to M-2024-04.
     */
    default boolean getFledgeBeaconReportingMetricsEnabled() {
        return getFledgeRegisterAdBeaconEnabled() && FLEDGE_BEACON_REPORTING_METRICS_ENABLED;
    }

    // Fledge auction server API usage metrics flag.
    boolean FLEDGE_AUCTION_SERVER_API_USAGE_METRICS_ENABLED = false;

    /** Returns whether the fledge B&A API usage metrics is enabled */
    default boolean getFledgeAuctionServerApiUsageMetricsEnabled() {
        return getFledgeAuctionServerEnabled() && FLEDGE_AUCTION_SERVER_API_USAGE_METRICS_ENABLED;
    }

    // Fledge key fetch metrics flag.
    boolean FLEDGE_AUCTION_SERVER_KEY_FETCH_METRICS_ENABLED = false;

    /** Returns whether the fledge auction server key fetch metrics feature is enabled */
    default boolean getFledgeAuctionServerKeyFetchMetricsEnabled() {
        return getFledgeAuctionServerEnabled() && FLEDGE_AUCTION_SERVER_KEY_FETCH_METRICS_ENABLED;
    }

    // Fledge select ads from outcomes API metrics flag.
    @FeatureFlag boolean FLEDGE_SELECT_ADS_FROM_OUTCOMES_API_METRICS_ENABLED = false;

    /** Returns whether the fledge select ads from outcomes API metrics feature is enabled */
    default boolean getFledgeSelectAdsFromOutcomesApiMetricsEnabled() {
        return FLEDGE_SELECT_ADS_FROM_OUTCOMES_API_METRICS_ENABLED;
    }

    // Fledge CPC billing metrics flag.
    @FeatureFlag boolean FLEDGE_CPC_BILLING_METRICS_ENABLED = false;

    /** Returns whether the FLEDGE CPC billing metrics feature is enabled. */
    default boolean getFledgeCpcBillingMetricsEnabled() {
        return FLEDGE_CPC_BILLING_METRICS_ENABLED;
    }

    // Fledge data version header metrics flag.
    @FeatureFlag boolean FLEDGE_DATA_VERSION_HEADER_METRICS_ENABLED = false;

    /** Returns whether the FLEDGE data version header metrics feature is enabled. */
    default boolean getFledgeDataVersionHeaderMetricsEnabled() {
        return FLEDGE_DATA_VERSION_HEADER_METRICS_ENABLED;
    }

    // Fledge report impression API metrics flag.
    @FeatureFlag boolean FLEDGE_REPORT_IMPRESSION_API_METRICS_ENABLED = false;

    /** Returns whether the FLEDGE report impression API metrics feature is enabled. */
    default boolean getFledgeReportImpressionApiMetricsEnabled() {
        return FLEDGE_REPORT_IMPRESSION_API_METRICS_ENABLED;
    }

    // Fledge JS script result code metrics flag.
    @FeatureFlag boolean FLEDGE_JS_SCRIPT_RESULT_CODE_METRICS_ENABLED = false;

    /** Returns whether the FLEDGE JS script result code metrics feature is enabled. */
    default boolean getFledgeJsScriptResultCodeMetricsEnabled() {
        return FLEDGE_JS_SCRIPT_RESULT_CODE_METRICS_ENABLED;
    }

    /**
     * Default allowlist of the enrollments for whom debug key insertion based on join key matching
     * is allowed.
     */
    String DEFAULT_MEASUREMENT_DEBUG_JOIN_KEY_ENROLLMENT_ALLOWLIST = "";

    /**
     * Allowlist of the enrollments for whom debug key insertion based on join key matching is
     * allowed.
     */
    default String getMeasurementDebugJoinKeyEnrollmentAllowlist() {
        return DEFAULT_MEASUREMENT_DEBUG_JOIN_KEY_ENROLLMENT_ALLOWLIST;
    }

    /**
     * Default blocklist of the enrollments for whom debug key insertion based on AdID matching is
     * blocked.
     */
    String DEFAULT_MEASUREMENT_PLATFORM_DEBUG_AD_ID_MATCHING_BLOCKLIST = "*";

    /**
     * Blocklist of the enrollments for whom debug key insertion based on AdID matching is blocked.
     */
    default String getMeasurementPlatformDebugAdIdMatchingEnrollmentBlocklist() {
        return DEFAULT_MEASUREMENT_PLATFORM_DEBUG_AD_ID_MATCHING_BLOCKLIST;
    }

    /** Default computation of adservices version */
    boolean DEFAULT_COMPUTE_VERSION_FROM_MAPPINGS_ENABLED = true;

    /** Get Compute adservices Version from mappings */
    default boolean getEnableComputeVersionFromMappings() {
        return DEFAULT_COMPUTE_VERSION_FROM_MAPPINGS_ENABLED;
    }

    /** Get mainline train version */
    String DEFAULT_MAINLINE_TRAIN_VERSION = "000000";

    /** Get mainline train version */
    default String getMainlineTrainVersion() {
        return DEFAULT_MAINLINE_TRAIN_VERSION;
    }

    /**
     * Default adservices version mappings Format -
     * start_range1,end_range1,header_version1|start_range2,end_range2,header_version2
     */
    String DEFAULT_ADSERVICES_VERSION_MAPPINGS =
            "341300000,341400000,202401|341400000,341500000,202402"
                    + "|341500000,341600000,202403|341600000,341700000,202404"
                    + "|341700000,341800000,202405|341800000,341900000,202406"
                    + "|341900000,342000000,202407|350800000,350900000,202408"
                    + "|350900000,351000000,202409|351000000,351100000,202410"
                    + "|351100000,351200000,202411|351200000,351300000,202412"
                    + "|351300000,351400000,202501|351400000,351500000,202502"
                    + "|351500000,351600000,202503|351600000,351700000,202504"
                    + "|351700000,351800000,202505|351800000,351900000,202506";

    /** Get adservices version mappings */
    default String getAdservicesVersionMappings() {
        return DEFAULT_ADSERVICES_VERSION_MAPPINGS;
    }

    /** Default value for Measurement aggregatable named budgets */
    @FeatureFlag boolean MEASUREMENT_ENABLE_AGGREGATABLE_NAMED_BUDGETS = false;

    /** Returns whether to enable Measurement aggregatable named budgets */
    default boolean getMeasurementEnableAggregatableNamedBudgets() {
        return MEASUREMENT_ENABLE_AGGREGATABLE_NAMED_BUDGETS;
    }

    /** Default value for Measurement V1 source trigger data */
    @FeatureFlag boolean MEASUREMENT_ENABLE_V1_SOURCE_TRIGGER_DATA = false;

    /** Returns whether to enable Measurement V1 source trigger data */
    default boolean getMeasurementEnableV1SourceTriggerData() {
        return MEASUREMENT_ENABLE_V1_SOURCE_TRIGGER_DATA;
    }

    /** Default value for Measurement flexible event reporting API */
    boolean MEASUREMENT_FLEXIBLE_EVENT_REPORTING_API_ENABLED = false;

    /** Returns whether to enable Measurement flexible event reporting API */
    default boolean getMeasurementFlexibleEventReportingApiEnabled() {
        return MEASUREMENT_FLEXIBLE_EVENT_REPORTING_API_ENABLED;
    }

    /** Default value for Measurement trigger data matching */
    boolean MEASUREMENT_ENABLE_TRIGGER_DATA_MATCHING = true;

    /** Returns whether to enable Measurement trigger data matching */
    default boolean getMeasurementEnableTriggerDataMatching() {
        return MEASUREMENT_ENABLE_TRIGGER_DATA_MATCHING;
    }

    /** Default maximum sources per publisher */
    int MEASUREMENT_MAX_SOURCES_PER_PUBLISHER = 4096;

    /** Returns maximum sources per publisher */
    default int getMeasurementMaxSourcesPerPublisher() {
        return MEASUREMENT_MAX_SOURCES_PER_PUBLISHER;
    }

    /** Default maximum triggers per destination */
    int MEASUREMENT_MAX_TRIGGERS_PER_DESTINATION = 1024;

    /** Returns maximum triggers per destination */
    default int getMeasurementMaxTriggersPerDestination() {
        return MEASUREMENT_MAX_TRIGGERS_PER_DESTINATION;
    }

    /** Default maximum Aggregate Reports per destination */
    int MEASUREMENT_MAX_AGGREGATE_REPORTS_PER_DESTINATION = 1024;

    /** Returns maximum Aggregate Reports per publisher */
    default int getMeasurementMaxAggregateReportsPerDestination() {
        return MEASUREMENT_MAX_AGGREGATE_REPORTS_PER_DESTINATION;
    }

    /** Default maximum Event Reports per destination */
    int MEASUREMENT_MAX_EVENT_REPORTS_PER_DESTINATION = 1024;

    /** Returns maximum Event Reports per destination */
    default int getMeasurementMaxEventReportsPerDestination() {
        return MEASUREMENT_MAX_EVENT_REPORTS_PER_DESTINATION;
    }

    /** Maximum Aggregate Reports per source. */
    int MEASUREMENT_MAX_AGGREGATE_REPORTS_PER_SOURCE = 20;

    /** Returns maximum Aggregate Reports per source. */
    default int getMeasurementMaxAggregateReportsPerSource() {
        return MEASUREMENT_MAX_AGGREGATE_REPORTS_PER_SOURCE;
    }

    /** Maximum number of aggregation keys allowed during source registration. */
    int MEASUREMENT_MAX_AGGREGATE_KEYS_PER_SOURCE_REGISTRATION = 50;

    /** Returns maximum number of aggregation keys allowed during source registration. */
    default int getMeasurementMaxAggregateKeysPerSourceRegistration() {
        return MEASUREMENT_MAX_AGGREGATE_KEYS_PER_SOURCE_REGISTRATION;
    }

    /** Maximum number of aggregation keys allowed during trigger registration. */
    int MEASUREMENT_MAX_AGGREGATE_KEYS_PER_TRIGGER_REGISTRATION = 50;

    /** Returns maximum number of aggregation keys allowed during trigger registration. */
    default int getMeasurementMaxAggregateKeysPerTriggerRegistration() {
        return MEASUREMENT_MAX_AGGREGATE_KEYS_PER_TRIGGER_REGISTRATION;
    }

    /**
     * Default early reporting windows for VTC type source. Derived from {@link
     * com.android.adservices.service.measurement.PrivacyParams#EVENT_EARLY_REPORTING_WINDOW_MILLISECONDS}.
     */
    String MEASUREMENT_EVENT_REPORTS_VTC_EARLY_REPORTING_WINDOWS = "";

    /**
     * Returns configured comma separated early VTC based source's event reporting windows in
     * seconds.
     */
    default String getMeasurementEventReportsVtcEarlyReportingWindows() {
        return MEASUREMENT_EVENT_REPORTS_VTC_EARLY_REPORTING_WINDOWS;
    }

    /**
     * Default early reporting windows for CTC type source. Derived from {@link
     * com.android.adservices.service.measurement.PrivacyParams#NAVIGATION_EARLY_REPORTING_WINDOW_MILLISECONDS}.
     */
    String MEASUREMENT_EVENT_REPORTS_CTC_EARLY_REPORTING_WINDOWS =
            String.join(
                    ",",
                    Long.toString(TimeUnit.DAYS.toSeconds(2)),
                    Long.toString(TimeUnit.DAYS.toSeconds(7)));

    /**
     * Returns configured comma separated early CTC based source's event reporting windows in
     * seconds.
     */
    default String getMeasurementEventReportsCtcEarlyReportingWindows() {
        return MEASUREMENT_EVENT_REPORTS_CTC_EARLY_REPORTING_WINDOWS;
    }

    /**
     * Default aggregate report delay. Derived from {@link
     * com.android.adservices.service.measurement.PrivacyParams#AGGREGATE_REPORT_MIN_DELAY} and
     * {@link com.android.adservices.service.measurement.PrivacyParams#AGGREGATE_REPORT_DELAY_SPAN}.
     */
    String MEASUREMENT_AGGREGATE_REPORT_DELAY_CONFIG =
            String.join(
                    ",",
                    Long.toString(TimeUnit.MINUTES.toMillis(0L)),
                    Long.toString(TimeUnit.MINUTES.toMillis(10L)));

    /**
     * Returns configured comma separated aggregate report min delay and aggregate report delay
     * span.
     */
    default String getMeasurementAggregateReportDelayConfig() {
        return MEASUREMENT_AGGREGATE_REPORT_DELAY_CONFIG;
    }

    /** Default max allowed number of event reports. */
    int DEFAULT_MEASUREMENT_VTC_CONFIGURABLE_MAX_EVENT_REPORTS_COUNT = 1;

    /** Returns the default max allowed number of event reports. */
    default int getMeasurementVtcConfigurableMaxEventReportsCount() {
        return DEFAULT_MEASUREMENT_VTC_CONFIGURABLE_MAX_EVENT_REPORTS_COUNT;
    }

    boolean MEASUREMENT_ENABLE_FIFO_DESTINATIONS_DELETE_AGGREGATE_REPORTS = false;

    /**
     * Enable deletion of reports along with FIFO destinations. In practice it's a sub flag to
     * {@link #getMeasurementEnableSourceDestinationLimitPriority()}
     */
    default boolean getMeasurementEnableFifoDestinationsDeleteAggregateReports() {
        return MEASUREMENT_ENABLE_FIFO_DESTINATIONS_DELETE_AGGREGATE_REPORTS;
    }

    /** Default Measurement ARA parsing alignment v1 feature flag. */
    boolean MEASUREMENT_ENABLE_ARA_DEDUPLICATION_ALIGNMENT_V1 = true;

    /** Returns whether Measurement ARA deduplication alignment v1 feature is enabled. */
    default boolean getMeasurementEnableAraDeduplicationAlignmentV1() {
        return MEASUREMENT_ENABLE_ARA_DEDUPLICATION_ALIGNMENT_V1;
    }

    /** Default Measurement source deactivation after filtering feature flag. */
    boolean MEASUREMENT_ENABLE_SOURCE_DEACTIVATION_AFTER_FILTERING = false;

    /** Returns whether Measurement source deactivation after filtering feature is enabled. */
    default boolean getMeasurementEnableSourceDeactivationAfterFiltering() {
        return MEASUREMENT_ENABLE_SOURCE_DEACTIVATION_AFTER_FILTERING;
    }

    /** Default Measurement app package name logging flag. */
    boolean MEASUREMENT_ENABLE_APP_PACKAGE_NAME_LOGGING = true;

    /** Returns whether Measurement app package name logging is enabled. */
    default boolean getMeasurementEnableAppPackageNameLogging() {
        return MEASUREMENT_ENABLE_APP_PACKAGE_NAME_LOGGING;
    }

    /** Default allowlist to enable app package name logging. */
    String MEASUREMENT_APP_PACKAGE_NAME_LOGGING_ALLOWLIST = "";

    /** Returns a list of app package names that allows logging. */
    default String getMeasurementAppPackageNameLoggingAllowlist() {
        return MEASUREMENT_APP_PACKAGE_NAME_LOGGING_ALLOWLIST;
    }

    /** Disable measurement reporting jobs to throw unaccounted exceptions by default. */
    boolean MEASUREMENT_ENABLE_REPORTING_JOBS_THROW_UNACCOUNTED_EXCEPTION = false;

    /**
     * If enabled, measurement reporting jobs will throw unaccounted e.g. unexpected unchecked
     * exceptions.
     */
    default boolean getMeasurementEnableReportingJobsThrowUnaccountedException() {
        return MEASUREMENT_ENABLE_REPORTING_JOBS_THROW_UNACCOUNTED_EXCEPTION;
    }

    /**
     * Disable measurement reporting jobs to throw {@link org.json.JSONException} exception by
     * default.
     */
    boolean MEASUREMENT_ENABLE_REPORTING_JOBS_THROW_JSON_EXCEPTION = false;

    /** If enabled, measurement reporting jobs will throw {@link org.json.JSONException}. */
    default boolean getMeasurementEnableReportingJobsThrowJsonException() {
        return MEASUREMENT_ENABLE_REPORTING_JOBS_THROW_JSON_EXCEPTION;
    }

    /** Disable measurement report to be deleted if any unrecoverable exception occurs. */
    boolean MEASUREMENT_ENABLE_DELETE_REPORTS_ON_UNRECOVERABLE_EXCEPTION = false;

    /** If enabled, measurement reports will get deleted if any unrecoverable exception occurs. */
    default boolean getMeasurementEnableReportDeletionOnUnrecoverableException() {
        return MEASUREMENT_ENABLE_DELETE_REPORTS_ON_UNRECOVERABLE_EXCEPTION;
    }

    /** Disable measurement aggregate reporting jobs to throw {@code CryptoException} by default. */
    boolean MEASUREMENT_ENABLE_REPORTING_JOBS_THROW_CRYPTO_EXCEPTION = false;

    /** If enabled, measurement aggregate reporting job will throw {@code CryptoException}. */
    default boolean getMeasurementEnableReportingJobsThrowCryptoException() {
        return MEASUREMENT_ENABLE_REPORTING_JOBS_THROW_CRYPTO_EXCEPTION;
    }

    /**
     * Disable measurement datastore to throw {@link
     * com.android.adservices.data.measurement.DatastoreException} when it occurs by default.
     */
    boolean MEASUREMENT_ENABLE_DATASTORE_MANAGER_THROW_DATASTORE_EXCEPTION = false;

    /**
     * If enabled, measurement DatastoreManager can throw DatastoreException wrapped in an unchecked
     * exception.
     */
    default boolean getMeasurementEnableDatastoreManagerThrowDatastoreException() {
        return MEASUREMENT_ENABLE_DATASTORE_MANAGER_THROW_DATASTORE_EXCEPTION;
    }

    /** Set the sampling rate to 100% for unknown exceptions to be re-thrown. */
    float MEASUREMENT_THROW_UNKNOWN_EXCEPTION_SAMPLING_RATE = 1.0f;

    /** Sampling rate to decide whether to throw unknown exceptions for measurement. */
    default float getMeasurementThrowUnknownExceptionSamplingRate() {
        return MEASUREMENT_THROW_UNKNOWN_EXCEPTION_SAMPLING_RATE;
    }

    boolean MEASUREMENT_DELETE_UNINSTALLED_JOB_PERSISTED = true;

    /** Returns whether to persist this job across device reboots for delete uninstalled job. */
    default boolean getMeasurementDeleteUninstalledJobPersisted() {
        return MEASUREMENT_DELETE_UNINSTALLED_JOB_PERSISTED;
    }

    long MEASUREMENT_DELETE_UNINSTALLED_JOB_PERIOD_MS = TimeUnit.HOURS.toMillis(24);

    /**
     * Returns the min time period (in millis) between each uninstalled-record deletion maintenance
     * job run.
     */
    default long getMeasurementDeleteUninstalledJobPeriodMs() {
        return MEASUREMENT_DELETE_UNINSTALLED_JOB_PERIOD_MS;
    }

    boolean MEASUREMENT_DELETE_EXPIRED_JOB_PERSISTED = true;

    /** Returns whether to persist this job across device reboots for delete expired job. */
    default boolean getMeasurementDeleteExpiredJobPersisted() {
        return MEASUREMENT_DELETE_EXPIRED_JOB_PERSISTED;
    }

    boolean MEASUREMENT_DELETE_EXPIRED_JOB_REQUIRES_DEVICE_IDLE = true;

    /** Returns whether to require device to be idle for delete expired job. */
    default boolean getMeasurementDeleteExpiredJobRequiresDeviceIdle() {
        return MEASUREMENT_DELETE_EXPIRED_JOB_REQUIRES_DEVICE_IDLE;
    }

    long MEASUREMENT_DELETE_EXPIRED_JOB_PERIOD_MS = TimeUnit.HOURS.toMillis(24);

    /**
     * Returns the min time period (in millis) between each expired-record deletion maintenance job
     * run.
     */
    default long getMeasurementDeleteExpiredJobPeriodMs() {
        return MEASUREMENT_DELETE_EXPIRED_JOB_PERIOD_MS;
    }

    boolean MEASUREMENT_EVENT_REPORTING_JOB_REQUIRED_BATTERY_NOT_LOW = true;

    /** Returns whether to require battery not low for event reporting job . */
    default boolean getMeasurementEventReportingJobRequiredBatteryNotLow() {
        return MEASUREMENT_EVENT_REPORTING_JOB_REQUIRED_BATTERY_NOT_LOW;
    }

    int MEASUREMENT_EVENT_REPORTING_JOB_REQUIRED_NETWORK_TYPE = JobInfo.NETWORK_TYPE_UNMETERED;

    /** Returns the required network type for event reporting job . */
    default int getMeasurementEventReportingJobRequiredNetworkType() {
        return MEASUREMENT_EVENT_REPORTING_JOB_REQUIRED_NETWORK_TYPE;
    }

    boolean MEASUREMENT_EVENT_REPORTING_JOB_PERSISTED = true;

    /** Returns whether to persist this job across device reboots for event reporting job. */
    default boolean getMeasurementEventReportingJobPersisted() {
        return MEASUREMENT_EVENT_REPORTING_JOB_PERSISTED;
    }

    boolean MEASUREMENT_EVENT_FALLBACK_REPORTING_JOB_REQUIRED_BATTERY_NOT_LOW = true;

    /** Returns whether to require battery not low for event fallback reporting job . */
    default boolean getMeasurementEventFallbackReportingJobRequiredBatteryNotLow() {
        return MEASUREMENT_EVENT_FALLBACK_REPORTING_JOB_REQUIRED_BATTERY_NOT_LOW;
    }

    int MEASUREMENT_EVENT_FALLBACK_REPORTING_JOB_REQUIRED_NETWORK_TYPE = JobInfo.NETWORK_TYPE_ANY;

    /** Returns the required network type for event fallback reporting job . */
    default int getMeasurementEventFallbackReportingJobRequiredNetworkType() {
        return MEASUREMENT_EVENT_FALLBACK_REPORTING_JOB_REQUIRED_NETWORK_TYPE;
    }

    boolean MEASUREMENT_EVENT_FALLBACK_REPORTING_JOB_PERSISTED = true;

    /**
     * Returns whether to persist this job across device reboots for event fallback reporting job.
     */
    default boolean getMeasurementEventFallbackReportingJobPersisted() {
        return MEASUREMENT_EVENT_FALLBACK_REPORTING_JOB_PERSISTED;
    }

    int MEASUREMENT_DEBUG_REPORTING_JOB_REQUIRED_NETWORK_TYPE = JobInfo.NETWORK_TYPE_ANY;

    /** Returns the required network type for debug reporting job . */
    default int getMeasurementDebugReportingJobRequiredNetworkType() {
        return MEASUREMENT_DEBUG_REPORTING_JOB_REQUIRED_NETWORK_TYPE;
    }

    int MEASUREMENT_DEBUG_REPORTING_FALLBACK_JOB_REQUIRED_NETWORK_TYPE = JobInfo.NETWORK_TYPE_ANY;

    /** Returns the required network type for debug reporting fallback job . */
    default int getMeasurementDebugReportingFallbackJobRequiredNetworkType() {
        return MEASUREMENT_DEBUG_REPORTING_FALLBACK_JOB_REQUIRED_NETWORK_TYPE;
    }

    boolean MEASUREMENT_DEBUG_REPORTING_FALLBACK_JOB_PERSISTED = true;

    /**
     * Returns whether to persist this job across device reboots for debug fallback reporting job.
     */
    default boolean getMeasurementDebugReportingFallbackJobPersisted() {
        return MEASUREMENT_DEBUG_REPORTING_FALLBACK_JOB_PERSISTED;
    }

    int MEASUREMENT_VERBOSE_DEBUG_REPORTING_JOB_REQUIRED_NETWORK_TYPE = JobInfo.NETWORK_TYPE_ANY;

    /** Returns the required network type for verbose debug reporting job . */
    default int getMeasurementVerboseDebugReportingJobRequiredNetworkType() {
        return MEASUREMENT_VERBOSE_DEBUG_REPORTING_JOB_REQUIRED_NETWORK_TYPE;
    }

    boolean MEASUREMENT_VERBOSE_DEBUG_REPORTING_FALLBACK_JOB_PERSISTED = true;

    /**
     * Returns whether to persist this job across device reboots for verbose debug fallback
     * reporting job.
     */
    default boolean getMeasurementVerboseDebugReportingFallbackJobPersisted() {
        return MEASUREMENT_VERBOSE_DEBUG_REPORTING_FALLBACK_JOB_PERSISTED;
    }

    boolean MEASUREMENT_ATTRIBUTION_JOB_PERSISTED = false;

    /** Returns whether to persist this job across device reboots for attribution job. */
    default boolean getMeasurementAttributionJobPersisted() {
        return MEASUREMENT_ATTRIBUTION_JOB_PERSISTED;
    }

    long MEASUREMENT_ATTRIBUTION_JOB_TRIGGERING_DELAY_MS = TimeUnit.MINUTES.toMillis(2);

    /** Delay for attribution job triggering. */
    default long getMeasurementAttributionJobTriggeringDelayMs() {
        return MEASUREMENT_ATTRIBUTION_JOB_TRIGGERING_DELAY_MS;
    }

    boolean MEASUREMENT_ATTRIBUTION_FALLBACK_JOB_PERSISTED = true;

    /** Returns whether to persist this job across device reboots for attribution fallback job. */
    default boolean getMeasurementAttributionFallbackJobPersisted() {
        return MEASUREMENT_ATTRIBUTION_FALLBACK_JOB_PERSISTED;
    }

    int MEASUREMENT_ASYNC_REGISTRATION_QUEUE_JOB_REQUIRED_NETWORK_TYPE = JobInfo.NETWORK_TYPE_ANY;

    /** Returns the required network type for async registration queue job. */
    default int getMeasurementAsyncRegistrationQueueJobRequiredNetworkType() {
        return MEASUREMENT_ASYNC_REGISTRATION_QUEUE_JOB_REQUIRED_NETWORK_TYPE;
    }

    boolean MEASUREMENT_ASYNC_REGISTRATION_QUEUE_JOB_PERSISTED = false;

    /**
     * Returns whether to persist this job across device reboots for async registration queue job.
     */
    default boolean getMeasurementAsyncRegistrationQueueJobPersisted() {
        return MEASUREMENT_ASYNC_REGISTRATION_QUEUE_JOB_PERSISTED;
    }

    boolean MEASUREMENT_ASYNC_REGISTRATION_FALLBACK_JOB_REQUIRED_BATTERY_NOT_LOW = true;

    /** Returns whether to require battery not low for async registration queue fallback job. */
    default boolean getMeasurementAsyncRegistrationFallbackJobRequiredBatteryNotLow() {
        return MEASUREMENT_ASYNC_REGISTRATION_FALLBACK_JOB_REQUIRED_BATTERY_NOT_LOW;
    }

    int MEASUREMENT_ASYNC_REGISTRATION_FALLBACK_JOB_REQUIRED_NETWORK_TYPE =
            JobInfo.NETWORK_TYPE_ANY;

    /** Returns the required network type for async registration queue fallback job. */
    default int getMeasurementAsyncRegistrationFallbackJobRequiredNetworkType() {
        return MEASUREMENT_ASYNC_REGISTRATION_FALLBACK_JOB_REQUIRED_NETWORK_TYPE;
    }

    boolean MEASUREMENT_ASYNC_REGISTRATION_FALLBACK_JOB_PERSISTED = true;

    /**
     * Returns whether to persist this job across device reboots for async registration queue
     * fallback job.
     */
    default boolean getMeasurementAsyncRegistrationFallbackJobPersisted() {
        return MEASUREMENT_ASYNC_REGISTRATION_FALLBACK_JOB_PERSISTED;
    }

    boolean MEASUREMENT_AGGREGATE_REPORTING_JOB_REQUIRED_BATTERY_NOT_LOW = true;

    /** Returns whether to require battery not low for aggregate reporting job. */
    default boolean getMeasurementAggregateReportingJobRequiredBatteryNotLow() {
        return MEASUREMENT_AGGREGATE_REPORTING_JOB_REQUIRED_BATTERY_NOT_LOW;
    }

    int MEASUREMENT_AGGREGATE_REPORTING_JOB_REQUIRED_NETWORK_TYPE = JobInfo.NETWORK_TYPE_UNMETERED;

    /** Returns the required network type for aggregate reporting job. */
    default int getMeasurementAggregateReportingJobRequiredNetworkType() {
        return MEASUREMENT_AGGREGATE_REPORTING_JOB_REQUIRED_NETWORK_TYPE;
    }

    boolean MEASUREMENT_AGGREGATE_REPORTING_JOB_PERSISTED = true;

    /** Returns whether to persist this job across device reboots for aggregate reporting job. */
    default boolean getMeasurementAggregateReportingJobPersisted() {
        return MEASUREMENT_AGGREGATE_REPORTING_JOB_PERSISTED;
    }

    boolean MEASUREMENT_AGGREGATE_FALLBACK_REPORTING_JOB_REQUIRED_BATTERY_NOT_LOW = true;

    /** Returns whether to require battery not low for aggregate fallback reporting job. */
    default boolean getMeasurementAggregateFallbackReportingJobRequiredBatteryNotLow() {
        return MEASUREMENT_AGGREGATE_FALLBACK_REPORTING_JOB_REQUIRED_BATTERY_NOT_LOW;
    }

    int MEASUREMENT_AGGREGATE_FALLBACK_REPORTING_JOB_REQUIRED_NETWORK_TYPE =
            JobInfo.NETWORK_TYPE_ANY;

    /** Returns the required network type for aggregate fallback reporting job . */
    default int getMeasurementAggregateFallbackReportingJobRequiredNetworkType() {
        return MEASUREMENT_AGGREGATE_FALLBACK_REPORTING_JOB_REQUIRED_NETWORK_TYPE;
    }

    boolean MEASUREMENT_AGGREGATE_FALLBACK_REPORTING_JOB_PERSISTED = true;

    /**
     * Returns whether to persist this job across device reboots for aggregate fallback reporting
     * job.
     */
    default boolean getMeasurementAggregateFallbackReportingJobPersisted() {
        return MEASUREMENT_AGGREGATE_FALLBACK_REPORTING_JOB_PERSISTED;
    }

    boolean MEASUREMENT_IMMEDIATE_AGGREGATE_REPORTING_JOB_REQUIRED_BATTERY_NOT_LOW = true;

    /** Returns whether to require battery not low for immediate aggregate reporting job. */
    default boolean getMeasurementImmediateAggregateReportingJobRequiredBatteryNotLow() {
        return MEASUREMENT_IMMEDIATE_AGGREGATE_REPORTING_JOB_REQUIRED_BATTERY_NOT_LOW;
    }

    int MEASUREMENT_IMMEDIATE_AGGREGATE_REPORTING_JOB_REQUIRED_NETWORK_TYPE =
            JobInfo.NETWORK_TYPE_ANY;

    /** Returns the required network type for immediate aggregate reporting job. */
    default int getMeasurementImmediateAggregateReportingJobRequiredNetworkType() {
        return MEASUREMENT_IMMEDIATE_AGGREGATE_REPORTING_JOB_REQUIRED_NETWORK_TYPE;
    }

    boolean MEASUREMENT_IMMEDIATE_AGGREGATE_REPORTING_JOB_PERSISTED = true;

    /** Returns whether to persist immediate aggregate reporting job across device reboots. */
    default boolean getMeasurementImmediateAggregateReportingJobPersisted() {
        return MEASUREMENT_IMMEDIATE_AGGREGATE_REPORTING_JOB_PERSISTED;
    }

    /** Default value for Reporting Job feature flag */
    @FeatureFlag boolean MEASUREMENT_REPORTING_JOB_ENABLED = false;

    /** Feature flag for Reporting Job */
    default boolean getMeasurementReportingJobServiceEnabled() {
        // The Measurement API should be enabled as a prerequisite.
        return getMeasurementEnabled() && MEASUREMENT_REPORTING_JOB_ENABLED;
    }

    @ConfigFlag boolean MEASUREMENT_REPORTING_JOB_REQUIRED_BATTERY_NOT_LOW = true;

    /** Returns whether to require battery not low for reporting job. */
    default boolean getMeasurementReportingJobRequiredBatteryNotLow() {
        return MEASUREMENT_REPORTING_JOB_REQUIRED_BATTERY_NOT_LOW;
    }

    @ConfigFlag int MEASUREMENT_REPORTING_JOB_REQUIRED_NETWORK_TYPE = JobInfo.NETWORK_TYPE_ANY;

    /** Returns the required network type for reporting job. */
    default int getMeasurementReportingJobRequiredNetworkType() {
        return MEASUREMENT_REPORTING_JOB_REQUIRED_NETWORK_TYPE;
    }

    @ConfigFlag boolean MEASUREMENT_REPORTING_JOB_PERSISTED = true;

    /** Returns whether to persist this job across device reboots for reporting job. */
    default boolean getMeasurementReportingJobPersisted() {
        return MEASUREMENT_REPORTING_JOB_PERSISTED;
    }

    /**
     * Default value for delaying reporting job service so that reports can be batched. Values are
     * in milliseconds.
     */
    @ConfigFlag
    long MEASUREMENT_REPORTING_JOB_SERVICE_BATCH_WINDOW_MILLIS = TimeUnit.MINUTES.toMillis(30);

    /**
     * Returns ms to defer transmission of reports in {@link
     * com.android.adservices.service.measurement.reporting.ReportingJobService}
     */
    default long getMeasurementReportingJobServiceBatchWindowMillis() {
        return MEASUREMENT_REPORTING_JOB_SERVICE_BATCH_WINDOW_MILLIS;
    }

    /**
     * Default value for minimum amount of time to wait between executions of reporting job service.
     * This is to throttle the service. Values are in milliseconds.
     */
    @ConfigFlag
    long MEASUREMENT_REPORTING_JOB_SERVICE_MIN_EXECUTION_WINDOW_MILLIS =
            TimeUnit.MINUTES.toMillis(30);

    /**
     * Returns minimum ms to wait between invocations of {@link
     * com.android.adservices.service.measurement.reporting.ReportingJobService}
     */
    default long getMeasurementReportingJobServiceMinExecutionWindowMillis() {
        return MEASUREMENT_REPORTING_JOB_SERVICE_MIN_EXECUTION_WINDOW_MILLIS;
    }

    /** Default value for null aggregate report rate including source registration time. */
    float MEASUREMENT_NULL_AGG_REPORT_RATE_INCL_SOURCE_REGISTRATION_TIME = .008f;

    /**
     * Returns the rate at which null aggregate reports are generated whenever an actual aggregate
     * report is successfully generated.
     */
    default float getMeasurementNullAggReportRateInclSourceRegistrationTime() {
        return MEASUREMENT_NULL_AGG_REPORT_RATE_INCL_SOURCE_REGISTRATION_TIME;
    }

    /** Default value for null report rate excluding source registration time. */
    float MEASUREMENT_NULL_AGG_REPORT_RATE_EXCL_SOURCE_REGISTRATION_TIME = .05f;

    /**
     * Returns the rate at which null aggregate reports are generated whenever the trigger is
     * configured to exclude the source registration time and there is no matching source.
     */
    default float getMeasurementNullAggReportRateExclSourceRegistrationTime() {
        return MEASUREMENT_NULL_AGG_REPORT_RATE_EXCL_SOURCE_REGISTRATION_TIME;
    }

    /** Default value for Optional Source Registration Time feature flag. */
    boolean MEASUREMENT_SOURCE_REGISTRATION_TIME_OPTIONAL_FOR_AGG_REPORTS_ENABLED = false;

    /** Returns true if source registration time is optional for aggregatable reports. */
    default boolean getMeasurementSourceRegistrationTimeOptionalForAggReportsEnabled() {
        return MEASUREMENT_SOURCE_REGISTRATION_TIME_OPTIONAL_FOR_AGG_REPORTS_ENABLED;
    }

    /** Default U18 UX feature flag. */
    boolean DEFAULT_U18_UX_ENABLED = false;

    /** U18 UX feature flag.. */
    default boolean getU18UxEnabled() {
        return DEFAULT_U18_UX_ENABLED;
    }

    /** Default enableAdServices system API feature flag.. */
    boolean DEFAULT_ENABLE_AD_SERVICES_SYSTEM_API = false;

    /** enableAdServices system API feature flag.. */
    default boolean getEnableAdServicesSystemApi() {
        return DEFAULT_ENABLE_AD_SERVICES_SYSTEM_API;
    }

    /** Disables client error logging for the list of error codes. Default value is empty list. */
    ImmutableList<Integer> ERROR_CODE_LOGGING_DENY_LIST = ImmutableList.of();

    /** Returns a list of error codes for which we don't want to do error logging. */
    default ImmutableList<Integer> getErrorCodeLoggingDenyList() {
        return ERROR_CODE_LOGGING_DENY_LIST;
    }

    /** Returns the map of UX flags. */
    default Map<String, Boolean> getUxFlags() {
        return new HashMap<>();
    }

    /** Enable feature to unify destinations for event reports by default. */
    boolean DEFAULT_MEASUREMENT_ENABLE_COARSE_EVENT_REPORT_DESTINATIONS = true;

    /**
     * Returns true if event reporting destinations are enabled to be reported in a coarse manner,
     * i.e. both app and web destinations are merged into a single array in the event report.
     */
    default boolean getMeasurementEnableCoarseEventReportDestinations() {
        return DEFAULT_MEASUREMENT_ENABLE_COARSE_EVENT_REPORT_DESTINATIONS;
    }

    /** Privacy Params */
    int MEASUREMENT_MAX_DISTINCT_WEB_DESTINATIONS_IN_SOURCE_REGISTRATION = 3;

    /** Max distinct web destinations in a source registration. */
    default int getMeasurementMaxDistinctWebDestinationsInSourceRegistration() {
        return MEASUREMENT_MAX_DISTINCT_WEB_DESTINATIONS_IN_SOURCE_REGISTRATION;
    }

    long MEASUREMENT_MAX_REPORTING_REGISTER_SOURCE_EXPIRATION_IN_SECONDS =
            TimeUnit.DAYS.toSeconds(30);

    /**
     * Max expiration value in seconds for attribution reporting register source. This value is also
     * the default if no expiration was specified.
     */
    default long getMeasurementMaxReportingRegisterSourceExpirationInSeconds() {
        return MEASUREMENT_MAX_REPORTING_REGISTER_SOURCE_EXPIRATION_IN_SECONDS;
    }

    long MEASUREMENT_MIN_REPORTING_REGISTER_SOURCE_EXPIRATION_IN_SECONDS =
            TimeUnit.DAYS.toSeconds(1);

    /** Min expiration value in seconds for attribution reporting register source. */
    default long getMeasurementMinReportingRegisterSourceExpirationInSeconds() {
        return MEASUREMENT_MIN_REPORTING_REGISTER_SOURCE_EXPIRATION_IN_SECONDS;
    }

    long MEASUREMENT_MAX_INSTALL_ATTRIBUTION_WINDOW = TimeUnit.DAYS.toSeconds(30);

    /** Maximum limit of duration to determine attribution for a verified installation. */
    default long getMeasurementMaxInstallAttributionWindow() {
        return MEASUREMENT_MAX_INSTALL_ATTRIBUTION_WINDOW;
    }

    long MEASUREMENT_MIN_INSTALL_ATTRIBUTION_WINDOW = TimeUnit.DAYS.toSeconds(1);

    /** Minimum limit of duration to determine attribution for a verified installation. */
    default long getMeasurementMinInstallAttributionWindow() {
        return MEASUREMENT_MIN_INSTALL_ATTRIBUTION_WINDOW;
    }

    long MEASUREMENT_MAX_POST_INSTALL_EXCLUSIVITY_WINDOW = TimeUnit.DAYS.toSeconds(30);

    /** Maximum acceptable install cooldown period. */
    default long getMeasurementMaxPostInstallExclusivityWindow() {
        return MEASUREMENT_MAX_POST_INSTALL_EXCLUSIVITY_WINDOW;
    }

    long MEASUREMENT_MIN_POST_INSTALL_EXCLUSIVITY_WINDOW = 0L;

    /** Default and minimum value for cooldown period of source which led to installation. */
    default long getMeasurementMinPostInstallExclusivityWindow() {
        return MEASUREMENT_MIN_POST_INSTALL_EXCLUSIVITY_WINDOW;
    }

    int MEASUREMENT_MAX_SUM_OF_AGGREGATE_VALUES_PER_SOURCE = 65536;

    /**
     * L1, the maximum sum of the contributions (values) across all buckets for a given source
     * event.
     */
    default int getMeasurementMaxSumOfAggregateValuesPerSource() {
        return MEASUREMENT_MAX_SUM_OF_AGGREGATE_VALUES_PER_SOURCE;
    }

    long MEASUREMENT_RATE_LIMIT_WINDOW_MILLISECONDS = TimeUnit.DAYS.toMillis(30);

    /**
     * Rate limit window for (Source Site, Destination Site, Reporting Site, Window) privacy unit.
     * 30 days.
     */
    default long getMeasurementRateLimitWindowMilliseconds() {
        return MEASUREMENT_RATE_LIMIT_WINDOW_MILLISECONDS;
    }

    long MEASUREMENT_MIN_REPORTING_ORIGIN_UPDATE_WINDOW = TimeUnit.DAYS.toMillis(1);

    /** Minimum time window after which reporting origin can be migrated */
    default long getMeasurementMinReportingOriginUpdateWindow() {
        return MEASUREMENT_MIN_REPORTING_ORIGIN_UPDATE_WINDOW;
    }

    boolean MEASUREMENT_ENABLE_PREINSTALL_CHECK = false;

    /** Returns true when pre-install check is enabled. */
    default boolean getMeasurementEnablePreinstallCheck() {
        return MEASUREMENT_ENABLE_PREINSTALL_CHECK;
    }

    /** Default value of flag for session stable kill switches. */
    @SuppressWarnings("AvoidKillSwitchFlagUsage") // Legacy kill switch flag
    boolean MEASUREMENT_ENABLE_SESSION_STABLE_KILL_SWITCHES = true;

    /** Returns true when session stable kill switches are enabled. */
    default boolean getMeasurementEnableSessionStableKillSwitches() {
        return MEASUREMENT_ENABLE_SESSION_STABLE_KILL_SWITCHES;
    }

    boolean MEASUREMENT_ENABLE_ATTRIBUTION_SCOPE = false;

    /** Returns true when attribution scope is enabled. */
    default boolean getMeasurementEnableAttributionScope() {
        return MEASUREMENT_ENABLE_ATTRIBUTION_SCOPE;
    }

    boolean MEASUREMENT_ENABLE_NAVIGATION_REPORTING_ORIGIN_CHECK = false;

    /**
     * Returns true if validation is enabled for one navigation per reporting origin per
     * registration.
     */
    default boolean getMeasurementEnableNavigationReportingOriginCheck() {
        return MEASUREMENT_ENABLE_NAVIGATION_REPORTING_ORIGIN_CHECK;
    }

    @FeatureFlag
    boolean MEASUREMENT_ENABLE_SEPARATE_DEBUG_REPORT_TYPES_FOR_ATTRIBUTION_RATE_LIMIT = false;

    /**
     * Enables separate debug report types for event and aggregate attribution rate limit
     * violations.
     */
    default boolean getMeasurementEnableSeparateDebugReportTypesForAttributionRateLimit() {
        return MEASUREMENT_ENABLE_SEPARATE_DEBUG_REPORT_TYPES_FOR_ATTRIBUTION_RATE_LIMIT;
    }

    int MEASUREMENT_MAX_ATTRIBUTION_SCOPES_PER_SOURCE = 20;

    /** Returns max number of attribution scopes per source. */
    default int getMeasurementMaxAttributionScopesPerSource() {
        return MEASUREMENT_MAX_ATTRIBUTION_SCOPES_PER_SOURCE;
    }

    int MEASUREMENT_MAX_ATTRIBUTION_SCOPE_LENGTH = 50;

    /** Returns max length of attribution scope. */
    default int getMeasurementMaxAttributionScopeLength() {
        return MEASUREMENT_MAX_ATTRIBUTION_SCOPE_LENGTH;
    }

    @ConfigFlag int MEASUREMENT_MAX_LENGTH_PER_BUDGET_NAME = 25;

    /** Returns max length of an attribution source's named budget's name. */
    default int getMeasurementMaxLengthPerBudgetName() {
        return MEASUREMENT_MAX_LENGTH_PER_BUDGET_NAME;
    }

    @ConfigFlag int MEASUREMENT_MAX_NAMED_BUDGETS_PER_SOURCE_REGISTRATION = 25;

    /** Returns max size of an attribution source's named budget list. */
    default int getMeasurementMaxNamedBudgetsPerSourceRegistration() {
        return MEASUREMENT_MAX_NAMED_BUDGETS_PER_SOURCE_REGISTRATION;
    }

    /** Default value of flag for logging consent migration metrics when OTA from S to T+. */
    boolean DEFAULT_ADSERVICES_CONSENT_MIGRATION_LOGGING_ENABLED = true;

    /***
     * Returns true when logging consent migration metrics is enabled when OTA from S to T+.
     */
    default boolean getAdservicesConsentMigrationLoggingEnabled() {
        return DEFAULT_ADSERVICES_CONSENT_MIGRATION_LOGGING_ENABLED;
    }

    /** The default token for resetting consent notificatio.. */
    String CONSENT_NOTIFICATION_RESET_TOKEN = "";

    /** Returns the consent notification reset token. */
    default String getConsentNotificationResetToken() {
        return CONSENT_NOTIFICATION_RESET_TOKEN;
    }

    /** Default whether Enrollment Mdd Record Deletion feature is enabled. */
    boolean ENROLLMENT_MDD_RECORD_DELETION_ENABLED = false;

    /** Returns whether the {@code enrollmentMddRecordDeletion} feature is enabled. */
    default boolean getEnrollmentMddRecordDeletionEnabled() {
        return ENROLLMENT_MDD_RECORD_DELETION_ENABLED;
    }

    /** Default value of whether topics cobalt logging feature is enabled. */
    boolean TOPICS_COBALT_LOGGING_ENABLED = false;

    /**
     * Returns whether the topics cobalt logging feature is enabled.
     *
     * <p>The topics cobalt logging will be disabled either the {@code getCobaltLoggingEnabled} or
     * {@code TOPICS_COBALT_LOGGING_ENABLED} is {@code false}.
     */
    default boolean getTopicsCobaltLoggingEnabled() {
        return getCobaltLoggingEnabled() && TOPICS_COBALT_LOGGING_ENABLED;
    }

    /**
     * Default value of whether cobalt logging feature is enabled for source and trigger
     * registrations in measurement service.
     */
    @FeatureFlag boolean MSMT_REGISTRATION_COBALT_LOGGING_ENABLED = false;

    /**
     * Returns whether the cobalt logging feature is enabled for source and trigger registration in
     * measurement service .
     *
     * <p>The cobalt logging for measurement registration will be disabled either the {@code
     * getCobaltLoggingEnabled} or {@code MSMT_REGISTRATION_COBALT_LOGGING_ENABLED} is {@code
     * false}.
     */
    default boolean getMsmtRegistrationCobaltLoggingEnabled() {
        return getCobaltLoggingEnabled() && MSMT_REGISTRATION_COBALT_LOGGING_ENABLED;
    }

    /**
     * Default value of whether cobalt logging feature is enabled for attribution metrics in
     * measurement service.
     */
    @FeatureFlag boolean MSMT_ATTRIBUTION_COBALT_LOGGING_ENABLED = false;

    /**
     * Returns whether the cobalt logging feature is enabled for attribution metrics in measurement
     * service .
     *
     * <p>The cobalt logging for measurement registration will be disabled either the {@code
     * getCobaltLoggingEnabled} or {@code MSMT_ATTRIBUTION_COBALT_LOGGING_ENABLED} is {@code false}.
     */
    default boolean getMsmtAttributionCobaltLoggingEnabled() {
        return getCobaltLoggingEnabled() && MSMT_ATTRIBUTION_COBALT_LOGGING_ENABLED;
    }

    /**
     * Default value of whether cobalt logging feature is enabled for reporting metrics in
     * measurement service.
     */
    @FeatureFlag boolean MSMT_REPORTING_COBALT_LOGGING_ENABLED = false;

    /**
     * Returns whether the cobalt logging feature is enabled for reporting metrics in measurement
     * service .
     *
     * <p>The cobalt logging for measurement registration will be disabled either the {@code
     * getCobaltLoggingEnabled} or {@code MSMT_REPORTING_COBALT_LOGGING_ENABLED} is {@code false}.
     */
    default boolean getMsmtReportingCobaltLoggingEnabled() {
        return getCobaltLoggingEnabled() && MSMT_REPORTING_COBALT_LOGGING_ENABLED;
    }

    /** Default value of whether app name and api error cobalt logging feature is enabled. */
    boolean APP_NAME_API_ERROR_COBALT_LOGGING_ENABLED = false;

    /**
     * Returns whether the app name and api error cobalt logging feature is enabled.
     *
     * <p>The app name and api error cobalt logging will be disabled either the {@code
     * getCobaltLoggingEnabled} or {@code APP_NAME_API_ERROR_COBALT_LOGGING_ENABLED} is {@code
     * false}.
     */
    default boolean getAppNameApiErrorCobaltLoggingEnabled() {
        return getCobaltLoggingEnabled() && APP_NAME_API_ERROR_COBALT_LOGGING_ENABLED;
    }

    /**
     * Default value of {@link AppNameApiErrorLogger} logging sampling rate.
     *
     * <p>The value should be an integer in the range of {@code [0, 100]}, where {@code 100} is to
     * log all events and {@code 0} is to log no events.
     */
    int APP_NAME_API_ERROR_COBALT_LOGGING_SAMPLING_RATE = 100;

    /** Returns the {@link AppNameApiErrorLogger} logging sampling rate. */
    default int getAppNameApiErrorCobaltLoggingSamplingRate() {
        return APP_NAME_API_ERROR_COBALT_LOGGING_SAMPLING_RATE;
    }

    /** Default value of Cobalt Adservices Api key. */
    String COBALT_ADSERVICES_API_KEY_HEX = CobaltConstants.DEFAULT_API_KEY;

    default String getCobaltAdservicesApiKeyHex() {
        return COBALT_ADSERVICES_API_KEY_HEX;
    }

    /**
     * Default value of Adservices release stage for Cobalt. The value should correspond to {@link
     * com.google.cobalt.ReleaseStage} enum.
     */
    String ADSERVICES_RELEASE_STAGE_FOR_COBALT = CobaltConstants.DEFAULT_RELEASE_STAGE;

    /** Returns the value of Adservices release stage for Cobalt. */
    default String getAdservicesReleaseStageForCobalt() {
        return ADSERVICES_RELEASE_STAGE_FOR_COBALT;
    }

    /** Default value of whether Cobalt registry out of band update feature is enabled */
    @FeatureFlag boolean COBALT_REGISTRY_OUT_OF_BAND_UPDATE_ENABLED = false;

    /** Returns whether Cobalt registry out of band update feature is enabled. */
    default boolean getCobaltRegistryOutOfBandUpdateEnabled() {
        return COBALT_REGISTRY_OUT_OF_BAND_UPDATE_ENABLED;
    }

    /** MDD Cobalt registry manifest url. */
    String MDD_COBALT_REGISTRY_MANIFEST_FILE_URL = "";

    /** Returns MDD Cobalt registry manifest url. */
    default String getMddCobaltRegistryManifestFileUrl() {
        return MDD_COBALT_REGISTRY_MANIFEST_FILE_URL;
    }

    /** Default value of whether Cobalt operational logging feature is enabled. */
    @FeatureFlag boolean COBALT_OPERATIONAL_LOGGING_ENABLED = false;

    /** Returns whether Cobalt operational logging is enabled. */
    default boolean getCobaltOperationalLoggingEnabled() {
        return COBALT_OPERATIONAL_LOGGING_ENABLED;
    }

    /**
     * The flag to enable falling back to the default base registry. It prevents Cobalt using merged
     * registry. So in case the MDD downloaded registry and merged with default registry already, we
     * can still fall back to use the default base registry.
     */
    @FeatureFlag Boolean COBALT__FALL_BACK_TO_DEFAULT_BASE_REGISTRY = false;

    /** Returns the flag to enable falling back to the default base registry. */
    default boolean getCobaltFallBackToDefaultBaseRegistry() {
        return COBALT__FALL_BACK_TO_DEFAULT_BASE_REGISTRY;
    }

    /**
     * The flag tells Cobalt to ignore specific list of report id(s). This flag is used for
     * out-of-band registry update. The format is a comma-separated list of 4 colon separated ints,
     * e.g. a single value is customer_id:project_id:metric_id:report_id.
     */
    @ConfigFlag String COBALT__IGNORED_REPORT_ID_LIST = "";

    /** Returns the flag to ignore specific list of report id(s). */
    default String getCobaltIgnoredReportIdList() {
        return COBALT__IGNORED_REPORT_ID_LIST;
    }

    /**
     * The flag to enable Cobalt logging for API call response, including both success and failure
     * responses. This metric is replacing the app package name API error metric, controlled by the
     * {@link APP_NAME_API_ERROR_COBALT_LOGGING_ENABLED} flag.
     */
    @FeatureFlag Boolean COBALT__ENABLE_API_CALL_RESPONSE_LOGGING = false;

    /** Returns whether Cobalt Api call response logging is enabled. */
    default boolean getCobaltEnableApiCallResponseLogging() {
        return COBALT__ENABLE_API_CALL_RESPONSE_LOGGING;
    }

    /**
     * A feature flag to enable DB schema change to version 8 in Topics API. Version 8 is to add
     * logged_topic column to ReturnedTopic table.
     *
     * <p>Default value is false, which means the feature is disabled by default and needs to be
     * ramped up.
     */
    boolean ENABLE_LOGGED_TOPIC = false;

    /** Returns if to enable logged_topic column in ReturnedTopic table. */
    default boolean getEnableLoggedTopic() {
        return ENABLE_LOGGED_TOPIC;
    }

    /** Whether to enable database schema version 8 */
    boolean ENABLE_DATABASE_SCHEMA_VERSION_8 = false;

    /** Returns if to enable database schema version 8. */
    default boolean getEnableDatabaseSchemaVersion8() {
        return ENABLE_DATABASE_SCHEMA_VERSION_8;
    }

    /** Whether to enable database schema version 9. */
    boolean ENABLE_DATABASE_SCHEMA_VERSION_9 = false;

    /** Returns if to enable database schema version 9. */
    default boolean getEnableDatabaseSchemaVersion9() {
        return ENABLE_DATABASE_SCHEMA_VERSION_9;
    }

    /** Flag to control which allow list in getMeasurementApiStatus. */
    boolean MEASUREMENT_ENABLE_API_STATUS_ALLOW_LIST_CHECK = false;

    /** Returns the flag to control which allow list to use in getMeasurementApiStatus. */
    default boolean getMsmtEnableApiStatusAllowListCheck() {
        return MEASUREMENT_ENABLE_API_STATUS_ALLOW_LIST_CHECK;
    }

    @ConfigFlag
    long MEASUREMENT_MAX_REINSTALL_REATTRIBUTION_WINDOW_SECONDS = TimeUnit.DAYS.toSeconds(90);

    /** Maximum limit of duration to determine reattribution for a verified installation. */
    default long getMeasurementMaxReinstallReattributionWindowSeconds() {
        return MEASUREMENT_MAX_REINSTALL_REATTRIBUTION_WINDOW_SECONDS;
    }

    @FeatureFlag boolean MEASUREMENT_ENABLE_REINSTALL_REATTRIBUTION = false;

    /** Returns whether to enable reinstall reattribution. */
    default boolean getMeasurementEnableReinstallReattribution() {
        return MEASUREMENT_ENABLE_REINSTALL_REATTRIBUTION;
    }

    @ConfigFlag
    long MEASUREMENT_MIN_REPORT_LIFESPAN_FOR_UNINSTALL_SECONDS = TimeUnit.DAYS.toSeconds(1);

    /** Minimum time a report can stay on the device after app uninstall. */
    default long getMeasurementMinReportLifespanForUninstallSeconds() {
        return MEASUREMENT_MIN_REPORT_LIFESPAN_FOR_UNINSTALL_SECONDS;
    }

    @FeatureFlag boolean MEASUREMENT_ENABLE_MIN_REPORT_LIFESPAN_FOR_UNINSTALL = false;

    /** Returns whether to enable uninstall report feature. */
    default boolean getMeasurementEnableMinReportLifespanForUninstall() {
        return MEASUREMENT_ENABLE_MIN_REPORT_LIFESPAN_FOR_UNINSTALL;
    }

    @FeatureFlag boolean MEASUREMENT_ENABLE_INSTALL_ATTRIBUTION_ON_S = false;

    /** Returns whether to enable install attribution on S feature. */
    default boolean getMeasurementEnableInstallAttributionOnS() {
        return MEASUREMENT_ENABLE_INSTALL_ATTRIBUTION_ON_S;
    }

    /** Flag to enable context id for triggers */
    boolean MEASUREMENT_ENABLE_TRIGGER_CONTEXT_ID = false;

    /** Returns true if trigger context id is enabled. */
    default boolean getMeasurementEnableTriggerContextId() {
        return MEASUREMENT_ENABLE_TRIGGER_CONTEXT_ID;
    }

    /** The maximum allowable length of a trigger context id. */
    int MEASUREMENT_MAX_LENGTH_OF_TRIGGER_CONTEXT_ID = 64;

    /** Return the maximum allowable length of a trigger context id. */
    default int getMeasurementMaxLengthOfTriggerContextId() {
        return MEASUREMENT_MAX_LENGTH_OF_TRIGGER_CONTEXT_ID;
    }

    /** Flag for enabling measurement registrations using ODP */
    boolean MEASUREMENT_ENABLE_ODP_WEB_TRIGGER_REGISTRATION = false;

    /** Return true if measurement registrations through ODP is enabled */
    default boolean getMeasurementEnableOdpWebTriggerRegistration() {
        return MEASUREMENT_ENABLE_ODP_WEB_TRIGGER_REGISTRATION;
    }

    float DEFAULT_MEASUREMENT_PRIVACY_EPSILON = 14f;

    default float getMeasurementPrivacyEpsilon() {
        return DEFAULT_MEASUREMENT_PRIVACY_EPSILON;
    }

    /** Flag for enabling measurement event level epsilon in source */
    @FeatureFlag boolean MEASUREMENT_ENABLE_EVENT_LEVEL_EPSILON_IN_SOURCE = false;

    /** Returns true if measurement event level epsilon in source is enabled */
    default boolean getMeasurementEnableEventLevelEpsilonInSource() {
        return MEASUREMENT_ENABLE_EVENT_LEVEL_EPSILON_IN_SOURCE;
    }

    @FeatureFlag boolean MEASUREMENT_ENABLE_DESTINATION_LIMIT_PRIORITY = false;

    default boolean getMeasurementEnableSourceDestinationLimitPriority() {
        return MEASUREMENT_ENABLE_DESTINATION_LIMIT_PRIORITY;
    }

    /**
     * Default destination limit algorithm configuration. LIFO (0) by default, can be configured as
     * FIFO (1).
     */
    @ConfigFlag int MEASUREMENT_DEFAULT_DESTINATION_LIMIT_ALGORITHM = 0;

    default int getMeasurementDefaultSourceDestinationLimitAlgorithm() {
        return MEASUREMENT_DEFAULT_DESTINATION_LIMIT_ALGORITHM;
    }

    @FeatureFlag boolean MEASUREMENT_ENABLE_DESTINATION_LIMIT_ALGORITHM_FIELD = false;

    default boolean getMeasurementEnableSourceDestinationLimitAlgorithmField() {
        return MEASUREMENT_ENABLE_DESTINATION_LIMIT_ALGORITHM_FIELD;
    }

    @FeatureFlag boolean MEASUREMENT_ENABLE_AGGREGATE_VALUE_FILTERS = false;

    /*
     * Returns whether filtering in Trigger's AGGREGATABLE_VALUES is allowed.
     */
    default boolean getMeasurementEnableAggregateValueFilters() {
        return MEASUREMENT_ENABLE_AGGREGATE_VALUE_FILTERS;
    }

<<<<<<< HEAD
=======
    /** Flag for enabling measurement aggregate debug reporting */
    @FeatureFlag boolean MEASUREMENT_ENABLE_AGGREGATE_DEBUG_REPORTING = false;

    /** Returns whether measurement aggregate debug reporting is enabled. */
    default boolean getMeasurementEnableAggregateDebugReporting() {
        return MEASUREMENT_ENABLE_AGGREGATE_DEBUG_REPORTING;
    }

    @ConfigFlag int MEASUREMENT_ADR_BUDGET_PER_ORIGIN_PUBLISHER_WINDOW = 65536; // = 2^16

    /** Returns aggregatable debug reporting budget allocated per origin per publisher per window */
    default int getMeasurementAdrBudgetOriginXPublisherXWindow() {
        return MEASUREMENT_ADR_BUDGET_PER_ORIGIN_PUBLISHER_WINDOW;
    }

    @ConfigFlag int MEASUREMENT_ADR_BUDGET_PER_PUBLISHER_WINDOW = 1048576; // = 2^20

    /** Returns aggregatable debug reporting budget allocated per publisher per window */
    default int getMeasurementAdrBudgetPublisherXWindow() {
        return MEASUREMENT_ADR_BUDGET_PER_PUBLISHER_WINDOW;
    }

    @ConfigFlag long MEASUREMENT_ADR_BUDGET_WINDOW_LENGTH_MILLIS = TimeUnit.DAYS.toMillis(1);

    /**
     * Returns aggregatable debug reporting budget consumption tracking window length in
     * milliseconds.
     */
    default long getMeasurementAdrBudgetWindowLengthMillis() {
        return MEASUREMENT_ADR_BUDGET_WINDOW_LENGTH_MILLIS;
    }

    @ConfigFlag int MEASUREMENT_MAX_ADR_COUNT_PER_SOURCE = 5;

    /** Returns maximum number of aggregatable debug reports allowed per source. */
    default int getMeasurementMaxAdrCountPerSource() {
        return MEASUREMENT_MAX_ADR_COUNT_PER_SOURCE;
    }

>>>>>>> cba5c425
    /**
     * Default whether to limit logging for enrollment metrics to avoid performance issues. This
     * includes not logging data that requires database queries and downloading MDD files.
     */
    boolean ENROLLMENT_ENABLE_LIMITED_LOGGING = false;

    /** Returns whether enrollment logging should be limited. */
    default boolean getEnrollmentEnableLimitedLogging() {
        return ENROLLMENT_ENABLE_LIMITED_LOGGING;
    }

    @ConfigFlag int MEASUREMENT_DEFAULT_FILTERING_ID_MAX_BYTES = 1;

    default int getMeasurementDefaultFilteringIdMaxBytes() {
        return MEASUREMENT_DEFAULT_FILTERING_ID_MAX_BYTES;
    }

    @ConfigFlag int MEASUREMENT_MAX_FILTERING_ID_MAX_BYTES = 8;

    default int getMeasurementMaxFilteringIdMaxBytes() {
        return MEASUREMENT_MAX_FILTERING_ID_MAX_BYTES;
    }

    @FeatureFlag boolean MEASUREMENT_ENABLE_FLEXIBLE_CONTRIBUTION_FILTERING = false;

    default boolean getMeasurementEnableFlexibleContributionFiltering() {
        return MEASUREMENT_ENABLE_FLEXIBLE_CONTRIBUTION_FILTERING;
    }

    /** Flag for enabling measurement debug keys privacy enforcement */
    @FeatureFlag boolean MEASUREMENT_ENABLE_BOTH_SIDE_DEBUG_KEYS_IN_REPORTS = false;

    /** Returns whether measurement debug keys privacy enforcement is enabled. */
    default boolean getMeasurementEnableBothSideDebugKeysInReports() {
        return MEASUREMENT_ENABLE_BOTH_SIDE_DEBUG_KEYS_IN_REPORTS;
    }

    /**
     * Default value for if events will be registered as a source of attribution in addition to
     * being reported.
     */
    boolean FLEDGE_MEASUREMENT_REPORT_AND_REGISTER_EVENT_API_ENABLED = false;

    /**
     * Returns if events will be registered as a source of attribution in addition to being
     * reported.
     *
     * <p>This, unlocked by the short-term integration between Protected Audience (PA) and
     * Measurement's ARA, enables the {@link
     * android.adservices.adselection.AdSelectionManager#reportEvent} API to report an event and
     * register it as source of attribution, using a single API call, unified under the hood.
     *
     * <ul>
     *   <li>When enabled, by default: ARA will report and register the event.
     *   <li>When enabled, with fallback: PA will report the event and ARA will register the event.
     *   <li>When disabled, when {@link
     *       android.adservices.adselection.AdSelectionManager#reportEvent} is called, only PA will
     *       report the event.
     * </ul>
     */
    default boolean getFledgeMeasurementReportAndRegisterEventApiEnabled() {
        return FLEDGE_MEASUREMENT_REPORT_AND_REGISTER_EVENT_API_ENABLED;
    }

    /** Default value for if the fallback for event reporting and source registration is enabled. */
    boolean FLEDGE_MEASUREMENT_REPORT_AND_REGISTER_EVENT_API_FALLBACK_ENABLED = false;

    /**
     * Returns if the fallback for event reporting and source registration is enabled.
     *
     * <ul>
     *   <li>Only relevant if {@link #getFledgeMeasurementReportAndRegisterEventApiEnabled} is
     *       {@code true}.
     *   <li>When enabled, PA will report the event and ARA will register the event.
     *   <li>When disabled, ARA will report and register the event.
     * </ul>
     *
     * <p>If enabled
     */
    default boolean getFledgeMeasurementReportAndRegisterEventApiFallbackEnabled() {
        return getFledgeMeasurementReportAndRegisterEventApiEnabled()
                && FLEDGE_MEASUREMENT_REPORT_AND_REGISTER_EVENT_API_FALLBACK_ENABLED;
    }

    /** Cobalt logging job period in milliseconds. */
    long COBALT_LOGGING_JOB_PERIOD_MS = 6 * 60 * 60 * 1000; // 6 hours.

    /** Returns the max time period (in milliseconds) between each cobalt logging job run. */
    default long getCobaltLoggingJobPeriodMs() {
        return COBALT_LOGGING_JOB_PERIOD_MS;
    }

    long COBALT_UPLOAD_SERVICE_UNBIND_DELAY_MS = 10 * 1000; // 10 seconds

    /**
     * Returns the amount of time Cobalt should wait (in milliseconds) before unbinding from its
     * upload service.
     */
    default long getCobaltUploadServiceUnbindDelayMs() {
        return COBALT_UPLOAD_SERVICE_UNBIND_DELAY_MS;
    }

    /** Cobalt logging feature flag. */
    @FeatureFlag boolean COBALT_LOGGING_ENABLED = false;

    /**
     * Returns the feature flag value for cobalt logging job. The cobalt logging feature will be
     * disabled if either the Global Kill Switch or the Cobalt Logging enabled flag is true.
     */
    default boolean getCobaltLoggingEnabled() {
        return !getGlobalKillSwitch() && COBALT_LOGGING_ENABLED;
    }

    /** U18 UX detention channel is enabled by default. */
    boolean IS_U18_UX_DETENTION_CHANNEL_ENABLED_DEFAULT = true;

    /** Returns whether the U18 UX detentional channel is enabled. */
    default boolean isU18UxDetentionChannelEnabled() {
        return IS_U18_UX_DETENTION_CHANNEL_ENABLED_DEFAULT;
    }

    /** U18 supervised account flow is enabled by default. */
    boolean IS_U18_SUPERVISED_ACCOUNT_ENABLED_DEFAULT = true;

    /** Returns whether the U18 supervised account is enabled. */
    default boolean isU18SupervisedAccountEnabled() {
        return IS_U18_SUPERVISED_ACCOUNT_ENABLED_DEFAULT;
    }

    long DEFAULT_AD_ID_FETCHER_TIMEOUT_MS = 50;

    /**
     * Returns configured timeout value for {@link
     * com.android.adservices.service.adselection.AdIdFetcher} logic.
     *
     * <p>The intended goal is to override this value for tests.
     *
     * <p>Returns Timeout in mills.
     */
    default long getAdIdFetcherTimeoutMs() {
        return DEFAULT_AD_ID_FETCHER_TIMEOUT_MS;
    }

    /**
     * Default value to determine whether AdServicesExtDataStorageService related APIs are enabled.
     */
    boolean DEFAULT_ENABLE_ADEXT_DATA_SERVICE_APIS = true;

    /** Returns whether AdServicesExtDataStorageService related APIs are enabled. */
    default boolean getEnableAdExtDataServiceApis() {
        return DEFAULT_ENABLE_ADEXT_DATA_SERVICE_APIS;
    }

    /**
     * Default value to determine how many logging events {@link AdServicesJobServiceLogger} should
     * upload to the server.
     *
     * <p>The value should be an integer in the range of [0, 100], where 100 is to log all events
     * and 0 is to log no events.
     */
    int DEFAULT_BACKGROUND_JOB_SAMPLING_LOGGING_RATE = 5;

    /**
     * Returns the sampling logging rate for {@link AdServicesJobServiceLogger} for logging events.
     */
    default int getBackgroundJobSamplingLoggingRate() {
        return DEFAULT_BACKGROUND_JOB_SAMPLING_LOGGING_RATE;
    }

    /** Default value of the timeout for AppSearch write operations */
    int DEFAULT_APPSEARCH_WRITE_TIMEOUT_MS = 3000;

    /**
     * Gets the value of the timeout for AppSearch write operations, in milliseconds.
     *
     * @return the timeout, in milliseconds, for AppSearch write operations
     */
    default int getAppSearchWriteTimeout() {
        return DEFAULT_APPSEARCH_WRITE_TIMEOUT_MS;
    }

    /** Default value of the timeout for AppSearch read operations */
    int DEFAULT_APPSEARCH_READ_TIMEOUT_MS = 750;

    /**
     * Gets the value of the timeout for AppSearch read operations, in milliseconds.
     *
     * @return the timeout, in milliseconds, for AppSearch read operations
     */
    default int getAppSearchReadTimeout() {
        return DEFAULT_APPSEARCH_READ_TIMEOUT_MS;
    }

    /** default value for get adservices common states enabled */
    boolean DEFAULT_IS_GET_ADSERVICES_COMMON_STATES_API_ENABLED = false;

    /** Returns if the get adservices common states service enabled. */
    default boolean isGetAdServicesCommonStatesApiEnabled() {
        return DEFAULT_IS_GET_ADSERVICES_COMMON_STATES_API_ENABLED;
    }

    /** Default value to determine whether ux related to the PAS Ux are enabled. */
    boolean DEFAULT_PAS_UX_ENABLED = false;

    /**
     * Returns whether features related to the PAS Ux are enabled. This flag has dependencies on
     * {@link #getEeaPasUxEnabled}. This method is the master control for PAS UX. If either EEA or
     * original PAS UX flag is on, then this method will return true.
     */
    default boolean getPasUxEnabled() {
        return DEFAULT_PAS_UX_ENABLED;
    }

    /** Default value to determine whether ux related to EEA PAS Ux are enabled. */
    boolean DEFAULT_EEA_PAS_UX_ENABLED = false;

    /** Returns whether features related to EEA PAS Ux are enabled. */
    default boolean getEeaPasUxEnabled() {
        return DEFAULT_EEA_PAS_UX_ENABLED;
    }

    /** Default value of the KAnon Sign/join feature flag */
    boolean FLEDGE_DEFAULT_KANON_SIGN_JOIN_FEATURE_ENABLED = false;

    /** Default value of KAnon Sign/Join feature in PersistAdSelection endpoint */
    boolean FLEDGE_DEFAULT_KANON_FEATURE_AUCTION_SERVER_ENABLED = false;

    /** Default value of KAnon sign/join feature in On Device AdSelection path */
    boolean FLEDGE_DEFAULT_KANON_FEATURE_ON_DEVICE_AUCTION_ENABLED = false;

    /** Default value of k-anon fetch server parameters url. */
    String FLEDGE_DEFAULT_KANON_FETCH_SERVER_PARAMS_URL = "";

    /** Default value of k-anon get challenge url. */
    String FLEDGE_DEFAULT_GET_CHALLENGE_URL = "";

    /** Default value of k-anon register client parameters url. */
    String FLEDGE_DEFAULT_KANON_REGISTER_CLIENT_PARAMETERS_URL = "";

    /** Default value of k-anon get tokens url. */
    String FLEDGE_DEFAULT_KANON_GET_TOKENS_URL = "";

    /** Default value of k-anon get tokens url. */
    String FLEDGE_DEFAULT_KANON_JOIN_URL = "";

    /** Default value of kanon join authority */
    String FLEDGE_DEFAULT_KANON_AUTHORIY_URL_JOIN = "";

    /** Default size of batch in a kanon sign call */
    int FLEDGE_DEFAULT_KANON_SIGN_BATCH_SIZE = 32;

    /** Default percentage of messages to be signed/joined immediately. */
    int FLEDGE_DEFAULT_KANON_PERCENTAGE_IMMEDIATE_SIGN_JOIN_CALLS = 10;

    /** Default ttl of kanon-messages stored in the database */
    long FLEDGE_DEFAULT_KANON_MESSAGE_TTL_SECONDS = 2 * 7 * 24 * 60 * 60; // 2 weeks

    /** Default time period of the KAnon Sign/Join background process */
    long FLEDGE_DEFAULT_KANON_BACKGROUND_JOB_TIME_PERIOD_MS = TimeUnit.HOURS.toMillis(24);

    /** Default number of messages processed in a single background process */
    int FLEDGE_DEFAULT_KANON_NUMBER_OF_MESSAGES_PER_BACKGROUND_PROCESS = 100;

    /** Default value for kanon background process flag */
    boolean FLEDGE_DEFAULT_KANON_BACKGROUND_PROCESS_ENABLED = false;

    /** Default value for kanon logging flag */
    boolean FLEDGE_DEFAULT_KANON_SIGN_JOIN_LOGGING_ENABLED = false;

    /** Default value for kanon key attestation feature flag */
    boolean FLEDGE_DEFAULT_KANON_KEY_ATTESTATION_ENABLED = false;

    /** Default value for kanon sign join set type */
    String FLEDGE_DEFAULT_KANON_SET_TYPE_TO_SIGN_JOIN = "fledge";

    /**
     * Default boolean for the field determining whether to run background job when the device's
     * battery is low.
     */
    boolean FLEDGE_DEFAULT_KANON_BACKGROUND_JOB_REQUIRES_BATTERY_NOT_LOW = true;

    /**
     * Default boolean for the field determining whether to run background job when the device is
     * not idle.
     */
    boolean FLEDGE_DEFAULT_KANON_BACKGROUND_JOB_REQUIRES_DEVICE_IDLE = true;

    /**
     * Default value for connection type required field for kanon background job. See {@link
     * JobInfo#NETWORK_TYPE_UNMETERED}
     */
    int FLEDGE_DEFAULT_KANON_BACKGROUND_JOB_CONNECTION_TYPE = 2;

    /** Default value for kanon http client connect timeout in milliseconds */
    int FLEDGE_DEFAULT_KANON_HTTP_CLIENT_TIMEOUT_IN_MS = 5000;

    /**
     * This is a feature flag for KAnon Sign/Join feature.
     *
     * @return {@code true} if the feature is enabled, otherwise returns {@code false}.
     */
    default boolean getFledgeKAnonSignJoinFeatureEnabled() {
        return getFledgeAuctionServerEnabled() && FLEDGE_DEFAULT_KANON_SIGN_JOIN_FEATURE_ENABLED;
    }

    /**
     * This is a feature flag for KAnon Sign/Join feature on the on device ad selection path.
     *
     * @return {@code true} if it's enabled, otherwise returns {@code false}.
     */
    default boolean getFledgeKAnonSignJoinFeatureOnDeviceAuctionEnabled() {
        return FLEDGE_DEFAULT_KANON_FEATURE_ON_DEVICE_AUCTION_ENABLED;
    }

    /**
     * This is a feature flag for KAnon Sign/Join feature on the server auction path.
     *
     * @return {@code true} if it's enabled, otherwise returns {@code false}.
     */
    default boolean getFledgeKAnonSignJoinFeatureAuctionServerEnabled() {
        return FLEDGE_DEFAULT_KANON_FEATURE_AUCTION_SERVER_ENABLED;
    }

    /**
     * This method returns the url that needs to be used to fetch server parameters during k-anon
     * sign call
     *
     * @return kanon fetch server params url.
     */
    default String getFledgeKAnonFetchServerParamsUrl() {
        return FLEDGE_DEFAULT_KANON_FETCH_SERVER_PARAMS_URL;
    }

    /**
     * This method returns the url that needs to be used to fetch server parameters during k-anon
     * sign call
     *
     * @return kanon fetch server params url.
     */
    default String getFledgeKAnonGetChallengeUrl() {
        return FLEDGE_DEFAULT_GET_CHALLENGE_URL;
    }

    /**
     * This method returns the url that needs to be used to register client parameters during k-anon
     * sign call.
     *
     * @return register client params url
     */
    default String getFledgeKAnonRegisterClientParametersUrl() {
        return FLEDGE_DEFAULT_KANON_REGISTER_CLIENT_PARAMETERS_URL;
    }

    /**
     * This method returns the url that needs to be used to fetch Tokens during k-anon sign call.
     *
     * @return default value of get tokens url
     */
    default String getFledgeKAnonGetTokensUrl() {
        return FLEDGE_DEFAULT_KANON_GET_TOKENS_URL;
    }

    /**
     * This method returns the url that needs to be used to make k-anon join call.
     *
     * @return default value of get tokens url
     */
    default String getFledgeKAnonJoinUrl() {
        return FLEDGE_DEFAULT_KANON_JOIN_URL;
    }

    /**
     * This method returns the value of batch size in a batch kanon sign call
     *
     * @return k-anon sign batch size
     */
    default int getFledgeKAnonSignBatchSize() {
        return FLEDGE_DEFAULT_KANON_SIGN_BATCH_SIZE;
    }

    /**
     * This method returns an integer tha represents the percentage of the messages that needs to be
     * signed/joined immediately.
     */
    default int getFledgeKAnonPercentageImmediateSignJoinCalls() {
        return FLEDGE_DEFAULT_KANON_PERCENTAGE_IMMEDIATE_SIGN_JOIN_CALLS;
    }

    /**
     * This method returns the max ttl of a KAnonMessage in the Database. This is used to determine
     * when to clean up the old KAnonMessages from the database
     *
     * @return kanon max ttl for a kano message
     */
    default long getFledgeKAnonMessageTtlSeconds() {
        return FLEDGE_DEFAULT_KANON_MESSAGE_TTL_SECONDS;
    }

    /** This method returns the number of k-anon sign/join background processes per day. */
    default long getFledgeKAnonBackgroundProcessTimePeriodInMs() {
        return FLEDGE_DEFAULT_KANON_BACKGROUND_JOB_TIME_PERIOD_MS;
    }

    /**
     * This method returns the number of k-anon messages to be processed per background process run.
     */
    default int getFledgeKAnonMessagesPerBackgroundProcess() {
        return FLEDGE_DEFAULT_KANON_NUMBER_OF_MESSAGES_PER_BACKGROUND_PROCESS;
    }

    /**
     * This method returns {@code true} if the kanon background process is enabled, {@code false}
     * otherwise.
     */
    default boolean getFledgeKAnonBackgroundProcessEnabled() {
        return getFledgeKAnonSignJoinFeatureEnabled()
                && FLEDGE_DEFAULT_KANON_BACKGROUND_PROCESS_ENABLED;
    }

    /**
     * This method returns {@code true} if the telemetry logging for kanon is enabled, {@code false}
     * otherwise.
     */
    default boolean getFledgeKAnonLoggingEnabled() {
        return getFledgeKAnonSignJoinFeatureEnabled()
                && FLEDGE_DEFAULT_KANON_SIGN_JOIN_LOGGING_ENABLED;
    }

    /**
     * This method return {@code true} if the KAnon Key attestaion is enabled, {@code false}
     * otherwise.
     */
    default boolean getFledgeKAnonKeyAttestationEnabled() {
        return getFledgeKAnonSignJoinFeatureEnabled()
                && FLEDGE_DEFAULT_KANON_KEY_ATTESTATION_ENABLED;
    }

    /**
     * This method returns the type of set we need to join during kanon sign join process. eg: In
     * the following example, fledge is the set type to join. "types/fledge/set/hashset"
     */
    default String getFledgeKAnonSetTypeToSignJoin() {
        return FLEDGE_DEFAULT_KANON_SET_TYPE_TO_SIGN_JOIN;
    }

    /**
     * This method returns the url authority that will be used in the {@link
     * com.android.adservices.service.common.bhttp.BinaryHttpMessage}. This BinaryHttpMessage is
     * sent as part of kanon http join request.
     */
    default String getFledgeKAnonUrlAuthorityToJoin() {
        return FLEDGE_DEFAULT_KANON_AUTHORIY_URL_JOIN;
    }

    /** This method returns the value for kanon http client connect timeout in milliseconds. */
    default int getFledgeKanonHttpClientTimeoutInMs() {
        return FLEDGE_DEFAULT_KANON_HTTP_CLIENT_TIMEOUT_IN_MS;
    }

    /**
     * This method returns the boolean field determining whether to run background job when the
     * device's battery is low.
     */
    default boolean getFledgeKAnonBackgroundJobRequiresBatteryNotLow() {
        return FLEDGE_DEFAULT_KANON_BACKGROUND_JOB_REQUIRES_BATTERY_NOT_LOW;
    }

    /**
     * This method returns the boolean field determining whether to run background job when the
     * device is not idle.
     */
    default boolean getFledgeKAnonBackgroundJobRequiresDeviceIdle() {
        return FLEDGE_DEFAULT_KANON_BACKGROUND_JOB_REQUIRES_DEVICE_IDLE;
    }

    /**
     * This method returns the value for connection type required field for kanon background job.
     * See {@link JobInfo#NETWORK_TYPE_UNMETERED}
     */
    default int getFledgeKanonBackgroundJobConnectionType() {
        return FLEDGE_DEFAULT_KANON_BACKGROUND_JOB_CONNECTION_TYPE;
    }

    /*
     * The allow-list for PP APIs. This list has the list of app package names that we allow
     * using PP APIs.
     * App Package Name that does not belong to this allow-list will not be able to use PP APIs.
     * If this list has special value "*", then all package names are allowed.
     * There must be not any empty space between comma.
     */
    String GET_ADSERVICES_COMMON_STATES_ALLOW_LIST = "com.android.adservices.tests.ui.common";

    /**
     * Returns bypass List for Get AdServices Common States app signature check. Apps with package
     * name on this list will bypass the signature check
     */
    default String getAdServicesCommonStatesAllowList() {
        return GET_ADSERVICES_COMMON_STATES_ALLOW_LIST;
    }

    /** Default value for the base64 encoded Job Policy proto for AdServices. */
    @ConfigFlag String AD_SERVICES_MODULE_JOB_POLICY = "";

    /** Returns the base64 encoded Job Policy proto for AdServices. */
    default String getAdServicesModuleJobPolicy() {
        return AD_SERVICES_MODULE_JOB_POLICY;
    }

    /**
     * Default value for the enabled status of the {@link
     * com.android.adservices.service.common.RetryStrategy}.
     */
    boolean DEFAULT_AD_SERVICES_RETRY_STRATEGY_ENABLED = false;

    /**
     * Returns the enabled status of the AdServices {@link
     * com.android.adservices.service.common.RetryStrategy}.
     */
    default boolean getAdServicesRetryStrategyEnabled() {
        return DEFAULT_AD_SERVICES_RETRY_STRATEGY_ENABLED;
    }

    /**
     * Default value for the max number of retry attempts for {@link
     * com.android.adservices.service.js.JSScriptEngine}
     */
    int DEFAULT_AD_SERVICES_JS_SCRIPT_ENGINE_MAX_RETRY_ATTEMPTS = 1;

    /**
     * Returns the max number of retry attempts for {@link
     * com.android.adservices.service.js.JSScriptEngine}.
     */
    default int getAdServicesJsScriptEngineMaxRetryAttempts() {
        return DEFAULT_AD_SERVICES_JS_SCRIPT_ENGINE_MAX_RETRY_ATTEMPTS;
    }

    /** Default value for consent manager v2 flag */
    boolean DEFAULT_ENABLE_CONSENT_MANAGER_V2 = false;

    /** Gets the Consent Manager V2 enable flag. */
    default boolean getEnableConsentManagerV2() {
        return DEFAULT_ENABLE_CONSENT_MANAGER_V2;
    }

    /** Protected app signals API extended metrics flag. */
    boolean PAS_EXTENDED_METRICS_ENABLED = false;

    /** Returns whether the PAS API extended metrics is enabled. */
    default boolean getPasExtendedMetricsEnabled() {
        return PAS_EXTENDED_METRICS_ENABLED;
    }

    /** Protected app signals API product metrics v1 flag. */
    @FeatureFlag boolean PAS_PRODUCT_METRICS_V1_ENABLED = false;

    /** Returns whether to enable PAS API product metrics v1. */
    default boolean getPasProductMetricsV1Enabled() {
        return PAS_PRODUCT_METRICS_V1_ENABLED;
    }

    /** Default enablement for applying SPE (Scheduling Policy Engine) to pilot jobs. */
    @FeatureFlag boolean DEFAULT_SPE_ON_PILOT_JOBS_ENABLED = false;

    /** Returns the default enablement of applying SPE (Scheduling Policy Engine) to pilot jobs. */
    default boolean getSpeOnPilotJobsEnabled() {
        return DEFAULT_SPE_ON_PILOT_JOBS_ENABLED;
    }

    /** A feature flag to enable the use of Enrollment API Based Schema. */
    @FeatureFlag boolean ENROLLMENT_API_BASED_SCHEMA_ENABLED = false;

    /**
     * @return the enabled status for enrollment api based schema.
     */
    default boolean getEnrollmentApiBasedSchemaEnabled() {
        return ENROLLMENT_API_BASED_SCHEMA_ENABLED;
    }

    /** Whether to enable shared database schema version 4 */
    @FeatureFlag boolean SHARED_DATABASE_SCHEMA_VERSION_4_ENABLED = false;

    /**
     * @return if to enable shared database schema version 4.
     */
    default boolean getSharedDatabaseSchemaVersion4Enabled() {
        return SHARED_DATABASE_SCHEMA_VERSION_4_ENABLED;
    }

    /** Default value for table region fix flag. */
    boolean DEFAULT_ENABLE_TABLET_REGION_FIX = false;

    /**
     * @return if to enable tablet region fix.
     */
    default boolean getEnableTabletRegionFix() {
        return DEFAULT_ENABLE_TABLET_REGION_FIX;
    }

    /** Default value for custom error code sampling enabled. */
    @FeatureFlag boolean DEFAULT_CUSTOM_ERROR_CODE_SAMPLING_ENABLED = false;

    /** Returns {@code boolean} determining whether custom error code sampling is enabled. */
    default boolean getCustomErrorCodeSamplingEnabled() {
        return DEFAULT_CUSTOM_ERROR_CODE_SAMPLING_ENABLED;
    }

    /** Read timeout for downloading PAS encoding scripts in milliseconds */
    int DEFAULT_PAS_SCRIPT_DOWNLOAD_READ_TIMEOUT_MS = 5000;

    /**
     * @return Read timeout for downloading PAS encoding scripts in milliseconds
     */
    default int getPasScriptDownloadReadTimeoutMs() {
        return DEFAULT_PAS_SCRIPT_DOWNLOAD_READ_TIMEOUT_MS;
    }

    /** Connection timeout for downloading PAS encoding scripts in milliseconds */
    int DEFAULT_PAS_SCRIPT_DOWNLOAD_CONNECTION_TIMEOUT_MS = 5000;

    /**
     * @return Connection timeout for downloading PAS encoding scripts in milliseconds
     */
    default int getPasScriptDownloadConnectionTimeoutMs() {
        return DEFAULT_PAS_SCRIPT_DOWNLOAD_CONNECTION_TIMEOUT_MS;
    }

    /** Read timeout for downloading PAS signals in milliseconds */
    int DEFAULT_PAS_SIGNALS_DOWNLOAD_READ_TIMEOUT_MS = 5000;

    /**
     * @return Read timeout for downloading PAS signals in milliseconds
     */
    default int getPasSignalsDownloadReadTimeoutMs() {
        return DEFAULT_PAS_SIGNALS_DOWNLOAD_READ_TIMEOUT_MS;
    }

    /** Connection timeout for downloading PAS encoding signals in milliseconds */
    int DEFAULT_PAS_SIGNALS_DOWNLOAD_CONNECTION_TIMEOUT_MS = 5000;

    /**
     * @return Connection timeout for downloading PAS signals in milliseconds
     */
    default int getPasSignalsDownloadConnectionTimeoutMs() {
        return DEFAULT_PAS_SIGNALS_DOWNLOAD_CONNECTION_TIMEOUT_MS;
    }

    /** Timeout for executing PAS encoding scripts in milliseconds */
    int DEFAULT_PAS_SCRIPT_EXECUTION_TIMEOUT_MS = 5000;

    /**
     * @return Timeout for executing PAS encoding scripts in milliseconds
     */
    default int getPasScriptExecutionTimeoutMs() {
        return DEFAULT_PAS_SCRIPT_EXECUTION_TIMEOUT_MS;
    }

    /** Default enablement for applying SPE (Scheduling Policy Engine) to the second pilot jobs. */
    @FeatureFlag boolean DEFAULT_SPE_ON_PILOT_JOBS_BATCH_2_ENABLED = false;

    /**
     * Returns the default enablement of applying SPE (Scheduling Policy Engine) to the second pilot
     * jobs.
     */
    default boolean getSpeOnPilotJobsBatch2Enabled() {
        return DEFAULT_SPE_ON_PILOT_JOBS_BATCH_2_ENABLED;
    }

    /**
     * Default enablement for applying SPE (Scheduling Policy Engine) to {@code EpochJobService}.
     */
    @FeatureFlag boolean DEFAULT_SPE_ON_EPOCH_JOB_ENABLED = false;

    /**
     * Returns the default enablement of applying SPE (Scheduling Policy Engine) to {@code
     * EpochJobService}.
     */
    default boolean getSpeOnEpochJobEnabled() {
        return DEFAULT_SPE_ON_EPOCH_JOB_ENABLED;
    }

    /**
     * Default enablement for applying SPE (Scheduling Policy Engine) to {@code
     * BackgroundFetchJobService}.
     */
    @FeatureFlag boolean DEFAULT_SPE_ON_BACKGROUND_FETCH_JOB_ENABLED = false;

    /**
     * Returns the default enablement of applying SPE (Scheduling Policy Engine) to {@code
     * BackgroundFetchJobService}.
     */
    default boolean getSpeOnBackgroundFetchJobEnabled() {
        return DEFAULT_SPE_ON_BACKGROUND_FETCH_JOB_ENABLED;
    }

    /**
     * Default enablement for applying SPE (Scheduling Policy Engine) to {@code
     * AsyncRegistrationFallbackJobService}.
     */
    @FeatureFlag boolean DEFAULT_SPE_ON_ASYNC_REGISTRATION_FALLBACK_JOB_ENABLED = false;

    /**
     * Returns the default enablement of applying SPE (Scheduling Policy Engine) to {@code
     * AsyncRegistrationFallbackJobService}.
     */
    default boolean getSpeOnAsyncRegistrationFallbackJobEnabled() {
        return DEFAULT_SPE_ON_ASYNC_REGISTRATION_FALLBACK_JOB_ENABLED;
    }

    /** Default value for the enablement the new apis for business logic migration. */
    @FeatureFlag boolean DEFAULT_ADSERVICES_CONSENT_BUSINESS_LOGIC_MIGRATION_ENABLED = false;

    /** Returns the default value of the enablement of adservices business logic migration. */
    default boolean getAdServicesConsentBusinessLogicMigrationEnabled() {
        return DEFAULT_ADSERVICES_CONSENT_BUSINESS_LOGIC_MIGRATION_ENABLED;
    }

    /** Default value for the enablement the R notification default consent fix. */
    @FeatureFlag boolean DEFAULT_R_NOTIFICATION_DEFAULT_CONSENT_FIX_ENABLED = false;

    /** Returns the default value for the enablement the R notification default consent fix */
    default boolean getRNotificationDefaultConsentFixEnabled() {
        return DEFAULT_R_NOTIFICATION_DEFAULT_CONSENT_FIX_ENABLED;
    }

    /** Enrollment Manifest File URL, used to provide proto file for MDD download. */
    @ConfigFlag String MDD_DEFAULT_ENROLLMENT_MANIFEST_FILE_URL = "";

    /**
     * @return default Enrollment Manifest File URL
     */
    default String getMddEnrollmentManifestFileUrl() {
        return MDD_DEFAULT_ENROLLMENT_MANIFEST_FILE_URL;
    }

    /** Feature flag to ramp up use of enrollment proto file. */
    @FeatureFlag boolean DEFAULT_ENROLLMENT_PROTO_FILE_ENABLED = false;

    /**
     * @return whether to enable use of enrollment proto file.
     */
    default boolean getEnrollmentProtoFileEnabled() {
        return DEFAULT_ENROLLMENT_PROTO_FILE_ENABLED;
    }

    /** Protected app signals encoding job performance improvements flag. */
    @FeatureFlag boolean PAS_ENCODING_JOB_IMPROVEMENTS_ENABLED = false;

    /** Returns whether the PAS encoding job performance improvements are enabled. */
    default boolean getPasEncodingJobImprovementsEnabled() {
        return PAS_ENCODING_JOB_IMPROVEMENTS_ENABLED;
    }

    /**
     * Default value to determine whether {@link
     * com.android.adservices.service.adid.AdIdCacheManager} cache is timeout.
     */
    @ConfigFlag long DEFAULT_ADID_CACHE_TTL_MS = 0;

    /**
     * Returns {@link com.android.adservices.service.adid.AdIdCacheManager} ttl(time to live) time.
     * It will be used to expire the cached adid.
     *
     * <ul>
     *   <li>if value is 0, the cache has no ttl.
     *   <li>otherwise, check the stored time and current time inverval, if larger than the ttl,
     *       refetch the adid.
     * </ul>
     *
     * Returns ttl of {@link com.android.adservices.service.adid.AdIdCacheManager}.
     */
    default long getAdIdCacheTtlMs() {
        return DEFAULT_ADID_CACHE_TTL_MS;
    }

<<<<<<< HEAD
=======
    /** Feature flag to ramp up use of package deny service. */
    @FeatureFlag boolean DEFAULT_ENABLE_PACKAGE_DENY_SERVICE = false;

    /**
     * @return whether to enable use of package deny service.
     */
    default boolean getEnablePackageDenyService() {
        return DEFAULT_ENABLE_PACKAGE_DENY_SERVICE;
    }

    /** Feature flag to ramp up use of mdd package deny proto file. */
    @FeatureFlag boolean DEFAULT_ENABLE_PACKAGE_DENY_MDD = false;

    /**
     * @return whether to enable use of package deny mdd file.
     */
    default boolean getEnablePackageDenyMdd() {
        return DEFAULT_ENABLE_PACKAGE_DENY_MDD;
    }

    /** Feature flag to ramp up use of package deny service on adding a package. */
    @FeatureFlag boolean DEFAULT_ENABLE_PACKAGE_DENY_JOB_ON_PACKAGE_ADD = false;

    /**
     * @return whether to enable use of package deny service on adding a package.
     */
    default boolean getEnablePackageDenyJobOnPackageAdd() {
        return DEFAULT_ENABLE_PACKAGE_DENY_JOB_ON_PACKAGE_ADD;
    }

    /** Feature flag to ramp up use of package deny preprocessing background job. */
    @FeatureFlag boolean DEFAULT_ENABLE_PACKAGE_DENY_BG_JOB = false;

    /**
     * @return whether to enable use of package deny preprocessing background job.
     */
    default boolean getEnablePackageDenyBgJob() {
        return DEFAULT_ENABLE_PACKAGE_DENY_BG_JOB;
    }

    /** Feature flag to ramp up use of package deny preprocessing on mdd file download. */
    @FeatureFlag boolean DEFAULT_ENABLE_PACKAGE_DENY_JOB_ON_MDD_DOWNLOAD = false;

    /**
     * @return whether to enable use of package deny preprocessing job on mdd file download.
     */
    default boolean getEnablePackageDenyJobOnMddDownload() {
        return DEFAULT_ENABLE_PACKAGE_DENY_JOB_ON_MDD_DOWNLOAD;
    }

    /** MDD package deny registry manifest url. */
    @ConfigFlag String DEFAULT_MDD_PACKAGE_DENY_REGISTRY_MANIFEST_FILE_URL = "";

    /** Returns MDD package deny registry manifest url. */
    default String getMddPackageDenyRegistryManifestFileUrl() {
        return DEFAULT_MDD_PACKAGE_DENY_REGISTRY_MANIFEST_FILE_URL;
    }

    /** Feature flag to enable AtomicFileDataStore update API for adservices apk. */
    @FeatureFlag boolean DEFAULT_ENABLE_ATOMIC_FILE_DATASTORE_BATCH_UPDATE_API = false;

    /** Returns whether atomic file datastore batch update Api is enabled. */
    default boolean getEnableAtomicFileDatastoreBatchUpdateApi() {
        return DEFAULT_ENABLE_ATOMIC_FILE_DATASTORE_BATCH_UPDATE_API;
    }

>>>>>>> cba5c425
    ////////////////////////////////////////////////////////////////////////////////////////////////
    // NOTE: Add new getters either above this comment, or closer to the relevant getters         //
    ////////////////////////////////////////////////////////////////////////////////////////////////

    /** Dump some debug info for the flags */
    default void dump(PrintWriter writer, @Nullable String[] args) {}

    ////////////////////////////////////////////////////////////////////////////////////////////////
    // NOTE: do NOT add new getters down here                                                     //
    ////////////////////////////////////////////////////////////////////////////////////////////////
}<|MERGE_RESOLUTION|>--- conflicted
+++ resolved
@@ -4984,8 +4984,6 @@
         return MEASUREMENT_ENABLE_AGGREGATE_VALUE_FILTERS;
     }
 
-<<<<<<< HEAD
-=======
     /** Flag for enabling measurement aggregate debug reporting */
     @FeatureFlag boolean MEASUREMENT_ENABLE_AGGREGATE_DEBUG_REPORTING = false;
 
@@ -5025,7 +5023,6 @@
         return MEASUREMENT_MAX_ADR_COUNT_PER_SOURCE;
     }
 
->>>>>>> cba5c425
     /**
      * Default whether to limit logging for enrollment metrics to avoid performance issues. This
      * includes not logging data that requires database queries and downloading MDD files.
@@ -5800,8 +5797,6 @@
         return DEFAULT_ADID_CACHE_TTL_MS;
     }
 
-<<<<<<< HEAD
-=======
     /** Feature flag to ramp up use of package deny service. */
     @FeatureFlag boolean DEFAULT_ENABLE_PACKAGE_DENY_SERVICE = false;
 
@@ -5868,7 +5863,6 @@
         return DEFAULT_ENABLE_ATOMIC_FILE_DATASTORE_BATCH_UPDATE_API;
     }
 
->>>>>>> cba5c425
     ////////////////////////////////////////////////////////////////////////////////////////////////
     // NOTE: Add new getters either above this comment, or closer to the relevant getters         //
     ////////////////////////////////////////////////////////////////////////////////////////////////
