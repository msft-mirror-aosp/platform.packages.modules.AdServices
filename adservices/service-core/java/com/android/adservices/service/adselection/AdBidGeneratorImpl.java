/*
 * Copyright (C) 2022 The Android Open Source Project
 *
 * Licensed under the Apache License, Version 2.0 (the "License");
 * you may not use this file except in compliance with the License.
 * You may obtain a copy of the License at
 *
 *      http://www.apache.org/licenses/LICENSE-2.0
 *
 * Unless required by applicable law or agreed to in writing, software
 * distributed under the License is distributed on an "AS IS" BASIS,
 * WITHOUT WARRANTIES OR CONDITIONS OF ANY KIND, either express or implied.
 * See the License for the specific language governing permissions and
 * limitations under the License.
 */

package com.android.adservices.service.adselection;

import static android.adservices.common.AdServicesStatusUtils.STATUS_INTERNAL_ERROR;
import static android.adservices.common.AdServicesStatusUtils.STATUS_SUCCESS;

import android.adservices.adselection.AdWithBid;
import android.adservices.common.AdData;
import android.adservices.common.AdSelectionSignals;
import android.adservices.common.AdTechIdentifier;
import android.annotation.NonNull;
import android.annotation.Nullable;
import android.content.Context;
import android.net.Uri;
import android.util.Pair;

import com.android.adservices.LoggerFactory;
import com.android.adservices.data.adselection.CustomAudienceSignals;
import com.android.adservices.data.common.DBAdData;
import com.android.adservices.data.common.DecisionLogic;
import com.android.adservices.data.customaudience.CustomAudienceDao;
import com.android.adservices.data.customaudience.DBCustomAudience;
import com.android.adservices.data.customaudience.DBTrustedBiddingData;
import com.android.adservices.service.Flags;
import com.android.adservices.service.common.httpclient.AdServicesHttpClientRequest;
import com.android.adservices.service.common.httpclient.AdServicesHttpsClient;
import com.android.adservices.service.devapi.CustomAudienceDevOverridesHelper;
import com.android.adservices.service.devapi.DevContext;
import com.android.adservices.service.js.IsolateSettings;
import com.android.adservices.service.profiling.Tracing;
import com.android.adservices.service.stats.AdServicesLoggerUtil;
import com.android.adservices.service.stats.RunAdBiddingPerCAExecutionLogger;
import com.android.internal.annotations.VisibleForTesting;

import com.google.common.collect.ImmutableMap;
import com.google.common.util.concurrent.FluentFuture;
import com.google.common.util.concurrent.Futures;
import com.google.common.util.concurrent.ListeningExecutorService;
import com.google.common.util.concurrent.UncheckedTimeoutException;

import org.json.JSONException;
import org.json.JSONObject;

import java.util.ArrayList;
import java.util.Comparator;
import java.util.List;
import java.util.Map;
import java.util.Objects;
import java.util.concurrent.ScheduledThreadPoolExecutor;
import java.util.concurrent.TimeUnit;
import java.util.concurrent.TimeoutException;

/**
 * This class implements the ad bid generator. A new instance is assumed to be created for every
 * call
 */
public class AdBidGeneratorImpl implements AdBidGenerator {
    private static final LoggerFactory.Logger sLogger = LoggerFactory.getFledgeLogger();

    @VisibleForTesting
    static final String MISSING_TRUSTED_BIDDING_SIGNALS = "Error fetching trusted bidding signals";

    @VisibleForTesting
    static final String BIDDING_TIMED_OUT = "Bidding exceeded allowed time limit";

    @VisibleForTesting
    static final String TOO_HIGH_JS_VERSION =
            "Requested js version is %d while the returned version is %d";

    @VisibleForTesting
    static final String BIDDING_ENCOUNTERED_UNEXPECTED_ERROR =
            "Bidding failed for unexpected error";

    @NonNull private final Context mContext;
    @NonNull private final DevContext mDevContext;
    @NonNull private final ListeningExecutorService mLightweightExecutorService;
    @NonNull private final ListeningExecutorService mBackgroundExecutorService;
    @NonNull private final ScheduledThreadPoolExecutor mScheduledExecutor;
    @NonNull private final AdSelectionScriptEngine mAdSelectionScriptEngine;
    @NonNull private final CustomAudienceDevOverridesHelper mCustomAudienceDevOverridesHelper;
    @NonNull private final AdCounterKeyCopier mAdCounterKeyCopier;
    @NonNull private final Flags mFlags;
    @NonNull private final JsFetcher mJsFetcher;
    @NonNull private final boolean mDebugReportingEnabled;

    @NonNull
    private final BuyerContextualSignalsDataVersionFetcher
            mBuyerContextualSignalsDataVersionFetcher;

    public AdBidGeneratorImpl(
            @NonNull Context context,
            @NonNull AdServicesHttpsClient adServicesHttpsClient,
            @NonNull ListeningExecutorService lightweightExecutorService,
            @NonNull ListeningExecutorService backgroundExecutorService,
            @NonNull ScheduledThreadPoolExecutor scheduledExecutor,
            @NonNull DevContext devContext,
            @NonNull CustomAudienceDao customAudienceDao,
            @NonNull AdCounterKeyCopier adCounterKeyCopier,
            @NonNull Flags flags,
            @NonNull DebugReporting debugReporting,
            boolean cpcBillingEnabled,
            boolean dataVersionHeaderEnabled) {
        Objects.requireNonNull(context);
        Objects.requireNonNull(adServicesHttpsClient);
        Objects.requireNonNull(lightweightExecutorService);
        Objects.requireNonNull(backgroundExecutorService);
        Objects.requireNonNull(scheduledExecutor);
        Objects.requireNonNull(devContext);
        Objects.requireNonNull(customAudienceDao);
        Objects.requireNonNull(adCounterKeyCopier);
        Objects.requireNonNull(flags);

        mContext = context;
        mDevContext = devContext;
        mLightweightExecutorService = lightweightExecutorService;
        mBackgroundExecutorService = backgroundExecutorService;
        mScheduledExecutor = scheduledExecutor;
        mCustomAudienceDevOverridesHelper =
                new CustomAudienceDevOverridesHelper(devContext, customAudienceDao);
        mAdCounterKeyCopier = adCounterKeyCopier;
        mFlags = flags;
        mAdSelectionScriptEngine =
                new AdSelectionScriptEngine(
                        mContext,
                        () -> mFlags.getEnforceIsolateMaxHeapSize(),
                        () -> mFlags.getIsolateMaxHeapSizeBytes(),
                        mAdCounterKeyCopier,
                        debugReporting.getScriptStrategy(),
                        cpcBillingEnabled);
        mJsFetcher =
                new JsFetcher(
                        backgroundExecutorService,
                        lightweightExecutorService,
                        adServicesHttpsClient,
                        mFlags,
                        mDevContext);
        mDebugReportingEnabled = debugReporting.isEnabled();

        if (dataVersionHeaderEnabled) {
            mBuyerContextualSignalsDataVersionFetcher = new BuyerContextualSignalsDataVersionImpl();
        } else {
            mBuyerContextualSignalsDataVersionFetcher =
                    new BuyerContextualSignalsDataVersionFetcherNoOpImpl();
        }
    }

    @VisibleForTesting
    AdBidGeneratorImpl(
            @NonNull Context context,
            @NonNull ListeningExecutorService lightWeightExecutorService,
            @NonNull ListeningExecutorService backgroundExecutorService,
            @NonNull ScheduledThreadPoolExecutor scheduledExecutor,
            @NonNull AdSelectionScriptEngine adSelectionScriptEngine,
            @NonNull CustomAudienceDevOverridesHelper customAudienceDevOverridesHelper,
            @NonNull AdCounterKeyCopier adCounterKeyCopier,
            @NonNull Flags flags,
            @NonNull IsolateSettings isolateSettings,
            @NonNull JsFetcher jsFetcher,
            @NonNull DebugReporting debugReporting,
            @NonNull DevContext devContext,
            boolean dataVersionHeaderEnabled) {
        Objects.requireNonNull(context);
        Objects.requireNonNull(lightWeightExecutorService);
        Objects.requireNonNull(backgroundExecutorService);
        Objects.requireNonNull(scheduledExecutor);
        Objects.requireNonNull(adSelectionScriptEngine);
        Objects.requireNonNull(customAudienceDevOverridesHelper);
        Objects.requireNonNull(adCounterKeyCopier);
        Objects.requireNonNull(flags);
        Objects.requireNonNull(isolateSettings);
        Objects.requireNonNull(jsFetcher);
        Objects.requireNonNull(devContext);

        mContext = context;
        mLightweightExecutorService = lightWeightExecutorService;
        mBackgroundExecutorService = backgroundExecutorService;
        mScheduledExecutor = scheduledExecutor;
        mAdSelectionScriptEngine = adSelectionScriptEngine;
        mCustomAudienceDevOverridesHelper = customAudienceDevOverridesHelper;
        mAdCounterKeyCopier = adCounterKeyCopier;
        mFlags = flags;
        mJsFetcher = jsFetcher;
        mDebugReportingEnabled = debugReporting.isEnabled();
        mDevContext = devContext;
        if (dataVersionHeaderEnabled) {
            mBuyerContextualSignalsDataVersionFetcher = new BuyerContextualSignalsDataVersionImpl();
        } else {
            mBuyerContextualSignalsDataVersionFetcher =
                    new BuyerContextualSignalsDataVersionFetcherNoOpImpl();
        }
    }

    @Override
    @NonNull
    public FluentFuture<AdBiddingOutcome> runAdBiddingPerCA(
            @NonNull DBCustomAudience customAudience,
            @NonNull Map<Uri, JSONObject> trustedBiddingDataPerBaseUri,
            @NonNull AdSelectionSignals adSelectionSignals,
            @NonNull AdSelectionSignals buyerSignals,
            @NonNull AdSelectionSignals contextualSignals,
            @NonNull RunAdBiddingPerCAExecutionLogger runAdBiddingPerCAExecutionLogger) {
        Objects.requireNonNull(customAudience);
        Objects.requireNonNull(trustedBiddingDataPerBaseUri);
        Objects.requireNonNull(adSelectionSignals);
        Objects.requireNonNull(buyerSignals);
        Objects.requireNonNull(contextualSignals);

        // Start the runAdBiddingPerCA logger.
        runAdBiddingPerCAExecutionLogger.startRunAdBiddingPerCA(customAudience.getAds().size());

        sLogger.v("Running Ad Bidding for CA : %s", customAudience.getName());
        if (customAudience.getAds().isEmpty()) {
            sLogger.v("No Ads found for CA: %s, skipping", customAudience.getName());
            runAdBiddingPerCAExecutionLogger.close(STATUS_INTERNAL_ERROR);
            return FluentFuture.from(Futures.immediateFuture(null));
        }

        CustomAudienceSignals customAudienceSignals =
                CustomAudienceSignals.buildFromCustomAudience(customAudience);

<<<<<<< HEAD
=======
        DBTrustedBiddingData trustedBiddingData = customAudience.getTrustedBiddingData();

        AdSelectionSignals contextualSignals =
                mBuyerContextualSignalsDataVersionFetcher.getContextualSignalsForGenerateBid(
                        trustedBiddingData, trustedBiddingDataPerBaseUri);

>>>>>>> 98cbd62a
        long versionRequested = mFlags.getFledgeAdSelectionBiddingLogicJsVersion();
        Map<Integer, Long> jsVersionMap =
                versionRequested >= JsVersionRegister.BUYER_BIDDING_LOGIC_VERSION_VERSION_3
                        ? ImmutableMap.of(
                            JsVersionHelper.JS_PAYLOAD_TYPE_BUYER_BIDDING_LOGIC_JS,
                            versionRequested)
                        : ImmutableMap.of();
        AdServicesHttpClientRequest biddingLogicUriHttpRequest =
                JsVersionHelper.getRequestWithVersionHeader(
                        customAudience.getBiddingLogicUri(),
                        jsVersionMap,
                        mFlags.getFledgeHttpJsCachingEnabled(),
                        mDevContext);

        FluentFuture<DecisionLogic> buyerDecisionLogic =
                mJsFetcher.getBuyerDecisionLogicWithLogger(
                        biddingLogicUriHttpRequest,
                        mCustomAudienceDevOverridesHelper,
                        customAudience.getOwner(),
                        customAudience.getBuyer(),
                        customAudience.getName(),
                        runAdBiddingPerCAExecutionLogger);

        FluentFuture<Pair<GenerateBidResult, String>> bidResults =
                buyerDecisionLogic.transformAsync(
                        decisionLogic -> {
                            return runBidding(
                                    decisionLogic,
                                    versionRequested,
                                    customAudience,
                                    buyerSignals,
                                    contextualSignals,
                                    customAudienceSignals,
                                    adSelectionSignals,
                                    trustedBiddingDataPerBaseUri,
                                    runAdBiddingPerCAExecutionLogger);
                        },
                        mLightweightExecutorService);
        int traceCookie = Tracing.beginAsyncSection(Tracing.RUN_BIDDING_PER_CA);
        FluentFuture<AdBiddingOutcome> adBiddingOutcome =
                bidResults
                        .transform(
                                candidate -> {
                                    if (Objects.isNull(candidate)
                                            || Objects.isNull(candidate.first)
                                            || candidate.first.getAdWithBid().getBid() <= 0.0) {
                                        sLogger.v(
                                                "Bidding for CA completed but result %s is"
                                                        + " filtered out",
                                                candidate);
                                        return null;
                                    }
                                    CustomAudienceBiddingInfo customAudienceInfo =
                                            CustomAudienceBiddingInfo.create(
                                                    customAudience,
                                                    candidate.second,
<<<<<<< HEAD
                                                    candidate.first.getBuyerContextualSignals());
=======
                                                    mBuyerContextualSignalsDataVersionFetcher
                                                            .getContextualSignalsForReportWin(
                                                                    trustedBiddingData,
                                                                    trustedBiddingDataPerBaseUri,
                                                                    candidate.first.getAdCost()));
>>>>>>> 98cbd62a
                                    sLogger.v(
                                            "Creating Ad Bidding Outcome for CA: %s",
                                            customAudience.getName());
                                    DebugReport debugReport =
                                            makeDebugReport(
                                                    candidate.first,
                                                    customAudienceInfo.getCustomAudienceSignals());
                                    AdBiddingOutcome result =
                                            AdBiddingOutcome.builder()
                                                    .setAdWithBid(candidate.first.getAdWithBid())
                                                    .setCustomAudienceBiddingInfo(
                                                            customAudienceInfo)
                                                    .setDebugReport(
                                                            mDebugReportingEnabled
                                                                    ? debugReport
                                                                    : null)
                                                    .build();
                                    sLogger.d(
                                            "Bidding for CA %s transformed",
                                            customAudience.getName());
                                    return result;
                                },
                                mLightweightExecutorService)
                        .withTimeout(
                                mFlags.getAdSelectionBiddingTimeoutPerCaMs(),
                                TimeUnit.MILLISECONDS,
                                mScheduledExecutor)
                        .transform(
                                result -> {
                                    runAdBiddingPerCAExecutionLogger.close(STATUS_SUCCESS);
                                    Tracing.endAsyncSection(
                                            Tracing.RUN_BIDDING_PER_CA, traceCookie);
                                    return result;
                                },
                                mLightweightExecutorService)
                        .catching(
                                JSONException.class,
                                this::handleBiddingError,
                                mLightweightExecutorService)
                        .catching(
                                TimeoutException.class,
                                this::handleTimeoutError,
                                mLightweightExecutorService)
                        .catching(
                                RuntimeException.class,
                                e -> {
                                    runAdBiddingPerCAExecutionLogger.close(
                                            AdServicesLoggerUtil.getResultCodeFromException(e));
                                    Tracing.endAsyncSection(
                                            Tracing.RUN_BIDDING_PER_CA, traceCookie);
                                    throw e;
                                },
                                mLightweightExecutorService);
        return adBiddingOutcome;
    }

    private static DebugReport makeDebugReport(GenerateBidResult bidResult,
            CustomAudienceSignals customAudienceSignals) {
        return DebugReport.builder()
                .setWinDebugReportUri(bidResult.getWinDebugReportUri())
                .setLossDebugReportUri(bidResult.getLossDebugReportUri())
                .setCustomAudienceSignals(customAudienceSignals)
                .build();
    }

    @Nullable
    private AdBiddingOutcome handleTimeoutError(TimeoutException e) {
        sLogger.e(e, "Bid Generation exceeded time limit");
        // Despite this exception will be flattened, after doing `successfulAsList` on bids, keeping
        // it consistent with Scoring and overall Ad Selection timeouts
        throw new UncheckedTimeoutException(BIDDING_TIMED_OUT);
    }

    @Nullable
    private AdBiddingOutcome handleBiddingError(JSONException e) {
        sLogger.e(e, "Failed to generate bids for the ads in this custom audience.");
        IllegalArgumentException exception = new IllegalArgumentException(e);
        throw exception;
    }

    private FluentFuture<AdSelectionSignals> getTrustedBiddingSignals(
            @NonNull DBTrustedBiddingData trustedBiddingData,
            @NonNull Map<Uri, JSONObject> trustedBiddingDataByBaseUri,
            @NonNull String owner,
            @NonNull AdTechIdentifier buyer,
            @NonNull String name,
            @NonNull RunAdBiddingPerCAExecutionLogger adBiddingPerCAExecutionLogger) {
        Objects.requireNonNull(trustedBiddingData);
        int traceCookie = Tracing.beginAsyncSection(Tracing.GET_TRUSTED_BIDDING_SIGNALS);
        final Uri trustedBiddingUri = trustedBiddingData.getUri();
        final List<String> trustedBiddingKeys = trustedBiddingData.getKeys();
        // Set the start of the get-trusted-bidding-signals process in the logger.
        adBiddingPerCAExecutionLogger.startGetTrustedBiddingSignals(trustedBiddingKeys.size());
        FluentFuture<AdSelectionSignals> trustedSignalsOverride =
                FluentFuture.from(
                        mBackgroundExecutorService.submit(
                                () ->
                                        mCustomAudienceDevOverridesHelper
                                                .getTrustedBiddingSignalsOverride(
                                                        owner, buyer, name)));
        return trustedSignalsOverride
                .transformAsync(
                        jsOverride -> {
                            if (jsOverride == null) {
                                sLogger.v("Fetching trusted bidding Signals from server");
                                return Futures.immediateFuture(
                                        TrustedBiddingDataFetcher.extractKeys(
                                                trustedBiddingDataByBaseUri.get(trustedBiddingUri),
                                                trustedBiddingKeys));
                            } else {
                                sLogger.d(
                                        "Developer options enabled and override trusted signals"
                                                + " are provided for the current Custom Audience."
                                                + " Skipping call to server.");
                                return Futures.immediateFuture(jsOverride);
                            }
                        },
                        mLightweightExecutorService)
                .transform(
                        trustedBiddingSignals -> {
                            // TODO(b/260011586): Optimize the logging of trustedBiddingSignals.
                            adBiddingPerCAExecutionLogger.endGetTrustedBiddingSignals(
                                    trustedBiddingSignals);
                            Tracing.endAsyncSection(
                                    Tracing.GET_TRUSTED_BIDDING_SIGNALS, traceCookie);
                            return trustedBiddingSignals;
                        },
                        mLightweightExecutorService)
                .catching(
                        Exception.class,
                        e -> {
                            Tracing.endAsyncSection(
                                    Tracing.GET_TRUSTED_BIDDING_SIGNALS, traceCookie);
                            sLogger.w(e, "Exception encountered when fetching trusted signals");
                            throw new IllegalStateException(MISSING_TRUSTED_BIDDING_SIGNALS);
                        },
                        mLightweightExecutorService);
    }

    /**
     * @return the {@link AdWithBid} with the best bid per CustomAudience.
     */
    @NonNull
    @VisibleForTesting
    FluentFuture<Pair<GenerateBidResult, String>> runBidding(
            @NonNull DecisionLogic buyerDecisionLogicJs,
            long versionRequested,
            @NonNull DBCustomAudience customAudience,
            @NonNull AdSelectionSignals buyerSignals,
            @NonNull AdSelectionSignals contextualSignals,
            @NonNull CustomAudienceSignals customAudienceSignals,
            @NonNull AdSelectionSignals adSelectionSignals,
            @NonNull Map<Uri, JSONObject> trustedBiddingDataByBaseUri,
            @NonNull RunAdBiddingPerCAExecutionLogger runAdBiddingPerCAExecutionLogger) {
        runAdBiddingPerCAExecutionLogger.startRunBidding();
        FluentFuture<AdSelectionSignals> trustedBiddingSignals =
                getTrustedBiddingSignals(
                        customAudience.getTrustedBiddingData(),
                        trustedBiddingDataByBaseUri,
                        customAudience.getOwner(),
                        customAudience.getBuyer(),
                        customAudience.getName(),
                        runAdBiddingPerCAExecutionLogger);
        int traceCookie = Tracing.beginAsyncSection(Tracing.RUN_BIDDING);

        FluentFuture<List<GenerateBidResult>> generateBidsResult;
        long buyerDecisionLogicJsVersion =
                buyerDecisionLogicJs.getVersion(
                        JsVersionHelper.JS_PAYLOAD_TYPE_BUYER_BIDDING_LOGIC_JS);
        sLogger.v("Got buyer bidding logic version %d", buyerDecisionLogicJsVersion);
        if (buyerDecisionLogicJsVersion > versionRequested) {
            throw new IllegalStateException(
                    String.format(
                            TOO_HIGH_JS_VERSION, versionRequested, buyerDecisionLogicJsVersion));
        }
        if (JsVersionRegister.BUYER_BIDDING_LOGIC_VERSION_VERSION_3
                == buyerDecisionLogicJsVersion) {
            generateBidsResult =
                    trustedBiddingSignals.transformAsync(
                            biddingSignals ->
                                    mAdSelectionScriptEngine.generateBidsV3(
                                            buyerDecisionLogicJs.getPayload(),
                                            customAudience,
                                            adSelectionSignals,
                                            buyerSignals,
                                            biddingSignals,
                                            contextualSignals,
                                            runAdBiddingPerCAExecutionLogger),
                            mLightweightExecutorService);
        } else {
            // We are currently graceful for missing or malformed js version, and fall back to run
            // the old generate bid.
            // TODO(b/231265311): update AdSelectionScriptEngine AdData class objects with DBAdData
            //  classes and remove this conversion.
            List<AdData> ads = new ArrayList<>(customAudience.getAds().size());
            for (DBAdData adData : customAudience.getAds()) {
                AdData.Builder adDataWithoutAdCounterKeysBuilder =
                        new AdData.Builder()
                                .setRenderUri(adData.getRenderUri())
                                .setMetadata(adData.getMetadata())
                                .setAdCounterKeys(adData.getAdCounterKeys());
                ads.add(
                        mAdCounterKeyCopier
                                .copyAdCounterKeys(adDataWithoutAdCounterKeysBuilder, adData)
                                .build());
            }
            generateBidsResult =
                    trustedBiddingSignals.transformAsync(
                            biddingSignals ->
                                    mAdSelectionScriptEngine.generateBids(
                                            buyerDecisionLogicJs.getPayload(),
                                            ads,
                                            adSelectionSignals,
                                            buyerSignals,
                                            biddingSignals,
                                            contextualSignals,
                                            customAudienceSignals,
                                            runAdBiddingPerCAExecutionLogger),
                            mLightweightExecutorService);
        }

        return generateBidsResult
                .transform(this::getAdWithHighestBid, mLightweightExecutorService)
                .transform(
                        input -> Pair.create(input, buyerDecisionLogicJs.getPayload()),
                        mLightweightExecutorService)
                .transform(
                        result -> {
                            runAdBiddingPerCAExecutionLogger.endRunBidding();
                            Tracing.endAsyncSection(Tracing.RUN_BIDDING, traceCookie);
                            return result;
                        },
                        mLightweightExecutorService);
    }

    @Nullable
    private GenerateBidResult getAdWithHighestBid(@NonNull List<GenerateBidResult> bidResults) {
        if (bidResults.size() == 0) {
            sLogger.v("No ad with bids for current CA");
            return null;
        }
        GenerateBidResult maxBidCandidate =
                bidResults.stream().max(Comparator.comparingDouble(
                        value -> value.getAdWithBid().getBid())).get();
        sLogger.v("Obtained #%d ads with bids for current CA", bidResults.size());
        if (maxBidCandidate.getAdWithBid().getBid() <= 0.0) {
            sLogger.v("No positive bids found, no valid bids to return");
            return null;
        }
        sLogger.v("Returning ad candidate with highest bid: %s", maxBidCandidate);
        return maxBidCandidate;
    }
}<|MERGE_RESOLUTION|>--- conflicted
+++ resolved
@@ -54,7 +54,6 @@
 import com.google.common.util.concurrent.UncheckedTimeoutException;
 
 import org.json.JSONException;
-import org.json.JSONObject;
 
 import java.util.ArrayList;
 import java.util.Comparator;
@@ -209,16 +208,14 @@
     @NonNull
     public FluentFuture<AdBiddingOutcome> runAdBiddingPerCA(
             @NonNull DBCustomAudience customAudience,
-            @NonNull Map<Uri, JSONObject> trustedBiddingDataPerBaseUri,
+            @NonNull Map<Uri, TrustedBiddingResponse> trustedBiddingDataPerBaseUri,
             @NonNull AdSelectionSignals adSelectionSignals,
             @NonNull AdSelectionSignals buyerSignals,
-            @NonNull AdSelectionSignals contextualSignals,
             @NonNull RunAdBiddingPerCAExecutionLogger runAdBiddingPerCAExecutionLogger) {
         Objects.requireNonNull(customAudience);
         Objects.requireNonNull(trustedBiddingDataPerBaseUri);
         Objects.requireNonNull(adSelectionSignals);
         Objects.requireNonNull(buyerSignals);
-        Objects.requireNonNull(contextualSignals);
 
         // Start the runAdBiddingPerCA logger.
         runAdBiddingPerCAExecutionLogger.startRunAdBiddingPerCA(customAudience.getAds().size());
@@ -233,15 +230,12 @@
         CustomAudienceSignals customAudienceSignals =
                 CustomAudienceSignals.buildFromCustomAudience(customAudience);
 
-<<<<<<< HEAD
-=======
         DBTrustedBiddingData trustedBiddingData = customAudience.getTrustedBiddingData();
 
         AdSelectionSignals contextualSignals =
                 mBuyerContextualSignalsDataVersionFetcher.getContextualSignalsForGenerateBid(
                         trustedBiddingData, trustedBiddingDataPerBaseUri);
 
->>>>>>> 98cbd62a
         long versionRequested = mFlags.getFledgeAdSelectionBiddingLogicJsVersion();
         Map<Integer, Long> jsVersionMap =
                 versionRequested >= JsVersionRegister.BUYER_BIDDING_LOGIC_VERSION_VERSION_3
@@ -298,15 +292,11 @@
                                             CustomAudienceBiddingInfo.create(
                                                     customAudience,
                                                     candidate.second,
-<<<<<<< HEAD
-                                                    candidate.first.getBuyerContextualSignals());
-=======
                                                     mBuyerContextualSignalsDataVersionFetcher
                                                             .getContextualSignalsForReportWin(
                                                                     trustedBiddingData,
                                                                     trustedBiddingDataPerBaseUri,
                                                                     candidate.first.getAdCost()));
->>>>>>> 98cbd62a
                                     sLogger.v(
                                             "Creating Ad Bidding Outcome for CA: %s",
                                             customAudience.getName());
@@ -389,7 +379,7 @@
 
     private FluentFuture<AdSelectionSignals> getTrustedBiddingSignals(
             @NonNull DBTrustedBiddingData trustedBiddingData,
-            @NonNull Map<Uri, JSONObject> trustedBiddingDataByBaseUri,
+            @NonNull Map<Uri, TrustedBiddingResponse> trustedBiddingDataByBaseUri,
             @NonNull String owner,
             @NonNull AdTechIdentifier buyer,
             @NonNull String name,
@@ -414,7 +404,9 @@
                                 sLogger.v("Fetching trusted bidding Signals from server");
                                 return Futures.immediateFuture(
                                         TrustedBiddingDataFetcher.extractKeys(
-                                                trustedBiddingDataByBaseUri.get(trustedBiddingUri),
+                                                trustedBiddingDataByBaseUri
+                                                        .get(trustedBiddingUri)
+                                                        .getBody(),
                                                 trustedBiddingKeys));
                             } else {
                                 sLogger.d(
@@ -459,7 +451,7 @@
             @NonNull AdSelectionSignals contextualSignals,
             @NonNull CustomAudienceSignals customAudienceSignals,
             @NonNull AdSelectionSignals adSelectionSignals,
-            @NonNull Map<Uri, JSONObject> trustedBiddingDataByBaseUri,
+            @NonNull Map<Uri, TrustedBiddingResponse> trustedBiddingDataByBaseUri,
             @NonNull RunAdBiddingPerCAExecutionLogger runAdBiddingPerCAExecutionLogger) {
         runAdBiddingPerCAExecutionLogger.startRunBidding();
         FluentFuture<AdSelectionSignals> trustedBiddingSignals =
@@ -471,7 +463,6 @@
                         customAudience.getName(),
                         runAdBiddingPerCAExecutionLogger);
         int traceCookie = Tracing.beginAsyncSection(Tracing.RUN_BIDDING);
-
         FluentFuture<List<GenerateBidResult>> generateBidsResult;
         long buyerDecisionLogicJsVersion =
                 buyerDecisionLogicJs.getVersion(
