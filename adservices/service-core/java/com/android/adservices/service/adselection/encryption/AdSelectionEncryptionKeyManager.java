--- conflicted
+++ resolved
@@ -184,14 +184,8 @@
         int traceCookie = Tracing.beginAsyncSection(Tracing.GET_LATEST_OHTTP_KEY_CONFIG);
         return FluentFuture.from(
                         immediateFuture(
-<<<<<<< HEAD
-                                mFlags.getFledgeAuctionServerRefreshExpiredKeysDuringAuction()
-                                        ? getLatestActiveKeyOfType(adSelectionEncryptionKeyType)
-                                        : getLatestKeyOfType(adSelectionEncryptionKeyType)))
-=======
                                 maybeRefreshAndGetLatestKeyFromDatabase(
                                         adSelectionEncryptionKeyType, keyFetchLogger)))
->>>>>>> 522b38ba
                 .transformAsync(
                         encryptionKey ->
                                 encryptionKey == null
