--- conflicted
+++ resolved
@@ -111,11 +111,7 @@
         return jsOverrideFuture.transformAsync(
                 jsOverride -> {
                     if (jsOverride == null) {
-<<<<<<< HEAD
-                        return mAdServicesHttpsClient.fetchJavascript(decisionLogicUri);
-=======
                         return mAdServicesHttpsClient.fetchPayload(decisionLogicUri);
->>>>>>> 3ea23d4c
                     } else {
                         LogUtil.d(
                                 "Developer options enabled and an override JS is provided "
