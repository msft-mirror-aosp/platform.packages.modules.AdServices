--- conflicted
+++ resolved
@@ -24,6 +24,7 @@
 
 import androidx.annotation.Nullable;
 
+import com.android.adservices.LoggerFactory;
 import com.android.adservices.data.adselection.AdSelectionEntryDao;
 import com.android.adservices.data.adselection.DBAdSelectionEntry;
 import com.android.adservices.service.common.Validator;
@@ -40,6 +41,7 @@
 /** Runs validations on {@link AdSelectionFromOutcomesInput} object */
 public class AdSelectionFromOutcomesConfigValidator
         implements Validator<AdSelectionFromOutcomesConfig> {
+    private static final LoggerFactory.Logger sLogger = LoggerFactory.getFledgeLogger();
 
     @VisibleForTesting
     static final String INPUT_PARAM_CANNOT_BE_NULL = "AdSelectionFromOutcomesInput cannot be null";
@@ -59,7 +61,7 @@
     static final String URI_IS_NOT_HTTPS = "The SelectionLogicUri is not secured by https";
 
     @VisibleForTesting
-    static final String AD_SELECTION_IDS_DONT_EXIST = "Ad Selection Ids don't exist: %s";
+    static final String AD_SELECTION_IDS_DONT_EXIST = "Ad Selection Ids don't exist: '%s'";
 
     @VisibleForTesting
     static final String URI_SHOULD_HAVE_PRESENT_HOST =
@@ -76,6 +78,7 @@
 
     @NonNull private final AdSelectionEntryDao mAdSelectionEntryDao;
     @NonNull private final String mCallerPackageName;
+    @NonNull private final PrebuiltLogicGenerator mPrebuiltLogicGenerator;
 
     public AdSelectionFromOutcomesConfigValidator(
             @NonNull AdSelectionEntryDao adSelectionEntryDao,
@@ -87,10 +90,7 @@
 
         mAdSelectionEntryDao = adSelectionEntryDao;
         mCallerPackageName = callerPackageName;
-<<<<<<< HEAD
-=======
         mPrebuiltLogicGenerator = prebuiltLogicGenerator;
->>>>>>> d654911e
     }
 
     /** Validates the object and populate the violations. */
@@ -98,11 +98,19 @@
     public void addValidation(
             @NonNull AdSelectionFromOutcomesConfig config,
             @NonNull ImmutableCollection.Builder<String> violations) {
+        // TODO(b/275211917): Refactor to address the duplicate code between this class and
+        // AdSelectionConfigValidator
         Objects.requireNonNull(config, INPUT_PARAM_CANNOT_BE_NULL);
 
         violations.addAll(validateAdSelectionIds(config.getAdSelectionIds()));
-        violations.addAll(
-                validateSelectionLogicUri(config.getSeller(), config.getSelectionLogicUri()));
+        if (!mPrebuiltLogicGenerator.isPrebuiltUri(config.getSelectionLogicUri())) {
+            violations.addAll(
+                    validateSelectionLogicUri(config.getSeller(), config.getSelectionLogicUri()));
+        } else {
+            sLogger.v(
+                    "AdSelectionFromOutcomesConfig validation is skipped because prebuilt uri is"
+                            + " detected!");
+        }
     }
 
     private ImmutableList<String> validateAdSelectionIds(@NonNull List<Long> adSelectionIds) {
