--- conflicted
+++ resolved
@@ -287,8 +287,6 @@
                     + "unmarshal(e){let t=new Map;return e.forEach(e=>{for(let n in e){let a=e[n]."
                     + "map(e=>({signal_value:decodeHex(e.val),creation_time:e.time,package_name:e."
                     + "app.trim()}));t.set(decodeHex(n),a)}}),t}";
-<<<<<<< HEAD
-=======
 
     /**
      * Function used to marshal the Uint8Array returned by encodeSignals into an hex string.
@@ -304,7 +302,6 @@
     private static final String MARSHALL_ENCODED_SIGNALS_JS =
             "function encodeHex(e){return e.reduce((e,n)=>e+n.toString(16).padStart(2,"
                     + " '0'),\"\");}";
->>>>>>> 7451c1cd
 
     /**
      * This JS wraps around encodeSignals() logic. Un-marshals the signals and then invokes the
