/*
 * Copyright (C) 2022 The Android Open Source Project
 *
 * Licensed under the Apache License, Version 2.0 (the "License");
 * you may not use this file except in compliance with the License.
 * You may obtain a copy of the License at
 *
 *      http://www.apache.org/licenses/LICENSE-2.0
 *
 * Unless required by applicable law or agreed to in writing, software
 * distributed under the License is distributed on an "AS IS" BASIS,
 * WITHOUT WARRANTIES OR CONDITIONS OF ANY KIND, either express or implied.
 * See the License for the specific language governing permissions and
 * limitations under the License.
 */

package com.android.adservices.service;

import static java.lang.Float.parseFloat;

import android.annotation.NonNull;
import android.os.SystemProperties;
import android.provider.DeviceConfig;
import android.text.TextUtils;

import androidx.annotation.Nullable;

import com.android.adservices.LogUtil;
import com.android.internal.annotations.VisibleForTesting;
import com.android.modules.utils.build.SdkLevel;

import com.google.common.collect.ImmutableList;

import java.io.PrintWriter;
import java.util.ArrayList;
import java.util.List;
import java.util.stream.Collectors;

/** Flags Implementation that delegates to DeviceConfig. */
// TODO(b/228037065): Add validation logics for Feature flags read from PH.
public final class PhFlags implements Flags {
    /*
     * Keys for ALL the flags stored in DeviceConfig.
     */
    // Common Keys
    static final String KEY_MAINTENANCE_JOB_PERIOD_MS = "maintenance_job_period_ms";
    static final String KEY_MAINTENANCE_JOB_FLEX_MS = "maintenance_job_flex_ms";

    // Topics keys
    static final String KEY_TOPICS_EPOCH_JOB_PERIOD_MS = "topics_epoch_job_period_ms";
    static final String KEY_TOPICS_EPOCH_JOB_FLEX_MS = "topics_epoch_job_flex_ms";
    static final String KEY_TOPICS_PERCENTAGE_FOR_RANDOM_TOPIC =
            "topics_percentage_for_random_topics";
    static final String KEY_TOPICS_NUMBER_OF_TOP_TOPICS = "topics_number_of_top_topics";
    static final String KEY_TOPICS_NUMBER_OF_RANDOM_TOPICS = "topics_number_of_random_topics";
    static final String KEY_TOPICS_NUMBER_OF_LOOK_BACK_EPOCHS = "topics_number_of_lookback_epochs";
    static final String KEY_NUMBER_OF_EPOCHS_TO_KEEP_IN_HISTORY =
            "topics_number_of_epochs_to_keep_in_history";
    static final String KEY_GLOBAL_BLOCKED_TOPIC_IDS = "topics_global_blocked_topic_ids";

    // Topics classifier keys
    static final String KEY_CLASSIFIER_TYPE = "classifier_type";
    static final String KEY_CLASSIFIER_NUMBER_OF_TOP_LABELS = "classifier_number_of_top_labels";
    static final String KEY_CLASSIFIER_THRESHOLD = "classifier_threshold";
    static final String KEY_CLASSIFIER_DESCRIPTION_MAX_WORDS = "classifier_description_max_words";
    static final String KEY_CLASSIFIER_DESCRIPTION_MAX_LENGTH = "classifier_description_max_length";
    static final String KEY_CLASSIFIER_FORCE_USE_BUNDLED_FILES =
            "classifier_force_use_bundled_files";

    // Measurement keys
    static final String KEY_MEASUREMENT_EVENT_MAIN_REPORTING_JOB_PERIOD_MS =
            "measurement_event_main_reporting_job_period_ms";
    static final String KEY_MEASUREMENT_EVENT_FALLBACK_REPORTING_JOB_PERIOD_MS =
            "measurement_event_fallback_reporting_job_period_ms";
    static final String KEY_MEASUREMENT_AGGREGATE_ENCRYPTION_KEY_COORDINATOR_URL =
            "measurement_aggregate_encryption_key_coordinator_url";
    static final String KEY_MEASUREMENT_AGGREGATE_MAIN_REPORTING_JOB_PERIOD_MS =
            "measurement_aggregate_main_reporting_job_period_ms";
    static final String KEY_MEASUREMENT_AGGREGATE_FALLBACK_REPORTING_JOB_PERIOD_MS =
            "measurement_aggregate_fallback_reporting_job_period_ms";
    static final String KEY_MEASUREMENT_NETWORK_CONNECT_TIMEOUT_MS =
            "measurement_network_connect_timeout_ms";
    static final String KEY_MEASUREMENT_NETWORK_READ_TIMEOUT_MS =
            "measurement_network_read_timeout_ms";
    static final String KEY_MEASUREMENT_DB_SIZE_LIMIT = "measurement_db_size_limit";
    static final String KEY_MEASUREMENT_MANIFEST_FILE_URL = "mdd_measurement_manifest_file_url";
    static final String KEY_MEASUREMENT_REGISTRATION_INPUT_EVENT_VALID_WINDOW_MS =
            "measurement_registration_input_event_valid_window_ms";
    static final String KEY_MEASUREMENT_IS_CLICK_VERIFICATION_ENABLED =
            "measurement_is_click_verification_enabled";
    static final String KEY_MEASUREMENT_IS_CLICK_VERIFIED_BY_INPUT_EVENT =
            "measurement_is_click_verified_by_input_event";
    static final String KEY_MEASUREMENT_ENFORCE_FOREGROUND_STATUS_REGISTER_SOURCE =
            "measurement_enforce_foreground_status_register_source";
    static final String KEY_MEASUREMENT_ENFORCE_FOREGROUND_STATUS_REGISTER_TRIGGER =
            "measurement_enforce_foreground_status_register_trigger";
    static final String KEY_MEASUREMENT_ENFORCE_FOREGROUND_STATUS_REGISTER_WEB_SOURCE =
            "measurement_enforce_foreground_status_register_web_source";
    static final String KEY_MEASUREMENT_ENFORCE_FOREGROUND_STATUS_REGISTER_WEB_TRIGGER =
            "measurement_enforce_foreground_status_register_web_trigger";
    static final String KEY_MEASUREMENT_ENFORCE_ENROLLMENT_ORIGIN_MATCH =
            "measurement_enforce_enrollment_origin_match";
    static final String KEY_MEASUREMENT_ENFORCE_FOREGROUND_STATUS_DELETE_REGISTRATIONS =
            "measurement_enforce_foreground_status_delete_registrations";
    static final String KEY_MEASUREMENT_ENFORCE_FOREGROUND_STATUS_GET_STATUS =
            "measurement_enforce_foreground_status_get_status";
    static final String KEY_MEASUREMENT_ENABLE_XNA = "measurement_enable_xna";
    static final String KEY_MEASUREMENT_ENABLE_DEBUG_REPORT = "measurement_enable_debug_report";
    static final String KEY_MEASUREMENT_ENABLE_SOURCE_DEBUG_REPORT =
            "measurement_enable_source_debug_report";
    static final String KEY_MEASUREMENT_ENABLE_TRIGGER_DEBUG_REPORT =
            "measurement_enable_trigger_debug_report";
    static final String KEY_MEASUREMENT_DATA_EXPIRY_WINDOW_MS = "measurement_data_expiry_window_ms";

<<<<<<< HEAD
=======
    static final String KEY_MEASUREMENT_MAX_REGISTRATION_REDIRECTS =
            "measurement_max_registration_redirects";

    static final String KEY_MEASUREMENT_MAX_REGISTRATIONS_PER_JOB_INVOCATION =
            "measurement_max_registration_per_job_invocation";

    static final String KEY_MEASUREMENT_MAX_RETRIES_PER_REGISTRATION_REQUEST =
            "measurement_max_retries_per_registration_request";

    static final String KEY_MEASUREMENT_REGISTRATION_JOB_TRIGGER_DELAY_MS =
            "measurement_registration_job_trigger_delay_ms";

    static final String KEY_MEASUREMENT_REGISTRATION_JOB_TRIGGER_MAX_DELAY_MS =
            "measurement_registration_job_trigger_max_delay_ms";

>>>>>>> d654911e
    // FLEDGE Custom Audience keys
    static final String KEY_FLEDGE_CUSTOM_AUDIENCE_MAX_COUNT = "fledge_custom_audience_max_count";
    static final String KEY_FLEDGE_CUSTOM_AUDIENCE_PER_APP_MAX_COUNT =
            "fledge_custom_audience_per_app_max_count";
    static final String KEY_FLEDGE_CUSTOM_AUDIENCE_MAX_OWNER_COUNT =
            "fledge_custom_audience_max_owner_count";
    static final String KEY_FLEDGE_CUSTOM_AUDIENCE_DEFAULT_EXPIRE_IN_MS =
            "fledge_custom_audience_default_expire_in_days";
    static final String KEY_FLEDGE_CUSTOM_AUDIENCE_MAX_ACTIVATION_DELAY_IN_MS =
            "fledge_custom_audience_max_activate_in_days";
    static final String KEY_FLEDGE_CUSTOM_AUDIENCE_MAX_EXPIRE_IN_MS =
            "fledge_custom_audience_max_expire_in_days";
    static final String KEY_FLEDGE_CUSTOM_AUDIENCE_MAX_NAME_SIZE_B =
            "key_fledge_custom_audience_max_name_size_b";
    static final String KEY_FLEDGE_CUSTOM_AUDIENCE_MAX_DAILY_UPDATE_URI_SIZE_B =
            "key_fledge_custom_audience_max_daily_update_uri_size_b";
    static final String KEY_FLEDGE_CUSTOM_AUDIENCE_MAX_BIDDING_LOGIC_URI_SIZE_B =
            "key_fledge_custom_audience_max_bidding_logic_uri_size_b";
    static final String KEY_FLEDGE_CUSTOM_AUDIENCE_MAX_USER_BIDDING_SIGNALS_SIZE_B =
            "fledge_custom_audience_max_user_bidding_signals_size_b";
    static final String KEY_FLEDGE_CUSTOM_AUDIENCE_MAX_TRUSTED_BIDDING_DATA_SIZE_B =
            "fledge_custom_audience_max_trusted_bidding_data_size_b";
    static final String KEY_FLEDGE_CUSTOM_AUDIENCE_MAX_ADS_SIZE_B =
            "fledge_custom_audience_max_ads_size_b";
    static final String KEY_FLEDGE_CUSTOM_AUDIENCE_MAX_NUM_ADS =
            "fledge_custom_audience_max_num_ads";
    static final String KEY_FLEDGE_CUSTOM_AUDIENCE_ACTIVE_TIME_WINDOW_MS =
            "fledge_custom_audience_active_time_window_ms";

    // FLEDGE Background Fetch keys
    static final String KEY_FLEDGE_BACKGROUND_FETCH_ENABLED = "fledge_background_fetch_enabled";
    static final String KEY_FLEDGE_BACKGROUND_FETCH_JOB_PERIOD_MS =
            "fledge_background_fetch_job_period_ms";
    static final String KEY_FLEDGE_BACKGROUND_FETCH_JOB_FLEX_MS =
            "fledge_background_fetch_job_flex_ms";
    static final String KEY_FLEDGE_BACKGROUND_FETCH_JOB_MAX_RUNTIME_MS =
            "fledge_background_fetch_job_max_runtime_ms";
    static final String KEY_FLEDGE_BACKGROUND_FETCH_MAX_NUM_UPDATED =
            "fledge_background_fetch_max_num_updated";
    static final String KEY_FLEDGE_BACKGROUND_FETCH_THREAD_POOL_SIZE =
            "fledge_background_fetch_thread_pool_size";
    static final String KEY_FLEDGE_BACKGROUND_FETCH_ELIGIBLE_UPDATE_BASE_INTERVAL_S =
            "fledge_background_fetch_eligible_update_base_interval_s";
    static final String KEY_FLEDGE_BACKGROUND_FETCH_NETWORK_CONNECT_TIMEOUT_MS =
            "fledge_background_fetch_network_connect_timeout_ms";
    static final String KEY_FLEDGE_BACKGROUND_FETCH_NETWORK_READ_TIMEOUT_MS =
            "fledge_background_fetch_network_read_timeout_ms";
    static final String KEY_FLEDGE_BACKGROUND_FETCH_MAX_RESPONSE_SIZE_B =
            "fledge_background_fetch_max_response_size_b";

    // FLEDGE Ad Selection keys
    static final String KEY_FLEDGE_AD_SELECTION_MAX_CONCURRENT_BIDDING_COUNT =
            "fledge_ad_selection_max_concurrent_bidding_count";
    static final String KEY_FLEDGE_AD_SELECTION_BIDDING_TIMEOUT_PER_CA_MS =
            "fledge_ad_selection_bidding_timeout_per_ca_ms";
    static final String KEY_FLEDGE_AD_SELECTION_SCORING_TIMEOUT_MS =
            "fledge_ad_selection_scoring_timeout_ms";
    static final String KEY_FLEDGE_AD_SELECTION_SELECTING_OUTCOME_TIMEOUT_MS =
            "fledge_ad_selection_selecting_outcome_timeout_ms";
    static final String KEY_FLEDGE_AD_SELECTION_OVERALL_TIMEOUT_MS =
            "fledge_ad_selection_overall_timeout_ms";
    static final String KEY_FLEDGE_AD_SELECTION_FROM_OUTCOMES_OVERALL_TIMEOUT_MS =
            "fledge_ad_selection_from_outcomes_overall_timeout_ms";
    static final String KEY_FLEDGE_AD_SELECTION_EXPIRATION_WINDOW_S =
            "fledge_ad_selection_expiration_window_s";
    static final String KEY_FLEDGE_AD_SELECTION_FILTERING_ENABLED =
            "fledge_ad_selection_filtering_enabled";
    static final String KEY_FLEDGE_REPORT_IMPRESSION_OVERALL_TIMEOUT_MS =
            "fledge_report_impression_overall_timeout_ms";
    static final String KEY_FLEDGE_REPORT_IMPRESSION_MAX_REGISTERED_AD_BEACONS_TOTAL_COUNT =
            "fledge_report_impression_max_registered_ad_beacons_total_count";
    static final String KEY_FLEDGE_REPORT_IMPRESSION_MAX_REGISTERED_AD_BEACONS_PER_AD_TECH_COUNT =
            "fledge_report_impression_max_registered_ad_beacons_per_ad_tech_count";
    static final String
            KEY_FLEDGE_REPORT_IMPRESSION_REGISTERED_AD_BEACONS_MAX_INTERACTION_KEY_SIZE_B =
                    "fledge_report_impression_registered_ad_beacons_max_interaction_key_size_b";
    static final String KEY_FLEDGE_AD_SELECTION_BIDDING_TIMEOUT_PER_BUYER_MS =
            "fledge_ad_selection_bidding_timeout_per_buyer_ms";
    static final String KEY_FLEDGE_HTTP_CACHE_ENABLE = "fledge_http_cache_enable";
    static final String KEY_FLEDGE_HTTP_CACHE_ENABLE_JS_CACHING =
            "fledge_http_cache_enable_js_caching";
    static final String KEY_FLEDGE_HTTP_CACHE_DEFAULT_MAX_AGE_SECONDS =
            "fledge_http_cache_default_max_age_seconds";
    static final String KEY_FLEDGE_HTTP_CACHE_MAX_ENTRIES = "fledge_http_cache_max_entries";

    // FLEDGE Off device ad selection keys
    static final String KEY_FLEDGE_AD_SELECTION_OFF_DEVICE_OVERALL_TIMEOUT_MS =
            "fledge_ad_selection_off_device_overall_timeout_ms";
    static final String KEY_FLEDGE_AD_SELECTION_BIDDING_LOGIC_JS_VERSION =
            "fledge_ad_selection_bidding_logic_js_version";
    // Whether to call trusted servers for off device ad selection.
    static final String KEY_FLEDGE_AD_SELECTION_OFF_DEVICE_ENABLED =
            "fledge_ad_selection_off_device_enabled";
    static final String KEY_FLEDGE_AD_SELECTION_PREBUILT_URI_ENABLED =
            "fledge_ad_selection_ad_selection_prebuilt_uri_enabled";
    // Whether to compress the request object when calling trusted servers for off device ad
    // selection.
    static final String KEY_FLEDGE_AD_SELECTION_OFF_DEVICE_REQUEST_COMPRESSION_ENABLED =
            "fledge_ad_selection_off_device_request_compression_enabled";

    // Fledge invoking app status keys
    static final String KEY_ENFORCE_FOREGROUND_STATUS_FLEDGE_RUN_AD_SELECTION =
            "fledge_ad_selection_enforce_foreground_status_run_ad_selection";
    static final String KEY_ENFORCE_FOREGROUND_STATUS_FLEDGE_REPORT_IMPRESSION =
            "fledge_ad_selection_enforce_foreground_status_report_impression";
    static final String KEY_ENFORCE_FOREGROUND_STATUS_FLEDGE_REPORT_INTERACTION =
            "fledge_ad_selection_enforce_foreground_status_report_interaction";
    static final String KEY_ENFORCE_FOREGROUND_STATUS_FLEDGE_OVERRIDE =
            "fledge_ad_selection_enforce_foreground_status_ad_selection_override";
    static final String KEY_FOREGROUND_STATUS_LEVEL = "foreground_validation_status_level";
    static final String KEY_ENFORCE_FOREGROUND_STATUS_FLEDGE_CUSTOM_AUDIENCE =
            "fledge_ad_selection_enforce_foreground_status_custom_audience";

    // Topics invoking app status key.
    static final String KEY_ENFORCE_FOREGROUND_STATUS_TOPICS = "topics_enforce_foreground_status";

    // AdId invoking app status key.
    static final String KEY_ENFORCE_FOREGROUND_STATUS_ADID = "adid_enforce_foreground_status";

    // Fledge JS isolate setting keys
    static final String KEY_ENFORCE_ISOLATE_MAX_HEAP_SIZE =
            "fledge_js_isolate_enforce_max_heap_size";
    static final String KEY_ISOLATE_MAX_HEAP_SIZE_BYTES = "fledge_js_isolate_max_heap_size_bytes";

    // AppSetId invoking app status key.
    static final String KEY_ENFORCE_FOREGROUND_STATUS_APPSETID =
            "appsetid_enforce_foreground_status";

    // MDD keys.
    static final String KEY_DOWNLOADER_CONNECTION_TIMEOUT_MS = "downloader_connection_timeout_ms";
    static final String KEY_DOWNLOADER_READ_TIMEOUT_MS = "downloader_read_timeout_ms";
    static final String KEY_DOWNLOADER_MAX_DOWNLOAD_THREADS = "downloader_max_download_threads";
    static final String KEY_MDD_TOPICS_CLASSIFIER_MANIFEST_FILE_URL =
            "mdd_topics_classifier_manifest_file_url";

    // Killswitch keys
    static final String KEY_GLOBAL_KILL_SWITCH = "global_kill_switch";
    static final String KEY_MEASUREMENT_KILL_SWITCH = "measurement_kill_switch";
    static final String KEY_MEASUREMENT_API_DELETE_REGISTRATIONS_KILL_SWITCH =
            "measurement_api_delete_registrations_kill_switch";
    static final String KEY_MEASUREMENT_API_STATUS_KILL_SWITCH =
            "measurement_api_status_kill_switch";
    static final String KEY_MEASUREMENT_API_REGISTER_SOURCE_KILL_SWITCH =
            "measurement_api_register_source_kill_switch";
    static final String KEY_MEASUREMENT_API_REGISTER_TRIGGER_KILL_SWITCH =
            "measurement_api_register_trigger_kill_switch";
    static final String KEY_MEASUREMENT_API_REGISTER_WEB_SOURCE_KILL_SWITCH =
            "measurement_api_register_web_source_kill_switch";
    static final String KEY_MEASUREMENT_API_REGISTER_WEB_TRIGGER_KILL_SWITCH =
            "measurement_api_register_web_trigger_kill_switch";
    static final String KEY_MEASUREMENT_JOB_AGGREGATE_FALLBACK_REPORTING_KILL_SWITCH =
            "measurement_job_aggregate_fallback_reporting_kill_switch";
    static final String KEY_MEASUREMENT_JOB_AGGREGATE_REPORTING_KILL_SWITCH =
            "measurement_job_aggregate_reporting_kill_switch";
    static final String KEY_MEASUREMENT_JOB_ATTRIBUTION_KILL_SWITCH =
            "measurement_job_attribution_kill_switch";
    static final String KEY_MEASUREMENT_JOB_DELETE_EXPIRED_KILL_SWITCH =
            "measurement_job_delete_expired_kill_switch";
    static final String KEY_MEASUREMENT_JOB_DELETE_UNINSTALLED_KILL_SWITCH =
            "measurement_job_delete_uninstalled_kill_switch";
    static final String KEY_MEASUREMENT_JOB_EVENT_FALLBACK_REPORTING_KILL_SWITCH =
            "measurement_job_event_fallback_reporting_kill_switch";
    static final String KEY_MEASUREMENT_JOB_EVENT_REPORTING_KILL_SWITCH =
            "measurement_job_event_reporting_kill_switch";
    static final String KEY_MEASUREMENT_RECEIVER_INSTALL_ATTRIBUTION_KILL_SWITCH =
            "measurement_receiver_install_attribution_kill_switch";
    static final String KEY_MEASUREMENT_RECEIVER_DELETE_PACKAGES_KILL_SWITCH =
            "measurement_receiver_delete_packages_kill_switch";
    static final String KEY_MEASUREMENT_REGISTRATION_JOB_QUEUE_KILL_SWITCH =
            "measurement_job_registration_job_queue_kill_switch";

    static final String KEY_MEASUREMENT_REGISTRATION_FALLBACK_JOB_KILL_SWITCH =
            "measurement_job_registration_fallback_job_kill_switch";
    static final String KEY_MEASUREMENT_ROLLBACK_DELETION_KILL_SWITCH =
            "measurement_rollback_deletion_kill_switch";
    static final String KEY_TOPICS_KILL_SWITCH = "topics_kill_switch";
    static final String KEY_MDD_BACKGROUND_TASK_KILL_SWITCH = "mdd_background_task_kill_switch";
    static final String KEY_MDD_LOGGER_KILL_SWITCH = "mdd_logger_kill_switch";
    static final String KEY_ADID_KILL_SWITCH = "adid_kill_switch";
    static final String KEY_APPSETID_KILL_SWITCH = "appsetid_kill_switch";
    static final String KEY_FLEDGE_SELECT_ADS_KILL_SWITCH = "fledge_select_ads_kill_switch";
    static final String KEY_FLEDGE_CUSTOM_AUDIENCE_SERVICE_KILL_SWITCH =
            "fledge_custom_audience_service_kill_switch";

    static final String KEY_BACKGROUND_JOBS_LOGGING_KILL_SWITCH =
            "background_jobs_logging_kill_switch";

    // App/SDK AllowList/DenyList keys
    static final String KEY_PPAPI_APP_ALLOW_LIST = "ppapi_app_allow_list";
    static final String KEY_PPAPI_APP_SIGNATURE_ALLOW_LIST = "ppapi_app_signature_allow_list";

    // Rate Limit keys
    static final String KEY_SDK_REQUEST_PERMITS_PER_SECOND = "sdk_request_permits_per_second";
    static final String KEY_ADID_REQUEST_PERMITS_PER_SECOND = "adid_request_permits_per_second";
    static final String KEY_APPSETID_REQUEST_PERMITS_PER_SECOND =
            "appsetid_request_permits_per_second";
    static final String KEY_MEASUREMENT_REGISTER_SOURCE_REQUEST_PERMITS_PER_SECOND =
            "measurement_register_source_request_permits_per_second";
    static final String KEY_MEASUREMENT_REGISTER_WEB_SOURCE_REQUEST_PERMITS_PER_SECOND =
            "measurement_register_web_source_request_permits_per_second";
    static final String KEY_TOPICS_API_APP_REQUEST_PERMITS_PER_SECOND =
            "topics_api_app_request_permits_per_second";
    static final String KEY_TOPICS_API_SDK_REQUEST_PERMITS_PER_SECOND =
            "topics_api_sdk_request_permits_per_second";
    static final String KEY_FLEDGE_REPORT_INTERACTION_REQUEST_PERMITS_PER_SECOND =
            "fledge_report_interaction_request_permits_per_second";

    // Adservices enable status keys.
    static final String KEY_ADSERVICES_ENABLED = "adservice_enabled";

    // Disable enrollment check
    static final String KEY_DISABLE_TOPICS_ENROLLMENT_CHECK = "disable_topics_enrollment_check";
    static final String KEY_DISABLE_FLEDGE_ENROLLMENT_CHECK = "disable_fledge_enrollment_check";

    // Disable Measurement enrollment check.
    static final String KEY_DISABLE_MEASUREMENT_ENROLLMENT_CHECK =
            "disable_measurement_enrollment_check";

    // SystemProperty prefix. We can use SystemProperty to override the AdService Configs.
    private static final String SYSTEM_PROPERTY_PREFIX = "debug.adservices.";

    // Consent Notification interval begin ms.
    static final String KEY_CONSENT_NOTIFICATION_INTERVAL_BEGIN_MS =
            "consent_notification_interval_begin_ms";

    // Consent Notification interval end ms.
    static final String KEY_CONSENT_NOTIFICATION_INTERVAL_END_MS =
            "consent_notification_interval_end_ms";

    // Consent Notification minimal delay before interval ms.
    static final String KEY_CONSENT_NOTIFICATION_MINIMAL_DELAY_BEFORE_INTERVAL_ENDS =
            "consent_notification_minimal_delay_before_interval_ends";

    // Consent Notification debug mode keys.
    static final String KEY_CONSENT_NOTIFICATION_DEBUG_MODE = "consent_notification_debug_mode";

    // Consent Manager debug mode keys.
    static final String KEY_CONSENT_MANAGER_DEBUG_MODE = "consent_manager_debug_mode";

    // Source of truth to get consent for PPAPI
    static final String KEY_CONSENT_SOURCE_OF_TRUTH = "consent_source_of_truth";
    static final String KEY_BLOCKED_TOPICS_SOURCE_OF_TRUTH = "blocked_topics_source_of_truth";

    // App/SDK AllowList/DenyList keys that have access to the web registration APIs
    static final String KEY_WEB_CONTEXT_CLIENT_ALLOW_LIST = "web_context_client_allow_list";

    // Max response payload size allowed per source/trigger registration
    static final String KEY_MAX_RESPONSE_BASED_REGISTRATION_SIZE_BYTES =
            "max_response_based_registration_size_bytes";

    // UI keys
    static final String KEY_UI_FEATURE_TYPE_LOGGING_ENABLED = "ui_feature_type_logging_enabled";

    static final String KEY_IS_EEA_DEVICE_FEATURE_ENABLED = "is_eea_device_feature_enabled";

    static final String KEY_IS_EEA_DEVICE = "is_eea_device";

    static final String KEY_RECORD_MANUAL_INTERACTION_ENABLED = "record_manual_interaction_enabled";

    static final String KEY_IS_BACK_COMPACT_ACTIVITY_FEATURE_ENABLED =
            "is_check_activity_feature_enabled";

    static final String KEY_UI_OTA_STRINGS_MANIFEST_FILE_URL =
            "mdd_ui_ota_strings_manifest_file_url";

    static final String KEY_UI_OTA_STRINGS_FEATURE_ENABLED = "ui_ota_strings_feature_enabled";

    static final String KEY_UI_OTA_STRINGS_DOWNLOAD_DEADLINE = "ui_ota_strings_download_deadline";

    static final String KEY_UI_EEA_COUNTRIES = "ui_eea_countries";

    static final String KEY_UI_DIALOGS_FEATURE_ENABLED = "ui_dialogs_feature_enabled";

    static final String KEY_GA_UX_FEATURE_ENABLED = "ga_ux_enabled";

    static final String KEY_FLEDGE_PER_APP_CONSENT_ENABLED = "fledge_per_app_consent_enabled";

    // Back-compat keys
    static final String KEY_COMPAT_LOGGING_KILL_SWITCH = "compat_logging_kill_switch";

    static final String KEY_ENABLE_BACK_COMPAT = "enable_back_compat";

    static final String KEY_ENABLE_APPSEARCH_CONSENT_DATA = "enable_appsearch_consent_data";

    // Maximum possible percentage for percentage variables
    static final int MAX_PERCENTAGE = 100;

    // Whether to call trusted servers for off device ad selection.
    static final String KEY_OFF_DEVICE_AD_SELECTION_ENABLED = "enable_off_device_ad_selection";

    // Interval in which to run Registration Job Queue Service.
    static final String KEY_ASYNC_REGISTRATION_JOB_QUEUE_INTERVAL_MS =
            "key_async_registration_job_queue_interval_ms";

    // Enrollment flags.
    static final String KEY_ENROLLMENT_BLOCKLIST_IDS = "enrollment_blocklist_ids";

    // New Feature Flags
    static final String KEY_FLEDGE_REGISTER_AD_BEACON_ENABLED = "fledge_register_ad_beacon_enabled";

    static final String KEY_MEASUREMENT_DEBUG_JOIN_KEY_HASH_LIMIT =
            "measurement_debug_join_key_hash_limit";

    static final String KEY_MEASUREMENT_DEBUG_JOIN_KEY_ENROLLMENT_ALLOWLIST =
            "measurement_debug_join_key_enrollment_allowlist";

    static final String KEY_MEASUREMENT_FLEXIBLE_EVENT_REPORTING_API_ENABLED =
            "measurement_flexible_event_reporting_api_enabled";

    // AdServices Namespace String from DeviceConfig class not available in S Minus
    static final String NAMESPACE_ADSERVICES = "adservices";
    private static final PhFlags sSingleton = new PhFlags();

    /** Returns the singleton instance of the PhFlags. */
    @NonNull
    public static PhFlags getInstance() {
        return sSingleton;
    }

    @Override
    public long getAsyncRegistrationJobQueueIntervalMs() {
        // The priority of applying the flag values: PH (DeviceConfig) and then hard-coded value.
        return DeviceConfig.getLong(
                NAMESPACE_ADSERVICES,
                /* flagName */ KEY_ASYNC_REGISTRATION_JOB_QUEUE_INTERVAL_MS,
                /* defaultValue */ ASYNC_REGISTRATION_JOB_QUEUE_INTERVAL_MS);
    }

    @Override
    public long getTopicsEpochJobPeriodMs() {
        // The priority of applying the flag values: SystemProperties, PH (DeviceConfig), then
        // hard-coded value.
        long topicsEpochJobPeriodMs =
                SystemProperties.getLong(
                        getSystemPropertyName(KEY_TOPICS_EPOCH_JOB_PERIOD_MS),
                        /* defaultValue */ DeviceConfig.getLong(
                                NAMESPACE_ADSERVICES,
                                /* flagName */ KEY_TOPICS_EPOCH_JOB_PERIOD_MS,
                                /* defaultValue */ TOPICS_EPOCH_JOB_PERIOD_MS));
        if (topicsEpochJobPeriodMs <= 0) {
            throw new IllegalArgumentException("topicsEpochJobPeriodMs should > 0");
        }
        return topicsEpochJobPeriodMs;
    }

    @Override
    public long getTopicsEpochJobFlexMs() {
        // The priority of applying the flag values: SystemProperties, PH (DeviceConfig), then
        // hard-coded value.
        long topicsEpochJobFlexMs =
                SystemProperties.getLong(
                        getSystemPropertyName(KEY_TOPICS_EPOCH_JOB_FLEX_MS),
                        /* defaultValue */ DeviceConfig.getLong(
                                NAMESPACE_ADSERVICES,
                                /* flagName */ KEY_TOPICS_EPOCH_JOB_FLEX_MS,
                                /* defaultValue */ TOPICS_EPOCH_JOB_FLEX_MS));
        if (topicsEpochJobFlexMs <= 0) {
            throw new IllegalArgumentException("topicsEpochJobFlexMs should > 0");
        }
        return topicsEpochJobFlexMs;
    }

    @Override
    public int getTopicsPercentageForRandomTopic() {
        // The priority of applying the flag values: SystemProperties, PH (DeviceConfig), then
        // hard-coded value.
        int topicsPercentageForRandomTopic =
                SystemProperties.getInt(
                        getSystemPropertyName(KEY_TOPICS_PERCENTAGE_FOR_RANDOM_TOPIC),
                        /* defaultValue */ DeviceConfig.getInt(
                                NAMESPACE_ADSERVICES,
                                /* flagName */ KEY_TOPICS_PERCENTAGE_FOR_RANDOM_TOPIC,
                                /* defaultValue */ TOPICS_PERCENTAGE_FOR_RANDOM_TOPIC));
        if (topicsPercentageForRandomTopic < 0 || topicsPercentageForRandomTopic > MAX_PERCENTAGE) {
            throw new IllegalArgumentException(
                    "topicsPercentageForRandomTopic should be between 0 and 100");
        }
        return topicsPercentageForRandomTopic;
    }

    @Override
    public int getTopicsNumberOfTopTopics() {
        // The priority of applying the flag values: PH (DeviceConfig) and then hard-coded value.
        int topicsNumberOfTopTopics =
                DeviceConfig.getInt(
                        NAMESPACE_ADSERVICES,
                        /* flagName */ KEY_TOPICS_NUMBER_OF_TOP_TOPICS,
                        /* defaultValue */ TOPICS_NUMBER_OF_TOP_TOPICS);
        if (topicsNumberOfTopTopics < 0) {
            throw new IllegalArgumentException("topicsNumberOfTopTopics should >= 0");
        }

        return topicsNumberOfTopTopics;
    }

    @Override
    public int getTopicsNumberOfRandomTopics() {
        // The priority of applying the flag values: PH (DeviceConfig) and then hard-coded value.
        int topicsNumberOfTopTopics =
                DeviceConfig.getInt(
                        NAMESPACE_ADSERVICES,
                        /* flagName */ KEY_TOPICS_NUMBER_OF_RANDOM_TOPICS,
                        /* defaultValue */ TOPICS_NUMBER_OF_RANDOM_TOPICS);
        if (topicsNumberOfTopTopics < 0) {
            throw new IllegalArgumentException("topicsNumberOfTopTopics should >= 0");
        }

        return topicsNumberOfTopTopics;
    }

    @Override
    public int getTopicsNumberOfLookBackEpochs() {
        // The priority of applying the flag values: PH (DeviceConfig) and then hard-coded value.
        int topicsNumberOfLookBackEpochs =
                DeviceConfig.getInt(
                        NAMESPACE_ADSERVICES,
                        /* flagName */ KEY_TOPICS_NUMBER_OF_LOOK_BACK_EPOCHS,
                        /* defaultValue */ TOPICS_NUMBER_OF_LOOK_BACK_EPOCHS);
        if (topicsNumberOfLookBackEpochs < 1) {
            throw new IllegalArgumentException("topicsNumberOfLookBackEpochs should  >= 1");
        }

        return topicsNumberOfLookBackEpochs;
    }

    @Override
    public int getClassifierType() {
        // The priority of applying the flag values: SystemProperties, PH (DeviceConfig), then
        // hard-coded value.
        return SystemProperties.getInt(
                getSystemPropertyName(KEY_CLASSIFIER_TYPE),
                DeviceConfig.getInt(
                        NAMESPACE_ADSERVICES,
                        /* flagName */ KEY_CLASSIFIER_TYPE,
                        /* defaultValue */ DEFAULT_CLASSIFIER_TYPE));
    }

    @Override
    public int getClassifierNumberOfTopLabels() {
        // The priority of applying the flag values: SystemProperties, PH (DeviceConfig), then
        // hard-coded value.
        return SystemProperties.getInt(
                getSystemPropertyName(KEY_CLASSIFIER_NUMBER_OF_TOP_LABELS),
                DeviceConfig.getInt(
                        NAMESPACE_ADSERVICES,
                        /* flagName */ KEY_CLASSIFIER_NUMBER_OF_TOP_LABELS,
                        /* defaultValue */ CLASSIFIER_NUMBER_OF_TOP_LABELS));
    }

    @Override
    public float getClassifierThreshold() {
        // The priority of applying the flag values: PH (DeviceConfig) and then hard-coded value.
        return DeviceConfig.getFloat(
                NAMESPACE_ADSERVICES,
                /* flagName */ KEY_CLASSIFIER_THRESHOLD,
                /* defaultValue */ CLASSIFIER_THRESHOLD);
    }

    @Override
    public int getClassifierDescriptionMaxWords() {
        // The priority of applying the flag values: PH (DeviceConfig) and then hard-coded value.
        return DeviceConfig.getInt(
                NAMESPACE_ADSERVICES,
                /* flagName */ KEY_CLASSIFIER_DESCRIPTION_MAX_WORDS,
                /* defaultValue */ CLASSIFIER_DESCRIPTION_MAX_WORDS);
    }

    @Override
    public int getClassifierDescriptionMaxLength() {
        // The priority of applying the flag values: PH (DeviceConfig) and then hard-coded value.
        return DeviceConfig.getInt(
                NAMESPACE_ADSERVICES,
                /* flagName */ KEY_CLASSIFIER_DESCRIPTION_MAX_LENGTH,
                /* defaultValue */ CLASSIFIER_DESCRIPTION_MAX_LENGTH);
    }

    @Override
    public boolean getClassifierForceUseBundledFiles() {
        // The priority of applying the flag values: PH (DeviceConfig) and then hard-coded value.
        return DeviceConfig.getBoolean(
                NAMESPACE_ADSERVICES,
                /* flagName */ KEY_CLASSIFIER_FORCE_USE_BUNDLED_FILES,
                /* defaultValue */ CLASSIFIER_FORCE_USE_BUNDLED_FILES);
    }

    @Override
    public long getMaintenanceJobPeriodMs() {
        // The priority of applying the flag values: SystemProperties, PH (DeviceConfig) and then
        // hard-coded value.
        long maintenanceJobPeriodMs =
                SystemProperties.getLong(
                        getSystemPropertyName(KEY_MAINTENANCE_JOB_PERIOD_MS),
                        /* defaultValue */ DeviceConfig.getLong(
                                NAMESPACE_ADSERVICES,
                                /* flagName */ KEY_MAINTENANCE_JOB_PERIOD_MS,
                                /* defaultValue */ MAINTENANCE_JOB_PERIOD_MS));
        if (maintenanceJobPeriodMs < 0) {
            throw new IllegalArgumentException("maintenanceJobPeriodMs should  >= 0");
        }
        // The priority of applying the flag values: PH (DeviceConfig) and then hard-coded value.
        return maintenanceJobPeriodMs;
    }

    @Override
    public long getMaintenanceJobFlexMs() {
        // The priority of applying the flag values: SystemProperties, PH (DeviceConfig) and then
        // hard-coded value.
        long maintenanceJobFlexMs =
                SystemProperties.getLong(
                        getSystemPropertyName(KEY_MAINTENANCE_JOB_FLEX_MS),
                        /* defaultValue */ DeviceConfig.getLong(
                                NAMESPACE_ADSERVICES,
                                /* flagName */ KEY_MAINTENANCE_JOB_FLEX_MS,
                                /* defaultValue */ MAINTENANCE_JOB_FLEX_MS));

        if (maintenanceJobFlexMs <= 0) {
            throw new IllegalArgumentException("maintenanceJobFlexMs should  > 0");
        }

        // The priority of applying the flag values: PH (DeviceConfig) and then hard-coded value.
        return maintenanceJobFlexMs;
    }

    @Override
    public long getMeasurementEventMainReportingJobPeriodMs() {
        // The priority of applying the flag values: PH (DeviceConfig) and then hard-coded value.
        return DeviceConfig.getLong(
                NAMESPACE_ADSERVICES,
                /* flagName */ KEY_MEASUREMENT_EVENT_MAIN_REPORTING_JOB_PERIOD_MS,
                /* defaultValue */ MEASUREMENT_EVENT_MAIN_REPORTING_JOB_PERIOD_MS);
    }

    @Override
    public long getMeasurementEventFallbackReportingJobPeriodMs() {
        // The priority of applying the flag values: PH (DeviceConfig) and then hard-coded value.
        return DeviceConfig.getLong(
                NAMESPACE_ADSERVICES,
                /* flagName */ KEY_MEASUREMENT_EVENT_FALLBACK_REPORTING_JOB_PERIOD_MS,
                /* defaultValue */ MEASUREMENT_EVENT_FALLBACK_REPORTING_JOB_PERIOD_MS);
    }

    @Override
    public String getMeasurementAggregateEncryptionKeyCoordinatorUrl() {
        // The priority of applying the flag values: PH (DeviceConfig) and then hard-coded value.
        return DeviceConfig.getString(
                NAMESPACE_ADSERVICES,
                /* flagName */ KEY_MEASUREMENT_AGGREGATE_ENCRYPTION_KEY_COORDINATOR_URL,
                /* defaultValue */ MEASUREMENT_AGGREGATE_ENCRYPTION_KEY_COORDINATOR_URL);
    }

    @Override
    public long getMeasurementAggregateMainReportingJobPeriodMs() {
        // The priority of applying the flag values: PH (DeviceConfig) and then hard-coded value.
        return DeviceConfig.getLong(
                NAMESPACE_ADSERVICES,
                /* flagName */ KEY_MEASUREMENT_AGGREGATE_MAIN_REPORTING_JOB_PERIOD_MS,
                /* defaultValue */ MEASUREMENT_AGGREGATE_MAIN_REPORTING_JOB_PERIOD_MS);
    }

    @Override
    public long getMeasurementAggregateFallbackReportingJobPeriodMs() {
        // The priority of applying the flag values: PH (DeviceConfig) and then hard-coded value.
        return DeviceConfig.getLong(
                NAMESPACE_ADSERVICES,
                /* flagName */ KEY_MEASUREMENT_AGGREGATE_FALLBACK_REPORTING_JOB_PERIOD_MS,
                /* defaultValue */ MEASUREMENT_AGGREGATE_FALLBACK_REPORTING_JOB_PERIOD_MS);
    }

    @Override
    public int getMeasurementNetworkConnectTimeoutMs() {
        // The priority of applying the flag values: PH (DeviceConfig) and then hard-coded value.
        return DeviceConfig.getInt(
                NAMESPACE_ADSERVICES,
                /* flagName */ KEY_MEASUREMENT_NETWORK_CONNECT_TIMEOUT_MS,
                /* defaultValue */ MEASUREMENT_NETWORK_CONNECT_TIMEOUT_MS);
    }

    @Override
    public int getMeasurementNetworkReadTimeoutMs() {
        // The priority of applying the flag values: PH (DeviceConfig) and then hard-coded value.
        return DeviceConfig.getInt(
                NAMESPACE_ADSERVICES,
                /* flagName */ KEY_MEASUREMENT_NETWORK_READ_TIMEOUT_MS,
                /* defaultValue */ MEASUREMENT_NETWORK_READ_TIMEOUT_MS);
    }

    @Override
    public long getMeasurementDbSizeLimit() {
        // The priority of applying the flag values: PH (DeviceConfig) and then hard-coded value.
        return DeviceConfig.getLong(
                NAMESPACE_ADSERVICES,
                /* flagName */ KEY_MEASUREMENT_DB_SIZE_LIMIT,
                /* defaultValue */ MEASUREMENT_DB_SIZE_LIMIT);
    }

    @Override
    public String getMeasurementManifestFileUrl() {
        // The priority of applying the flag values: PH (DeviceConfig) and then hard-coded value.
        return DeviceConfig.getString(
                NAMESPACE_ADSERVICES,
                /* flagName */ KEY_MEASUREMENT_MANIFEST_FILE_URL,
                /* defaultValue */ MEASUREMENT_MANIFEST_FILE_URL);
    }

    @Override
    public long getMeasurementRegistrationInputEventValidWindowMs() {
        // The priority of applying the flag values: PH (DeviceConfig) and then hard-coded value.
        return DeviceConfig.getLong(
                NAMESPACE_ADSERVICES,
                /* flagName */ KEY_MEASUREMENT_REGISTRATION_INPUT_EVENT_VALID_WINDOW_MS,
                /* defaultValue */ MEASUREMENT_REGISTRATION_INPUT_EVENT_VALID_WINDOW_MS);
    }

    @Override
    public boolean getMeasurementIsClickVerificationEnabled() {
        // The priority of applying the flag values: PH (DeviceConfig) and then hard-coded value.
        return DeviceConfig.getBoolean(
                NAMESPACE_ADSERVICES,
                /* flagName */ KEY_MEASUREMENT_IS_CLICK_VERIFICATION_ENABLED,
                /* defaultValue */ MEASUREMENT_IS_CLICK_VERIFICATION_ENABLED);
    }

    @Override
    public boolean getMeasurementIsClickVerifiedByInputEvent() {
        // The priority of applying the flag values: PH (DeviceConfig) and then hard-coded value.
        return DeviceConfig.getBoolean(
                NAMESPACE_ADSERVICES,
                /* flagName */ KEY_MEASUREMENT_IS_CLICK_VERIFIED_BY_INPUT_EVENT,
                /* defaultValue */ MEASUREMENT_IS_CLICK_VERIFIED_BY_INPUT_EVENT);
    }

    @Override
    public boolean getMeasurementEnableXNA() {
        // The priority of applying the flag values: PH (DeviceConfig) and then hard-coded value.
        return DeviceConfig.getBoolean(
                NAMESPACE_ADSERVICES,
                /* flagName */ KEY_MEASUREMENT_ENABLE_XNA,
                /* defaultValue */ MEASUREMENT_ENABLE_XNA);
    }

    @Override
    public boolean getMeasurementEnableDebugReport() {
        return DeviceConfig.getBoolean(
                NAMESPACE_ADSERVICES,
                /* flagName */ KEY_MEASUREMENT_ENABLE_DEBUG_REPORT,
                /* defaultValue */ MEASUREMENT_ENABLE_DEBUG_REPORT);
    }

    @Override
    public boolean getMeasurementEnableSourceDebugReport() {
        return DeviceConfig.getBoolean(
                NAMESPACE_ADSERVICES,
                /* flagName */ KEY_MEASUREMENT_ENABLE_SOURCE_DEBUG_REPORT,
                /* defaultValue */ MEASUREMENT_ENABLE_SOURCE_DEBUG_REPORT);
    }

    @Override
    public boolean getMeasurementEnableTriggerDebugReport() {
        return DeviceConfig.getBoolean(
                NAMESPACE_ADSERVICES,
                /* flagName */ KEY_MEASUREMENT_ENABLE_TRIGGER_DEBUG_REPORT,
                /* defaultValue */ MEASUREMENT_ENABLE_TRIGGER_DEBUG_REPORT);
    }

    @Override
    public long getMeasurementDataExpiryWindowMs() {
        return DeviceConfig.getLong(
                NAMESPACE_ADSERVICES,
                /* flagName */ KEY_MEASUREMENT_DATA_EXPIRY_WINDOW_MS,
                /* defaultValue */ MEASUREMENT_DATA_EXPIRY_WINDOW_MS);
    }

    @Override
<<<<<<< HEAD
=======
    public int getMeasurementMaxRegistrationRedirects() {
        return DeviceConfig.getInt(
                NAMESPACE_ADSERVICES,
                /* flagName */ KEY_MEASUREMENT_MAX_REGISTRATION_REDIRECTS,
                /* defaultValue */ MEASUREMENT_MAX_REGISTRATION_REDIRECTS);
    }

    @Override
    public int getMeasurementMaxRegistrationsPerJobInvocation() {
        return DeviceConfig.getInt(
                NAMESPACE_ADSERVICES,
                /* flagName */ KEY_MEASUREMENT_MAX_REGISTRATIONS_PER_JOB_INVOCATION,
                /* defaultValue */ MEASUREMENT_MAX_REGISTRATIONS_PER_JOB_INVOCATION);
    }

    @Override
    public int getMeasurementMaxRetriesPerRegistrationRequest() {
        return DeviceConfig.getInt(
                NAMESPACE_ADSERVICES,
                /* flagName */ KEY_MEASUREMENT_MAX_RETRIES_PER_REGISTRATION_REQUEST,
                /* defaultValue */ MEASUREMENT_MAX_RETRIES_PER_REGISTRATION_REQUEST);
    }

    @Override
    public long getMeasurementRegistrationJobTriggerDelayMs() {
        return DeviceConfig.getLong(
                NAMESPACE_ADSERVICES,
                /* flagName */ KEY_MEASUREMENT_REGISTRATION_JOB_TRIGGER_DELAY_MS,
                /* defaultValue */ MEASUREMENT_REGISTRATION_JOB_TRIGGER_DELAY_MS);
    }

    @Override
    public long getMeasurementRegistrationJobTriggerMaxDelayMs() {
        return DeviceConfig.getLong(
                NAMESPACE_ADSERVICES,
                /* flagName */ KEY_MEASUREMENT_REGISTRATION_JOB_TRIGGER_MAX_DELAY_MS,
                /* defaultValue */ MEASUREMENT_REGISTRATION_JOB_TRIGGER_MAX_DELAY_MS);
    }

    @Override
>>>>>>> d654911e
    public long getFledgeCustomAudienceMaxCount() {
        // The priority of applying the flag values: PH (DeviceConfig) and then hard-coded value.
        return DeviceConfig.getLong(
                NAMESPACE_ADSERVICES,
                /* flagName */ KEY_FLEDGE_CUSTOM_AUDIENCE_MAX_COUNT,
                /* defaultValue */ FLEDGE_CUSTOM_AUDIENCE_MAX_COUNT);
    }

    @Override
    public long getFledgeCustomAudiencePerAppMaxCount() {
        // The priority of applying the flag values: PH (DeviceConfig) and then hard-coded value.
        return DeviceConfig.getLong(
                NAMESPACE_ADSERVICES,
                /* flagName */ KEY_FLEDGE_CUSTOM_AUDIENCE_PER_APP_MAX_COUNT,
                /* defaultValue */ FLEDGE_CUSTOM_AUDIENCE_PER_APP_MAX_COUNT);
    }

    @Override
    public long getFledgeCustomAudienceMaxOwnerCount() {
        // The priority of applying the flag values: PH (DeviceConfig) and then hard-coded value.
        return DeviceConfig.getLong(
                NAMESPACE_ADSERVICES,
                /* flagName */ KEY_FLEDGE_CUSTOM_AUDIENCE_MAX_OWNER_COUNT,
                /* defaultValue */ FLEDGE_CUSTOM_AUDIENCE_MAX_OWNER_COUNT);
    }

    @Override
    public long getFledgeCustomAudienceDefaultExpireInMs() {
        // The priority of applying the flag values: PH (DeviceConfig) and then hard-coded value.
        return DeviceConfig.getLong(
                NAMESPACE_ADSERVICES,
                /* flagName */ KEY_FLEDGE_CUSTOM_AUDIENCE_DEFAULT_EXPIRE_IN_MS,
                /* defaultValue */ FLEDGE_CUSTOM_AUDIENCE_DEFAULT_EXPIRE_IN_MS);
    }

    @Override
    public long getFledgeCustomAudienceMaxActivationDelayInMs() {
        // The priority of applying the flag values: PH (DeviceConfig) and then hard-coded value.
        return DeviceConfig.getLong(
                NAMESPACE_ADSERVICES,
                /* flagName */ KEY_FLEDGE_CUSTOM_AUDIENCE_MAX_ACTIVATION_DELAY_IN_MS,
                /* defaultValue */ FLEDGE_CUSTOM_AUDIENCE_MAX_ACTIVATION_DELAY_IN_MS);
    }

    @Override
    public long getFledgeCustomAudienceMaxExpireInMs() {
        // The priority of applying the flag values: PH (DeviceConfig) and then hard-coded value.
        return DeviceConfig.getLong(
                NAMESPACE_ADSERVICES,
                /* flagName */ KEY_FLEDGE_CUSTOM_AUDIENCE_MAX_EXPIRE_IN_MS,
                /* defaultValue */ FLEDGE_CUSTOM_AUDIENCE_MAX_EXPIRE_IN_MS);
    }

    @Override
    public int getFledgeCustomAudienceMaxNameSizeB() {
        return DeviceConfig.getInt(
                NAMESPACE_ADSERVICES,
                /* flagName */ KEY_FLEDGE_CUSTOM_AUDIENCE_MAX_NAME_SIZE_B,
                /* defaultValue */ FLEDGE_CUSTOM_AUDIENCE_MAX_NAME_SIZE_B);
    }

    @Override
    public int getFledgeCustomAudienceMaxDailyUpdateUriSizeB() {
        return DeviceConfig.getInt(
                NAMESPACE_ADSERVICES,
                /* flagName */ KEY_FLEDGE_CUSTOM_AUDIENCE_MAX_DAILY_UPDATE_URI_SIZE_B,
                /* defaultValue */ FLEDGE_CUSTOM_AUDIENCE_MAX_DAILY_UPDATE_URI_SIZE_B);
    }

    @Override
    public int getFledgeCustomAudienceMaxBiddingLogicUriSizeB() {
        return DeviceConfig.getInt(
                NAMESPACE_ADSERVICES,
                /* flagName */ KEY_FLEDGE_CUSTOM_AUDIENCE_MAX_BIDDING_LOGIC_URI_SIZE_B,
                /* defaultValue */ FLEDGE_CUSTOM_AUDIENCE_MAX_BIDDING_LOGIC_URI_SIZE_B);
    }

    @Override
    public int getFledgeCustomAudienceMaxUserBiddingSignalsSizeB() {
        // The priority of applying the flag values: PH (DeviceConfig) and then hard-coded value.
        return DeviceConfig.getInt(
                NAMESPACE_ADSERVICES,
                /* flagName */ KEY_FLEDGE_CUSTOM_AUDIENCE_MAX_USER_BIDDING_SIGNALS_SIZE_B,
                /* defaultValue */ FLEDGE_CUSTOM_AUDIENCE_MAX_USER_BIDDING_SIGNALS_SIZE_B);
    }

    @Override
    public int getFledgeCustomAudienceMaxTrustedBiddingDataSizeB() {
        // The priority of applying the flag values: PH (DeviceConfig) and then hard-coded value.
        return DeviceConfig.getInt(
                NAMESPACE_ADSERVICES,
                /* flagName */ KEY_FLEDGE_CUSTOM_AUDIENCE_MAX_TRUSTED_BIDDING_DATA_SIZE_B,
                /* defaultValue */ FLEDGE_CUSTOM_AUDIENCE_MAX_TRUSTED_BIDDING_DATA_SIZE_B);
    }

    @Override
    public int getFledgeCustomAudienceMaxAdsSizeB() {
        // The priority of applying the flag values: PH (DeviceConfig) and then hard-coded value.
        return DeviceConfig.getInt(
                NAMESPACE_ADSERVICES,
                /* flagName */ KEY_FLEDGE_CUSTOM_AUDIENCE_MAX_ADS_SIZE_B,
                /* defaultValue */ FLEDGE_CUSTOM_AUDIENCE_MAX_ADS_SIZE_B);
    }

    @Override
    public int getFledgeCustomAudienceMaxNumAds() {
        // The priority of applying the flag values: PH (DeviceConfig) and then hard-coded value.
        return DeviceConfig.getInt(
                NAMESPACE_ADSERVICES,
                /* flagName */ KEY_FLEDGE_CUSTOM_AUDIENCE_MAX_NUM_ADS,
                /* defaultValue */ FLEDGE_CUSTOM_AUDIENCE_MAX_NUM_ADS);
    }

    @Override
    public long getFledgeCustomAudienceActiveTimeWindowInMs() {
        return DeviceConfig.getLong(
                NAMESPACE_ADSERVICES,
                /* flagName */ KEY_FLEDGE_CUSTOM_AUDIENCE_ACTIVE_TIME_WINDOW_MS,
                /* defaultValue */ FLEDGE_CUSTOM_AUDIENCE_ACTIVE_TIME_WINDOW_MS);
    }

    @Override
    public boolean getFledgeBackgroundFetchEnabled() {
        // The priority of applying the flag values: PH (DeviceConfig) and then hard-coded value.
        return DeviceConfig.getBoolean(
                NAMESPACE_ADSERVICES,
                /* flagName */ KEY_FLEDGE_BACKGROUND_FETCH_ENABLED,
                /* defaultValue */ FLEDGE_BACKGROUND_FETCH_ENABLED);
    }

    @Override
    public long getFledgeBackgroundFetchJobPeriodMs() {
        // The priority of applying the flag values: PH (DeviceConfig) and then hard-coded value.
        return DeviceConfig.getLong(
                NAMESPACE_ADSERVICES,
                /* flagName */ KEY_FLEDGE_BACKGROUND_FETCH_JOB_PERIOD_MS,
                /* defaultValue */ FLEDGE_BACKGROUND_FETCH_JOB_PERIOD_MS);
    }

    @Override
    public long getFledgeBackgroundFetchJobFlexMs() {
        // The priority of applying the flag values: PH (DeviceConfig) and then hard-coded value.
        return DeviceConfig.getLong(
                NAMESPACE_ADSERVICES,
                /* flagName */ KEY_FLEDGE_BACKGROUND_FETCH_JOB_FLEX_MS,
                /* defaultValue */ FLEDGE_BACKGROUND_FETCH_JOB_FLEX_MS);
    }

    @Override
    public long getFledgeBackgroundFetchJobMaxRuntimeMs() {
        // The priority of applying the flag values: PH (DeviceConfig) and then hard-coded value.
        return DeviceConfig.getLong(
                NAMESPACE_ADSERVICES,
                /* flagName */ KEY_FLEDGE_BACKGROUND_FETCH_JOB_MAX_RUNTIME_MS,
                /* defaultValue */ FLEDGE_BACKGROUND_FETCH_JOB_MAX_RUNTIME_MS);
    }

    @Override
    public long getFledgeBackgroundFetchMaxNumUpdated() {
        // The priority of applying the flag values: PH (DeviceConfig) and then hard-coded value.
        return DeviceConfig.getLong(
                NAMESPACE_ADSERVICES,
                /* flagName */ KEY_FLEDGE_BACKGROUND_FETCH_MAX_NUM_UPDATED,
                /* defaultValue */ FLEDGE_BACKGROUND_FETCH_MAX_NUM_UPDATED);
    }

    @Override
    public int getFledgeBackgroundFetchThreadPoolSize() {
        // The priority of applying the flag values: PH (DeviceConfig) and then hard-coded value.
        return DeviceConfig.getInt(
                NAMESPACE_ADSERVICES,
                /* flagName */ KEY_FLEDGE_BACKGROUND_FETCH_THREAD_POOL_SIZE,
                /* defaultValue */ FLEDGE_BACKGROUND_FETCH_THREAD_POOL_SIZE);
    }

    @Override
    public long getFledgeBackgroundFetchEligibleUpdateBaseIntervalS() {
        // The priority of applying the flag values: PH (DeviceConfig) and then hard-coded value.
        return DeviceConfig.getLong(
                NAMESPACE_ADSERVICES,
                /* flagName */ KEY_FLEDGE_BACKGROUND_FETCH_ELIGIBLE_UPDATE_BASE_INTERVAL_S,
                /* defaultValue */ FLEDGE_BACKGROUND_FETCH_ELIGIBLE_UPDATE_BASE_INTERVAL_S);
    }

    @Override
    public int getFledgeBackgroundFetchNetworkConnectTimeoutMs() {
        // The priority of applying the flag values: PH (DeviceConfig) and then hard-coded value.
        return DeviceConfig.getInt(
                NAMESPACE_ADSERVICES,
                /* flagName */ KEY_FLEDGE_BACKGROUND_FETCH_NETWORK_CONNECT_TIMEOUT_MS,
                /* defaultValue */ FLEDGE_BACKGROUND_FETCH_NETWORK_CONNECT_TIMEOUT_MS);
    }

    @Override
    public int getFledgeBackgroundFetchNetworkReadTimeoutMs() {
        // The priority of applying the flag values: PH (DeviceConfig) and then hard-coded value.
        return DeviceConfig.getInt(
                NAMESPACE_ADSERVICES,
                /* flagName */ KEY_FLEDGE_BACKGROUND_FETCH_NETWORK_READ_TIMEOUT_MS,
                /* defaultValue */ FLEDGE_BACKGROUND_FETCH_NETWORK_READ_TIMEOUT_MS);
    }

    @Override
    public int getFledgeBackgroundFetchMaxResponseSizeB() {
        // The priority of applying the flag values: PH (DeviceConfig) and then hard-coded value.
        return DeviceConfig.getInt(
                NAMESPACE_ADSERVICES,
                /* flagName */ KEY_FLEDGE_BACKGROUND_FETCH_MAX_RESPONSE_SIZE_B,
                /* defaultValue */ FLEDGE_BACKGROUND_FETCH_MAX_RESPONSE_SIZE_B);
    }

    @Override
    public int getAdSelectionMaxConcurrentBiddingCount() {
        return DeviceConfig.getInt(
                NAMESPACE_ADSERVICES,
                /* flagName */ KEY_FLEDGE_AD_SELECTION_MAX_CONCURRENT_BIDDING_COUNT,
                /* defaultValue */ FLEDGE_AD_SELECTION_MAX_CONCURRENT_BIDDING_COUNT);
    }

    @Override
    public long getAdSelectionBiddingTimeoutPerCaMs() {
        return DeviceConfig.getLong(
                NAMESPACE_ADSERVICES,
                /* flagName */ KEY_FLEDGE_AD_SELECTION_BIDDING_TIMEOUT_PER_CA_MS,
                /* defaultValue */ FLEDGE_AD_SELECTION_BIDDING_TIMEOUT_PER_CA_MS);
    }

    @Override
    public long getAdSelectionBiddingTimeoutPerBuyerMs() {
        return DeviceConfig.getLong(
                NAMESPACE_ADSERVICES,
                /* flagName */ KEY_FLEDGE_AD_SELECTION_BIDDING_TIMEOUT_PER_BUYER_MS,
                /* defaultValue */ FLEDGE_AD_SELECTION_BIDDING_TIMEOUT_PER_BUYER_MS);
    }

    @Override
    public long getAdSelectionScoringTimeoutMs() {
        return DeviceConfig.getLong(
                NAMESPACE_ADSERVICES,
                /* flagName */ KEY_FLEDGE_AD_SELECTION_SCORING_TIMEOUT_MS,
                /* defaultValue */ FLEDGE_AD_SELECTION_SCORING_TIMEOUT_MS);
    }

    @Override
    public long getAdSelectionSelectingOutcomeTimeoutMs() {
        return DeviceConfig.getLong(
                NAMESPACE_ADSERVICES,
                /* flagName */ KEY_FLEDGE_AD_SELECTION_SELECTING_OUTCOME_TIMEOUT_MS,
                /* defaultValue */ FLEDGE_AD_SELECTION_SELECTING_OUTCOME_TIMEOUT_MS);
    }

    @Override
    public long getAdSelectionOverallTimeoutMs() {
        return DeviceConfig.getLong(
                NAMESPACE_ADSERVICES,
                /* flagName */ KEY_FLEDGE_AD_SELECTION_OVERALL_TIMEOUT_MS,
                /* defaultValue */ FLEDGE_AD_SELECTION_OVERALL_TIMEOUT_MS);
    }

    @Override
    public long getAdSelectionFromOutcomesOverallTimeoutMs() {
        return DeviceConfig.getLong(
                NAMESPACE_ADSERVICES,
                /* flagName */ KEY_FLEDGE_AD_SELECTION_FROM_OUTCOMES_OVERALL_TIMEOUT_MS,
                /* defaultValue */ FLEDGE_AD_SELECTION_FROM_OUTCOMES_OVERALL_TIMEOUT_MS);
    }

    @Override
    public long getAdSelectionOffDeviceOverallTimeoutMs() {
        return DeviceConfig.getLong(
                NAMESPACE_ADSERVICES,
                /* flagName */ KEY_FLEDGE_AD_SELECTION_OFF_DEVICE_OVERALL_TIMEOUT_MS,
                /* defaultValue */ FLEDGE_AD_SELECTION_OFF_DEVICE_OVERALL_TIMEOUT_MS);
    }

    @Override
    public boolean getFledgeAdSelectionFilteringEnabled() {
        return DeviceConfig.getBoolean(
                NAMESPACE_ADSERVICES,
                /* flagName */ KEY_FLEDGE_AD_SELECTION_FILTERING_ENABLED,
                /* defaultValue */ FLEDGE_AD_SELECTION_FILTERING_ENABLED);
    }

    @Override
    public boolean getFledgeAdSelectionContextualAdsEnabled() {
        return DeviceConfig.getBoolean(
                DeviceConfig.NAMESPACE_ADSERVICES,
                // The key deliberately kept same as Filtering as the two features are coupled
                /* flagName */ KEY_FLEDGE_AD_SELECTION_FILTERING_ENABLED,
                /* defaultValue */ FLEDGE_AD_SELECTION_CONTEXTUAL_ADS_ENABLED);
    }

    @Override
    public long getFledgeAdSelectionBiddingLogicJsVersion() {
        return DeviceConfig.getLong(
                NAMESPACE_ADSERVICES,
                /* flagName */ KEY_FLEDGE_AD_SELECTION_BIDDING_LOGIC_JS_VERSION,
                /* defaultValue */ FLEDGE_AD_SELECTION_BIDDING_LOGIC_JS_VERSION);
    }

    @Override
    public long getReportImpressionOverallTimeoutMs() {
        return DeviceConfig.getLong(
                NAMESPACE_ADSERVICES,
                /* flagName */ KEY_FLEDGE_REPORT_IMPRESSION_OVERALL_TIMEOUT_MS,
                /* defaultValue */ FLEDGE_REPORT_IMPRESSION_OVERALL_TIMEOUT_MS);
    }

    @Override
    public long getFledgeReportImpressionMaxRegisteredAdBeaconsTotalCount() {
        return DeviceConfig.getLong(
                NAMESPACE_ADSERVICES,
                /* flagName */ KEY_FLEDGE_REPORT_IMPRESSION_MAX_REGISTERED_AD_BEACONS_TOTAL_COUNT,
                /* defaultValue */ FLEDGE_REPORT_IMPRESSION_MAX_REGISTERED_AD_BEACONS_TOTAL_COUNT);
    }

    @Override
    public long getFledgeReportImpressionMaxRegisteredAdBeaconsPerAdTechCount() {
        return DeviceConfig.getLong(
                NAMESPACE_ADSERVICES,
                /* flagName */ KEY_FLEDGE_REPORT_IMPRESSION_MAX_REGISTERED_AD_BEACONS_PER_AD_TECH_COUNT,
                /* defaultValue */ FLEDGE_REPORT_IMPRESSION_MAX_REGISTERED_AD_BEACONS_PER_AD_TECH_COUNT);
    }

    @Override
    public long getFledgeReportImpressionRegisteredAdBeaconsMaxInteractionKeySizeB() {
        return DeviceConfig.getLong(
                NAMESPACE_ADSERVICES,
                /* flagName */
                KEY_FLEDGE_REPORT_IMPRESSION_REGISTERED_AD_BEACONS_MAX_INTERACTION_KEY_SIZE_B,
                /* defaultValue */
                FLEDGE_REPORT_IMPRESSION_REGISTERED_AD_BEACONS_MAX_INTERACTION_KEY_SIZE_B);
    }

    @Override
    public boolean getFledgeHttpCachingEnabled() {
        return DeviceConfig.getBoolean(
                NAMESPACE_ADSERVICES,
                /* flagName */ KEY_FLEDGE_HTTP_CACHE_ENABLE,
                /* defaultValue */ FLEDGE_HTTP_CACHE_ENABLE);
    }

    @Override
    public boolean getFledgeHttpJsCachingEnabled() {
        return DeviceConfig.getBoolean(
                NAMESPACE_ADSERVICES,
                /* flagName */ KEY_FLEDGE_HTTP_CACHE_ENABLE_JS_CACHING,
                /* defaultValue */ FLEDGE_HTTP_CACHE_ENABLE_JS_CACHING);
    }

    @Override
    public long getFledgeHttpCacheMaxEntries() {
        return DeviceConfig.getLong(
                NAMESPACE_ADSERVICES,
                /* flagName */ KEY_FLEDGE_HTTP_CACHE_MAX_ENTRIES,
                /* defaultValue */ FLEDGE_HTTP_CACHE_MAX_ENTRIES);
    }

    @Override
    public long getFledgeHttpCacheMaxAgeSeconds() {
        return DeviceConfig.getLong(
                NAMESPACE_ADSERVICES,
                /* flagName */ KEY_FLEDGE_HTTP_CACHE_DEFAULT_MAX_AGE_SECONDS,
                /* defaultValue */ FLEDGE_HTTP_CACHE_DEFAULT_MAX_AGE_SECONDS);
    }

    // MDD related flags.
    @Override
    public int getDownloaderConnectionTimeoutMs() {
        // The priority of applying the flag values: PH (DeviceConfig) and then hard-coded value.
        return DeviceConfig.getInt(
                NAMESPACE_ADSERVICES,
                /* flagName */ KEY_DOWNLOADER_CONNECTION_TIMEOUT_MS,
                /* defaultValue */ DOWNLOADER_CONNECTION_TIMEOUT_MS);
    }

    @Override
    public int getDownloaderReadTimeoutMs() {
        // The priority of applying the flag values: PH (DeviceConfig) and then hard-coded value.
        return DeviceConfig.getInt(
                NAMESPACE_ADSERVICES,
                /* flagName */ KEY_DOWNLOADER_READ_TIMEOUT_MS,
                /* defaultValue */ DOWNLOADER_READ_TIMEOUT_MS);
    }

    @Override
    public int getDownloaderMaxDownloadThreads() {
        // The priority of applying the flag values: PH (DeviceConfig) and then hard-coded value.
        return DeviceConfig.getInt(
                NAMESPACE_ADSERVICES,
                /* flagName */ KEY_DOWNLOADER_MAX_DOWNLOAD_THREADS,
                /* defaultValue */ DOWNLOADER_MAX_DOWNLOAD_THREADS);
    }

    @Override
    public String getMddTopicsClassifierManifestFileUrl() {
        // The priority of applying the flag values: PH (DeviceConfig) and then hard-coded value.
        return DeviceConfig.getString(
                NAMESPACE_ADSERVICES,
                /* flagName */ KEY_MDD_TOPICS_CLASSIFIER_MANIFEST_FILE_URL,
                /* defaultValue */ MDD_TOPICS_CLASSIFIER_MANIFEST_FILE_URL);
    }

    // Group of All Killswitches
    @Override
    public boolean getGlobalKillSwitch() {
        // The priority of applying the flag values: SystemProperties, PH (DeviceConfig), then
        // hard-coded value.
        return SystemProperties.getBoolean(
                        getSystemPropertyName(KEY_GLOBAL_KILL_SWITCH),
                        /* defaultValue */ DeviceConfig.getBoolean(
                                NAMESPACE_ADSERVICES,
                                /* flagName */ KEY_GLOBAL_KILL_SWITCH,
                                /* defaultValue */ GLOBAL_KILL_SWITCH))
                || /* S Minus Kill Switch */ !(SdkLevel.isAtLeastT() || getEnableBackCompat());
    }

    // MEASUREMENT Killswitches
    @Override
    public boolean getMeasurementKillSwitch() {
        // We check the Global Killswitch first. As a result, it overrides all other killswitches.
        // The priority of applying the flag values: SystemProperties, PH (DeviceConfig), then
        // hard-coded value.
        return getGlobalKillSwitch()
                || SystemProperties.getBoolean(
                        getSystemPropertyName(KEY_MEASUREMENT_KILL_SWITCH),
                        /* defaultValue */ DeviceConfig.getBoolean(
                                NAMESPACE_ADSERVICES,
                                /* flagName */ KEY_MEASUREMENT_KILL_SWITCH,
                                /* defaultValue */ MEASUREMENT_KILL_SWITCH));
    }

    @Override
    public boolean getMeasurementApiDeleteRegistrationsKillSwitch() {
        // We check the Global Killswitch first then Measurement Killswitch.
        // As a result, it overrides all other killswitches.
        // The priority of applying the flag values: SystemProperties, PH (DeviceConfig), then
        // hard-coded value.
        final boolean defaultValue = MEASUREMENT_API_DELETE_REGISTRATIONS_KILL_SWITCH;
        return getGlobalKillSwitch()
                || getMeasurementKillSwitch()
                || SystemProperties.getBoolean(
                        getSystemPropertyName(KEY_MEASUREMENT_API_DELETE_REGISTRATIONS_KILL_SWITCH),
                        /* defaultValue */ DeviceConfig.getBoolean(
                                NAMESPACE_ADSERVICES,
                                /* flagName */ KEY_MEASUREMENT_API_DELETE_REGISTRATIONS_KILL_SWITCH,
                                defaultValue));
    }

    @Override
    public boolean getMeasurementApiStatusKillSwitch() {
        // We check the Global Killswitch first then Measurement Killswitch.
        // As a result, it overrides all other killswitches.
        // The priority of applying the flag values: SystemProperties, PH (DeviceConfig), then
        // hard-coded value.
        return getGlobalKillSwitch()
                || getMeasurementKillSwitch()
                || SystemProperties.getBoolean(
                        getSystemPropertyName(KEY_MEASUREMENT_API_STATUS_KILL_SWITCH),
                        /* defaultValue */ DeviceConfig.getBoolean(
                                NAMESPACE_ADSERVICES,
                                /* flagName */ KEY_MEASUREMENT_API_STATUS_KILL_SWITCH,
                                /* defaultValue */ MEASUREMENT_API_STATUS_KILL_SWITCH));
    }

    @Override
    public boolean getMeasurementApiRegisterSourceKillSwitch() {
        // We check the Global Killswitch first then Measurement Killswitch.
        // As a result, it overrides all other killswitches.
        // The priority of applying the flag values: SystemProperties, PH (DeviceConfig), then
        // hard-coded value.
        return getGlobalKillSwitch()
                || getMeasurementKillSwitch()
                || SystemProperties.getBoolean(
                        getSystemPropertyName(KEY_MEASUREMENT_API_REGISTER_SOURCE_KILL_SWITCH),
                        /* defaultValue */ DeviceConfig.getBoolean(
                                NAMESPACE_ADSERVICES,
                                /* flagName */ KEY_MEASUREMENT_API_REGISTER_SOURCE_KILL_SWITCH,
                                /* defaultValue */ MEASUREMENT_API_REGISTER_SOURCE_KILL_SWITCH));
    }

    @Override
    public boolean getMeasurementApiRegisterTriggerKillSwitch() {
        // We check the Global Killswitch first then Measurement Killswitch.
        // As a result, it overrides all other killswitches.
        // The priority of applying the flag values: SystemProperties, PH (DeviceConfig), then
        // hard-coded value.
        return getGlobalKillSwitch()
                || getMeasurementKillSwitch()
                || SystemProperties.getBoolean(
                        getSystemPropertyName(KEY_MEASUREMENT_API_REGISTER_TRIGGER_KILL_SWITCH),
                        /* defaultValue */ DeviceConfig.getBoolean(
                                NAMESPACE_ADSERVICES,
                                /* flagName */ KEY_MEASUREMENT_API_REGISTER_TRIGGER_KILL_SWITCH,
                                /* defaultValue */ MEASUREMENT_API_REGISTER_TRIGGER_KILL_SWITCH));
    }

    @Override
    public boolean getMeasurementApiRegisterWebSourceKillSwitch() {
        // We check the Global Killswitch first then Measurement Killswitch.
        // As a result, it overrides all other killswitches.
        // The priority of applying the flag values: SystemProperties, PH (DeviceConfig), then
        // hard-coded value.
        final boolean defaultValue = MEASUREMENT_API_REGISTER_WEB_SOURCE_KILL_SWITCH;
        return getGlobalKillSwitch()
                || getMeasurementKillSwitch()
                || SystemProperties.getBoolean(
                        getSystemPropertyName(KEY_MEASUREMENT_API_REGISTER_WEB_SOURCE_KILL_SWITCH),
                        /* defaultValue */ DeviceConfig.getBoolean(
                                NAMESPACE_ADSERVICES,
                                /* flagName */ KEY_MEASUREMENT_API_REGISTER_WEB_SOURCE_KILL_SWITCH,
                                defaultValue));
    }

    @Override
    public boolean getMeasurementApiRegisterWebTriggerKillSwitch() {
        // We check the Global Killswitch first then Measurement Killswitch.
        // As a result, it overrides all other killswitches.
        // The priority of applying the flag values: SystemProperties, PH (DeviceConfig), then
        // hard-coded value.
        final boolean defaultValue = MEASUREMENT_API_REGISTER_WEB_TRIGGER_KILL_SWITCH;
        return getGlobalKillSwitch()
                || getMeasurementKillSwitch()
                || SystemProperties.getBoolean(
                        getSystemPropertyName(KEY_MEASUREMENT_API_REGISTER_WEB_TRIGGER_KILL_SWITCH),
                        /* defaultValue */ DeviceConfig.getBoolean(
                                NAMESPACE_ADSERVICES,
                                /* flagName */ KEY_MEASUREMENT_API_REGISTER_WEB_TRIGGER_KILL_SWITCH,
                                defaultValue));
    }

    @Override
    public boolean getMeasurementJobAggregateFallbackReportingKillSwitch() {
        // We check the Global Killswitch first then Measurement Killswitch.
        // As a result, it overrides all other killswitches.
        // The priority of applying the flag values: SystemProperties, PH (DeviceConfig), then
        // hard-coded value.
        final String flagName = KEY_MEASUREMENT_JOB_AGGREGATE_FALLBACK_REPORTING_KILL_SWITCH;
        final boolean defaultValue = MEASUREMENT_JOB_AGGREGATE_FALLBACK_REPORTING_KILL_SWITCH;
        return getGlobalKillSwitch()
                || getMeasurementKillSwitch()
                || SystemProperties.getBoolean(
                        getSystemPropertyName(flagName),
                        /* defaultValue */ DeviceConfig.getBoolean(
                                NAMESPACE_ADSERVICES, flagName, defaultValue));
    }

    @Override
    public boolean getMeasurementJobAggregateReportingKillSwitch() {
        // We check the Global Killswitch first then Measurement Killswitch.
        // As a result, it overrides all other killswitches.
        // The priority of applying the flag values: SystemProperties, PH (DeviceConfig), then
        // hard-coded value.
        final boolean defaultValue = MEASUREMENT_JOB_AGGREGATE_REPORTING_KILL_SWITCH;
        return getGlobalKillSwitch()
                || getMeasurementKillSwitch()
                || SystemProperties.getBoolean(
                        getSystemPropertyName(KEY_MEASUREMENT_JOB_AGGREGATE_REPORTING_KILL_SWITCH),
                        /* defaultValue */ DeviceConfig.getBoolean(
                                NAMESPACE_ADSERVICES,
                                /* flagName */ KEY_MEASUREMENT_JOB_AGGREGATE_REPORTING_KILL_SWITCH,
                                defaultValue));
    }

    @Override
    public boolean getMeasurementJobAttributionKillSwitch() {
        // We check the Global Killswitch first then Measurement Killswitch.
        // As a result, it overrides all other killswitches.
        // The priority of applying the flag values: SystemProperties, PH (DeviceConfig), then
        // hard-coded value.
        return getGlobalKillSwitch()
                || getMeasurementKillSwitch()
                || SystemProperties.getBoolean(
                        getSystemPropertyName(KEY_MEASUREMENT_JOB_ATTRIBUTION_KILL_SWITCH),
                        /* defaultValue */ DeviceConfig.getBoolean(
                                NAMESPACE_ADSERVICES,
                                /* flagName */ KEY_MEASUREMENT_JOB_ATTRIBUTION_KILL_SWITCH,
                                /* defaultValue */ MEASUREMENT_JOB_ATTRIBUTION_KILL_SWITCH));
    }

    @Override
    public boolean getMeasurementJobDeleteExpiredKillSwitch() {
        // We check the Global Killswitch first then Measurement Killswitch.
        // As a result, it overrides all other killswitches.
        // The priority of applying the flag values: SystemProperties, PH (DeviceConfig), then
        // hard-coded value.
        return getGlobalKillSwitch()
                || getMeasurementKillSwitch()
                || SystemProperties.getBoolean(
                        getSystemPropertyName(KEY_MEASUREMENT_JOB_DELETE_EXPIRED_KILL_SWITCH),
                        /* defaultValue */ DeviceConfig.getBoolean(
                                NAMESPACE_ADSERVICES,
                                /* flagName */ KEY_MEASUREMENT_JOB_DELETE_EXPIRED_KILL_SWITCH,
                                /* defaultValue */ MEASUREMENT_JOB_DELETE_EXPIRED_KILL_SWITCH));
    }

    @Override
    public boolean getMeasurementJobDeleteUninstalledKillSwitch() {
        // We check the Global Killswitch first then Measurement Killswitch.
        // As a result, it overrides all other killswitches.
        // The priority of applying the flag values: SystemProperties, PH (DeviceConfig), then
        // hard-coded value.
        return getGlobalKillSwitch()
                || getMeasurementKillSwitch()
                || SystemProperties.getBoolean(
                        getSystemPropertyName(KEY_MEASUREMENT_JOB_DELETE_UNINSTALLED_KILL_SWITCH),
                        /* defaultValue */ DeviceConfig.getBoolean(
                                NAMESPACE_ADSERVICES,
                                /* flagName */ KEY_MEASUREMENT_JOB_DELETE_UNINSTALLED_KILL_SWITCH,
                                /* defaultValue */ MEASUREMENT_JOB_DELETE_UNINSTALLED_KILL_SWITCH));
    }

    @Override
    public boolean getMeasurementJobEventFallbackReportingKillSwitch() {
        // We check the Global Killswitch first then Measurement Killswitch.
        // As a result, it overrides all other killswitches.
        // The priority of applying the flag values: SystemProperties, PH (DeviceConfig), then
        // hard-coded value.
        final String flagName = KEY_MEASUREMENT_JOB_EVENT_FALLBACK_REPORTING_KILL_SWITCH;
        final boolean defaultValue = MEASUREMENT_JOB_EVENT_FALLBACK_REPORTING_KILL_SWITCH;
        return getGlobalKillSwitch()
                || getMeasurementKillSwitch()
                || SystemProperties.getBoolean(
                        getSystemPropertyName(flagName),
                        /* defaultValue */ DeviceConfig.getBoolean(
                                NAMESPACE_ADSERVICES, flagName, defaultValue));
    }

    @Override
    public boolean getMeasurementJobEventReportingKillSwitch() {
        // We check the Global Killswitch first then Measurement Killswitch.
        // As a result, it overrides all other killswitches.
        // The priority of applying the flag values: SystemProperties, PH (DeviceConfig), then
        // hard-coded value.
        return getGlobalKillSwitch()
                || getMeasurementKillSwitch()
                || SystemProperties.getBoolean(
                        getSystemPropertyName(KEY_MEASUREMENT_JOB_EVENT_REPORTING_KILL_SWITCH),
                        /* defaultValue */ DeviceConfig.getBoolean(
                                NAMESPACE_ADSERVICES,
                                /* flagName */ KEY_MEASUREMENT_JOB_EVENT_REPORTING_KILL_SWITCH,
                                /* defaultValue */ MEASUREMENT_JOB_EVENT_REPORTING_KILL_SWITCH));
    }

    @Override
    public boolean getAsyncRegistrationJobQueueKillSwitch() {
        // We check the Global Killswitch first then Measurement Killswitch.
        // As a result, it overrides all other killswitches.
        // The priority of applying the flag values: SystemProperties, PH (DeviceConfig), then
        // hard-coded value.
        final String flagName = KEY_MEASUREMENT_REGISTRATION_JOB_QUEUE_KILL_SWITCH;
        final boolean defaultValue = MEASUREMENT_REGISTRATION_JOB_QUEUE_KILL_SWITCH;
        return getGlobalKillSwitch()
                || getMeasurementKillSwitch()
                || SystemProperties.getBoolean(
                        getSystemPropertyName(flagName),
                        /* defaultValue */ DeviceConfig.getBoolean(
                                NAMESPACE_ADSERVICES, flagName, defaultValue));
    }

    @Override
    public boolean getAsyncRegistrationFallbackJobKillSwitch() {
        // We check the Global Killswitch first then Measurement Killswitch.
        // As a result, it overrides all other killswitches.
        // The priority of applying the flag values: SystemProperties, PH (DeviceConfig), then
        // hard-coded value.
        final String flagName = KEY_MEASUREMENT_REGISTRATION_FALLBACK_JOB_KILL_SWITCH;
        return getGlobalKillSwitch()
                || getMeasurementKillSwitch()
                || SystemProperties.getBoolean(
                        getSystemPropertyName(flagName),
                        /* defaultValue */ DeviceConfig.getBoolean(
                                NAMESPACE_ADSERVICES,
                                flagName,
                                MEASUREMENT_REGISTRATION_FALLBACK_JOB_KILL_SWITCH));
    }

    @Override
    public boolean getMeasurementReceiverInstallAttributionKillSwitch() {
        // We check the Global Killswitch first then Measurement Killswitch.
        // As a result, it overrides all other killswitches.
        // The priority of applying the flag values: SystemProperties, PH (DeviceConfig), then
        // hard-coded value.
        final String flagName = KEY_MEASUREMENT_RECEIVER_INSTALL_ATTRIBUTION_KILL_SWITCH;
        final boolean defaultValue = MEASUREMENT_RECEIVER_INSTALL_ATTRIBUTION_KILL_SWITCH;
        return getGlobalKillSwitch()
                || getMeasurementKillSwitch()
                || SystemProperties.getBoolean(
                        getSystemPropertyName(flagName),
                        /* defaultValue */ DeviceConfig.getBoolean(
                                NAMESPACE_ADSERVICES, flagName, defaultValue));
    }

    @Override
    public boolean getMeasurementReceiverDeletePackagesKillSwitch() {
        // We check the Global Killswitch first then Measurement Killswitch.
        // As a result, it overrides all other killswitches.
        // The priority of applying the flag values: SystemProperties, PH (DeviceConfig), then
        // hard-coded value.
        final boolean defaultValue = MEASUREMENT_RECEIVER_DELETE_PACKAGES_KILL_SWITCH;
        return getGlobalKillSwitch()
                || getMeasurementKillSwitch()
                || SystemProperties.getBoolean(
                        getSystemPropertyName(KEY_MEASUREMENT_RECEIVER_DELETE_PACKAGES_KILL_SWITCH),
                        /* defaultValue */ DeviceConfig.getBoolean(
                                NAMESPACE_ADSERVICES,
                                /* flagName */ KEY_MEASUREMENT_RECEIVER_DELETE_PACKAGES_KILL_SWITCH,
                                defaultValue));
    }

    @Override
    public boolean getMeasurementRollbackDeletionKillSwitch() {
        final boolean defaultValue = MEASUREMENT_ROLLBACK_DELETION_KILL_SWITCH;
        return getGlobalKillSwitch()
                || getMeasurementKillSwitch()
                || SystemProperties.getBoolean(
                        getSystemPropertyName(KEY_MEASUREMENT_ROLLBACK_DELETION_KILL_SWITCH),
                        /* defaultValue */ DeviceConfig.getBoolean(
                                NAMESPACE_ADSERVICES,
                                /* flagName */ KEY_MEASUREMENT_ROLLBACK_DELETION_KILL_SWITCH,
                                defaultValue));
    }

    @Override
    public String getMeasurementDebugJoinKeyEnrollmentAllowlist() {
        return DeviceConfig.getString(
                NAMESPACE_ADSERVICES,
                /* flagName */ KEY_MEASUREMENT_DEBUG_JOIN_KEY_ENROLLMENT_ALLOWLIST,
                /* defaultValue */ DEFAULT_MEASUREMENT_DEBUG_JOIN_KEY_ENROLLMENT_ALLOWLIST);
    }

    // ADID Killswitches
    @Override
    public boolean getAdIdKillSwitch() {
        // Ignore Global Killswitch for adid.
        // The priority of applying the flag values: SystemProperties, PH (DeviceConfig), then
        // hard-coded value.
        return SystemProperties.getBoolean(
                getSystemPropertyName(KEY_ADID_KILL_SWITCH),
                /* defaultValue */ DeviceConfig.getBoolean(
                        NAMESPACE_ADSERVICES,
                        /* flagName */ KEY_ADID_KILL_SWITCH,
                        /* defaultValue */ ADID_KILL_SWITCH));
    }

    // APPSETID Killswitch.
    @Override
    public boolean getAppSetIdKillSwitch() {
        // Ignore Global Killswitch for appsetid.
        // The priority of applying the flag values: SystemProperties, PH (DeviceConfig), then
        // hard-coded value.
        return SystemProperties.getBoolean(
                getSystemPropertyName(KEY_APPSETID_KILL_SWITCH),
                /* defaultValue */ DeviceConfig.getBoolean(
                        NAMESPACE_ADSERVICES,
                        /* flagName */ KEY_APPSETID_KILL_SWITCH,
                        /* defaultValue */ APPSETID_KILL_SWITCH));
    }

    // TOPICS Killswitches
    @Override
    public boolean getTopicsKillSwitch() {
        // We check the Global Killswitch first. As a result, it overrides all other killswitches.
        // The priority of applying the flag values: SystemProperties, PH (DeviceConfig), then
        // hard-coded value.
        return getGlobalKillSwitch()
                || SystemProperties.getBoolean(
                        getSystemPropertyName(KEY_TOPICS_KILL_SWITCH),
                        /* defaultValue */ DeviceConfig.getBoolean(
                                NAMESPACE_ADSERVICES,
                                /* flagName */ KEY_TOPICS_KILL_SWITCH,
                                /* defaultValue */ TOPICS_KILL_SWITCH));
    }

    // MDD Killswitches
    @Override
    public boolean getMddBackgroundTaskKillSwitch() {
        // We check the Global Killswitch first. As a result, it overrides all other killswitches.
        // The priority of applying the flag values: SystemProperties, PH (DeviceConfig), then
        // hard-coded value.
        return getGlobalKillSwitch()
                || SystemProperties.getBoolean(
                        getSystemPropertyName(KEY_MDD_BACKGROUND_TASK_KILL_SWITCH),
                        /* defaultValue */ DeviceConfig.getBoolean(
                                NAMESPACE_ADSERVICES,
                                /* flagName */ KEY_MDD_BACKGROUND_TASK_KILL_SWITCH,
                                /* defaultValue */ MDD_BACKGROUND_TASK_KILL_SWITCH));
    }

    // MDD Logger Killswitches
    @Override
    public boolean getMddLoggerKillSwitch() {
        // We check the Global Killswitch first. As a result, it overrides all other killswitches.
        // The priority of applying the flag values: SystemProperties, PH (DeviceConfig), then
        // hard-coded value.
        return getGlobalKillSwitch()
                || SystemProperties.getBoolean(
                        getSystemPropertyName(KEY_MDD_LOGGER_KILL_SWITCH),
                        /* defaultValue */ DeviceConfig.getBoolean(
                                NAMESPACE_ADSERVICES,
                                /* flagName */ KEY_MDD_LOGGER_KILL_SWITCH,
                                /* defaultValue */ MDD_LOGGER_KILL_SWITCH));
    }

    // FLEDGE Kill switches

    @Override
    public boolean getFledgeSelectAdsKillSwitch() {
        // We check the Global Kill switch first. As a result, it overrides all other kill switches.
        // The priority of applying the flag values: SystemProperties, PH (DeviceConfig), then
        // hard-coded value.
        return getGlobalKillSwitch()
                || SystemProperties.getBoolean(
                        getSystemPropertyName(KEY_FLEDGE_SELECT_ADS_KILL_SWITCH),
                        /* defaultValue */ DeviceConfig.getBoolean(
                                NAMESPACE_ADSERVICES,
                                /* flagName */ KEY_FLEDGE_SELECT_ADS_KILL_SWITCH,
                                /* defaultValue */ FLEDGE_SELECT_ADS_KILL_SWITCH));
    }

    @Override
    public boolean getFledgeCustomAudienceServiceKillSwitch() {
        // We check the Global Kill switch first. As a result, it overrides all other kill switches.
        // The priority of applying the flag values: SystemProperties, PH (DeviceConfig), then
        // hard-coded value.
        return getGlobalKillSwitch()
                || SystemProperties.getBoolean(
                        getSystemPropertyName(KEY_FLEDGE_CUSTOM_AUDIENCE_SERVICE_KILL_SWITCH),
                        /* defaultValue */ DeviceConfig.getBoolean(
                                NAMESPACE_ADSERVICES,
                                /* flagName */ KEY_FLEDGE_CUSTOM_AUDIENCE_SERVICE_KILL_SWITCH,
                                /* defaultValue */ FLEDGE_CUSTOM_AUDIENCE_SERVICE_KILL_SWITCH));
    }

    @Override
    public String getPpapiAppAllowList() {
        // The priority of applying the flag values: PH (DeviceConfig) and then hard-coded value.
        return DeviceConfig.getString(
                NAMESPACE_ADSERVICES,
                /* flagName */ KEY_PPAPI_APP_ALLOW_LIST,
                /* defaultValue */ PPAPI_APP_ALLOW_LIST);
    }

    // PPAPI Signature allow-list.
    @Override
    public String getPpapiAppSignatureAllowList() {
        return DeviceConfig.getString(
                NAMESPACE_ADSERVICES,
                /* flagName */ KEY_PPAPI_APP_SIGNATURE_ALLOW_LIST,
                /* defaultValue */ PPAPI_APP_SIGNATURE_ALLOW_LIST);
    }

    // Rate Limit Flags.
    @Override
    public float getSdkRequestPermitsPerSecond() {
        return getPermitsPerSecond(
                KEY_SDK_REQUEST_PERMITS_PER_SECOND, SDK_REQUEST_PERMITS_PER_SECOND);
    }

    @Override
    public float getAdIdRequestPermitsPerSecond() {
        return getPermitsPerSecond(
                KEY_ADID_REQUEST_PERMITS_PER_SECOND, ADID_REQUEST_PERMITS_PER_SECOND);
    }

    @Override
    public float getAppSetIdRequestPermitsPerSecond() {
        return getPermitsPerSecond(
                KEY_APPSETID_REQUEST_PERMITS_PER_SECOND, APPSETID_REQUEST_PERMITS_PER_SECOND);
    }

    @Override
    public float getMeasurementRegisterSourceRequestPermitsPerSecond() {
        return getPermitsPerSecond(
                KEY_MEASUREMENT_REGISTER_SOURCE_REQUEST_PERMITS_PER_SECOND,
                MEASUREMENT_REGISTER_SOURCE_REQUEST_PERMITS_PER_SECOND);
    }

    @Override
    public float getMeasurementRegisterWebSourceRequestPermitsPerSecond() {
        return getPermitsPerSecond(
                KEY_MEASUREMENT_REGISTER_WEB_SOURCE_REQUEST_PERMITS_PER_SECOND,
                MEASUREMENT_REGISTER_WEB_SOURCE_REQUEST_PERMITS_PER_SECOND);
    }

    @Override
    public float getTopicsApiAppRequestPermitsPerSecond() {
        return getPermitsPerSecond(
                KEY_TOPICS_API_APP_REQUEST_PERMITS_PER_SECOND,
                TOPICS_API_APP_REQUEST_PERMITS_PER_SECOND);
    }

    @Override
    public float getTopicsApiSdkRequestPermitsPerSecond() {
        return getPermitsPerSecond(
                KEY_TOPICS_API_SDK_REQUEST_PERMITS_PER_SECOND,
                TOPICS_API_SDK_REQUEST_PERMITS_PER_SECOND);
    }

    @Override
    public float getFledgeReportInteractionRequestPermitsPerSecond() {
        return getPermitsPerSecond(
                KEY_FLEDGE_REPORT_INTERACTION_REQUEST_PERMITS_PER_SECOND,
                FLEDGE_REPORT_INTERACTION_REQUEST_PERMITS_PER_SECOND);
    }

    private float getPermitsPerSecond(String flagName, float defaultValue) {
        // The priority of applying the flag values: SystemProperties, PH (DeviceConfig), then
        // hard-coded value.
        try {
            final String permitString = SystemProperties.get(getSystemPropertyName(flagName));
            if (!TextUtils.isEmpty(permitString)) {
                return parseFloat(permitString);
            }
        } catch (NumberFormatException e) {
            LogUtil.e(e, "Failed to parse %s", flagName);
            return defaultValue;
        }

        return DeviceConfig.getFloat(NAMESPACE_ADSERVICES, flagName, defaultValue);
    }

    @Override
    public String getUiOtaStringsManifestFileUrl() {
        return SystemProperties.get(
                getSystemPropertyName(KEY_UI_OTA_STRINGS_MANIFEST_FILE_URL),
                /* defaultValue */ DeviceConfig.getString(
                        NAMESPACE_ADSERVICES,
                        /* flagName */ KEY_UI_OTA_STRINGS_MANIFEST_FILE_URL,
                        /* defaultValue */ UI_OTA_STRINGS_MANIFEST_FILE_URL));
    }

    @Override
    public boolean getUiOtaStringsFeatureEnabled() {
        if (getGlobalKillSwitch()) {
            return false;
        }
        return SystemProperties.getBoolean(
                getSystemPropertyName(KEY_UI_OTA_STRINGS_MANIFEST_FILE_URL),
                /* defaultValue */ DeviceConfig.getBoolean(
                        NAMESPACE_ADSERVICES,
                        /* flagName */ KEY_UI_OTA_STRINGS_FEATURE_ENABLED,
                        /* defaultValue */ UI_OTA_STRINGS_FEATURE_ENABLED));
    }

    @Override
    public long getUiOtaStringsDownloadDeadline() {
        return DeviceConfig.getLong(
                NAMESPACE_ADSERVICES,
                /* flagName */ KEY_UI_OTA_STRINGS_DOWNLOAD_DEADLINE,
                /* defaultValue */ UI_OTA_STRINGS_DOWNLOAD_DEADLINE);
    }

    @Override
    public boolean isUiFeatureTypeLoggingEnabled() {
        return DeviceConfig.getBoolean(
                NAMESPACE_ADSERVICES,
                /* flagName */ KEY_UI_FEATURE_TYPE_LOGGING_ENABLED,
                /* defaultValue */ UI_FEATURE_TYPE_LOGGING_ENABLED);
    }

    @Override
    public boolean getAdServicesEnabled() {
        // if the global kill switch is enabled, feature should be disabled.
        if (getGlobalKillSwitch()) {
            return false;
        }
        // The priority of applying the flag values: PH (DeviceConfig) and then hard-coded value.
        return DeviceConfig.getBoolean(
                NAMESPACE_ADSERVICES,
                /* flagName */ KEY_ADSERVICES_ENABLED,
                /* defaultValue */ ADSERVICES_ENABLED);
    }

    @Override
    public int getNumberOfEpochsToKeepInHistory() {
        int numberOfEpochsToKeepInHistory =
                DeviceConfig.getInt(
                        NAMESPACE_ADSERVICES,
                        /* flagName */ KEY_NUMBER_OF_EPOCHS_TO_KEEP_IN_HISTORY,
                        /* defaultValue */ NUMBER_OF_EPOCHS_TO_KEEP_IN_HISTORY);

        if (numberOfEpochsToKeepInHistory < 1) {
            throw new IllegalArgumentException("numberOfEpochsToKeepInHistory should  >= 0");
        }

        return numberOfEpochsToKeepInHistory;
    }

    @Override
    public boolean getAdSelectionOffDeviceEnabled() {
        return DeviceConfig.getBoolean(
                NAMESPACE_ADSERVICES,
                KEY_FLEDGE_AD_SELECTION_OFF_DEVICE_ENABLED,
                FLEDGE_AD_SELECTION_OFF_DEVICE_ENABLED);
    }

    @Override
    public boolean getFledgeAdSelectionPrebuiltUriEnabled() {
        return DeviceConfig.getBoolean(
                NAMESPACE_ADSERVICES,
                KEY_FLEDGE_AD_SELECTION_PREBUILT_URI_ENABLED,
                FLEDGE_AD_SELECTION_PREBUILT_URI_ENABLED);
    }

    @Override
    public boolean getAdSelectionOffDeviceRequestCompressionEnabled() {
        return DeviceConfig.getBoolean(
                NAMESPACE_ADSERVICES,
                KEY_FLEDGE_AD_SELECTION_OFF_DEVICE_REQUEST_COMPRESSION_ENABLED,
                FLEDGE_AD_SELECTION_OFF_DEVICE_REQUEST_COMPRESSION_ENABLED);
    }

    @Override
    public boolean isDisableTopicsEnrollmentCheck() {
        return SystemProperties.getBoolean(
                getSystemPropertyName(KEY_DISABLE_TOPICS_ENROLLMENT_CHECK),
                /* defaultValue */ DeviceConfig.getBoolean(
                        NAMESPACE_ADSERVICES,
                        /* flagName */ KEY_DISABLE_TOPICS_ENROLLMENT_CHECK,
                        /* defaultValue */ DISABLE_TOPICS_ENROLLMENT_CHECK));
    } //

    @Override
    public boolean isDisableMeasurementEnrollmentCheck() {
        return SystemProperties.getBoolean(
                getSystemPropertyName(KEY_DISABLE_MEASUREMENT_ENROLLMENT_CHECK),
                /* defaultValue */ DeviceConfig.getBoolean(
                        NAMESPACE_ADSERVICES,
                        /* flagName */ KEY_DISABLE_MEASUREMENT_ENROLLMENT_CHECK,
                        /* defaultValue */ DISABLE_MEASUREMENT_ENROLLMENT_CHECK));
    }

    @Override
    public boolean getDisableFledgeEnrollmentCheck() {
        return SystemProperties.getBoolean(
                getSystemPropertyName(KEY_DISABLE_FLEDGE_ENROLLMENT_CHECK),
                /* defaultValue */ DeviceConfig.getBoolean(
                        NAMESPACE_ADSERVICES,
                        /* flagName */ KEY_DISABLE_FLEDGE_ENROLLMENT_CHECK,
                        /* defaultValue */ DISABLE_FLEDGE_ENROLLMENT_CHECK));
    }

    @Override
    public boolean getEnforceForegroundStatusForTopics() {
        return SystemProperties.getBoolean(
                getSystemPropertyName(KEY_ENFORCE_FOREGROUND_STATUS_TOPICS),
                /* defaultValue */ DeviceConfig.getBoolean(
                        NAMESPACE_ADSERVICES,
                        /* flagName */ KEY_ENFORCE_FOREGROUND_STATUS_TOPICS,
                        /* defaultValue */ ENFORCE_FOREGROUND_STATUS_TOPICS));
    }

    @Override
    public boolean getEnforceForegroundStatusForAdId() {
        return SystemProperties.getBoolean(
                getSystemPropertyName(KEY_ENFORCE_FOREGROUND_STATUS_ADID),
                /* defaultValue */ DeviceConfig.getBoolean(
                        NAMESPACE_ADSERVICES,
                        /* flagName */ KEY_ENFORCE_FOREGROUND_STATUS_ADID,
                        /* defaultValue */ ENFORCE_FOREGROUND_STATUS_ADID));
    }

    @Override
    public boolean getEnforceForegroundStatusForAppSetId() {
        return SystemProperties.getBoolean(
                getSystemPropertyName(KEY_ENFORCE_FOREGROUND_STATUS_APPSETID),
                /* defaultValue */ DeviceConfig.getBoolean(
                        NAMESPACE_ADSERVICES,
                        /* flagName */ KEY_ENFORCE_FOREGROUND_STATUS_APPSETID,
                        /* defaultValue */ ENFORCE_FOREGROUND_STATUS_APPSETID));
    }

    @Override
    public boolean getEnforceForegroundStatusForFledgeRunAdSelection() {
        return DeviceConfig.getBoolean(
                NAMESPACE_ADSERVICES,
                /* flagName */ KEY_ENFORCE_FOREGROUND_STATUS_FLEDGE_RUN_AD_SELECTION,
                /* defaultValue */ ENFORCE_FOREGROUND_STATUS_FLEDGE_RUN_AD_SELECTION);
    }

    @Override
    public boolean getEnforceForegroundStatusForFledgeReportImpression() {
        return DeviceConfig.getBoolean(
                NAMESPACE_ADSERVICES,
                /* flagName */ KEY_ENFORCE_FOREGROUND_STATUS_FLEDGE_REPORT_IMPRESSION,
                /* defaultValue */ ENFORCE_FOREGROUND_STATUS_FLEDGE_REPORT_IMPRESSION);
    }

    @Override
    public boolean getEnforceForegroundStatusForFledgeReportInteraction() {
        return DeviceConfig.getBoolean(
                NAMESPACE_ADSERVICES,
                /* flagName */ KEY_ENFORCE_FOREGROUND_STATUS_FLEDGE_REPORT_INTERACTION,
                /* defaultValue */ ENFORCE_FOREGROUND_STATUS_FLEDGE_REPORT_INTERACTION);
    }

    @Override
    public int getForegroundStatuslLevelForValidation() {
        return DeviceConfig.getInt(
                NAMESPACE_ADSERVICES,
                /* flagName */ KEY_FOREGROUND_STATUS_LEVEL,
                /* defaultValue */ FOREGROUND_STATUS_LEVEL);
    }

    @Override
    public boolean getEnforceForegroundStatusForFledgeOverrides() {
        return DeviceConfig.getBoolean(
                NAMESPACE_ADSERVICES,
                /* flagName */ KEY_ENFORCE_FOREGROUND_STATUS_FLEDGE_OVERRIDE,
                /* defaultValue */ ENFORCE_FOREGROUND_STATUS_FLEDGE_OVERRIDES);
    }

    @Override
    public boolean getEnforceForegroundStatusForFledgeCustomAudience() {
        return DeviceConfig.getBoolean(
                NAMESPACE_ADSERVICES,
                /* flagName */ KEY_ENFORCE_FOREGROUND_STATUS_FLEDGE_CUSTOM_AUDIENCE,
                /* defaultValue */ ENFORCE_FOREGROUND_STATUS_FLEDGE_CUSTOM_AUDIENCE);
    }

    @Override
    public boolean getFledgeRegisterAdBeaconEnabled() {
        return DeviceConfig.getBoolean(
                NAMESPACE_ADSERVICES,
                /* flagName */ KEY_FLEDGE_REGISTER_AD_BEACON_ENABLED,
                /* defaultValue */ FLEDGE_REGISTER_AD_BEACON_ENABLED);
    }

    @Override
    public boolean getEnforceForegroundStatusForMeasurementDeleteRegistrations() {
        return DeviceConfig.getBoolean(
                NAMESPACE_ADSERVICES,
                /* flagName */ KEY_MEASUREMENT_ENFORCE_FOREGROUND_STATUS_DELETE_REGISTRATIONS,
                /* defaultValue */ MEASUREMENT_ENFORCE_FOREGROUND_STATUS_DELETE_REGISTRATIONS);
    }

    @Override
    public boolean getEnforceForegroundStatusForMeasurementRegisterSource() {
        return DeviceConfig.getBoolean(
                NAMESPACE_ADSERVICES,
                /* flagName */ KEY_MEASUREMENT_ENFORCE_FOREGROUND_STATUS_REGISTER_SOURCE,
                /* defaultValue */ MEASUREMENT_ENFORCE_FOREGROUND_STATUS_REGISTER_SOURCE);
    }

    @Override
    public boolean getEnforceForegroundStatusForMeasurementRegisterTrigger() {
        return DeviceConfig.getBoolean(
                NAMESPACE_ADSERVICES,
                /* flagName */ KEY_MEASUREMENT_ENFORCE_FOREGROUND_STATUS_REGISTER_TRIGGER,
                /* defaultValue */ MEASUREMENT_ENFORCE_FOREGROUND_STATUS_REGISTER_TRIGGER);
    }

    @Override
    public boolean getEnforceForegroundStatusForMeasurementRegisterWebSource() {
        return DeviceConfig.getBoolean(
                NAMESPACE_ADSERVICES,
                /* flagName */ KEY_MEASUREMENT_ENFORCE_FOREGROUND_STATUS_REGISTER_WEB_SOURCE,
                /* defaultValue */ MEASUREMENT_ENFORCE_FOREGROUND_STATUS_REGISTER_WEB_SOURCE);
    }

    @Override
    public boolean getEnforceForegroundStatusForMeasurementRegisterWebTrigger() {
        return DeviceConfig.getBoolean(
                NAMESPACE_ADSERVICES,
                /* flagName */ KEY_MEASUREMENT_ENFORCE_FOREGROUND_STATUS_REGISTER_WEB_TRIGGER,
                /* defaultValue */ MEASUREMENT_ENFORCE_FOREGROUND_STATUS_REGISTER_WEB_TRIGGER);
    }

    @Override
    public boolean getEnforceForegroundStatusForMeasurementStatus() {
        return DeviceConfig.getBoolean(
                NAMESPACE_ADSERVICES,
                /* flagName */ KEY_MEASUREMENT_ENFORCE_FOREGROUND_STATUS_GET_STATUS,
                /* defaultValue */ MEASUREMENT_ENFORCE_FOREGROUND_STATUS_GET_STATUS);
    }

    @Override
    public boolean getEnforceEnrollmentOriginMatch() {
        return DeviceConfig.getBoolean(
                NAMESPACE_ADSERVICES,
                /* flagName */ KEY_MEASUREMENT_ENFORCE_ENROLLMENT_ORIGIN_MATCH,
                /* defaultValue */ MEASUREMENT_ENFORCE_ENROLLMENT_ORIGIN_MATCH);
    }

    @Override
    public boolean getEnforceIsolateMaxHeapSize() {
        return DeviceConfig.getBoolean(
                NAMESPACE_ADSERVICES,
                /* flagName */ KEY_ENFORCE_ISOLATE_MAX_HEAP_SIZE,
                /* defaultValue */ ENFORCE_ISOLATE_MAX_HEAP_SIZE);
    }

    @Override
    public long getIsolateMaxHeapSizeBytes() {
        return DeviceConfig.getLong(
                NAMESPACE_ADSERVICES,
                /* flagName */ KEY_ISOLATE_MAX_HEAP_SIZE_BYTES,
                /* defaultValue */ ISOLATE_MAX_HEAP_SIZE_BYTES);
    }

    @Override
    public String getWebContextClientAppAllowList() {
        return DeviceConfig.getString(
                NAMESPACE_ADSERVICES,
                /* flagName */ KEY_WEB_CONTEXT_CLIENT_ALLOW_LIST,
                /* defaultValue */ WEB_CONTEXT_CLIENT_ALLOW_LIST);
    }

    @Override
    public long getConsentNotificationIntervalBeginMs() {
        return DeviceConfig.getLong(
                NAMESPACE_ADSERVICES,
                /* flagName */ KEY_CONSENT_NOTIFICATION_INTERVAL_BEGIN_MS,
                /* defaultValue */ CONSENT_NOTIFICATION_INTERVAL_BEGIN_MS);
    }

    @Override
    public long getConsentNotificationIntervalEndMs() {
        return DeviceConfig.getLong(
                NAMESPACE_ADSERVICES,
                /* flagName */ KEY_CONSENT_NOTIFICATION_INTERVAL_END_MS,
                /* defaultValue */ CONSENT_NOTIFICATION_INTERVAL_END_MS);
    }

    @Override
    public long getConsentNotificationMinimalDelayBeforeIntervalEnds() {
        return DeviceConfig.getLong(
                NAMESPACE_ADSERVICES,
                /* flagName */ KEY_CONSENT_NOTIFICATION_MINIMAL_DELAY_BEFORE_INTERVAL_ENDS,
                /* defaultValue */ CONSENT_NOTIFICATION_MINIMAL_DELAY_BEFORE_INTERVAL_ENDS);
    }

    @Override
    public boolean getConsentNotificationDebugMode() {
        return DeviceConfig.getBoolean(
                NAMESPACE_ADSERVICES,
                /* flagName */ KEY_CONSENT_NOTIFICATION_DEBUG_MODE,
                /* defaultValue */ CONSENT_NOTIFICATION_DEBUG_MODE);
    }

    @Override
    public boolean getConsentManagerDebugMode() {
        return SystemProperties.getBoolean(
                getSystemPropertyName(KEY_CONSENT_MANAGER_DEBUG_MODE),
                /* defaultValue */ CONSENT_MANAGER_DEBUG_MODE);
    }

    @Override
    public int getConsentSourceOfTruth() {
        return DeviceConfig.getInt(
                NAMESPACE_ADSERVICES,
                /* flagName */ KEY_CONSENT_SOURCE_OF_TRUTH,
                /* defaultValue */ DEFAULT_CONSENT_SOURCE_OF_TRUTH);
    }

    @Override
    public int getBlockedTopicsSourceOfTruth() {
        return DeviceConfig.getInt(
                NAMESPACE_ADSERVICES,
                /* flagName */ KEY_BLOCKED_TOPICS_SOURCE_OF_TRUTH,
                /* defaultValue */ DEFAULT_BLOCKED_TOPICS_SOURCE_OF_TRUTH);
    }

    @Override
    public long getMaxResponseBasedRegistrationPayloadSizeBytes() {
        return DeviceConfig.getLong(
                NAMESPACE_ADSERVICES,
                /* flagName */ KEY_MAX_RESPONSE_BASED_REGISTRATION_SIZE_BYTES,
                /* defaultValue */ MAX_RESPONSE_BASED_REGISTRATION_SIZE_BYTES);
    }

    @VisibleForTesting
    static String getSystemPropertyName(String key) {
        return SYSTEM_PROPERTY_PREFIX + key;
    }

    @Override
    public boolean getUIDialogsFeatureEnabled() {
        // The priority of applying the flag values: PH (DeviceConfig) and then hard-coded value.
        return SystemProperties.getBoolean(
                getSystemPropertyName(KEY_UI_DIALOGS_FEATURE_ENABLED),
                /* defaultValue */ DeviceConfig.getBoolean(
                        NAMESPACE_ADSERVICES,
                        /* flagName */ KEY_UI_DIALOGS_FEATURE_ENABLED,
                        /* defaultValue */ UI_DIALOGS_FEATURE_ENABLED));
    }

    @Override
    public boolean isEeaDeviceFeatureEnabled() {
        return DeviceConfig.getBoolean(
                NAMESPACE_ADSERVICES,
                KEY_IS_EEA_DEVICE_FEATURE_ENABLED,
                IS_EEA_DEVICE_FEATURE_ENABLED);
    }

    @Override
    public boolean isEeaDevice() {
        // The priority of applying the flag values: PH (DeviceConfig) and then hard-coded value.
        return DeviceConfig.getBoolean(NAMESPACE_ADSERVICES, KEY_IS_EEA_DEVICE, IS_EEA_DEVICE);
    }

    @Override
    public boolean getRecordManualInteractionEnabled() {
        // The priority of applying the flag values: PH (DeviceConfig) and then hard-coded value.
        return DeviceConfig.getBoolean(
                NAMESPACE_ADSERVICES,
                KEY_RECORD_MANUAL_INTERACTION_ENABLED,
                RECORD_MANUAL_INTERACTION_ENABLED);
    }

    @Override
    public boolean isBackCompatActivityFeatureEnabled() {
        // The priority of applying the flag values: PH (DeviceConfig) and then hard-coded value.
        return DeviceConfig.getBoolean(
                DeviceConfig.NAMESPACE_ADSERVICES,
                /* flagName */ KEY_IS_BACK_COMPACT_ACTIVITY_FEATURE_ENABLED,
                /* defaultValue */ IS_BACK_COMPACT_ACTIVITY_FEATURE_ENABLED);
    }

    @Override
    public String getUiEeaCountries() {
        // The priority of applying the flag values: PH (DeviceConfig) and then hard-coded value.
        String uiEeaCountries =
                DeviceConfig.getString(
                        NAMESPACE_ADSERVICES, KEY_UI_EEA_COUNTRIES, UI_EEA_COUNTRIES);
        return uiEeaCountries;
    }

    @Override
    public boolean getGaUxFeatureEnabled() {
        // The priority of applying the flag values: PH (DeviceConfig) and then hard-coded value.
        return SystemProperties.getBoolean(
                getSystemPropertyName(KEY_GA_UX_FEATURE_ENABLED),
                /* defaultValue */ DeviceConfig.getBoolean(
                        NAMESPACE_ADSERVICES,
                        /* flagName */ KEY_GA_UX_FEATURE_ENABLED,
                        /* defaultValue */ GA_UX_FEATURE_ENABLED));
    }

    @Override
    public boolean getFledgePerAppConsentEnabled() {
        // The priority of applying the flag values: PH (DeviceConfig) and then hard-coded value.

        // Per-app consent is only enabled in FLEDGE if GA UX is enabled
        return getGaUxFeatureEnabled()
                && SystemProperties.getBoolean(
                        getSystemPropertyName(KEY_FLEDGE_PER_APP_CONSENT_ENABLED),
                        /* defaultValue */ DeviceConfig.getBoolean(
                                NAMESPACE_ADSERVICES,
                                /* flagName */ KEY_FLEDGE_PER_APP_CONSENT_ENABLED,
                                /* defaultValue */ FLEDGE_PER_APP_CONSENT_ENABLED));
    }

    @Override
    public long getAdSelectionExpirationWindowS() {
        return DeviceConfig.getLong(
                NAMESPACE_ADSERVICES,
                /* flagName */ KEY_FLEDGE_AD_SELECTION_EXPIRATION_WINDOW_S,
                /* defaultValue */ FLEDGE_AD_SELECTION_EXPIRATION_WINDOW_S);
    }

    @Override
    public boolean getMeasurementFlexibleEventReportingAPIEnabled() {
        // The priority of applying the flag values: PH (DeviceConfig) and then hard-coded value.
        return DeviceConfig.getBoolean(
                NAMESPACE_ADSERVICES,
                /* flagName */ KEY_MEASUREMENT_FLEXIBLE_EVENT_REPORTING_API_ENABLED,
                /* defaultValue */ MEASUREMENT_FLEXIBLE_EVENT_REPORTING_API_ENABLED);
    }

    @Override
    public void dump(@NonNull PrintWriter writer, @Nullable String[] args) {
        writer.println("==== AdServices PH Flags Dump Enrollment ====");
        writer.println(
                "\t"
                        + KEY_DISABLE_TOPICS_ENROLLMENT_CHECK
                        + " = "
                        + isDisableTopicsEnrollmentCheck());
        writer.println(
                "\t"
                        + KEY_DISABLE_FLEDGE_ENROLLMENT_CHECK
                        + " = "
                        + getDisableFledgeEnrollmentCheck());
        writer.println(
                "\t"
                        + KEY_DISABLE_MEASUREMENT_ENROLLMENT_CHECK
                        + " = "
                        + isDisableMeasurementEnrollmentCheck());

        writer.println("==== AdServices PH Flags Dump killswitches ====");
        writer.println("\t" + KEY_GLOBAL_KILL_SWITCH + " = " + getGlobalKillSwitch());
        writer.println("\t" + KEY_TOPICS_KILL_SWITCH + " = " + getTopicsKillSwitch());
        writer.println("\t" + KEY_ADID_KILL_SWITCH + " = " + getAdIdKillSwitch());
        writer.println("\t" + KEY_APPSETID_KILL_SWITCH + " = " + getAppSetIdKillSwitch());
        writer.println(
                "\t"
                        + KEY_SDK_REQUEST_PERMITS_PER_SECOND
                        + " = "
                        + getSdkRequestPermitsPerSecond());

        writer.println(
                "\t"
                        + KEY_MDD_BACKGROUND_TASK_KILL_SWITCH
                        + " = "
                        + getMddBackgroundTaskKillSwitch());
        writer.println("\t" + KEY_MDD_LOGGER_KILL_SWITCH + " = " + getMddLoggerKillSwitch());

        writer.println("==== AdServices PH Flags Dump AllowList ====");
        writer.println(
                "\t"
                        + KEY_PPAPI_APP_SIGNATURE_ALLOW_LIST
                        + " = "
                        + getPpapiAppSignatureAllowList());
        writer.println("\t" + KEY_PPAPI_APP_ALLOW_LIST + " = " + getPpapiAppAllowList());

        writer.println("==== AdServices PH Flags Dump MDD related flags: ====");
        writer.println(
                "\t" + KEY_MEASUREMENT_MANIFEST_FILE_URL + " = " + getMeasurementManifestFileUrl());
        writer.println(
                "\t"
                        + KEY_UI_OTA_STRINGS_MANIFEST_FILE_URL
                        + " = "
                        + getUiOtaStringsManifestFileUrl());
        writer.println(
                "\t"
                        + KEY_DOWNLOADER_CONNECTION_TIMEOUT_MS
                        + " = "
                        + getDownloaderConnectionTimeoutMs());
        writer.println(
                "\t" + KEY_DOWNLOADER_READ_TIMEOUT_MS + " = " + getDownloaderReadTimeoutMs());
        writer.println(
                "\t"
                        + KEY_DOWNLOADER_MAX_DOWNLOAD_THREADS
                        + " = "
                        + getDownloaderMaxDownloadThreads());
        writer.println(
                "\t"
                        + KEY_MDD_TOPICS_CLASSIFIER_MANIFEST_FILE_URL
                        + " = "
                        + getMddTopicsClassifierManifestFileUrl());
        writer.println("==== AdServices PH Flags Dump Topics related flags ====");
        writer.println("\t" + KEY_TOPICS_EPOCH_JOB_PERIOD_MS + " = " + getTopicsEpochJobPeriodMs());
        writer.println("\t" + KEY_TOPICS_EPOCH_JOB_FLEX_MS + " = " + getTopicsEpochJobFlexMs());
        writer.println(
                "\t"
                        + KEY_TOPICS_PERCENTAGE_FOR_RANDOM_TOPIC
                        + " = "
                        + getTopicsPercentageForRandomTopic());
        writer.println(
                "\t" + KEY_TOPICS_NUMBER_OF_TOP_TOPICS + " = " + getTopicsNumberOfTopTopics());
        writer.println(
                "\t"
                        + KEY_TOPICS_NUMBER_OF_RANDOM_TOPICS
                        + " = "
                        + getTopicsNumberOfRandomTopics());
        writer.println(
                "\t"
                        + KEY_TOPICS_NUMBER_OF_LOOK_BACK_EPOCHS
                        + " = "
                        + getTopicsNumberOfLookBackEpochs());
        writer.println("\t" + KEY_GLOBAL_BLOCKED_TOPIC_IDS + " = " + getGlobalBlockedTopicIds());

        writer.println("==== AdServices PH Flags Dump Topics Classifier related flags ====");
        writer.println(
                "\t"
                        + KEY_CLASSIFIER_NUMBER_OF_TOP_LABELS
                        + " = "
                        + getClassifierNumberOfTopLabels());
        writer.println("\t" + KEY_CLASSIFIER_TYPE + " = " + getClassifierType());
        writer.println("\t" + KEY_CLASSIFIER_THRESHOLD + " = " + getClassifierThreshold());
        writer.println(
                "\t"
                        + KEY_CLASSIFIER_DESCRIPTION_MAX_LENGTH
                        + " = "
                        + getClassifierDescriptionMaxLength());
        writer.println(
                "\t"
                        + KEY_CLASSIFIER_DESCRIPTION_MAX_WORDS
                        + " = "
                        + getClassifierDescriptionMaxWords());
        writer.println(
                "\t"
                        + KEY_CLASSIFIER_FORCE_USE_BUNDLED_FILES
                        + " = "
                        + getClassifierForceUseBundledFiles());

        writer.println(
                "\t"
                        + KEY_ENFORCE_FOREGROUND_STATUS_TOPICS
                        + " = "
                        + getEnforceForegroundStatusForTopics());

        writer.println("==== AdServices PH Flags Dump Measurement related flags: ====");
        writer.println("\t" + KEY_MEASUREMENT_DB_SIZE_LIMIT + " = " + getMeasurementDbSizeLimit());
        writer.println(
                "\t"
                        + KEY_MEASUREMENT_EVENT_MAIN_REPORTING_JOB_PERIOD_MS
                        + " = "
                        + getMeasurementEventMainReportingJobPeriodMs());
        writer.println(
                "\t"
                        + KEY_MEASUREMENT_EVENT_FALLBACK_REPORTING_JOB_PERIOD_MS
                        + " = "
                        + getMeasurementEventFallbackReportingJobPeriodMs());
        writer.println(
                "\t"
                        + KEY_MEASUREMENT_AGGREGATE_ENCRYPTION_KEY_COORDINATOR_URL
                        + " = "
                        + getMeasurementAggregateEncryptionKeyCoordinatorUrl());
        writer.println(
                "\t"
                        + KEY_MEASUREMENT_AGGREGATE_MAIN_REPORTING_JOB_PERIOD_MS
                        + " = "
                        + getMeasurementAggregateMainReportingJobPeriodMs());
        writer.println(
                "\t"
                        + KEY_MEASUREMENT_AGGREGATE_FALLBACK_REPORTING_JOB_PERIOD_MS
                        + " = "
                        + getMeasurementAggregateFallbackReportingJobPeriodMs());
        writer.println(
                "\t"
                        + KEY_MEASUREMENT_NETWORK_CONNECT_TIMEOUT_MS
                        + " = "
                        + getMeasurementNetworkConnectTimeoutMs());
        writer.println(
                "\t"
                        + KEY_MEASUREMENT_NETWORK_READ_TIMEOUT_MS
                        + " = "
                        + getMeasurementNetworkReadTimeoutMs());
        writer.println(
                "\t"
                        + KEY_MEASUREMENT_IS_CLICK_VERIFICATION_ENABLED
                        + " = "
                        + getMeasurementIsClickVerificationEnabled());
        writer.println(
                "\t"
                        + KEY_MEASUREMENT_REGISTRATION_INPUT_EVENT_VALID_WINDOW_MS
                        + " = "
                        + getMeasurementRegistrationInputEventValidWindowMs());
        writer.println(
                "\t"
                        + KEY_MEASUREMENT_ENFORCE_FOREGROUND_STATUS_DELETE_REGISTRATIONS
                        + " = "
                        + getEnforceForegroundStatusForMeasurementDeleteRegistrations());
        writer.println(
                "\t"
                        + KEY_MEASUREMENT_ENFORCE_FOREGROUND_STATUS_GET_STATUS
                        + " = "
                        + getEnforceForegroundStatusForMeasurementStatus());
        writer.println(
                "\t"
                        + KEY_MEASUREMENT_ENFORCE_FOREGROUND_STATUS_REGISTER_SOURCE
                        + " = "
                        + getEnforceForegroundStatusForMeasurementRegisterSource());
        writer.println(
                "\t"
                        + KEY_MEASUREMENT_ENFORCE_FOREGROUND_STATUS_REGISTER_TRIGGER
                        + " = "
                        + getEnforceForegroundStatusForMeasurementRegisterTrigger());
        writer.println(
                "\t"
                        + KEY_MEASUREMENT_ENFORCE_FOREGROUND_STATUS_REGISTER_WEB_SOURCE
                        + " = "
                        + getEnforceForegroundStatusForMeasurementRegisterWebSource());
        writer.println(
                "\t"
                        + KEY_MEASUREMENT_ENFORCE_FOREGROUND_STATUS_REGISTER_WEB_TRIGGER
                        + " = "
                        + getEnforceForegroundStatusForMeasurementRegisterWebTrigger());
        writer.println("\t" + KEY_MEASUREMENT_ENABLE_XNA + " = " + getMeasurementEnableXNA());
        writer.println(
                "\t"
                        + KEY_MEASUREMENT_ENFORCE_ENROLLMENT_ORIGIN_MATCH
                        + " = "
                        + getEnforceEnrollmentOriginMatch());
        writer.println(
                "\t"
                        + KEY_MEASUREMENT_ENABLE_DEBUG_REPORT
                        + " = "
                        + getMeasurementEnableDebugReport());
        writer.println(
                "\t"
                        + KEY_MEASUREMENT_ENABLE_SOURCE_DEBUG_REPORT
                        + " = "
                        + getMeasurementEnableSourceDebugReport());
        writer.println(
                "\t"
                        + KEY_MEASUREMENT_ENABLE_TRIGGER_DEBUG_REPORT
                        + " = "
                        + getMeasurementEnableTriggerDebugReport());
        writer.println(
                "\t"
                        + KEY_MEASUREMENT_DATA_EXPIRY_WINDOW_MS
                        + " = "
                        + getMeasurementDataExpiryWindowMs());
        writer.println(
                "\t"
                        + KEY_MEASUREMENT_ROLLBACK_DELETION_KILL_SWITCH
                        + " = "
                        + getMeasurementRollbackDeletionKillSwitch());
        writer.println(
                "\t"
                        + KEY_MEASUREMENT_DEBUG_JOIN_KEY_HASH_LIMIT
                        + " = "
                        + getMeasurementDebugJoinKeyHashLimit());
        writer.println(
                "\t"
                        + KEY_MEASUREMENT_FLEXIBLE_EVENT_REPORTING_API_ENABLED
                        + " = "
                        + getMeasurementFlexibleEventReportingAPIEnabled());
        writer.println(
                "\t"
                        + KEY_WEB_CONTEXT_CLIENT_ALLOW_LIST
                        + " = "
                        + getWebContextClientAppAllowList());
        writer.println(
                "\t"
                        + KEY_MAX_RESPONSE_BASED_REGISTRATION_SIZE_BYTES
                        + " = "
                        + getMaxResponseBasedRegistrationPayloadSizeBytes());
        writer.println(
                "\t"
                        + KEY_MEASUREMENT_MAX_REGISTRATION_REDIRECTS
                        + " = "
                        + getMeasurementMaxRegistrationRedirects());
        writer.println(
                "\t"
                        + KEY_MEASUREMENT_MAX_REGISTRATIONS_PER_JOB_INVOCATION
                        + " = "
                        + getMeasurementMaxRegistrationsPerJobInvocation());
        writer.println(
                "\t"
                        + KEY_MEASUREMENT_MAX_RETRIES_PER_REGISTRATION_REQUEST
                        + " = "
                        + getMeasurementMaxRetriesPerRegistrationRequest());
        writer.println(
                "\t"
                        + KEY_MEASUREMENT_REGISTRATION_JOB_TRIGGER_DELAY_MS
                        + " = "
                        + getMeasurementRegistrationJobTriggerDelayMs());
        writer.println(
                "\t"
                        + KEY_MEASUREMENT_REGISTRATION_JOB_TRIGGER_MAX_DELAY_MS
                        + " = "
                        + getMeasurementRegistrationJobTriggerMaxDelayMs());
        writer.println(
                "\t"
                        + KEY_MEASUREMENT_REGISTRATION_JOB_QUEUE_KILL_SWITCH
                        + " = "
                        + getAsyncRegistrationJobQueueKillSwitch());
        writer.println(
                "\t"
                        + KEY_MEASUREMENT_REGISTRATION_FALLBACK_JOB_KILL_SWITCH
                        + " = "
                        + getAsyncRegistrationFallbackJobKillSwitch());
        writer.println("==== AdServices PH Flags Dump FLEDGE related flags: ====");
        writer.println(
                "\t" + KEY_FLEDGE_SELECT_ADS_KILL_SWITCH + " = " + getFledgeSelectAdsKillSwitch());
        writer.println(
                "\t"
                        + KEY_FLEDGE_CUSTOM_AUDIENCE_SERVICE_KILL_SWITCH
                        + " = "
                        + getFledgeCustomAudienceServiceKillSwitch());
        writer.println(
                "\t"
                        + KEY_FLEDGE_CUSTOM_AUDIENCE_MAX_COUNT
                        + " = "
                        + getFledgeCustomAudienceMaxCount());
        writer.println(
                "\t"
                        + KEY_FLEDGE_CUSTOM_AUDIENCE_MAX_OWNER_COUNT
                        + " = "
                        + getFledgeCustomAudienceMaxOwnerCount());
        writer.println(
                "\t"
                        + KEY_FLEDGE_CUSTOM_AUDIENCE_PER_APP_MAX_COUNT
                        + " = "
                        + getFledgeCustomAudiencePerAppMaxCount());
        writer.println(
                "\t"
                        + KEY_FLEDGE_CUSTOM_AUDIENCE_DEFAULT_EXPIRE_IN_MS
                        + " = "
                        + getFledgeCustomAudienceDefaultExpireInMs());
        writer.println(
                "\t"
                        + KEY_FLEDGE_CUSTOM_AUDIENCE_MAX_ACTIVATION_DELAY_IN_MS
                        + " = "
                        + getFledgeCustomAudienceMaxActivationDelayInMs());
        writer.println(
                "\t"
                        + KEY_FLEDGE_CUSTOM_AUDIENCE_MAX_EXPIRE_IN_MS
                        + " = "
                        + getFledgeCustomAudienceMaxExpireInMs());
        writer.println(
                "\t"
                        + KEY_FLEDGE_CUSTOM_AUDIENCE_MAX_NAME_SIZE_B
                        + " = "
                        + getFledgeCustomAudienceMaxNameSizeB());
        writer.println(
                "\t"
                        + KEY_FLEDGE_CUSTOM_AUDIENCE_MAX_DAILY_UPDATE_URI_SIZE_B
                        + " = "
                        + getFledgeCustomAudienceMaxDailyUpdateUriSizeB());
        writer.println(
                "\t"
                        + KEY_FLEDGE_CUSTOM_AUDIENCE_MAX_BIDDING_LOGIC_URI_SIZE_B
                        + " = "
                        + getFledgeCustomAudienceMaxBiddingLogicUriSizeB());
        writer.println(
                "\t"
                        + KEY_FLEDGE_CUSTOM_AUDIENCE_MAX_USER_BIDDING_SIGNALS_SIZE_B
                        + " = "
                        + getFledgeCustomAudienceMaxUserBiddingSignalsSizeB());
        writer.println(
                "\t"
                        + KEY_FLEDGE_CUSTOM_AUDIENCE_MAX_TRUSTED_BIDDING_DATA_SIZE_B
                        + " = "
                        + getFledgeCustomAudienceMaxTrustedBiddingDataSizeB());
        writer.println(
                "\t"
                        + KEY_FLEDGE_CUSTOM_AUDIENCE_MAX_ADS_SIZE_B
                        + " = "
                        + getFledgeCustomAudienceMaxAdsSizeB());
        writer.println(
                "\t"
                        + KEY_FLEDGE_CUSTOM_AUDIENCE_ACTIVE_TIME_WINDOW_MS
                        + " = "
                        + getFledgeCustomAudienceActiveTimeWindowInMs());
        writer.println(
                "\t"
                        + KEY_FLEDGE_CUSTOM_AUDIENCE_MAX_NUM_ADS
                        + " = "
                        + getFledgeCustomAudienceMaxNumAds());
        writer.println("\t" + KEY_FLEDGE_HTTP_CACHE_ENABLE + " = " + getFledgeHttpCachingEnabled());
        writer.println(
                "\t"
                        + KEY_FLEDGE_HTTP_CACHE_ENABLE_JS_CACHING
                        + " = "
                        + getFledgeHttpJsCachingEnabled());
        writer.println(
                "\t" + KEY_FLEDGE_HTTP_CACHE_MAX_ENTRIES + " = " + getFledgeHttpCacheMaxEntries());
        writer.println(
                "\t"
                        + KEY_FLEDGE_HTTP_CACHE_DEFAULT_MAX_AGE_SECONDS
                        + " = "
                        + getFledgeHttpCacheMaxAgeSeconds());
        writer.println(
                "\t"
                        + KEY_FLEDGE_BACKGROUND_FETCH_ENABLED
                        + " = "
                        + getFledgeBackgroundFetchEnabled());
        writer.println(
                "\t"
                        + KEY_FLEDGE_BACKGROUND_FETCH_JOB_PERIOD_MS
                        + " = "
                        + getFledgeBackgroundFetchJobPeriodMs());
        writer.println(
                "\t"
                        + KEY_FLEDGE_BACKGROUND_FETCH_JOB_FLEX_MS
                        + " = "
                        + getFledgeBackgroundFetchJobFlexMs());
        writer.println(
                "\t"
                        + KEY_FLEDGE_BACKGROUND_FETCH_MAX_NUM_UPDATED
                        + " = "
                        + getFledgeBackgroundFetchMaxNumUpdated());
        writer.println(
                "\t"
                        + KEY_FLEDGE_BACKGROUND_FETCH_THREAD_POOL_SIZE
                        + " = "
                        + getFledgeBackgroundFetchThreadPoolSize());
        writer.println(
                "\t"
                        + KEY_FLEDGE_BACKGROUND_FETCH_ELIGIBLE_UPDATE_BASE_INTERVAL_S
                        + " = "
                        + getFledgeBackgroundFetchEligibleUpdateBaseIntervalS());
        writer.println(
                "\t"
                        + KEY_FLEDGE_BACKGROUND_FETCH_NETWORK_CONNECT_TIMEOUT_MS
                        + " = "
                        + getFledgeBackgroundFetchNetworkConnectTimeoutMs());
        writer.println(
                "\t"
                        + KEY_FLEDGE_BACKGROUND_FETCH_NETWORK_READ_TIMEOUT_MS
                        + " = "
                        + getFledgeBackgroundFetchNetworkReadTimeoutMs());
        writer.println(
                "\t"
                        + KEY_FLEDGE_BACKGROUND_FETCH_MAX_RESPONSE_SIZE_B
                        + " = "
                        + getFledgeBackgroundFetchMaxResponseSizeB());
        writer.println(
                "\t"
                        + KEY_FLEDGE_AD_SELECTION_MAX_CONCURRENT_BIDDING_COUNT
                        + " = "
                        + getAdSelectionMaxConcurrentBiddingCount());
        writer.println(
                "\t"
                        + KEY_FLEDGE_AD_SELECTION_BIDDING_TIMEOUT_PER_CA_MS
                        + " = "
                        + getAdSelectionBiddingTimeoutPerCaMs());
        writer.println(
                "\t"
                        + KEY_FLEDGE_AD_SELECTION_BIDDING_TIMEOUT_PER_BUYER_MS
                        + " = "
                        + getAdSelectionBiddingTimeoutPerBuyerMs());
        writer.println(
                "\t"
                        + KEY_FLEDGE_AD_SELECTION_SCORING_TIMEOUT_MS
                        + " = "
                        + getAdSelectionScoringTimeoutMs());
        writer.println(
                "\t"
                        + KEY_FLEDGE_AD_SELECTION_SELECTING_OUTCOME_TIMEOUT_MS
                        + " = "
                        + getAdSelectionSelectingOutcomeTimeoutMs());
        writer.println(
                "\t"
                        + KEY_FLEDGE_AD_SELECTION_OVERALL_TIMEOUT_MS
                        + " = "
                        + getAdSelectionOverallTimeoutMs());
        writer.println(
                "\t"
                        + KEY_FLEDGE_AD_SELECTION_FROM_OUTCOMES_OVERALL_TIMEOUT_MS
                        + " = "
                        + getAdSelectionFromOutcomesOverallTimeoutMs());
        writer.println(
                "\t"
                        + KEY_FLEDGE_AD_SELECTION_OFF_DEVICE_OVERALL_TIMEOUT_MS
                        + " = "
                        + getAdSelectionOffDeviceOverallTimeoutMs());
        writer.println(
                "\t"
                        + KEY_FLEDGE_AD_SELECTION_FILTERING_ENABLED
                        + " = "
                        + getFledgeAdSelectionFilteringEnabled());
        writer.println(
                "\t"
                        + KEY_FLEDGE_AD_SELECTION_FILTERING_ENABLED
                        + " = "
                        + getFledgeAdSelectionContextualAdsEnabled());
        writer.println(
                "\t"
                        + KEY_FLEDGE_AD_SELECTION_BIDDING_LOGIC_JS_VERSION
                        + " = "
                        + getFledgeAdSelectionBiddingLogicJsVersion());
        writer.println(
                "\t"
                        + KEY_FLEDGE_REPORT_IMPRESSION_OVERALL_TIMEOUT_MS
                        + " = "
                        + getReportImpressionOverallTimeoutMs());
        writer.println(
                "\t"
                        + KEY_FLEDGE_REPORT_IMPRESSION_MAX_REGISTERED_AD_BEACONS_TOTAL_COUNT
                        + " = "
                        + getFledgeReportImpressionMaxRegisteredAdBeaconsTotalCount());
        writer.println(
                "\t"
                        + KEY_FLEDGE_REPORT_IMPRESSION_MAX_REGISTERED_AD_BEACONS_PER_AD_TECH_COUNT
                        + " = "
                        + getFledgeReportImpressionMaxRegisteredAdBeaconsPerAdTechCount());
        writer.println(
                "\t"
                        + KEY_FLEDGE_REPORT_IMPRESSION_REGISTERED_AD_BEACONS_MAX_INTERACTION_KEY_SIZE_B
                        + " = "
                        + getFledgeReportImpressionRegisteredAdBeaconsMaxInteractionKeySizeB());
        writer.println(
                "\t"
                        + KEY_ENFORCE_FOREGROUND_STATUS_FLEDGE_OVERRIDE
                        + " = "
                        + getEnforceForegroundStatusForFledgeOverrides());
        writer.println(
                "\t"
                        + KEY_ENFORCE_FOREGROUND_STATUS_FLEDGE_REPORT_IMPRESSION
                        + " = "
                        + getEnforceForegroundStatusForFledgeReportImpression());
        writer.println(
                "\t"
                        + KEY_ENFORCE_FOREGROUND_STATUS_FLEDGE_REPORT_INTERACTION
                        + " = "
                        + getEnforceForegroundStatusForFledgeReportInteraction());
        writer.println(
                "\t"
                        + KEY_ENFORCE_FOREGROUND_STATUS_FLEDGE_RUN_AD_SELECTION
                        + " = "
                        + getEnforceForegroundStatusForFledgeRunAdSelection());
        writer.println(
                "\t"
                        + KEY_ENFORCE_FOREGROUND_STATUS_FLEDGE_CUSTOM_AUDIENCE
                        + " = "
                        + getEnforceForegroundStatusForFledgeCustomAudience());
        writer.println(
                "\t"
                        + KEY_FOREGROUND_STATUS_LEVEL
                        + " = "
                        + getForegroundStatuslLevelForValidation());
        writer.println(
                "\t"
                        + KEY_FLEDGE_PER_APP_CONSENT_ENABLED
                        + " = "
                        + getFledgePerAppConsentEnabled());
        writer.println(
                "\t"
                        + KEY_FLEDGE_AD_SELECTION_OFF_DEVICE_ENABLED
                        + " = "
                        + getAdSelectionOffDeviceEnabled());
        writer.println(
                "\t"
                        + KEY_FLEDGE_AD_SELECTION_OFF_DEVICE_REQUEST_COMPRESSION_ENABLED
                        + " = "
                        + getAdSelectionOffDeviceRequestCompressionEnabled());

        writer.println(
                "\t" + KEY_ENFORCE_ISOLATE_MAX_HEAP_SIZE + " = " + getEnforceIsolateMaxHeapSize());

        writer.println(
                "\t" + KEY_ISOLATE_MAX_HEAP_SIZE_BYTES + " = " + getIsolateMaxHeapSizeBytes());
        writer.println(
                "\t"
                        + KEY_FLEDGE_AD_SELECTION_EXPIRATION_WINDOW_S
                        + " = "
                        + getAdSelectionExpirationWindowS());
        writer.println("==== AdServices PH Flags Throttling Related Flags ====");
        writer.println(
                "\t"
                        + KEY_FLEDGE_REPORT_INTERACTION_REQUEST_PERMITS_PER_SECOND
                        + " = "
                        + getFledgeReportInteractionRequestPermitsPerSecond());

        writer.println("==== AdServices PH Flags Dump UI Related Flags ====");
        writer.println(
                "\t"
                        + KEY_UI_FEATURE_TYPE_LOGGING_ENABLED
                        + " = "
                        + isUiFeatureTypeLoggingEnabled());
        writer.println(
                "\t" + KEY_UI_DIALOGS_FEATURE_ENABLED + " = " + getUIDialogsFeatureEnabled());
        writer.println(
                "\t" + KEY_IS_EEA_DEVICE_FEATURE_ENABLED + " = " + isEeaDeviceFeatureEnabled());
        writer.println("\t" + KEY_IS_EEA_DEVICE + " = " + isEeaDevice());
        writer.println(
                "\t"
                        + KEY_IS_BACK_COMPACT_ACTIVITY_FEATURE_ENABLED
                        + " = "
                        + isBackCompatActivityFeatureEnabled());
        writer.println("\t" + KEY_UI_EEA_COUNTRIES + " = " + getUiEeaCountries());
        writer.println(
                "\t"
                        + KEY_NOTIFICATION_DISMISSED_ON_CLICK
                        + " = "
                        + getNotificationDismissedOnClick());
        writer.println(
                "\t"
                        + KEY_UI_OTA_STRINGS_FEATURE_ENABLED
                        + " = "
                        + getUiOtaStringsFeatureEnabled());
        writer.println(
                "\t"
                        + KEY_UI_OTA_STRINGS_DOWNLOAD_DEADLINE
                        + " = "
                        + getUiOtaStringsDownloadDeadline());
        writer.println("==== AdServices New Feature Flags ====");
        writer.println(
                "\t"
                        + KEY_FLEDGE_REGISTER_AD_BEACON_ENABLED
                        + " = "
                        + getFledgeRegisterAdBeaconEnabled());
        writer.println("==== AdServices PH Flags Dump STATUS ====");
        writer.println("\t" + KEY_ADSERVICES_ENABLED + " = " + getAdServicesEnabled());
        writer.println(
                "\t"
                        + KEY_FOREGROUND_STATUS_LEVEL
                        + " = "
                        + getForegroundStatuslLevelForValidation());
        writer.println("==== AdServices Consent Dump STATUS ====");
        writer.println("\t" + KEY_CONSENT_SOURCE_OF_TRUTH + " = " + getConsentSourceOfTruth());
        writer.println(
                "\t"
                        + KEY_BLOCKED_TOPICS_SOURCE_OF_TRUTH
                        + " = "
                        + getBlockedTopicsSourceOfTruth());
        writer.println("==== Back-Compat PH Flags Dump STATUS ====");
        writer.println(
                "\t" + KEY_COMPAT_LOGGING_KILL_SWITCH + " = " + getCompatLoggingKillSwitch());
        writer.println("==== Enable Back-Compat PH Flags Dump STATUS ====");
        writer.println("\t" + KEY_ENABLE_BACK_COMPAT + " = " + getEnableBackCompat());
        writer.println(
                "\t" + KEY_ENABLE_APPSEARCH_CONSENT_DATA + " = " + getEnableAppsearchConsentData());
    }

    @Override
    public boolean isEnrollmentBlocklisted(String enrollmentId) {
        return getEnrollmentBlocklist().contains(enrollmentId);
    }

    @VisibleForTesting
    @Override
    public ImmutableList<String> getEnrollmentBlocklist() {
        String blocklistFlag =
                DeviceConfig.getString(NAMESPACE_ADSERVICES, KEY_ENROLLMENT_BLOCKLIST_IDS, "");
        if (TextUtils.isEmpty(blocklistFlag)) {
            return ImmutableList.of();
        }
        String[] blocklistList = blocklistFlag.split(",");
        return ImmutableList.copyOf(blocklistList);
    }

    @Override
    public boolean getCompatLoggingKillSwitch() {
        // The priority of applying the flag values: PH (DeviceConfig) and then hard-coded value.
        return DeviceConfig.getBoolean(
                NAMESPACE_ADSERVICES,
                /* flagName */ KEY_COMPAT_LOGGING_KILL_SWITCH,
                /* defaultValue */ COMPAT_LOGGING_KILL_SWITCH);
    }

    @Override
    public boolean getBackgroundJobsLoggingKillSwitch() {
        // The priority of applying the flag values: PH (DeviceConfig) and then hard-coded value.
        return DeviceConfig.getBoolean(
                NAMESPACE_ADSERVICES,
                /* flagName */ KEY_BACKGROUND_JOBS_LOGGING_KILL_SWITCH,
                /* defaultValue */ BACKGROUND_JOBS_LOGGING_KILL_SWITCH);
    }

    @Override
    public boolean getEnableBackCompat() {
        // The priority of applying the flag values: PH (DeviceConfig) and then hard-coded value.
        return DeviceConfig.getBoolean(
                NAMESPACE_ADSERVICES,
                /* flagName */ KEY_ENABLE_BACK_COMPAT,
                /* defaultValue */ ENABLE_BACK_COMPAT);
    }

    @Override
    public boolean getEnableAppsearchConsentData() {
        // The priority of applying the flag values: PH (DeviceConfig) and then hard-coded value.
        return DeviceConfig.getBoolean(
                NAMESPACE_ADSERVICES,
                /* flagName */ KEY_ENABLE_APPSEARCH_CONSENT_DATA,
                /* defaultValue */ ENABLE_APPSEARCH_CONSENT_DATA);
    }

    @Override
    public ImmutableList<Integer> getGlobalBlockedTopicIds() {
        String defaultGlobalBlockedTopicIds =
                TOPICS_GLOBAL_BLOCKED_TOPIC_IDS.stream()
                        .map(String::valueOf)
                        .collect(Collectors.joining(","));

        String globalBlockedTopicIds =
                DeviceConfig.getString(
                        NAMESPACE_ADSERVICES,
                        KEY_GLOBAL_BLOCKED_TOPIC_IDS,
                        defaultGlobalBlockedTopicIds);
        if (TextUtils.isEmpty(globalBlockedTopicIds)) {
            return ImmutableList.of();
        }
        globalBlockedTopicIds = globalBlockedTopicIds.trim();
        String[] globalBlockedTopicIdsList = globalBlockedTopicIds.split(",");

        List<Integer> globalBlockedTopicIdsIntList = new ArrayList<>();

        for (String blockedTopicId : globalBlockedTopicIdsList) {
            try {
                int topicIdInteger = Integer.parseInt(blockedTopicId.trim());
                globalBlockedTopicIdsIntList.add(topicIdInteger);
            } catch (NumberFormatException e) {
                LogUtil.e("Parsing global blocked topic ids failed for " + globalBlockedTopicIds);
                return TOPICS_GLOBAL_BLOCKED_TOPIC_IDS;
            }
        }
        return ImmutableList.copyOf(globalBlockedTopicIdsIntList);
    }

    @Override
    public long getMeasurementDebugJoinKeyHashLimit() {
        return DeviceConfig.getLong(
                NAMESPACE_ADSERVICES,
                /* flagName */ KEY_MEASUREMENT_DEBUG_JOIN_KEY_HASH_LIMIT,
                /* defaultValue */ DEFAULT_MEASUREMENT_DEBUG_JOIN_KEY_HASH_LIMIT);
    }
<<<<<<< HEAD
=======

    static final String KEY_EU_NOTIF_FLOW_CHANGE_ENABLED = "eu_notif_flow_change_enabled";

    @Override
    public boolean getEuNotifFlowChangeEnabled() {
        return DeviceConfig.getBoolean(
                NAMESPACE_ADSERVICES,
                /* flagName */ KEY_EU_NOTIF_FLOW_CHANGE_ENABLED,
                /* defaultValue */ DEFAULT_EU_NOTIF_FLOW_CHANGE_ENABLED);
    }

    static final String KEY_NOTIFICATION_DISMISSED_ON_CLICK = "notification_dmsmissed_on_click";

    @Override
    public boolean getNotificationDismissedOnClick() {
        return DeviceConfig.getBoolean(
                NAMESPACE_ADSERVICES,
                /* flagName */ KEY_NOTIFICATION_DISMISSED_ON_CLICK,
                /* defaultValue */ DEFAULT_NOTIFICATION_DISMISSED_ON_CLICK);
    }
>>>>>>> d654911e
}<|MERGE_RESOLUTION|>--- conflicted
+++ resolved
@@ -112,8 +112,6 @@
             "measurement_enable_trigger_debug_report";
     static final String KEY_MEASUREMENT_DATA_EXPIRY_WINDOW_MS = "measurement_data_expiry_window_ms";
 
-<<<<<<< HEAD
-=======
     static final String KEY_MEASUREMENT_MAX_REGISTRATION_REDIRECTS =
             "measurement_max_registration_redirects";
 
@@ -129,7 +127,6 @@
     static final String KEY_MEASUREMENT_REGISTRATION_JOB_TRIGGER_MAX_DELAY_MS =
             "measurement_registration_job_trigger_max_delay_ms";
 
->>>>>>> d654911e
     // FLEDGE Custom Audience keys
     static final String KEY_FLEDGE_CUSTOM_AUDIENCE_MAX_COUNT = "fledge_custom_audience_max_count";
     static final String KEY_FLEDGE_CUSTOM_AUDIENCE_PER_APP_MAX_COUNT =
@@ -803,8 +800,6 @@
     }
 
     @Override
-<<<<<<< HEAD
-=======
     public int getMeasurementMaxRegistrationRedirects() {
         return DeviceConfig.getInt(
                 NAMESPACE_ADSERVICES,
@@ -845,7 +840,6 @@
     }
 
     @Override
->>>>>>> d654911e
     public long getFledgeCustomAudienceMaxCount() {
         // The priority of applying the flag values: PH (DeviceConfig) and then hard-coded value.
         return DeviceConfig.getLong(
@@ -2778,6 +2772,8 @@
 
         writer.println("==== AdServices PH Flags Dump UI Related Flags ====");
         writer.println(
+                "\t" + KEY_EU_NOTIF_FLOW_CHANGE_ENABLED + " = " + getEuNotifFlowChangeEnabled());
+        writer.println(
                 "\t"
                         + KEY_UI_FEATURE_TYPE_LOGGING_ENABLED
                         + " = "
@@ -2929,8 +2925,6 @@
                 /* flagName */ KEY_MEASUREMENT_DEBUG_JOIN_KEY_HASH_LIMIT,
                 /* defaultValue */ DEFAULT_MEASUREMENT_DEBUG_JOIN_KEY_HASH_LIMIT);
     }
-<<<<<<< HEAD
-=======
 
     static final String KEY_EU_NOTIF_FLOW_CHANGE_ENABLED = "eu_notif_flow_change_enabled";
 
@@ -2951,5 +2945,4 @@
                 /* flagName */ KEY_NOTIFICATION_DISMISSED_ON_CLICK,
                 /* defaultValue */ DEFAULT_NOTIFICATION_DISMISSED_ON_CLICK);
     }
->>>>>>> d654911e
 }