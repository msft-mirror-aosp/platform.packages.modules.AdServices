--- conflicted
+++ resolved
@@ -146,8 +146,6 @@
     static final String KEY_MEASUREMENT_MAX_DISTINCT_DESTINATIONS_IN_ACTIVE_SOURCE =
             "measurement_max_distinct_destinations_in_active_source";
 
-<<<<<<< HEAD
-=======
     static final String KEY_MEASUREMENT_ENABLE_COARSE_EVENT_REPORT_DESTINATIONS =
             "measurement_enable_coarse_event_report_destinations";
 
@@ -157,7 +155,6 @@
     static final String KEY_MEASUREMENT_VTC_CONFIGURABLE_MAX_EVENT_REPORTS_COUNT =
             "measurement_vtc_configurable_max_event_reports_count";
 
->>>>>>> dadf00a6
     // FLEDGE Custom Audience keys
     static final String KEY_FLEDGE_CUSTOM_AUDIENCE_MAX_COUNT = "fledge_custom_audience_max_count";
     static final String KEY_FLEDGE_CUSTOM_AUDIENCE_PER_APP_MAX_COUNT =
@@ -592,12 +589,9 @@
     static final String KEY_MEASUREMENT_MAX_EVENT_REPORTS_PER_DESTINATION =
             "measurement_max_event_reports_per_destination";
 
-<<<<<<< HEAD
-=======
     static final String KEY_MEASUREMENT_MIN_EVENT_REPORT_DELAY_MILLIS =
             "measurement_min_event_report_delay_seconds";
 
->>>>>>> dadf00a6
     static final String KEY_MEASUREMENT_ENABLE_CONFIGURABLE_EVENT_REPORTING_WINDOWS =
             "measurement_enable_configurable_event_reporting_windows";
 
@@ -607,15 +601,12 @@
     static final String KEY_MEASUREMENT_EVENT_REPORTS_CTC_EARLY_REPORTING_WINDOWS =
             "measurement_event_reports_ctc_early_reporting_windows";
 
-<<<<<<< HEAD
-=======
     static final String KEY_MEASUREMENT_ENABLE_CONFIGURABLE_AGGREGATE_REPORT_DELAY =
             "measurement_enable_configurable_aggregate_report_delay";
 
     static final String KEY_MEASUREMENT_AGGREGATE_REPORT_DELAY_CONFIG =
             "measurement_aggregate_report_delay_config";
 
->>>>>>> dadf00a6
     // AdServices Namespace String from DeviceConfig class not available in S Minus
     static final String NAMESPACE_ADSERVICES = "adservices";
     private static final PhFlags sSingleton = new PhFlags();
@@ -2870,8 +2861,6 @@
     }
 
     @Override
-<<<<<<< HEAD
-=======
     public long getMeasurementMinEventReportDelayMillis() {
         // The priority of applying the flag values: PH (DeviceConfig) and then hard-coded value.
         return DeviceConfig.getLong(
@@ -2881,7 +2870,6 @@
     }
 
     @Override
->>>>>>> dadf00a6
     public boolean getMeasurementEnableConfigurableEventReportingWindows() {
         // The priority of applying the flag values: PH (DeviceConfig) and then hard-coded value.
         return DeviceConfig.getBoolean(
@@ -2909,9 +2897,6 @@
     }
 
     @Override
-<<<<<<< HEAD
-    public void dump(@NonNull PrintWriter writer, @Nullable String[] args) {
-=======
     public boolean getMeasurementEnableConfigurableAggregateReportDelay() {
         // The priority of applying the flag values: PH (DeviceConfig) and then hard-coded value.
         return DeviceConfig.getBoolean(
@@ -2950,7 +2935,6 @@
                         + KEY_CONSENT_NOTIFICATION_RESET_TOKEN
                         + " = "
                         + getConsentNotificationResetToken());
->>>>>>> dadf00a6
         writer.println("==== AdServices PH Flags Dump Enrollment ====");
         writer.println(
                 "\t"
@@ -3303,14 +3287,11 @@
                         + getMeasurementMaxEventReportsPerDestination());
         writer.println(
                 "\t"
-<<<<<<< HEAD
-=======
                         + KEY_MEASUREMENT_MIN_EVENT_REPORT_DELAY_MILLIS
                         + " = "
                         + getMeasurementMinEventReportDelayMillis());
         writer.println(
                 "\t"
->>>>>>> dadf00a6
                         + KEY_MEASUREMENT_ENABLE_CONFIGURABLE_EVENT_REPORTING_WINDOWS
                         + " = "
                         + getMeasurementEnableConfigurableEventReportingWindows());
@@ -3326,8 +3307,6 @@
                         + getMeasurementEventReportsCtcEarlyReportingWindows());
         writer.println(
                 "\t"
-<<<<<<< HEAD
-=======
                         + KEY_MEASUREMENT_ENABLE_CONFIGURABLE_AGGREGATE_REPORT_DELAY
                         + " = "
                         + getMeasurementEnableConfigurableAggregateReportDelay());
@@ -3338,7 +3317,6 @@
                         + getMeasurementAggregateReportDelayConfig());
         writer.println(
                 "\t"
->>>>>>> dadf00a6
                         + KEY_MEASUREMENT_MAX_ATTRIBUTION_PER_RATE_LIMIT_WINDOW
                         + " = "
                         + getMeasurementMaxAttributionPerRateLimitWindow());
@@ -3352,15 +3330,12 @@
                         + KEY_MEASUREMENT_MAX_DISTINCT_DESTINATIONS_IN_ACTIVE_SOURCE
                         + " = "
                         + getMeasurementMaxDistinctDestinationsInActiveSource());
-<<<<<<< HEAD
-=======
 
         writer.println(
                 "\t"
                         + KEY_MEASUREMENT_ENABLE_COARSE_EVENT_REPORT_DESTINATIONS
                         + " = "
                         + getMeasurementEnableCoarseEventReportDestinations());
->>>>>>> dadf00a6
         writer.println("==== AdServices PH Flags Dump FLEDGE related flags: ====");
         writer.println(
                 "\t" + KEY_FLEDGE_SELECT_ADS_KILL_SWITCH + " = " + getFledgeSelectAdsKillSwitch());
@@ -3864,25 +3839,14 @@
                 "\t" + KEY_ENABLE_APPSEARCH_CONSENT_DATA + " = " + getEnableAppsearchConsentData());
         writer.println(
                 "\t"
-<<<<<<< HEAD
+                        + ADSERVICES_CONSENT_MIGRATION_LOGGING_ENABLED
+                        + " = "
+                        + getAdservicesConsentMigrationLoggingEnabled());
+        writer.println(
+                "\t"
                         + KEY_MEASUREMENT_ROLLBACK_DELETION_APP_SEARCH_KILL_SWITCH
                         + " = "
                         + getMeasurementRollbackDeletionAppSearchKillSwitch());
-    }
-
-    @Override
-    public boolean isEnrollmentBlocklisted(String enrollmentId) {
-        return getEnrollmentBlocklist().contains(enrollmentId);
-=======
-                        + ADSERVICES_CONSENT_MIGRATION_LOGGING_ENABLED
-                        + " = "
-                        + getAdservicesConsentMigrationLoggingEnabled());
-        writer.println(
-                "\t"
-                        + KEY_MEASUREMENT_ROLLBACK_DELETION_APP_SEARCH_KILL_SWITCH
-                        + " = "
-                        + getMeasurementRollbackDeletionAppSearchKillSwitch());
->>>>>>> dadf00a6
     }
 
     @VisibleForTesting
