/*
 * Copyright (C) 2023 The Android Open Source Project
 *
 * Licensed under the Apache License, Version 2.0 (the "License");
 * you may not use this file except in compliance with the License.
 * You may obtain a copy of the License at
 *
 *      http://www.apache.org/licenses/LICENSE-2.0
 *
 * Unless required by applicable law or agreed to in writing, software
 * distributed under the License is distributed on an "AS IS" BASIS,
 * WITHOUT WARRANTIES OR CONDITIONS OF ANY KIND, either express or implied.
 * See the License for the specific language governing permissions and
 * limitations under the License.
 */
package com.android.adservices.service.ui.data;

import static com.android.adservices.service.FlagsConstants.KEY_CONSENT_NOTIFICATION_DEBUG_MODE;
import static com.android.adservices.service.FlagsConstants.KEY_PAS_UX_ENABLED;
import static com.android.adservices.service.ui.ux.collection.PrivacySandboxUxCollection.UNSUPPORTED_UX;

import android.adservices.common.AdServicesStates;
import android.annotation.NonNull;
import android.content.Context;
import android.content.SharedPreferences;
import android.os.Build;

import androidx.annotation.RequiresApi;

import com.android.adservices.LogUtil;
import com.android.adservices.service.Flags;
import com.android.adservices.service.FlagsConstants;
import com.android.adservices.service.FlagsFactory;
import com.android.adservices.service.consent.AdServicesApiType;
import com.android.adservices.service.consent.ConsentManager;
import com.android.adservices.service.consent.DeviceRegionProvider;
import com.android.adservices.service.ui.enrollment.collection.PrivacySandboxEnrollmentChannelCollection;
import com.android.adservices.service.ui.ux.collection.PrivacySandboxUxCollection;
import com.android.adservices.shared.common.ApplicationContextSingleton;

import java.util.Map;

/**
 * Manager that deals with all UX related states. All other UX code should use this class to read ux
 * component states. Specifically, this class:
 * <li>Reads process statble UX flags from {@code Flags}, and provide these flags through the
 *     getFlags API.
 * <li>Reads process statble consent manager bits such as UX and enrollment channel, so that these
 *     values are process stable.
 */
@RequiresApi(Build.VERSION_CODES.S)
public class UxStatesManager {

    private static final Object LOCK = new Object();
    private static volatile UxStatesManager sUxStatesManager;
    private final Map<String, Boolean> mUxFlags;
    private final ConsentManager mConsentManager;
    private final SharedPreferences mUxSharedPreferences;
    private PrivacySandboxUxCollection mUx;
    private PrivacySandboxEnrollmentChannelCollection mEnrollmentChannel;
    private final boolean mIsEeaDevice;

    UxStatesManager(
            @NonNull Context context,
            @NonNull Flags flags,
            @NonNull ConsentManager consentManager) {
        LogUtil.d("Instantiating lazy UxStatesManager instance.");

        mUxFlags = flags.getUxFlags();
        mConsentManager = consentManager;
        mIsEeaDevice = DeviceRegionProvider.isEuDevice(context);
        mUxSharedPreferences =
                context.getSharedPreferences("UX_SHARED_PREFERENCES", Context.MODE_PRIVATE);
    }

    private static class UxStatesManagerLazyInstanceHolder {
        static final UxStatesManager LAZY_INSTANCE =
                new UxStatesManager(
                        ApplicationContextSingleton.get(),
                        FlagsFactory.getFlags(),
                        ConsentManager.getInstance());
    }

    /** Returns an instance of the UxStatesManager. */
    @NonNull
    public static UxStatesManager getInstance() {
        return UxStatesManagerLazyInstanceHolder.LAZY_INSTANCE;
    }

    /** Saves the AdServices states into data stores. */
    public void persistAdServicesStates(AdServicesStates adServicesStates) {
        // Only a subset of states should be persisted.
        mConsentManager.setAdIdEnabled(adServicesStates.isAdIdEnabled());
        // TO-DO (b/285005057): Remove the if statement when users can graduate.
        if (mConsentManager.isU18Account() == null || !mConsentManager.isU18Account()) {
            mConsentManager.setU18Account(adServicesStates.isU18Account());
        }
        mConsentManager.setAdultAccount(adServicesStates.isAdultAccount());
        mConsentManager.setEntryPointEnabled(adServicesStates.isPrivacySandboxUiEnabled());
    }

    /** Returns process statble UX flags. */
    public boolean getFlag(String uxFlagKey) {
        if (!mUxFlags.containsKey(uxFlagKey)) {
            LogUtil.e("Key not found in cached UX flags: %s", uxFlagKey);
        }
        Boolean value = mUxFlags.get(uxFlagKey);
        return value != null ? value : false;
    }

    /** Returns process statble UX. */
    public PrivacySandboxUxCollection getUx() {
        // Lazy read.
        if (mUx == null) {
            mUx = mConsentManager.getUx();
        }
        return mUx != null ? mUx : UNSUPPORTED_UX;
    }

    /** Returns process statble enrollment channel. */
    public PrivacySandboxEnrollmentChannelCollection getEnrollmentChannel() {
        // Lazy read.
        if (mEnrollmentChannel == null) {
            mEnrollmentChannel = mConsentManager.getEnrollmentChannel(mUx);
        }
        return mEnrollmentChannel;
    }

    /** Returns process statble devicce region. */
    public boolean isEeaDevice() {
        return mIsEeaDevice;
    }

    /** Returns a common shared preference for storing temporary UX states. */
    public SharedPreferences getUxSharedPreferences() {
        return mUxSharedPreferences;
    }

    /**
     * Returns whether the user is already enrolled for the current UX. or it is supervised account,
     * we then set ux and default measurement consent.
     */
    public boolean isEnrolledUser(Context context) {
        boolean isNotificationDisplayed =
                mConsentManager.wasGaUxNotificationDisplayed()
                        || mConsentManager.wasU18NotificationDisplayed()
                        || mConsentManager.wasNotificationDisplayed()
<<<<<<< HEAD
                        || mConsentManager.wasPasNotificationDisplayed();
=======
                        || (getFlag(KEY_PAS_UX_ENABLED)
                                && mConsentManager.wasPasNotificationDisplayed());
>>>>>>> 522b38ba
        // We follow the Chrome's capabilities practice here, when user is not in adult account and
        // u18 account, (the u18 account is for teen and un-supervised account), we are consider
        // them as supervised accounts for now, it actually also contains robot account, but we
        // don't have a capability for that, we will update this when we have the new capability.
        // TODO: when new capability is available, update with new capability.
        boolean isSupervisedAccountEnabled =
                getFlag(FlagsConstants.KEY_IS_U18_SUPERVISED_ACCOUNT_ENABLED);
        boolean isSupervisedUser =
                !mConsentManager.isU18Account() && !mConsentManager.isAdultAccount();
        // In case supervised account logging in second time and not able to set the ux to u18
        if (isSupervisedAccountEnabled && isSupervisedUser) {
            LogUtil.d("supervised user get");
            mConsentManager.setUx(PrivacySandboxUxCollection.U18_UX);
        }
        if (!isNotificationDisplayed) {
            if (isSupervisedAccountEnabled && isSupervisedUser) {
                // We initial the default consent and notification.
                LogUtil.d("supervised user initial");
                mConsentManager.setU18NotificationDisplayed(true);
                mConsentManager.enable(context, AdServicesApiType.MEASUREMENTS);
                return true;
            }
            return false;
        }
        return true;
    }

    /**
     * PAS could be enabled but user may not have received notification, so user would see GA UX
     * instead of PAS UX. Before the notification card is shown the notification has not been
     * displayed yet, so if the calling context is related to this then we should only look at the
     * PAS UX flag.
     *
     * @param beforeNotificationShown True if the calling context is logic before PAS notification
     *     shown has been recorded.
     * @return True if user will see PAS UX for settings/notification, otherwise false.
     */
    public boolean pasUxIsActive(boolean beforeNotificationShown) {
        return getFlag(KEY_PAS_UX_ENABLED)
                && (wasPasNotificationDisplayed() || beforeNotificationShown);
    }

    /** Returns if PAS notification was displayed. */
    private boolean wasPasNotificationDisplayed() {
        if (getFlag(KEY_CONSENT_NOTIFICATION_DEBUG_MODE)) {
            return getFlag(KEY_PAS_UX_ENABLED);
        }
        return ConsentManager.getInstance().wasPasNotificationDisplayed();
    }
}<|MERGE_RESOLUTION|>--- conflicted
+++ resolved
@@ -145,12 +145,8 @@
                 mConsentManager.wasGaUxNotificationDisplayed()
                         || mConsentManager.wasU18NotificationDisplayed()
                         || mConsentManager.wasNotificationDisplayed()
-<<<<<<< HEAD
-                        || mConsentManager.wasPasNotificationDisplayed();
-=======
                         || (getFlag(KEY_PAS_UX_ENABLED)
                                 && mConsentManager.wasPasNotificationDisplayed());
->>>>>>> 522b38ba
         // We follow the Chrome's capabilities practice here, when user is not in adult account and
         // u18 account, (the u18 account is for teen and un-supervised account), we are consider
         // them as supervised accounts for now, it actually also contains robot account, but we
