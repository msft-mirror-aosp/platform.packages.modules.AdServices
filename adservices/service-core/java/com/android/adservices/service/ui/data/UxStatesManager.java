/*
 * Copyright (C) 2023 The Android Open Source Project
 *
 * Licensed under the Apache License, Version 2.0 (the "License");
 * you may not use this file except in compliance with the License.
 * You may obtain a copy of the License at
 *
 *      http://www.apache.org/licenses/LICENSE-2.0
 *
 * Unless required by applicable law or agreed to in writing, software
 * distributed under the License is distributed on an "AS IS" BASIS,
 * WITHOUT WARRANTIES OR CONDITIONS OF ANY KIND, either express or implied.
 * See the License for the specific language governing permissions and
 * limitations under the License.
 */
package com.android.adservices.service.ui.data;

import static com.android.adservices.service.ui.ux.collection.PrivacySandboxUxCollection.UNSUPPORTED_UX;

import android.adservices.common.AdServicesStates;
import android.annotation.NonNull;
import android.content.Context;
import android.content.SharedPreferences;
import android.os.Build;

import androidx.annotation.RequiresApi;

import com.android.adservices.LogUtil;
import com.android.adservices.service.Flags;
import com.android.adservices.service.FlagsConstants;
import com.android.adservices.service.FlagsFactory;
<<<<<<< HEAD
import com.android.adservices.service.PhFlags;
=======
>>>>>>> 98cbd62a
import com.android.adservices.service.consent.AdServicesApiType;
import com.android.adservices.service.consent.ConsentManager;
import com.android.adservices.service.consent.DeviceRegionProvider;
import com.android.adservices.service.ui.enrollment.collection.PrivacySandboxEnrollmentChannelCollection;
import com.android.adservices.service.ui.ux.collection.PrivacySandboxUxCollection;

import java.util.Map;

/**
 * Manager that deals with all UX related states. All other UX code should use this class to read ux
 * component states. Specifically, this class:
 * <li>Reads process statble UX flags from {@code Flags}, and provide these flags through the
 *     getFlags API.
 * <li>Reads process statble consent manager bits such as UX and enrollment channel, so that these
 *     values are process stable.
 */
@RequiresApi(Build.VERSION_CODES.S)
public class UxStatesManager {

    private static final Object LOCK = new Object();
    private static volatile UxStatesManager sUxStatesManager;
    private final Map<String, Boolean> mUxFlags;
    private final ConsentManager mConsentManager;
    private final SharedPreferences mUxSharedPreferences;
    private PrivacySandboxUxCollection mUx;
    private PrivacySandboxEnrollmentChannelCollection mEnrollmentChannel;
    private final boolean mIsEeaDevice;

    UxStatesManager(
            @NonNull Context context,
            @NonNull Flags flags,
            @NonNull ConsentManager consentManager) {
        mUxFlags = flags.getUxFlags();
        mConsentManager = consentManager;
        mIsEeaDevice = DeviceRegionProvider.isEuDevice(context);
        mUxSharedPreferences =
                context.getSharedPreferences("UX_SHARED_PREFERENCES", Context.MODE_PRIVATE);
    }

    /** Returns an instance of the UxStatesManager. */
    @NonNull
    public static UxStatesManager getInstance(Context context) {
        if (sUxStatesManager == null) {
            synchronized (LOCK) {
                if (sUxStatesManager == null) {
                    sUxStatesManager =
                            new UxStatesManager(
                                    context,
                                    FlagsFactory.getFlags(),
                                    ConsentManager.getInstance(context));
                }
            }
        }
        return sUxStatesManager;
    }

    /** Saves the AdServices states into data stores. */
    public void persistAdServicesStates(AdServicesStates adServicesStates) {
        // Only a subset of states should be persisted.
        mConsentManager.setAdIdEnabled(adServicesStates.isAdIdEnabled());
        mConsentManager.setU18Account(adServicesStates.isU18Account());
        mConsentManager.setAdultAccount(adServicesStates.isAdultAccount());
        mConsentManager.setEntryPointEnabled(adServicesStates.isPrivacySandboxUiEnabled());
    }

    /** Returns process statble UX flags. */
    public boolean getFlag(String uxFlagKey) {
        if (!mUxFlags.containsKey(uxFlagKey)) {
            LogUtil.e("Key not found in cached UX flags: ", uxFlagKey);
        }
        Boolean value = mUxFlags.get(uxFlagKey);
        return value != null ? value : false;
    }

    /** Returns process statble UX. */
    public PrivacySandboxUxCollection getUx() {
        // Lazy read.
        if (mUx == null) {
            mUx = mConsentManager.getUx();
        }
        return mUx != null ? mUx : UNSUPPORTED_UX;
    }

    /** Returns process statble enrollment channel. */
    public PrivacySandboxEnrollmentChannelCollection getEnrollmentChannel() {
        // Lazy read.
        if (mEnrollmentChannel == null) {
            mEnrollmentChannel = mConsentManager.getEnrollmentChannel(mUx);
        }
        return mEnrollmentChannel;
    }

    /** Returns process statble devicce region. */
    public boolean isEeaDevice() {
        return mIsEeaDevice;
    }

    /** Returns a common shared preference for storing temporary UX states. */
    public SharedPreferences getUxSharedPreferences() {
        return mUxSharedPreferences;
    }

    /**
     * Returns whether the user is already enrolled for the current UX. or it is supervised account,
     * we then set ux and default measurement consent.
     */
    public boolean isEnrolledUser(Context context) {
        boolean isNotificationDisplayed =
                mConsentManager.wasGaUxNotificationDisplayed()
                        || mConsentManager.wasU18NotificationDisplayed()
                        || mConsentManager.wasNotificationDisplayed();
        // We follow the Chrome's capabilities practice here, when user is not in adult account and
        // u18 account, (the u18 account is for teen and un-supervised account), we are consider
        // them as supervised accounts for now, it actually also contains robot account, but we
        // don't have a capability for that, we will update this when we have the new capability.
        // TODO: when new capability is available, update with new capability.
        boolean isSupervisedAccountEnabled =
<<<<<<< HEAD
                getFlag(PhFlags.KEY_IS_U18_SUPERVISED_ACCOUNT_ENABLED);
=======
                getFlag(FlagsConstants.KEY_IS_U18_SUPERVISED_ACCOUNT_ENABLED);
>>>>>>> 98cbd62a
        boolean isSupervisedUser =
                !mConsentManager.isU18Account() && !mConsentManager.isAdultAccount();
        // In case supervised account logging in second time and not able to set the ux to u18
        if (isSupervisedAccountEnabled && isSupervisedUser) {
            LogUtil.d("supervised user get");
            mConsentManager.setUx(PrivacySandboxUxCollection.U18_UX);
        }
        if (!isNotificationDisplayed) {
            if (isSupervisedAccountEnabled && isSupervisedUser) {
                // We initial the default consent and notification.
                LogUtil.d("supervised user initial");
                mConsentManager.setU18NotificationDisplayed(true);
                mConsentManager.enable(context, AdServicesApiType.MEASUREMENTS);
                return true;
            }
            return false;
        }
        return true;
    }
}<|MERGE_RESOLUTION|>--- conflicted
+++ resolved
@@ -29,10 +29,6 @@
 import com.android.adservices.service.Flags;
 import com.android.adservices.service.FlagsConstants;
 import com.android.adservices.service.FlagsFactory;
-<<<<<<< HEAD
-import com.android.adservices.service.PhFlags;
-=======
->>>>>>> 98cbd62a
 import com.android.adservices.service.consent.AdServicesApiType;
 import com.android.adservices.service.consent.ConsentManager;
 import com.android.adservices.service.consent.DeviceRegionProvider;
@@ -150,11 +146,7 @@
         // don't have a capability for that, we will update this when we have the new capability.
         // TODO: when new capability is available, update with new capability.
         boolean isSupervisedAccountEnabled =
-<<<<<<< HEAD
-                getFlag(PhFlags.KEY_IS_U18_SUPERVISED_ACCOUNT_ENABLED);
-=======
                 getFlag(FlagsConstants.KEY_IS_U18_SUPERVISED_ACCOUNT_ENABLED);
->>>>>>> 98cbd62a
         boolean isSupervisedUser =
                 !mConsentManager.isU18Account() && !mConsentManager.isAdultAccount();
         // In case supervised account logging in second time and not able to set the ux to u18
