--- conflicted
+++ resolved
@@ -90,12 +90,8 @@
         "adservices-grpclib-lite",
         "modules-utils-build",
     ],
-<<<<<<< HEAD
     jarjar_rules: "jarjar-rules.txt",
-    apex_available: ["com.android.adservices"],
-=======
     apex_available: ["com.android.adservices", "com.android.extservices"],
->>>>>>> 342d5360
 }
 
 cc_library_shared {
