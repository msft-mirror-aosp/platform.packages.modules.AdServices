// Copyright (C) 2022 The Android Open Source Project
//
// Licensed under the Apache License, Version 2.0 (the "License");
// you may not use this file except in compliance with the License.
// You may obtain a copy of the License at
//
//     http://www.apache.org/licenses/LICENSE-2.0
//
// Unless required by applicable law or agreed to in writing, software
// distributed under the License is distributed on an "AS IS" BASIS,
// WITHOUT WARRANTIES OR CONDITIONS OF ANY KIND, either express or implied.
// See the License for the specific language governing permissions and
// limitations under the License.

package {
    default_applicable_licenses: ["Android-Apache-2.0"],
}

filegroup {
    name: "adservices-service-core-sources",
    srcs: [
        "java/**/*.java",
    ],
    path: "java",
    visibility: ["//visibility:private"],
}

java_library {
    name: "adservices-service-core",
    sdk_version: "module_current",
    min_sdk_version: "Tiramisu",
    srcs: [
        ":adservices-service-core-sources",
    ],
    libs: [
        "framework-annotations-lib", // For @SystemApi, etc
        "framework-adservices.impl",
        "jsr305",
    ],
    static_libs: [
<<<<<<< HEAD
        "tensorflowlite_java",
    ],
=======
        // TODO(b/208705888): Renable tflite.
        // "tensorflowlite_java",
    ],
    apex_available: ["com.android.adservices"],
>>>>>>> fa16dcc3
}<|MERGE_RESOLUTION|>--- conflicted
+++ resolved
@@ -38,13 +38,8 @@
         "jsr305",
     ],
     static_libs: [
-<<<<<<< HEAD
-        "tensorflowlite_java",
-    ],
-=======
         // TODO(b/208705888): Renable tflite.
         // "tensorflowlite_java",
     ],
     apex_available: ["com.android.adservices"],
->>>>>>> fa16dcc3
 }