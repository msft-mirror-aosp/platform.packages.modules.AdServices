--- conflicted
+++ resolved
@@ -34,8 +34,6 @@
      * @param reportId the Cobalt report id of the event that is being logged
      */
     void logEventVectorBufferMaxExceeded(int metricId, int reportId);
-<<<<<<< HEAD
-=======
 
     /**
      * Logs that a Cobalt logging event exceeds the max value when calculating its private index.
@@ -50,5 +48,4 @@
 
     /** Logs the Cobalt periodic job uploaded envelopes successfully. */
     void logUploadSuccess();
->>>>>>> cba5c425
 }