--- conflicted
+++ resolved
@@ -301,18 +301,12 @@
       "name": "LegacyAdServicesGaUxCtsRootTest"
     },
     {
-<<<<<<< HEAD
-      "name": "CtsAdServicesHostTests"
-=======
       "name": "AdServicesGaUxDebugChannelCtsRootTest"
->>>>>>> 042de264
     }
   ],
   "postsubmit": [
     {
       "name": "AdServicesMddIntegrationTests"
-<<<<<<< HEAD
-=======
     },
     {
       "name": "CtsAdServicesHostTests"
@@ -325,7 +319,6 @@
     },
     {
       "name": "AdServicesGaUxDebugChannelCtsRootTest"
->>>>>>> 042de264
     }
   ]
 }