/*
 * Copyright (C) 2024 The Android Open Source Project
 *
 * Licensed under the Apache License, Version 2.0 (the "License");
 * you may not use this file except in compliance with the License.
 * You may obtain a copy of the License at
 *
 *      http://www.apache.org/licenses/LICENSE-2.0
 *
 * Unless required by applicable law or agreed to in writing, software
 * distributed under the License is distributed on an "AS IS" BASIS,
 * WITHOUT WARRANTIES OR CONDITIONS OF ANY KIND, either express or implied.
 * See the License for the specific language governing permissions and
 * limitations under the License.
 */
package com.android.adservices.shared.testing.concurrency;

import com.android.adservices.shared.testing.Identifiable;
<<<<<<< HEAD
import com.android.adservices.shared.testing.Nullable;

import com.google.errorprone.annotations.FormatMethod;
import com.google.errorprone.annotations.FormatString;

=======

// TODO(b/337014024): explain that subclasse must provide a "setCalled" method
>>>>>>> 0a857382
/** Base interface for all testing-related sync callbacks. */
public interface SyncCallback extends Identifiable {

    /** Tag used on {@code logcat} calls. */
    String LOG_TAG = "SyncCallback";

    /**
     * Asserts the callback was called or throw if it times out - the timeout value is defined by
     * the constructor and can be obtained through {@link #getSettings()}.
     */
    void assertCalled() throws InterruptedException;

    /** Returns whether the callback was called (at least) the expected number of times. */
    boolean isCalled();

    /** Returns the total number of calls to the callback. */
    int getNumberActualCalls();

    /** Gets the callback settings. */
    SyncCallbackSettings getSettings();
<<<<<<< HEAD

    /**
     * Convenience method to log a debug message.
     *
     * <p>By default it's a no-op, but subclasses should implement it including all info (provided
     * by {@link #toString()}) in the message.
     */
    @FormatMethod
    void logE(@FormatString String msgFmt, @Nullable Object... msgArgs);

    /**
     * Convenience method to log a debug message.
     *
     * <p>By default it's a no-op, but subclasses should implement it including the {@link #getId()
     * id} in the message.
     */
    @FormatMethod
    void logD(@FormatString String msgFmt, @Nullable Object... msgArgs);

    /**
     * Convenience method to log a verbose message.
     *
     * <p>By default it's a no-op, but subclasses should implement it including all info (provided
     * by {@link #toString()}) in the message.
     */
    @FormatMethod
    void logV(@FormatString String msgFmt, @Nullable Object... msgArgs);
=======
>>>>>>> 0a857382
}<|MERGE_RESOLUTION|>--- conflicted
+++ resolved
@@ -16,16 +16,8 @@
 package com.android.adservices.shared.testing.concurrency;
 
 import com.android.adservices.shared.testing.Identifiable;
-<<<<<<< HEAD
-import com.android.adservices.shared.testing.Nullable;
-
-import com.google.errorprone.annotations.FormatMethod;
-import com.google.errorprone.annotations.FormatString;
-
-=======
 
 // TODO(b/337014024): explain that subclasse must provide a "setCalled" method
->>>>>>> 0a857382
 /** Base interface for all testing-related sync callbacks. */
 public interface SyncCallback extends Identifiable {
 
@@ -41,39 +33,9 @@
     /** Returns whether the callback was called (at least) the expected number of times. */
     boolean isCalled();
 
-    /** Returns the total number of calls to the callback. */
+    /** Gets the total number of calls so far. */
     int getNumberActualCalls();
 
     /** Gets the callback settings. */
     SyncCallbackSettings getSettings();
-<<<<<<< HEAD
-
-    /**
-     * Convenience method to log a debug message.
-     *
-     * <p>By default it's a no-op, but subclasses should implement it including all info (provided
-     * by {@link #toString()}) in the message.
-     */
-    @FormatMethod
-    void logE(@FormatString String msgFmt, @Nullable Object... msgArgs);
-
-    /**
-     * Convenience method to log a debug message.
-     *
-     * <p>By default it's a no-op, but subclasses should implement it including the {@link #getId()
-     * id} in the message.
-     */
-    @FormatMethod
-    void logD(@FormatString String msgFmt, @Nullable Object... msgArgs);
-
-    /**
-     * Convenience method to log a verbose message.
-     *
-     * <p>By default it's a no-op, but subclasses should implement it including all info (provided
-     * by {@link #toString()}) in the message.
-     */
-    @FormatMethod
-    void logV(@FormatString String msgFmt, @Nullable Object... msgArgs);
-=======
->>>>>>> 0a857382
 }