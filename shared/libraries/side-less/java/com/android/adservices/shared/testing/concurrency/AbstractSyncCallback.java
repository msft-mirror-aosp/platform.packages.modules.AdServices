/*
 * Copyright (C) 2024 The Android Open Source Project
 *
 * Licensed under the Apache License, Version 2.0 (the "License");
 * you may not use this file except in compliance with the License.
 * You may obtain a copy of the License at
 *
 *      http://www.apache.org/licenses/LICENSE-2.0
 *
 * Unless required by applicable law or agreed to in writing, software
 * distributed under the License is distributed on an "AS IS" BASIS,
 * WITHOUT WARRANTIES OR CONDITIONS OF ANY KIND, either express or implied.
 * See the License for the specific language governing permissions and
 * limitations under the License.
 */
package com.android.adservices.shared.testing.concurrency;

<<<<<<< HEAD
=======
import com.android.adservices.shared.testing.Nullable;

import com.google.common.annotations.VisibleForTesting;
>>>>>>> e97eba84
import com.google.errorprone.annotations.FormatMethod;
import com.google.errorprone.annotations.FormatString;
import com.google.errorprone.annotations.concurrent.GuardedBy;

import java.util.Locale;
import java.util.Objects;
import java.util.concurrent.atomic.AtomicInteger;

<<<<<<< HEAD
/**
 * @deprecated - TODO(b/337014024) merge with AbstractSidelessTestSyncCallback)
 */
@Deprecated
public abstract class AbstractSyncCallback {
=======
/** Base implementation for all {@code SyncCallback} classes. */
public abstract class AbstractSyncCallback implements SyncCallback, FreezableToString {
>>>>>>> e97eba84

    private static final AtomicInteger sIdGenerator = new AtomicInteger();

    protected final SyncCallbackSettings mSettings;

    private final String mId = String.valueOf(sIdGenerator.incrementAndGet());

    private final Object mLock = new Object();

    @GuardedBy("mLock")
    private int mNumberCalls;

    @GuardedBy("mLock")
    @Nullable
    private String mFrozenToString;

    // Used to fail assertCalled() if something bad happened before
    @GuardedBy("mLock")
    @Nullable
    private RuntimeException mOnAssertCalledException;

    // The "real" callback - used in cases (mostly loggin) where a callback delegates its methods
    // to another one.
    private final AbstractSyncCallback mRealCallback;

    /** Default constructor. */
    public AbstractSyncCallback(SyncCallbackSettings settings) {
        this(/* realCallback= */ null, settings);
    }

    @VisibleForTesting
    AbstractSyncCallback(
            @Nullable AbstractSyncCallback realCallback, SyncCallbackSettings settings) {
        mRealCallback = realCallback != null ? realCallback : this;
        mSettings = Objects.requireNonNull(settings, "settings cannot be null");
    }

    @Override
    public final void freezeToString() {
        synchronized (mLock) {
            mFrozenToString = "FROZEN" + toStringLite();
        }
    }

    /**
     * By default is a no-op, but subclasses could override to add additional info to {@code
     * toString()}.
     */
    protected void customizeToString(StringBuilder string) {
        string.append(", ")
                .append(mSettings)
                .append(", numberActualCalls=")
                .append(getNumberActualCalls());
    }

    /** Gets a unique id identifying the callback - used for logging / debugging purposes. */
    public final String getId() {
        return mId;
    }

<<<<<<< HEAD
    // TODO(b/341797803): add @Nullable on msgArgs and @VisibleForTesting(protected)
=======
    @Override
    public final SyncCallbackSettings getSettings() {
        return mSettings;
    }

    // Note: making msgFmt final to avoid [FormatStringAnnotation] errorprone warning
>>>>>>> e97eba84
    /**
     * Convenience method to log an error message, it includes the whole {@link #toString()} in the
     * message.
     */
    @FormatMethod
    protected final void logE(@FormatString final String msgFmt, @Nullable Object... msgArgs) {
        String msg = String.format(Locale.ENGLISH, msgFmt, msgArgs);
        mSettings.getLogger().e("%s: %s", mRealCallback, msg);
    }

    // Note: making msgFmt final to avoid [FormatStringAnnotation] errorprone warning
    /**
     * Convenience method to log a debug message, it includes the summarized {@link #toStringLite()}
     * in the message.
     */
    @FormatMethod
    protected final void logD(@FormatString final String msgFmt, @Nullable Object... msgArgs) {
        String msg = String.format(Locale.ENGLISH, msgFmt, msgArgs);
        mSettings.getLogger().d("%s: %s", mRealCallback.toStringLite(), msg);
    }

    // Note: making msgFmt final to avoid [FormatStringAnnotation] errorprone warning
    /**
     * Convenience method to log a verbose message, it includes the whole {@link #toString()} in the
     * message.
     */
    @FormatMethod
    protected final void logV(@FormatString final String msgFmt, @Nullable Object... msgArgs) {
        String msg = String.format(Locale.ENGLISH, msgFmt, msgArgs);
        mSettings.getLogger().v("%s: %s", mRealCallback, msg);
    }

<<<<<<< HEAD
    // NOTE: not final because test version might disable it
    /**
     * Indicates the callback was called, so it unblocks {@link #waitCalled()} / {@link
     * #waitCalled(long, TimeUnit)}.
     */
    public void setCalled() {
        logD("setCalled() called");
        try {
            mSettings.countDown();
        } finally {
            mNumberCalls.incrementAndGet();
            logV("setCalled() returning");
=======
    // TODO(b/342448771): make it package protected once classes are moved
    /**
     * Real implementation of {@code setCalled()}, should be called by subclass to "unblock" the
     * callback.
     *
     * @return {@code methodName}
     */
    public final String internalSetCalled(String methodName) {
        logD("%s called on %s", methodName, Thread.currentThread().getName());
        synchronized (mLock) {
            if (mSettings.isFailIfCalledOnMainThread() && mSettings.isMainThread()) {
                String errorMsg =
                        methodName
                                + " called on main thread ("
                                + Thread.currentThread().getName()
                                + ")";
                mOnAssertCalledException = new CalledOnMainThreadException(errorMsg);
            }
            mNumberCalls++;
>>>>>>> e97eba84
        }
        mSettings.countDown();
        logV("%s returning", methodName);
        return methodName;
    }

<<<<<<< HEAD
    // NOTE: not final because test version might disable it
=======
    @Override
    public void assertCalled() throws InterruptedException {
        internalAssertCalled(mSettings.getMaxTimeoutMs());
    }

    // TODO(b/342448771): make it package protected once classes are moved
>>>>>>> e97eba84
    /**
     * Real implementation of {@link #assertCalled(timeoutMs)} - subclasses overriding {@link
     * #assertCalled(timeoutMs)} should call it.
     */
    public final void internalAssertCalled(long timeoutMs) throws InterruptedException {
        logD("assertCalled() called on %s", Thread.currentThread().getName());
        try {
            mSettings.assertCalled(timeoutMs, () -> toString());
        } catch (Exception e) {
            logE("assertCalled() failed: %s", e);
            throw e;
        }
        synchronized (mLock) {
            if (mOnAssertCalledException != null) {
                logE("assertCalled() failed: %s", mOnAssertCalledException);
                throw mOnAssertCalledException;
            }
        }
        logV("assertCalled() returning");
    }

    /** Returns whether the callback was called (at least) the expected number of times. */
    public final boolean isCalled() {
        return mSettings.isCalled();
    }

<<<<<<< HEAD
    final int getNumberCalls() {
        return mNumberCalls.get();
    }

    /**
     * Helper method that fills the {@code string} with the content of {@link #toString()} but
     * without the enclosing {@code [class: ]} part.
     */
    public final StringBuilder appendInfo(StringBuilder string) {
        Objects.requireNonNull(string).append("id=").append(mId).append(", ").append(mSettings);
        customizeToString(string);
        return string;
=======
    @Override
    public int getNumberActualCalls() {
        synchronized (mLock) {
            return mNumberCalls;
        }
>>>>>>> e97eba84
    }

    @Override
    public final String toString() {
        synchronized (mLock) {
            if (mFrozenToString != null) {
                return mFrozenToString;
            }
            StringBuilder string =
                    new StringBuilder("[")
                            .append(getClass().getSimpleName())
                            .append(": id=")
                            .append(mId)
                            .append(", onAssertCalledException=")
                            .append(mOnAssertCalledException);
            customizeToString(string);
            return string.append(']').toString();
        }
    }

    /** Gets a simpler representation of the callback. */
    public final String toStringLite() {
        return '[' + getClass().getSimpleName() + "#" + mId + ']';
    }
}<|MERGE_RESOLUTION|>--- conflicted
+++ resolved
@@ -15,12 +15,9 @@
  */
 package com.android.adservices.shared.testing.concurrency;
 
-<<<<<<< HEAD
-=======
 import com.android.adservices.shared.testing.Nullable;
 
 import com.google.common.annotations.VisibleForTesting;
->>>>>>> e97eba84
 import com.google.errorprone.annotations.FormatMethod;
 import com.google.errorprone.annotations.FormatString;
 import com.google.errorprone.annotations.concurrent.GuardedBy;
@@ -29,16 +26,8 @@
 import java.util.Objects;
 import java.util.concurrent.atomic.AtomicInteger;
 
-<<<<<<< HEAD
-/**
- * @deprecated - TODO(b/337014024) merge with AbstractSidelessTestSyncCallback)
- */
-@Deprecated
-public abstract class AbstractSyncCallback {
-=======
 /** Base implementation for all {@code SyncCallback} classes. */
 public abstract class AbstractSyncCallback implements SyncCallback, FreezableToString {
->>>>>>> e97eba84
 
     private static final AtomicInteger sIdGenerator = new AtomicInteger();
 
@@ -94,21 +83,17 @@
                 .append(getNumberActualCalls());
     }
 
-    /** Gets a unique id identifying the callback - used for logging / debugging purposes. */
+    @Override
     public final String getId() {
         return mId;
     }
 
-<<<<<<< HEAD
-    // TODO(b/341797803): add @Nullable on msgArgs and @VisibleForTesting(protected)
-=======
     @Override
     public final SyncCallbackSettings getSettings() {
         return mSettings;
     }
 
     // Note: making msgFmt final to avoid [FormatStringAnnotation] errorprone warning
->>>>>>> e97eba84
     /**
      * Convenience method to log an error message, it includes the whole {@link #toString()} in the
      * message.
@@ -141,20 +126,6 @@
         mSettings.getLogger().v("%s: %s", mRealCallback, msg);
     }
 
-<<<<<<< HEAD
-    // NOTE: not final because test version might disable it
-    /**
-     * Indicates the callback was called, so it unblocks {@link #waitCalled()} / {@link
-     * #waitCalled(long, TimeUnit)}.
-     */
-    public void setCalled() {
-        logD("setCalled() called");
-        try {
-            mSettings.countDown();
-        } finally {
-            mNumberCalls.incrementAndGet();
-            logV("setCalled() returning");
-=======
     // TODO(b/342448771): make it package protected once classes are moved
     /**
      * Real implementation of {@code setCalled()}, should be called by subclass to "unblock" the
@@ -174,23 +145,18 @@
                 mOnAssertCalledException = new CalledOnMainThreadException(errorMsg);
             }
             mNumberCalls++;
->>>>>>> e97eba84
         }
         mSettings.countDown();
         logV("%s returning", methodName);
         return methodName;
     }
 
-<<<<<<< HEAD
-    // NOTE: not final because test version might disable it
-=======
     @Override
     public void assertCalled() throws InterruptedException {
         internalAssertCalled(mSettings.getMaxTimeoutMs());
     }
 
     // TODO(b/342448771): make it package protected once classes are moved
->>>>>>> e97eba84
     /**
      * Real implementation of {@link #assertCalled(timeoutMs)} - subclasses overriding {@link
      * #assertCalled(timeoutMs)} should call it.
@@ -212,31 +178,16 @@
         logV("assertCalled() returning");
     }
 
-    /** Returns whether the callback was called (at least) the expected number of times. */
+    @Override
     public final boolean isCalled() {
         return mSettings.isCalled();
     }
 
-<<<<<<< HEAD
-    final int getNumberCalls() {
-        return mNumberCalls.get();
-    }
-
-    /**
-     * Helper method that fills the {@code string} with the content of {@link #toString()} but
-     * without the enclosing {@code [class: ]} part.
-     */
-    public final StringBuilder appendInfo(StringBuilder string) {
-        Objects.requireNonNull(string).append("id=").append(mId).append(", ").append(mSettings);
-        customizeToString(string);
-        return string;
-=======
     @Override
     public int getNumberActualCalls() {
         synchronized (mLock) {
             return mNumberCalls;
         }
->>>>>>> e97eba84
     }
 
     @Override
