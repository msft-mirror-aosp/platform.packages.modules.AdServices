/*
 * Copyright (C) 2024 The Android Open Source Project
 *
 * Licensed under the Apache License, Version 2.0 (the "License");
 * you may not use this file except in compliance with the License.
 * You may obtain a copy of the License at
 *
 *      http://www.apache.org/licenses/LICENSE-2.0
 *
 * Unless required by applicable law or agreed to in writing, software
 * distributed under the License is distributed on an "AS IS" BASIS,
 * WITHOUT WARRANTIES OR CONDITIONS OF ANY KIND, either express or implied.
 * See the License for the specific language governing permissions and
 * limitations under the License.
 */
package com.android.adservices.shared.testing.concurrency;

<<<<<<< HEAD
=======
import com.android.adservices.shared.testing.Nullable;

import com.google.common.annotations.VisibleForTesting;
>>>>>>> 4a816567
import com.google.errorprone.annotations.FormatMethod;
import com.google.errorprone.annotations.FormatString;
import com.google.errorprone.annotations.concurrent.GuardedBy;

import java.util.Locale;
import java.util.Objects;
import java.util.concurrent.atomic.AtomicInteger;

<<<<<<< HEAD
/**
 * @deprecated - TODO(b/337014024) merge with AbstractSidelessTestSyncCallback)
 */
@Deprecated
public abstract class AbstractSyncCallback {
=======
/** Base implementation for all {@code SyncCallback} classes. */
public abstract class AbstractSyncCallback implements SyncCallback, FreezableToString {
>>>>>>> 4a816567

    private static final AtomicInteger sIdGenerator = new AtomicInteger();

    protected final SyncCallbackSettings mSettings;

    private final String mId = String.valueOf(sIdGenerator.incrementAndGet());

    private final Object mLock = new Object();

    @GuardedBy("mLock")
    private int mNumberCalls;

    @GuardedBy("mLock")
    @Nullable
    private String mFrozenToString;

    // Used to fail assertCalled() if something bad happened before
    @Nullable private RuntimeException mOnAssertCalledException;

    // The "real" callback - used in cases (mostly loggin) where a callback delegates its methods
    // to another one.
    private final AbstractSyncCallback mRealCallback;

    /** Default constructor. */
    public AbstractSyncCallback(SyncCallbackSettings settings) {
        this(/* realCallback= */ null, settings);
    }

    @VisibleForTesting
    AbstractSyncCallback(
            @Nullable AbstractSyncCallback realCallback, SyncCallbackSettings settings) {
        mRealCallback = realCallback != null ? realCallback : this;
        mSettings = Objects.requireNonNull(settings, "settings cannot be null");
    }

    @Override
    public final void freezeToString() {
        synchronized (mLock) {
            mFrozenToString = "FROZEN" + toStringLite();
        }
    }

    /**
     * By default is a no-op, but subclasses could override to add additional info to {@code
     * toString()}.
     */
    protected void customizeToString(StringBuilder string) {
        string.append(", ")
                .append(mSettings)
                .append(", numberActualCalls=")
                .append(getNumberActualCalls());
    }

    /** Gets a unique id identifying the callback - used for logging / debugging purposes. */
    public final String getId() {
        return mId;
    }

<<<<<<< HEAD
    // TODO(b/341797803): add @Nullable on msgArgs and @VisibleForTesting(protected)
=======
    @Override
    public final SyncCallbackSettings getSettings() {
        return mSettings;
    }

    // Note: making msgFmt final to avoid [FormatStringAnnotation] errorprone warning
>>>>>>> 4a816567
    /**
     * Convenience method to log an error message, it includes the whole {@link #toString()} in the
     * message.
     */
    @FormatMethod
    protected final void logE(@FormatString final String msgFmt, @Nullable Object... msgArgs) {
        String msg = String.format(Locale.ENGLISH, msgFmt, msgArgs);
        mSettings.getLogger().e("%s: %s", mRealCallback, msg);
    }

    // Note: making msgFmt final to avoid [FormatStringAnnotation] errorprone warning
    /**
     * Convenience method to log a debug message, it includes the summarized {@link #toStringLite()}
     * in the message.
     */
    @FormatMethod
    protected final void logD(@FormatString final String msgFmt, @Nullable Object... msgArgs) {
        String msg = String.format(Locale.ENGLISH, msgFmt, msgArgs);
        mSettings.getLogger().d("%s: %s", mRealCallback.toStringLite(), msg);
    }

    // Note: making msgFmt final to avoid [FormatStringAnnotation] errorprone warning
    /**
     * Convenience method to log a verbose message, it includes the whole {@link #toString()} in the
     * message.
     */
    @FormatMethod
    protected final void logV(@FormatString final String msgFmt, @Nullable Object... msgArgs) {
        String msg = String.format(Locale.ENGLISH, msgFmt, msgArgs);
        mSettings.getLogger().v("%s: %s", mRealCallback, msg);
    }

<<<<<<< HEAD
    // NOTE: not final because test version might disable it
    /**
     * Indicates the callback was called, so it unblocks {@link #waitCalled()} / {@link
     * #waitCalled(long, TimeUnit)}.
     */
    public void setCalled() {
        logD("setCalled() called");
        try {
            mSettings.countDown();
        } finally {
            mNumberCalls.incrementAndGet();
            logV("setCalled() returning");
=======
    protected void setOnAssertCalledException(@Nullable RuntimeException exception) {
        mOnAssertCalledException = exception;
    }

    // TODO(b/342448771): make it package protected once classes are moved
    /**
     * Real implementation of {@code setCalled()}, should be called by subclass to "unblock" the
     * callback.
     */
    public final void internalSetCalled(String methodName) {
        logD("%s called on %s", methodName, Thread.currentThread().getName());
        if (mSettings.isFailIfCalledOnMainThread() && mSettings.isMainThread()) {
            String errorMsg =
                    methodName
                            + " called on main thread ("
                            + Thread.currentThread().getName()
                            + ")";
            setOnAssertCalledException(new CalledOnMainThreadException(errorMsg));
>>>>>>> 4a816567
        }
        logV("%s returning", methodName);

<<<<<<< HEAD
    // NOTE: not final because test version might disable it
=======
        synchronized (mLock) {
            mNumberCalls++;
        }
        mSettings.countDown();
    }

    @Override
    public void assertCalled() throws InterruptedException {
        internalAssertCalled();
    }

>>>>>>> 4a816567
    /**
     * Real implementation of {@link #assertCalled()} - subclasses overriding {@link
     * #assertCalled()} should call it.
     */
    protected final void internalAssertCalled() throws InterruptedException {
        logD("assertCalled() called on %s", Thread.currentThread().getName());
        try {
            mSettings.assertCalled(() -> toString());
        } catch (Exception e) {
            logE("assertCalled() failed: %s", e);
            throw e;
        }
        if (mOnAssertCalledException != null) {
            logE("assertCalled() failed: %s", mOnAssertCalledException);
            throw mOnAssertCalledException;
        }
        logV("assertCalled() returning");
    }

    /** Returns whether the callback was called (at least) the expected number of times. */
    public final boolean isCalled() {
        return mSettings.isCalled();
    }

<<<<<<< HEAD
    final int getNumberCalls() {
        return mNumberCalls.get();
    }

    /**
     * Helper method that fills the {@code string} with the content of {@link #toString()} but
     * without the enclosing {@code [class: ]} part.
     */
    public final StringBuilder appendInfo(StringBuilder string) {
        Objects.requireNonNull(string).append("id=").append(mId).append(", ").append(mSettings);
=======
    @Override
    public int getNumberActualCalls() {
        synchronized (mLock) {
            return mNumberCalls;
        }
    }

    @Override
    public final String toString() {
        synchronized (mLock) {
            if (mFrozenToString != null) {
                return mFrozenToString;
            }
        }
        StringBuilder string =
                new StringBuilder("[")
                        .append(getClass().getSimpleName())
                        .append(": id=")
                        .append(mId)
                        .append(", onAssertCalledException=")
                        .append(mOnAssertCalledException);
>>>>>>> 4a816567
        customizeToString(string);
        return string.append(']').toString();
    }

    /** Gets a simpler representation of the callback. */
    public final String toStringLite() {
        return '[' + getClass().getSimpleName() + "#" + mId + ']';
    }
}<|MERGE_RESOLUTION|>--- conflicted
+++ resolved
@@ -15,12 +15,9 @@
  */
 package com.android.adservices.shared.testing.concurrency;
 
-<<<<<<< HEAD
-=======
 import com.android.adservices.shared.testing.Nullable;
 
 import com.google.common.annotations.VisibleForTesting;
->>>>>>> 4a816567
 import com.google.errorprone.annotations.FormatMethod;
 import com.google.errorprone.annotations.FormatString;
 import com.google.errorprone.annotations.concurrent.GuardedBy;
@@ -29,16 +26,8 @@
 import java.util.Objects;
 import java.util.concurrent.atomic.AtomicInteger;
 
-<<<<<<< HEAD
-/**
- * @deprecated - TODO(b/337014024) merge with AbstractSidelessTestSyncCallback)
- */
-@Deprecated
-public abstract class AbstractSyncCallback {
-=======
 /** Base implementation for all {@code SyncCallback} classes. */
 public abstract class AbstractSyncCallback implements SyncCallback, FreezableToString {
->>>>>>> 4a816567
 
     private static final AtomicInteger sIdGenerator = new AtomicInteger();
 
@@ -92,21 +81,17 @@
                 .append(getNumberActualCalls());
     }
 
-    /** Gets a unique id identifying the callback - used for logging / debugging purposes. */
+    @Override
     public final String getId() {
         return mId;
     }
 
-<<<<<<< HEAD
-    // TODO(b/341797803): add @Nullable on msgArgs and @VisibleForTesting(protected)
-=======
     @Override
     public final SyncCallbackSettings getSettings() {
         return mSettings;
     }
 
     // Note: making msgFmt final to avoid [FormatStringAnnotation] errorprone warning
->>>>>>> 4a816567
     /**
      * Convenience method to log an error message, it includes the whole {@link #toString()} in the
      * message.
@@ -139,20 +124,6 @@
         mSettings.getLogger().v("%s: %s", mRealCallback, msg);
     }
 
-<<<<<<< HEAD
-    // NOTE: not final because test version might disable it
-    /**
-     * Indicates the callback was called, so it unblocks {@link #waitCalled()} / {@link
-     * #waitCalled(long, TimeUnit)}.
-     */
-    public void setCalled() {
-        logD("setCalled() called");
-        try {
-            mSettings.countDown();
-        } finally {
-            mNumberCalls.incrementAndGet();
-            logV("setCalled() returning");
-=======
     protected void setOnAssertCalledException(@Nullable RuntimeException exception) {
         mOnAssertCalledException = exception;
     }
@@ -171,13 +142,9 @@
                             + Thread.currentThread().getName()
                             + ")";
             setOnAssertCalledException(new CalledOnMainThreadException(errorMsg));
->>>>>>> 4a816567
         }
         logV("%s returning", methodName);
 
-<<<<<<< HEAD
-    // NOTE: not final because test version might disable it
-=======
         synchronized (mLock) {
             mNumberCalls++;
         }
@@ -189,7 +156,6 @@
         internalAssertCalled();
     }
 
->>>>>>> 4a816567
     /**
      * Real implementation of {@link #assertCalled()} - subclasses overriding {@link
      * #assertCalled()} should call it.
@@ -209,23 +175,11 @@
         logV("assertCalled() returning");
     }
 
-    /** Returns whether the callback was called (at least) the expected number of times. */
+    @Override
     public final boolean isCalled() {
         return mSettings.isCalled();
     }
 
-<<<<<<< HEAD
-    final int getNumberCalls() {
-        return mNumberCalls.get();
-    }
-
-    /**
-     * Helper method that fills the {@code string} with the content of {@link #toString()} but
-     * without the enclosing {@code [class: ]} part.
-     */
-    public final StringBuilder appendInfo(StringBuilder string) {
-        Objects.requireNonNull(string).append("id=").append(mId).append(", ").append(mSettings);
-=======
     @Override
     public int getNumberActualCalls() {
         synchronized (mLock) {
@@ -247,7 +201,6 @@
                         .append(mId)
                         .append(", onAssertCalledException=")
                         .append(mOnAssertCalledException);
->>>>>>> 4a816567
         customizeToString(string);
         return string.append(']').toString();
     }
