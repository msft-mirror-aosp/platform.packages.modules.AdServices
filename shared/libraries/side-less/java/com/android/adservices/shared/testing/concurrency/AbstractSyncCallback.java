/*
 * Copyright (C) 2024 The Android Open Source Project
 *
 * Licensed under the Apache License, Version 2.0 (the "License");
 * you may not use this file except in compliance with the License.
 * You may obtain a copy of the License at
 *
 *      http://www.apache.org/licenses/LICENSE-2.0
 *
 * Unless required by applicable law or agreed to in writing, software
 * distributed under the License is distributed on an "AS IS" BASIS,
 * WITHOUT WARRANTIES OR CONDITIONS OF ANY KIND, either express or implied.
 * See the License for the specific language governing permissions and
 * limitations under the License.
 */
package com.android.adservices.shared.testing.concurrency;

import com.google.errorprone.annotations.FormatMethod;
import com.google.errorprone.annotations.FormatString;
import com.google.errorprone.annotations.concurrent.GuardedBy;

import java.util.Locale;
import java.util.Objects;
import java.util.concurrent.atomic.AtomicInteger;

<<<<<<< HEAD
/**
 * @deprecated - TODO(b/337014024) merge with AbstractSidelessTestSyncCallback)
 */
@Deprecated
public abstract class AbstractSyncCallback {
=======
/** Base implementation for all {@code SyncCallback} classes. */
public abstract class AbstractSyncCallback implements SyncCallback, FreezableToString {
>>>>>>> 0a857382

    private static final AtomicInteger sIdGenerator = new AtomicInteger();

    protected final SyncCallbackSettings mSettings;

    private final String mId = String.valueOf(sIdGenerator.incrementAndGet());

    private final Object mLock = new Object();

    @GuardedBy("mLock")
    private int mNumberCalls;

    @GuardedBy("mLock")
    @Nullable
    private String mFrozenToString;

    // Used to fail assertCalled() if something bad happened before
    @Nullable private RuntimeException mOnAssertCalledException;

    /** Default constructor. */
    public AbstractSyncCallback(SyncCallbackSettings settings) {
        mSettings = Objects.requireNonNull(settings, "settings cannot be null");
    }

    @Override
    public final void freezeToString() {
        synchronized (mLock) {
            mFrozenToString = "FROZEN" + toStringLite();
        }
    }

    /**
     * By default is a no-op, but subclasses could override to add additional info to {@code
     * toString()}.
     */
    protected void customizeToString(StringBuilder string) {
        string.append(", ")
                .append(mSettings)
                .append(", numberActualCalls=")
                .append(getNumberActualCalls());
    }

    /** Gets a unique id identifying the callback - used for logging / debugging purposes. */
    public final String getId() {
        return mId;
    }

<<<<<<< HEAD
    // TODO(b/341797803): add @Nullable on msgArgs and @VisibleForTesting(protected)
=======
    @Override
    public final SyncCallbackSettings getSettings() {
        return mSettings;
    }

    // Note: making msgFmt final to avoid [FormatStringAnnotation] errorprone warning
>>>>>>> 0a857382
    /**
     * Convenience method to log an error message, it includes the whole {@link #toString()} in the
     * message.
     */
    @FormatMethod
    protected final void logE(@FormatString final String msgFmt, @Nullable Object... msgArgs) {
        String msg = String.format(Locale.ENGLISH, msgFmt, msgArgs);
        mSettings.getLogger().e("%s: %s", toString(), msg);
    }

    // Note: making msgFmt final to avoid [FormatStringAnnotation] errorprone warning
    /**
     * Convenience method to log a debug message, it includes the summarized {@link #toStringLite()}
     * in the message.
     */
    @FormatMethod
    protected final void logD(@FormatString final String msgFmt, @Nullable Object... msgArgs) {
        String msg = String.format(Locale.ENGLISH, msgFmt, msgArgs);
        mSettings.getLogger().d("%s: %s", toStringLite(), msg);
    }

    // Note: making msgFmt final to avoid [FormatStringAnnotation] errorprone warning
    /**
     * Convenience method to log a verbose message, it includes the whole {@link #toString()} in the
     * message.
     */
    @FormatMethod
    protected final void logV(@FormatString final String msgFmt, @Nullable Object... msgArgs) {
        String msg = String.format(Locale.ENGLISH, msgFmt, msgArgs);
        mSettings.getLogger().v("%s: %s", toString(), msg);
    }

<<<<<<< HEAD
    // NOTE: not final because test version might disable it
    /**
     * Indicates the callback was called, so it unblocks {@link #waitCalled()} / {@link
     * #waitCalled(long, TimeUnit)}.
     */
    public void setCalled() {
        logD("setCalled() called");
        try {
            mSettings.countDown();
        } finally {
            mNumberCalls.incrementAndGet();
            logV("setCalled() returning");
=======
    protected void setOnAssertCalledException(@Nullable RuntimeException exception) {
        mOnAssertCalledException = exception;
    }

    // TODO(b/342448771): make it package protected once classes are moved
    /**
     * Real implementation of {@code setCalled()}, should be called by subclass to "unblock" the
     * callback.
     */
    public final void internalSetCalled(String methodName) {
        logD("%s called on %s", methodName, Thread.currentThread().getName());
        if (mSettings.isFailIfCalledOnMainThread() && mSettings.isMainThread()) {
            String errorMsg =
                    methodName
                            + " called on main thread ("
                            + Thread.currentThread().getName()
                            + ")";
            setOnAssertCalledException(new CalledOnMainThreadException(errorMsg));
>>>>>>> 0a857382
        }
        logV("%s returning", methodName);

<<<<<<< HEAD
    // NOTE: not final because test version might disable it
    /**
     * Wait (indefinitely) until all calls to {@link #setCalled()} were made.
     *
     * @throws InterruptedException if thread was interrupted while waiting.
     */
    public void waitCalled() throws InterruptedException {
        logD("waitCalled() called");
        try {
            mSettings.await();
        } finally {
            logV("waitCalled() returning");
=======
        synchronized (mLock) {
            mNumberCalls++;
>>>>>>> 0a857382
        }
        mSettings.countDown();
    }

    @Override
    public final void assertCalled() throws InterruptedException {
        logD("assertCalled() called on %s", Thread.currentThread().getName());
        try {
            mSettings.assertCalled(() -> toString());
        } catch (Exception e) {
            logE("assertCalled() failed: %s", e);
            throw e;
        }
        if (mOnAssertCalledException != null) {
            logE("assertCalled() failed: %s", mOnAssertCalledException);
            throw mOnAssertCalledException;
        }
        logV("assertCalled() returning");
    }

    /** Returns whether the callback was called (at least) the expected number of times. */
    public final boolean isCalled() {
        return mSettings.isCalled();
    }

<<<<<<< HEAD
    final int getNumberCalls() {
        return mNumberCalls.get();
    }

    /**
     * Helper method that fills the {@code string} with the content of {@link #toString()} but
     * without the enclosing {@code [class: ]} part.
     */
    public final StringBuilder appendInfo(StringBuilder string) {
        Objects.requireNonNull(string).append("id=").append(mId).append(", ").append(mSettings);
=======
    @Override
    public int getNumberActualCalls() {
        synchronized (mLock) {
            return mNumberCalls;
        }
    }

    @Override
    public final String toString() {
        synchronized (mLock) {
            if (mFrozenToString != null) {
                return mFrozenToString;
            }
        }
        StringBuilder string =
                new StringBuilder("[")
                        .append(getClass().getSimpleName())
                        .append(": id=")
                        .append(mId)
                        .append(", onAssertCalledException=")
                        .append(mOnAssertCalledException);
>>>>>>> 0a857382
        customizeToString(string);
        return string.append(']').toString();
    }

    /** Gets a simpler representation of the callback. */
    public final String toStringLite() {
        return '[' + getClass().getSimpleName() + "#" + mId + ']';
    }
}<|MERGE_RESOLUTION|>--- conflicted
+++ resolved
@@ -15,6 +15,8 @@
  */
 package com.android.adservices.shared.testing.concurrency;
 
+import com.android.adservices.shared.testing.Nullable;
+
 import com.google.errorprone.annotations.FormatMethod;
 import com.google.errorprone.annotations.FormatString;
 import com.google.errorprone.annotations.concurrent.GuardedBy;
@@ -23,16 +25,8 @@
 import java.util.Objects;
 import java.util.concurrent.atomic.AtomicInteger;
 
-<<<<<<< HEAD
-/**
- * @deprecated - TODO(b/337014024) merge with AbstractSidelessTestSyncCallback)
- */
-@Deprecated
-public abstract class AbstractSyncCallback {
-=======
 /** Base implementation for all {@code SyncCallback} classes. */
 public abstract class AbstractSyncCallback implements SyncCallback, FreezableToString {
->>>>>>> 0a857382
 
     private static final AtomicInteger sIdGenerator = new AtomicInteger();
 
@@ -75,21 +69,17 @@
                 .append(getNumberActualCalls());
     }
 
-    /** Gets a unique id identifying the callback - used for logging / debugging purposes. */
+    @Override
     public final String getId() {
         return mId;
     }
 
-<<<<<<< HEAD
-    // TODO(b/341797803): add @Nullable on msgArgs and @VisibleForTesting(protected)
-=======
     @Override
     public final SyncCallbackSettings getSettings() {
         return mSettings;
     }
 
     // Note: making msgFmt final to avoid [FormatStringAnnotation] errorprone warning
->>>>>>> 0a857382
     /**
      * Convenience method to log an error message, it includes the whole {@link #toString()} in the
      * message.
@@ -122,20 +112,6 @@
         mSettings.getLogger().v("%s: %s", toString(), msg);
     }
 
-<<<<<<< HEAD
-    // NOTE: not final because test version might disable it
-    /**
-     * Indicates the callback was called, so it unblocks {@link #waitCalled()} / {@link
-     * #waitCalled(long, TimeUnit)}.
-     */
-    public void setCalled() {
-        logD("setCalled() called");
-        try {
-            mSettings.countDown();
-        } finally {
-            mNumberCalls.incrementAndGet();
-            logV("setCalled() returning");
-=======
     protected void setOnAssertCalledException(@Nullable RuntimeException exception) {
         mOnAssertCalledException = exception;
     }
@@ -154,27 +130,11 @@
                             + Thread.currentThread().getName()
                             + ")";
             setOnAssertCalledException(new CalledOnMainThreadException(errorMsg));
->>>>>>> 0a857382
         }
         logV("%s returning", methodName);
 
-<<<<<<< HEAD
-    // NOTE: not final because test version might disable it
-    /**
-     * Wait (indefinitely) until all calls to {@link #setCalled()} were made.
-     *
-     * @throws InterruptedException if thread was interrupted while waiting.
-     */
-    public void waitCalled() throws InterruptedException {
-        logD("waitCalled() called");
-        try {
-            mSettings.await();
-        } finally {
-            logV("waitCalled() returning");
-=======
         synchronized (mLock) {
             mNumberCalls++;
->>>>>>> 0a857382
         }
         mSettings.countDown();
     }
@@ -195,23 +155,11 @@
         logV("assertCalled() returning");
     }
 
-    /** Returns whether the callback was called (at least) the expected number of times. */
+    @Override
     public final boolean isCalled() {
         return mSettings.isCalled();
     }
 
-<<<<<<< HEAD
-    final int getNumberCalls() {
-        return mNumberCalls.get();
-    }
-
-    /**
-     * Helper method that fills the {@code string} with the content of {@link #toString()} but
-     * without the enclosing {@code [class: ]} part.
-     */
-    public final StringBuilder appendInfo(StringBuilder string) {
-        Objects.requireNonNull(string).append("id=").append(mId).append(", ").append(mSettings);
-=======
     @Override
     public int getNumberActualCalls() {
         synchronized (mLock) {
@@ -233,7 +181,6 @@
                         .append(mId)
                         .append(", onAssertCalledException=")
                         .append(mOnAssertCalledException);
->>>>>>> 0a857382
         customizeToString(string);
         return string.append(']').toString();
     }
