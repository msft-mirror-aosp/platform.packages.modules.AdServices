/*
 * Copyright (C) 2024 The Android Open Source Project
 *
 * Licensed under the Apache License, Version 2.0 (the "License");
 * you may not use this file except in compliance with the License.
 * You may obtain a copy of the License at
 *
 *      http://www.apache.org/licenses/LICENSE-2.0
 *
 * Unless required by applicable law or agreed to in writing, software
 * distributed under the License is distributed on an "AS IS" BASIS,
 * WITHOUT WARRANTIES OR CONDITIONS OF ANY KIND, either express or implied.
 * See the License for the specific language governing permissions and
 * limitations under the License.
 */
package com.android.adservices.shared.testing.concurrency;

import static com.android.adservices.shared.testing.concurrency.ResultSyncCallback.getImmutableList;
import static com.android.adservices.shared.util.Preconditions.checkState;

import android.os.IBinder;

import androidx.annotation.Nullable;

import com.android.internal.annotations.VisibleForTesting;

import java.util.List;
import java.util.Objects;
import java.util.stream.Collectors;

/**
 * {@code SyncCallback} use to return an object (result) or a failure.
 *
 * @param <R> type of the object received on success.
 * @param <F> type of the object received on failure.
 */
<<<<<<< HEAD
public class FailableResultSyncCallback<T, F> implements IResultSyncCallback<T> {
=======
public class FailableResultSyncCallback<R, F> extends AbstractSyncCallback
        implements IResultSyncCallback<R> {
>>>>>>> 0a857382

    @VisibleForTesting
    public static final String INJECT_RESULT_OR_FAILURE = "injectResult() or injectFailure()";

    @VisibleForTesting
    public static final String MSG_WRONG_ERROR_RECEIVED =
            "expected error of type %s, but received %s";

    private final ResultSyncCallback<ResultOrFailure<R, F>> mCallback;

    public FailableResultSyncCallback() {
        this(SyncCallbackFactory.newSettingsBuilder().build());
    }

    public FailableResultSyncCallback(SyncCallbackSettings settings) {
        mCallback = new ResultSyncCallback<>(settings);
    }

    /**
     * Sets a failure as the outcome of the callback.
     *
     * @throws IllegalStateException if {@link #injectResult(R)} or {@link #injectError(F)} was
     *     already called.
     */
    public final void injectFailure(F failure) {
        mCallback.injectResult(
                new ResultOrFailure<>(
                        /* isResult= */ false,
                        /* result= */ null,
                        Objects.requireNonNull(failure)));
    }

    /**
     * Asserts that {@link #injectFailure(Object)} was called, waiting up to {@link
     * #getMaxTimeoutMs()} milliseconds before failing (if not called).
     *
     * <p>NOTE: it returns the result of the first call, which is sufficient for most use cases - if
     * you're expecting multiple calls, you can get the further ones using {@link #getFailures()}.
     *
     * @return the first failure passed to {@link #injectFailure(Object)} or {@code null} if {@link
     *     #injectResult(Object)} was called first.
     */
    public final @Nullable F assertFailureReceived() throws InterruptedException {
        assertCalled();
        return getFailure();
    }

    /**
     * Asserts that {@link #injectFailure(Object)} was called with a class of type {@code S},
     * waiting up to {@link #getMaxTimeoutMs()} milliseconds before failing (if not called).
     *
     * @return the failure
     */
    public final <S extends F> S assertFailureReceived(Class<S> expectedClass)
            throws InterruptedException {
        Objects.requireNonNull(expectedClass);
        F failure = assertFailureReceived();
        checkState(
                expectedClass.isInstance(failure),
                MSG_WRONG_ERROR_RECEIVED,
                expectedClass,
                failure);
        return expectedClass.cast(failure);
    }

    /**
     * Gets first failure returned by {@link #injectFailure(Object)} (or {@code null} if {@link
     * #injectResult(Object)} was called first).
     */
    public final @Nullable F getFailure() {
        var resultOrFailure = mCallback.getResult();
        return resultOrFailure == null ? null : resultOrFailure.failure;
    }

    // NOTE: cannot use Guava's ImmutableList because it doesn't support null elements
    /**
     * Gets the result of all calls to {@link #injectFailure(Object)}, in order.
     *
     * @return immutable list with all failures
     */
    public final List<F> getFailures() {
        return getImmutableList(
                mCallback.getResults().stream()
                        .filter(rof -> !rof.isResult)
                        .map(rof -> rof.failure)
                        .collect(Collectors.toList()));
    }

    @Override
<<<<<<< HEAD
    public final boolean isCalled() {
        return mCallback.isCalled();
    }

    // TODO(b/337014024): make sure it's unit tested
    @Override
    public int getNumberActualCalls() {
        return mCallback.getNumberActualCalls();
    }

    @Override
    public final SyncCallbackSettings getSettings() {
        return mCallback.getSettings();
    }

    @Override
    public final void injectResult(T result) {
=======
    public final void injectResult(R result) {
>>>>>>> 0a857382
        mCallback.injectResult(
                new ResultOrFailure<>(/* isResult= */ true, result, /* failure= */ null));
    }

    @Override
    public final R getResult() {
        var resultOrFailure = mCallback.getResult();
        return resultOrFailure == null ? null : resultOrFailure.result;
    }

    @Override
    public List<R> getResults() {
        return getImmutableList(
                mCallback.getResults().stream()
                        .filter(rof -> rof.isResult)
                        .map(rof -> rof.result)
                        .collect(Collectors.toList()));
    }

    @Override
<<<<<<< HEAD
    public final void assertCalled() throws InterruptedException {
        try {
            mCallback.assertCalled();
        } catch (CallbackAlreadyCalledException e) {
            // Need to switch the message in the exception
            throw new CallbackAlreadyCalledException(
                    INJECT_RESULT_OR_FAILURE,
                    getResultOrValue(e.getPreviousValue()),
                    getResultOrValue(e.getNewValue()));
        }
    }

    @Override
    public final String getId() {
        return mCallback.getId();
    }

    @FormatMethod
    @Override
    public final void logE(@FormatString String msgFmt, Object... msgArgs) {
        String msg = String.format(Locale.ENGLISH, msgFmt, msgArgs);
        Log.e(LOG_TAG, String.format(Locale.ENGLISH, "%s: %s", toString(), msg));
    }

    @FormatMethod
    @Override
    public final void logD(@FormatString String msgFmt, Object... msgArgs) {
        String msg = String.format(Locale.ENGLISH, msgFmt, msgArgs);
        Log.d(
                LOG_TAG,
                String.format(
                        Locale.ENGLISH, "[%s#%s]: %s", getClass().getSimpleName(), getId(), msg));
    }

    @FormatMethod
    @Override
    public final void logV(@FormatString String msgFmt, Object... msgArgs) {
        String msg = String.format(Locale.ENGLISH, msgFmt, msgArgs);
        Log.v(LOG_TAG, String.format(Locale.ENGLISH, "%s: %s", toString(), msg));
=======
    public final R assertResultReceived() throws InterruptedException {
        assertCalled();
        return getResult();
>>>>>>> 0a857382
    }

    @Override
    public IBinder asBinder() {
        return null;
    }

    @Override
    public final String toString() {
        StringBuilder string =
                mCallback.appendInfo(
                        new StringBuilder("[").append(getClass().getSimpleName()).append(": "));
        if (!isCalled()) {
            // "(no result yet)" is already added by mCallback
            string.append(" (no failure yet)");
        }
        // NOTE: ideally we should replace the result=... by failure=... (when there is a failure),
        // but that would be hard to implement - and realistically, who cares?
        return string.append(']').toString();
    }

    private static final class ResultOrFailure<T, F> {
        public final boolean isResult;
        public final @Nullable T result;
        public final @Nullable F failure;

        ResultOrFailure(boolean isResult, @Nullable T result, @Nullable F failure) {
            this.isResult = isResult;
            this.result = result;
            this.failure = failure;
        }

        @Override
        public String toString() {
            return String.valueOf(isResult ? result : failure);
        }
    }

    private static @Nullable Object getResultOrValue(Object value) {
        if (!(value instanceof ResultOrFailure)) {
            return null;
        }
        ResultOrFailure<?, ?> rof = (ResultOrFailure<?, ?>) value;
        return rof.isResult ? rof.result : rof.failure;
    }
}<|MERGE_RESOLUTION|>--- conflicted
+++ resolved
@@ -34,12 +34,8 @@
  * @param <R> type of the object received on success.
  * @param <F> type of the object received on failure.
  */
-<<<<<<< HEAD
-public class FailableResultSyncCallback<T, F> implements IResultSyncCallback<T> {
-=======
 public class FailableResultSyncCallback<R, F> extends AbstractSyncCallback
         implements IResultSyncCallback<R> {
->>>>>>> 0a857382
 
     @VisibleForTesting
     public static final String INJECT_RESULT_OR_FAILURE = "injectResult() or injectFailure()";
@@ -55,6 +51,8 @@
     }
 
     public FailableResultSyncCallback(SyncCallbackSettings settings) {
+        super(settings);
+
         mCallback = new ResultSyncCallback<>(settings);
     }
 
@@ -129,27 +127,7 @@
     }
 
     @Override
-<<<<<<< HEAD
-    public final boolean isCalled() {
-        return mCallback.isCalled();
-    }
-
-    // TODO(b/337014024): make sure it's unit tested
-    @Override
-    public int getNumberActualCalls() {
-        return mCallback.getNumberActualCalls();
-    }
-
-    @Override
-    public final SyncCallbackSettings getSettings() {
-        return mCallback.getSettings();
-    }
-
-    @Override
-    public final void injectResult(T result) {
-=======
     public final void injectResult(R result) {
->>>>>>> 0a857382
         mCallback.injectResult(
                 new ResultOrFailure<>(/* isResult= */ true, result, /* failure= */ null));
     }
@@ -170,51 +148,9 @@
     }
 
     @Override
-<<<<<<< HEAD
-    public final void assertCalled() throws InterruptedException {
-        try {
-            mCallback.assertCalled();
-        } catch (CallbackAlreadyCalledException e) {
-            // Need to switch the message in the exception
-            throw new CallbackAlreadyCalledException(
-                    INJECT_RESULT_OR_FAILURE,
-                    getResultOrValue(e.getPreviousValue()),
-                    getResultOrValue(e.getNewValue()));
-        }
-    }
-
-    @Override
-    public final String getId() {
-        return mCallback.getId();
-    }
-
-    @FormatMethod
-    @Override
-    public final void logE(@FormatString String msgFmt, Object... msgArgs) {
-        String msg = String.format(Locale.ENGLISH, msgFmt, msgArgs);
-        Log.e(LOG_TAG, String.format(Locale.ENGLISH, "%s: %s", toString(), msg));
-    }
-
-    @FormatMethod
-    @Override
-    public final void logD(@FormatString String msgFmt, Object... msgArgs) {
-        String msg = String.format(Locale.ENGLISH, msgFmt, msgArgs);
-        Log.d(
-                LOG_TAG,
-                String.format(
-                        Locale.ENGLISH, "[%s#%s]: %s", getClass().getSimpleName(), getId(), msg));
-    }
-
-    @FormatMethod
-    @Override
-    public final void logV(@FormatString String msgFmt, Object... msgArgs) {
-        String msg = String.format(Locale.ENGLISH, msgFmt, msgArgs);
-        Log.v(LOG_TAG, String.format(Locale.ENGLISH, "%s: %s", toString(), msg));
-=======
     public final R assertResultReceived() throws InterruptedException {
         assertCalled();
         return getResult();
->>>>>>> 0a857382
     }
 
     @Override
@@ -223,17 +159,15 @@
     }
 
     @Override
-    public final String toString() {
-        StringBuilder string =
-                mCallback.appendInfo(
-                        new StringBuilder("[").append(getClass().getSimpleName()).append(": "));
+    protected void customizeToString(StringBuilder string) {
+        super.customizeToString(string);
         if (!isCalled()) {
             // "(no result yet)" is already added by mCallback
             string.append(" (no failure yet)");
         }
         // NOTE: ideally we should replace the result=... by failure=... (when there is a failure),
         // but that would be hard to implement - and realistically, who cares?
-        return string.append(']').toString();
+        mCallback.customizeToString(string);
     }
 
     private static final class ResultOrFailure<T, F> {
