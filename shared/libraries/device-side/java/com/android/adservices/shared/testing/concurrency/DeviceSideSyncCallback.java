/*
 * Copyright (C) 2024 The Android Open Source Project
 *
 * Licensed under the Apache License, Version 2.0 (the "License");
 * you may not use this file except in compliance with the License.
 * You may obtain a copy of the License at
 *
 *      http://www.apache.org/licenses/LICENSE-2.0
 *
 * Unless required by applicable law or agreed to in writing, software
 * distributed under the License is distributed on an "AS IS" BASIS,
 * WITHOUT WARRANTIES OR CONDITIONS OF ANY KIND, either express or implied.
 * See the License for the specific language governing permissions and
 * limitations under the License.
 */
package com.android.adservices.shared.testing.concurrency;

import android.os.IBinder;

import com.google.common.annotations.VisibleForTesting;

// TODO(b/342448771): it might be better to remove this class, or split it in 2 (for result and
// resultless); either way, we should then move most of the custom callbacks to the side-less
// project - the only device-side dependent stuff on most of them here is the asBinder()

/** Base class for device-side sync callbacks for testing. */
<<<<<<< HEAD
public abstract class DeviceSideSyncCallback extends AbstractSidelessTestSyncCallback {

    @Nullable private RuntimeException mInternalFailure;

    // TODO(b/337014024): must abstract SystemClock and IBinder so it can be moved to sideless
    private final long mEpoch = SystemClock.elapsedRealtime();
=======
public abstract class DeviceSideSyncCallback extends AbstractSyncCallback
        implements IBinderSyncCallback {
>>>>>>> df1ec2f2

    protected DeviceSideSyncCallback(SyncCallbackSettings settings) {
        super(settings);
    }

<<<<<<< HEAD
    @Override
    protected void customizeToString(StringBuilder string) {
        super.customizeToString(string);

        string.append(", epoch=")
                .append(mEpoch)
                .append(", internalFailure=")
                .append(mInternalFailure);
    }

    /**
     * Sets an internal failure to be thrown by {@link #postAssertCalled()}.
     *
     * <p>This method should be used to "delay" an exception that could otherwise be thrown in a
     * background thread.
     */
    protected void setInternalFailure(RuntimeException failure) {
        mInternalFailure = Objects.requireNonNull(failure, "failure cannot be null");
    }

    @Override
    public void setCalled() {
        long delta = SystemClock.elapsedRealtime() - mEpoch;
        Thread currentThread = Thread.currentThread();
        logV("setCalled() called in %d ms on %s", delta, currentThread);
        if (mSettings.isFailIfCalledOnMainThread() && mSettings.isMainThread()) {
            String errorMsg = "setCalled() called on main thread (" + currentThread + ")";
            logE("%s; assertCalled() will throw an IllegalStateException", errorMsg);
            mInternalFailure = new CalledOnMainThreadException(errorMsg);
        }
        super.setCalled();
=======
    @VisibleForTesting
    DeviceSideSyncCallback(AbstractSyncCallback realCallback, SyncCallbackSettings settings) {
        super(realCallback, settings);
>>>>>>> df1ec2f2
    }

    @Override
    public IBinder asBinder() {
        return null;
    }
}<|MERGE_RESOLUTION|>--- conflicted
+++ resolved
@@ -24,59 +24,16 @@
 // project - the only device-side dependent stuff on most of them here is the asBinder()
 
 /** Base class for device-side sync callbacks for testing. */
-<<<<<<< HEAD
-public abstract class DeviceSideSyncCallback extends AbstractSidelessTestSyncCallback {
-
-    @Nullable private RuntimeException mInternalFailure;
-
-    // TODO(b/337014024): must abstract SystemClock and IBinder so it can be moved to sideless
-    private final long mEpoch = SystemClock.elapsedRealtime();
-=======
 public abstract class DeviceSideSyncCallback extends AbstractSyncCallback
         implements IBinderSyncCallback {
->>>>>>> df1ec2f2
 
     protected DeviceSideSyncCallback(SyncCallbackSettings settings) {
         super(settings);
     }
 
-<<<<<<< HEAD
-    @Override
-    protected void customizeToString(StringBuilder string) {
-        super.customizeToString(string);
-
-        string.append(", epoch=")
-                .append(mEpoch)
-                .append(", internalFailure=")
-                .append(mInternalFailure);
-    }
-
-    /**
-     * Sets an internal failure to be thrown by {@link #postAssertCalled()}.
-     *
-     * <p>This method should be used to "delay" an exception that could otherwise be thrown in a
-     * background thread.
-     */
-    protected void setInternalFailure(RuntimeException failure) {
-        mInternalFailure = Objects.requireNonNull(failure, "failure cannot be null");
-    }
-
-    @Override
-    public void setCalled() {
-        long delta = SystemClock.elapsedRealtime() - mEpoch;
-        Thread currentThread = Thread.currentThread();
-        logV("setCalled() called in %d ms on %s", delta, currentThread);
-        if (mSettings.isFailIfCalledOnMainThread() && mSettings.isMainThread()) {
-            String errorMsg = "setCalled() called on main thread (" + currentThread + ")";
-            logE("%s; assertCalled() will throw an IllegalStateException", errorMsg);
-            mInternalFailure = new CalledOnMainThreadException(errorMsg);
-        }
-        super.setCalled();
-=======
     @VisibleForTesting
     DeviceSideSyncCallback(AbstractSyncCallback realCallback, SyncCallbackSettings settings) {
         super(realCallback, settings);
->>>>>>> df1ec2f2
     }
 
     @Override
