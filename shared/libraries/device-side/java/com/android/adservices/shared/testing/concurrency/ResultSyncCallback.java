/*
 * Copyright (C) 2024 The Android Open Source Project
 *
 * Licensed under the Apache License, Version 2.0 (the "License");
 * you may not use this file except in compliance with the License.
 * You may obtain a copy of the License at
 *
 *      http://www.apache.org/licenses/LICENSE-2.0
 *
 * Unless required by applicable law or agreed to in writing, software
 * distributed under the License is distributed on an "AS IS" BASIS,
 * WITHOUT WARRANTIES OR CONDITIONS OF ANY KIND, either express or implied.
 * See the License for the specific language governing permissions and
 * limitations under the License.
 */
package com.android.adservices.shared.testing.concurrency;

import com.android.adservices.shared.testing.Nullable;

import com.google.common.annotations.VisibleForTesting;
import com.google.errorprone.annotations.concurrent.GuardedBy;

<<<<<<< HEAD
import java.util.concurrent.atomic.AtomicReference;
=======
import java.util.ArrayList;
import java.util.Collections;
import java.util.List;
>>>>>>> 4a816567

/**
 * {@code SyncCallback} use to return an object (result).
 *
 * @param <R> type of the result.
 */
public class ResultSyncCallback<R> extends DeviceSideSyncCallback
        implements IResultSyncCallback<R> {

    private final Object mLock = new Object();

    @GuardedBy("mLock")
    private R mResult;

    @GuardedBy("mLock")
    private final List<R> mResults = new ArrayList<>();

    public ResultSyncCallback() {
        super(SyncCallbackFactory.newSettingsBuilder().build());
    }

    public ResultSyncCallback(SyncCallbackSettings settings) {
        super(settings);
    }

<<<<<<< HEAD
    /**
     * Sets the result.
     *
     * @throws IllegalStateException if it was already called.
     */
    public final void injectResult(@Nullable T result) {
        logV("Injecting %s (mResult=%s)", result, mResult);
        Optional<T> newResult = Optional.fromNullable(result);
        if (!mResult.compareAndSet(null, newResult)) {
            setInternalFailure(
                    new CallbackAlreadyCalledException("injectResult()", getResult(), result));
        }
        super.setCalled();
    }

    /**
     * Asserts that {@link #injectResult(Object)} was called, waiting up to {@link
     * #getMaxTimeoutMs()} milliseconds before failing (if not called).
     *
     * @return the result
     */
    public final @Nullable T assertResultReceived() throws InterruptedException {
        assertCalled();
=======
    @VisibleForTesting
    ResultSyncCallback(AbstractSyncCallback realCallback, SyncCallbackSettings settings) {
        super(realCallback, settings);
    }

    @Override
    public final void injectResult(@Nullable R result) {
        StringBuilder methodName = new StringBuilder("injectResult(").append(result);
        synchronized (mLock) {
            boolean firstCall = mResults.isEmpty();
            if (firstCall) {
                mResult = result;
            } else {
                // Don't set mResult
                methodName
                        .append("; already called: mResult=")
                        .append(mResult)
                        .append(", mResults=")
                        .append(mResults);
            }
            mResults.add(result);
        }
        super.internalSetCalled(methodName.append(')').toString());
    }

    @Override
    public final @Nullable R assertResultReceived() throws InterruptedException {
        super.assertCalled();
>>>>>>> 4a816567
        return getResult();
    }

    @Override
    public final @Nullable R getResult() {
        synchronized (mLock) {
            return mResult;
        }
    }

    @Override
    public List<R> getResults() {
        synchronized (mLock) {
            return mResults.isEmpty()
                    ? Collections.emptyList()
                    : Collections.unmodifiableList(new ArrayList<>(mResults));
        }
    }

    @Override
    public final void setCalled() {
        throw new UnsupportedOperationException("should call injectResult() instead");
    }

    @Override
    protected void customizeToString(StringBuilder string) {
        super.customizeToString(string);

        synchronized (mLock) {
            List<R> results = getResults();
            if (results.isEmpty()) {
                string.append(", (no result yet)");
            } else {
                string.append(", result=").append(getResult()).append(", results=").append(results);
            }
        }
    }

    // Ideally should be moved to some helper class (which would require unit-testint it as well)
    static <I> List<I> getImmutableList(List<I> list) {
        return list.isEmpty()
                ? Collections.emptyList()
                : Collections.unmodifiableList(new ArrayList<>(list));
    }
}<|MERGE_RESOLUTION|>--- conflicted
+++ resolved
@@ -20,13 +20,9 @@
 import com.google.common.annotations.VisibleForTesting;
 import com.google.errorprone.annotations.concurrent.GuardedBy;
 
-<<<<<<< HEAD
-import java.util.concurrent.atomic.AtomicReference;
-=======
 import java.util.ArrayList;
 import java.util.Collections;
 import java.util.List;
->>>>>>> 4a816567
 
 /**
  * {@code SyncCallback} use to return an object (result).
@@ -52,31 +48,6 @@
         super(settings);
     }
 
-<<<<<<< HEAD
-    /**
-     * Sets the result.
-     *
-     * @throws IllegalStateException if it was already called.
-     */
-    public final void injectResult(@Nullable T result) {
-        logV("Injecting %s (mResult=%s)", result, mResult);
-        Optional<T> newResult = Optional.fromNullable(result);
-        if (!mResult.compareAndSet(null, newResult)) {
-            setInternalFailure(
-                    new CallbackAlreadyCalledException("injectResult()", getResult(), result));
-        }
-        super.setCalled();
-    }
-
-    /**
-     * Asserts that {@link #injectResult(Object)} was called, waiting up to {@link
-     * #getMaxTimeoutMs()} milliseconds before failing (if not called).
-     *
-     * @return the result
-     */
-    public final @Nullable T assertResultReceived() throws InterruptedException {
-        assertCalled();
-=======
     @VisibleForTesting
     ResultSyncCallback(AbstractSyncCallback realCallback, SyncCallbackSettings settings) {
         super(realCallback, settings);
@@ -105,7 +76,6 @@
     @Override
     public final @Nullable R assertResultReceived() throws InterruptedException {
         super.assertCalled();
->>>>>>> 4a816567
         return getResult();
     }
 
@@ -123,11 +93,6 @@
                     ? Collections.emptyList()
                     : Collections.unmodifiableList(new ArrayList<>(mResults));
         }
-    }
-
-    @Override
-    public final void setCalled() {
-        throw new UnsupportedOperationException("should call injectResult() instead");
     }
 
     @Override
