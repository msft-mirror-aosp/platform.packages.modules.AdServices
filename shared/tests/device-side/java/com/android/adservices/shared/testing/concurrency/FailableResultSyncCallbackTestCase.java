--- conflicted
+++ resolved
@@ -24,17 +24,13 @@
 
 import org.junit.Test;
 
-<<<<<<< HEAD
-// TODO(b/342448771): make it package protected (must move some cubclass to this package first)
-=======
 import java.util.List;
 
 // TODO(b/342448771): make it package protected (must move some subclass to this package first)
->>>>>>> 59632ba5
 /** Base test for classes that extend FailableResultSyncCallback. */
 public abstract class FailableResultSyncCallbackTestCase<
-                T, F, C extends FailableResultSyncCallback<T, F>>
-        extends IResultSyncCallbackTestCase<T, C> {
+                R, F, CB extends FailableResultSyncCallback<R, F>>
+        extends IResultSyncCallbackTestCase<R, CB> {
 
     /** Returns a new failure. */
     protected abstract F newFailure();
@@ -188,16 +184,6 @@
     }
 
     @Test
-<<<<<<< HEAD
-    public final void testToString() {
-        String toString = mCallback.toString();
-
-        expect.withMessage("toString()")
-                .that(toString)
-                .startsWith("[" + mCallback.getClass().getSimpleName() + ": ");
-        expect.withMessage("toString()").that(toString).contains(mCallback.getId());
-        expect.withMessage("toString()").that(toString).endsWith("]");
-=======
     public final void testGetFailures_immutable() throws Exception {
         List<F> failures = mCallback.getFailures();
         expect.withMessage("%s.getFailures() initially", mCallback).that(failures).isEmpty();
@@ -287,6 +273,5 @@
     private void assertInitialState(CB callback) {
         assertGetResultMethodsWhenNoResult(callback, "initially");
         assertGetFailureMethodsWhenNoFailure(callback, "initially");
->>>>>>> 59632ba5
     }
 }