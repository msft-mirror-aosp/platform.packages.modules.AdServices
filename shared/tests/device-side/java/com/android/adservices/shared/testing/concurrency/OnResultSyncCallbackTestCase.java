--- conflicted
+++ resolved
@@ -19,14 +19,9 @@
 
 import org.junit.Test;
 
-<<<<<<< HEAD
-abstract class OnResultSyncCallbackTestCase<T, C extends OnResultTestSyncCallback<T>>
-        extends IResultSyncCallbackTestCase<T, C> {
-=======
 abstract class OnResultSyncCallbackTestCase<
                 R, CB extends IOnResultSyncCallback<R> & FreezableToString>
         extends IResultSyncCallbackTestCase<R, CB> {
->>>>>>> e3d1e3e2
 
     @Test
     public final void testOnResult() throws Exception {
@@ -39,10 +34,10 @@
         expect.withMessage("toString() before onResult()")
                 .that(mCallback.toString())
                 .contains("(no result yet)");
-        T injectedResult = newResult();
+        R injectedResult = newResult();
 
         runAsync(INJECTION_TIMEOUT_MS, () -> mCallback.onResult(injectedResult));
-        T receivedResult = mCallback.assertResultReceived();
+        R receivedResult = mCallback.assertResultReceived();
 
         expect.withMessage("%s.assertResultReceived()", mCallback)
                 .that(receivedResult)
