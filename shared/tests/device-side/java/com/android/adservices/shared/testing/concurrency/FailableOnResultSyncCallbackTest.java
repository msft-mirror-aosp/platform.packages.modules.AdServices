--- conflicted
+++ resolved
@@ -22,7 +22,7 @@
     @Override
     protected FailableOnResultSyncCallback<String, Exception> newCallback(
             SyncCallbackSettings settings) {
-        return new FailableOnResultSyncCallback<>(settings) {};
+        return new ConcreteFailableOnResultSyncCallback(settings);
     }
 
     @Override
@@ -34,8 +34,6 @@
     protected Exception newFailure() {
         return new Exception("D'OH: " + getNextUniqueId() + "!");
     }
-<<<<<<< HEAD
-=======
 
     private static final class ConcreteFailableOnResultSyncCallback
             extends FailableOnResultSyncCallback<String, Exception> {
@@ -49,5 +47,4 @@
             super(settings);
         }
     }
->>>>>>> df1ec2f2
 }