/*
 * Copyright (C) 2024 The Android Open Source Project
 *
 * Licensed under the Apache License, Version 2.0 (the "License");
 * you may not use this file except in compliance with the License.
 * You may obtain a copy of the License at
 *
 *      http://www.apache.org/licenses/LICENSE-2.0
 *
 * Unless required by applicable law or agreed to in writing, software
 * distributed under the License is distributed on an "AS IS" BASIS,
 * WITHOUT WARRANTIES OR CONDITIONS OF ANY KIND, either express or implied.
 * See the License for the specific language governing permissions and
 * limitations under the License.
 */
package com.android.adservices.shared.testing.concurrency;

import static org.junit.Assert.assertThrows;

import com.android.adservices.shared.testing.IntFailureSyncCallback;

import org.junit.Test;

public final class IntFailureSyncCallbackTest
        extends OnFailableResultSyncCallbackTestCase<
                String, Integer, IntFailureSyncCallback<String>> {

    @Override
    protected String newResult() {
        return "INT #" + getNextUniqueId() + ", Y U NO FAIL?";
    }

    @Override
    protected IntFailureSyncCallback<String> newCallback(SyncCallbackSettings settings) {
        return new IntFailureSyncCallback<>(settings) {};
    }

    @Override
    protected Integer newFailure() {
        return getNextUniqueId();
    }

    @Test
    public void testAssertSuccess() throws Exception {
        runAsync(INJECTION_TIMEOUT_MS, () -> mCallback.onResult("YES!"));

        String success = mCallback.assertSuccess();

        expect.withMessage("%s.assertSuccess()", mCallback).that(success).isEqualTo("YES!");
        expect.withMessage("%s.getResult() after assertSuccess()", mCallback)
                .that(mCallback.getResult())
                .isEqualTo("YES!");
        expect.withMessage("%s.getFailure() after assertSuccess()", mCallback)
                .that(mCallback.getFailure())
                .isNull();
    }

    @Test
    public void testAssertFailed() throws Exception {
        runAsync(INJECTION_TIMEOUT_MS, () -> mCallback.onFailure(42));

        mCallback.assertFailed(42);

        expect.withMessage("%s.getFailure() after assertFailure()", mCallback)
                .that(mCallback.getFailure())
                .isEqualTo(42);
        expect.withMessage("%s.getResult() after assertFailure()", mCallback)
                .that(mCallback.getResult())
                .isNull();
    }

    @Test
    public void testAssertFailed_wrongValue() throws Exception {
        // Don't need to run async
        mCallback.onFailure(42);

        IllegalStateException thrown =
                assertThrows(IllegalStateException.class, () -> mCallback.assertFailed(108));

        expect.withMessage("exception")
                .that(thrown)
                .hasMessageThat()
                .isEqualTo("Expected code 108, but it failed with code 42");
    }
<<<<<<< HEAD
=======

    private static final class ConcreteIntFailureSyncCallback
            extends IntFailureSyncCallback<String> {

        @SuppressWarnings("unused") // Called by superclass using reflection
        ConcreteIntFailureSyncCallback() {
            super();
        }

        ConcreteIntFailureSyncCallback(SyncCallbackSettings settings) {
            super(settings);
        }
    }
>>>>>>> 4a816567
}<|MERGE_RESOLUTION|>--- conflicted
+++ resolved
@@ -32,7 +32,7 @@
 
     @Override
     protected IntFailureSyncCallback<String> newCallback(SyncCallbackSettings settings) {
-        return new IntFailureSyncCallback<>(settings) {};
+        return new ConcreteIntFailureSyncCallback(settings);
     }
 
     @Override
@@ -82,8 +82,6 @@
                 .hasMessageThat()
                 .isEqualTo("Expected code 108, but it failed with code 42");
     }
-<<<<<<< HEAD
-=======
 
     private static final class ConcreteIntFailureSyncCallback
             extends IntFailureSyncCallback<String> {
@@ -97,5 +95,4 @@
             super(settings);
         }
     }
->>>>>>> 4a816567
 }