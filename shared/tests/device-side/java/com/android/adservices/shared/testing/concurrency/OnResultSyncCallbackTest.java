--- conflicted
+++ resolved
@@ -25,9 +25,6 @@
 
     @Override
     protected OnResultSyncCallback<String> newCallback(SyncCallbackSettings settings) {
-<<<<<<< HEAD
-        return new OnResultSyncCallback<String>(settings) {};
-=======
         return new ConcreteOnResultSyncCallback(settings);
     }
 
@@ -41,6 +38,5 @@
         ConcreteOnResultSyncCallback(SyncCallbackSettings settings) {
             super(settings);
         }
->>>>>>> 4a816567
     }
 }