--- conflicted
+++ resolved
@@ -19,7 +19,6 @@
 
 import static org.junit.Assert.assertThrows;
 
-import com.android.adservices.shared.SharedExtendedMockitoTestCase;
 
 import org.junit.Test;
 
@@ -27,27 +26,19 @@
 import java.util.concurrent.atomic.AtomicInteger;
 
 /** Base test for classes that extend ResultTestSyncCallback. */
-<<<<<<< HEAD
-abstract class IResultSyncCallbackTestCase<T, R extends IResultSyncCallback<T>>
-        extends SharedExtendedMockitoTestCase {
-
-    protected static final long INJECTION_TIMEOUT_MS = 200;
-    protected static final long CALLBACK_TIMEOUT_MS = INJECTION_TIMEOUT_MS + 400;
-=======
 abstract class IResultSyncCallbackTestCase<R, CB extends IResultSyncCallback<R> & FreezableToString>
         extends IBinderSyncCallbackTestCase<CB> {
->>>>>>> 59632ba5
 
     private static final AtomicInteger sNextId = new AtomicInteger();
 
-    protected final R mCallback =
+    protected final CB mCallback =
             newCallback(
                     SyncCallbackFactory.newSettingsBuilder()
                             .setMaxTimeoutMs(CALLBACK_TIMEOUT_MS)
                             .build());
 
     /** Gets a new instance of the callback class being test. */
-    protected abstract R newCallback(SyncCallbackSettings settings);
+    protected abstract CB newCallback(SyncCallbackSettings settings);
 
     /** Gets a new, unique result object, preferably with a user-friendly string representation. */
     protected abstract R newResult();
@@ -56,8 +47,6 @@
      * Gets a unique id.
      *
      * <p>Useful to make sure {@link #newResult()} return unique objects.
-     *
-     * @return
      */
     protected final int getNextUniqueId() {
         return sNextId.incrementAndGet();
@@ -71,18 +60,6 @@
     }
 
     @Test
-    public final void testNewCallback() {
-        SyncCallbackSettings settings = SyncCallbackFactory.newDefaultSettings();
-
-        R callback1 = newCallback(settings);
-        expect.withMessage("1st callback").that(callback1).isNotNull();
-
-        R callback2 = newCallback(settings);
-        expect.withMessage("2nd callback").that(callback2).isNotNull();
-        expect.withMessage("2nd callback").that(callback2).isNotSameInstanceAs(callback1);
-    }
-
-    @Test
     public final void testNewResult() {
         R result1 = newResult();
         expect.withMessage("1st result").that(result1).isNotNull();
@@ -90,21 +67,6 @@
         R result2 = newResult();
         expect.withMessage("2nd result").that(result2).isNotNull();
         expect.withMessage("2nd result").that(result2).isNotSameInstanceAs(result1);
-    }
-
-    @Test
-    public final void testGetSettings() throws Exception {
-        expect.withMessage("%s.getSettings()", mCallback).that(mCallback.getSettings()).isNotNull();
-    }
-
-    @Test
-    public final void testGetId() throws Exception {
-        String id1 = mCallback.getId();
-        expect.withMessage("%s.getId()", mCallback).that(id1).isNotEmpty();
-
-        R callback2 = newCallback(SyncCallbackFactory.newSettingsBuilder().build());
-        String id2 = callback2.getId();
-        expect.withMessage("getId() from 2nd callback (%s)", callback2).that(id2).isNotEqualTo(id1);
     }
 
     @Test
