--- conflicted
+++ resolved
@@ -19,36 +19,13 @@
 
 import static org.junit.Assert.assertThrows;
 
-<<<<<<< HEAD
-import com.android.adservices.shared.SharedExtendedMockitoTestCase;
-
-=======
 import org.junit.Before;
->>>>>>> e3d1e3e2
 import org.junit.Test;
 
 import java.util.List;
 import java.util.concurrent.atomic.AtomicInteger;
 
 /** Base test for classes that extend ResultTestSyncCallback. */
-<<<<<<< HEAD
-abstract class IResultSyncCallbackTestCase<T, R extends IResultSyncCallback<T>>
-        extends SharedExtendedMockitoTestCase {
-
-    protected static final long INJECTION_TIMEOUT_MS = 200;
-    protected static final long CALLBACK_TIMEOUT_MS = INJECTION_TIMEOUT_MS + 400;
-
-    private static final AtomicInteger sNextId = new AtomicInteger();
-
-    protected final R mCallback =
-            newCallback(
-                    SyncCallbackFactory.newSettingsBuilder()
-                            .setMaxTimeoutMs(CALLBACK_TIMEOUT_MS)
-                            .build());
-
-    /** Gets a new instance of the callback class being test. */
-    protected abstract R newCallback(SyncCallbackSettings settings);
-=======
 abstract class IResultSyncCallbackTestCase<R, CB extends IResultSyncCallback<R> & FreezableToString>
         extends IBinderSyncCallbackTestCase<CB> {
 
@@ -56,7 +33,6 @@
 
     // Must be set on @Before otherwise OutcomeReceiverForTestsTest would fail on R
     protected CB mCallback;
->>>>>>> e3d1e3e2
 
     /** Gets a new, unique result object, preferably with a user-friendly string representation. */
     protected abstract R newResult();
@@ -75,8 +51,6 @@
      * Gets a unique id.
      *
      * <p>Useful to make sure {@link #newResult()} return unique objects.
-     *
-     * @return
      */
     protected final int getNextUniqueId() {
         return sNextId.incrementAndGet();
@@ -90,18 +64,6 @@
     }
 
     @Test
-    public final void testNewCallback() {
-        SyncCallbackSettings settings = SyncCallbackFactory.newDefaultSettings();
-
-        R callback1 = newCallback(settings);
-        expect.withMessage("1st callback").that(callback1).isNotNull();
-
-        R callback2 = newCallback(settings);
-        expect.withMessage("2nd callback").that(callback2).isNotNull();
-        expect.withMessage("2nd callback").that(callback2).isNotSameInstanceAs(callback1);
-    }
-
-    @Test
     public final void testNewResult() {
         R result1 = newResult();
         expect.withMessage("1st result").that(result1).isNotNull();
@@ -109,21 +71,6 @@
         R result2 = newResult();
         expect.withMessage("2nd result").that(result2).isNotNull();
         expect.withMessage("2nd result").that(result2).isNotSameInstanceAs(result1);
-    }
-
-    @Test
-    public final void testGetSettings() throws Exception {
-        expect.withMessage("%s.getSettings()", mCallback).that(mCallback.getSettings()).isNotNull();
-    }
-
-    @Test
-    public final void testGetId() throws Exception {
-        String id1 = mCallback.getId();
-        expect.withMessage("%s.getId()", mCallback).that(id1).isNotEmpty();
-
-        R callback2 = newCallback(SyncCallbackFactory.newSettingsBuilder().build());
-        String id2 = callback2.getId();
-        expect.withMessage("getId() from 2nd callback (%s)", callback2).that(id2).isNotEqualTo(id1);
     }
 
     @Test
