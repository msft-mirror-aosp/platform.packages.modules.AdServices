--- conflicted
+++ resolved
@@ -16,8 +16,6 @@
 
 package com.android.adservices.shared.proto;
 
-<<<<<<< HEAD
-=======
 import static com.android.adservices.service.stats.AdServicesStatsLog.AD_SERVICES_ERROR_REPORTED__ERROR_CODE__PROTO_PARSER_INVALID_PROTO_ERROR;
 import static com.android.adservices.service.stats.AdServicesStatsLog.AD_SERVICES_ERROR_REPORTED__PPAPI_NAME__COMMON;
 import static com.android.adservices.shared.util.ProtoParser.parseBase64EncodedStringToProto;
@@ -26,7 +24,6 @@
 import static org.mockito.ArgumentMatchers.eq;
 import static org.mockito.Mockito.verify;
 
->>>>>>> cba5c425
 import android.util.Base64;
 
 import com.android.adservices.shared.SharedMockitoTestCase;
@@ -53,16 +50,11 @@
         String encodedStr = getBase64EncodedString(SAMPLE_RATE, Base64.DEFAULT);
 
         ErrorCodeSampleInterval actual =
-<<<<<<< HEAD
-                ProtoParser.parseBase64EncodedStringToProto(
-                        ErrorCodeSampleInterval.parser(), PROPERTY_NAME, encodedStr);
-=======
                 parseBase64EncodedStringToProto(
                         ErrorCodeSampleInterval.parser(),
                         mMockAdServicesErrorLogger,
                         PROPERTY_NAME,
                         encodedStr);
->>>>>>> cba5c425
 
         expect.that(actual).isNotNull();
         expect.that(actual).isEqualTo(SAMPLE_RATE);
@@ -73,16 +65,11 @@
         String encodedStr = getBase64EncodedString(SAMPLE_RATE, Base64.NO_WRAP | Base64.NO_PADDING);
 
         ErrorCodeSampleInterval actual =
-<<<<<<< HEAD
-                ProtoParser.parseBase64EncodedStringToProto(
-                        ErrorCodeSampleInterval.parser(), PROPERTY_NAME, encodedStr);
-=======
                 parseBase64EncodedStringToProto(
                         ErrorCodeSampleInterval.parser(),
                         mMockAdServicesErrorLogger,
                         PROPERTY_NAME,
                         encodedStr);
->>>>>>> cba5c425
 
         expect.that(actual).isNotNull();
         expect.that(actual).isEqualTo(SAMPLE_RATE);
@@ -91,16 +78,11 @@
     @Test
     public void parseBase64EncodedStringToProto_incorrectEncodedString() {
         ErrorCodeSampleInterval actual =
-<<<<<<< HEAD
-                ProtoParser.parseBase64EncodedStringToProto(
-                        ErrorCodeSampleInterval.parser(), PROPERTY_NAME, /*value= */ "xyz");
-=======
                 parseBase64EncodedStringToProto(
                         ErrorCodeSampleInterval.parser(),
                         mMockAdServicesErrorLogger,
                         PROPERTY_NAME,
                         /* value= */ "xyz");
->>>>>>> cba5c425
 
         expect.that(actual).isNull();
         verify(mMockAdServicesErrorLogger)
@@ -114,16 +96,11 @@
     @Test
     public void parseBase64EncodedStringToProto_emptyEncodedString() {
         ErrorCodeSampleInterval actual =
-<<<<<<< HEAD
-                ProtoParser.parseBase64EncodedStringToProto(
-                        ErrorCodeSampleInterval.parser(), PROPERTY_NAME, /*value= */ "");
-=======
                 parseBase64EncodedStringToProto(
                         ErrorCodeSampleInterval.parser(),
                         mMockAdServicesErrorLogger,
                         PROPERTY_NAME,
                         /* value= */ "");
->>>>>>> cba5c425
 
         expect.that(actual).isNull();
     }
@@ -131,16 +108,11 @@
     @Test
     public void parseBase64EncodedStringToProto_nullEncodedString() {
         ErrorCodeSampleInterval actual =
-<<<<<<< HEAD
-                ProtoParser.parseBase64EncodedStringToProto(
-                        ErrorCodeSampleInterval.parser(), PROPERTY_NAME, /*value= */ null);
-=======
                 parseBase64EncodedStringToProto(
                         ErrorCodeSampleInterval.parser(),
                         mMockAdServicesErrorLogger,
                         PROPERTY_NAME,
                         /* value= */ null);
->>>>>>> cba5c425
 
         expect.that(actual).isNull();
     }
