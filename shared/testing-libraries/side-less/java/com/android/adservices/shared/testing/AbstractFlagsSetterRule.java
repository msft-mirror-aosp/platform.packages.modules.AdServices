--- conflicted
+++ resolved
@@ -419,20 +419,17 @@
         return setOrCacheFlag(name, Double.toString(value));
     }
 
-    /** Sets the flag with the given value. */
-    public final T setFlag(String name, String value) {
-        return setOrCacheFlag(name, value);
-    }
-
     /**
-<<<<<<< HEAD
-     * Sets the string array flag with the given value , using the {@code separator} to flatten it.
+     * Sets the flag with the given values and the {@link #ARRAY_SPLITTER_COMMA} separator.
      *
-     * <p><b>Note:</b> in most cases, it's clearer to use the {@link SetLogcatTag} annotation
-     * instead.
+     * <p>This method could also be used to set a simple (i.e., no array) String flag, as the
+     * separator is not added after the last element.
      */
-    public final T setFlag(String name, String[] value, String separator) {
-=======
+    public final T setFlag(String name, String... values) {
+        return setArrayFlagWithExplicitSeparator(name, ARRAY_SPLITTER_COMMA, values);
+    }
+
+    /**
      * Sets a string array flag with the given elements, separated by {@code separator}.
      *
      * <p>Use the method when you need to pass a explicitly {@code separator} - otherwise, just use
@@ -440,23 +437,22 @@
      */
     public final T setArrayFlagWithExplicitSeparator(
             String name, String separator, String... values) {
->>>>>>> 2fa475b2
         Objects.requireNonNull(separator, "separator cannot be null");
-        Objects.requireNonNull(value, "value cannot be null");
-        if (value.length == 0) {
+        Objects.requireNonNull(values, "values cannot be null");
+        if (values.length == 0) {
             throw new IllegalArgumentException("no values (name=" + name + ")");
         }
-        if (value.length == 1) {
-            return setFlag(name, value[0]);
+        if (values.length == 1) {
+            return setOrCacheFlag(name, values[0]);
         }
 
         // TODO(b/303901926): use some existing helper / utility to flatten it - or a stream like
         // list.stream().map(Object::toString).collect(Collectors.joining(delimiter) - once it's
         // unit tested
-        StringBuilder flattenedValue = new StringBuilder().append(value[0]);
-        for (int i = 1; i < value.length; i++) {
-            String nextValue = value[i];
-            if (i < value.length) {
+        StringBuilder flattenedValue = new StringBuilder().append(values[0]);
+        for (int i = 1; i < values.length; i++) {
+            String nextValue = values[i];
+            if (i < values.length) {
                 flattenedValue.append(separator);
             }
             flattenedValue.append(nextValue);
