--- conflicted
+++ resolved
@@ -58,17 +58,17 @@
 public abstract class AbstractFlagsSetterRuleTestCase<R extends AbstractFlagsSetterRule<R>>
         extends SharedSidelessTestCase {
 
-    private final FakeFlagsSetter mFakeFlagsSetter = new FakeFlagsSetter();
-    private final FakeDeviceGateway mFakeDeviceGateway = new FakeDeviceGateway();
-
-    private final SimpleStatement mTest = new SimpleStatement();
-    private final Description mTestDescription =
+    protected final FakeFlagsSetter mFakeFlagsSetter = new FakeFlagsSetter();
+    protected final FakeDeviceGateway mFakeDeviceGateway = new FakeDeviceGateway();
+
+    protected final SimpleStatement mTest = new SimpleStatement();
+    protected final Description mTestDescription =
             Description.createTestDescription(AClassHasNoNothingAtAll.class, "butItHasATest");
 
     /** Gets a new concrete implementation of the rule. */
     protected abstract R newRule(DeviceGateway deviceGateway, Consumer<NameValuePair> flagsSetter);
 
-    private R newRule() {
+    protected final R newRule() {
         var rule = newRule(mFakeDeviceGateway, mFakeFlagsSetter);
         assertWithMessage("rule returned by subclass").that(rule).isNotNull();
         return rule;
@@ -79,12 +79,8 @@
         R rule = newRule();
 
         expectNameCannotBeNull(() -> rule.setFlag(null, ""));
-<<<<<<< HEAD
-        expectNameCannotBeNull(() -> rule.setFlag(null, new String[] {""}, "'"));
-=======
         expectNameCannotBeNull(
                 () -> rule.setArrayFlagWithExplicitSeparator(null, "'", new String[] {""}));
->>>>>>> 2fa475b2
         expectNameCannotBeNull(() -> rule.setFlag(null, true));
         expectNameCannotBeNull(() -> rule.setFlag(null, 42));
         expectNameCannotBeNull(() -> rule.setFlag(null, 4815162342L));
@@ -114,17 +110,10 @@
 
                     // Calls made inside the test are prefixed with i
                     rule.setFlag("iString", "String, the name is Inside String");
-<<<<<<< HEAD
-                    rule.setFlag(
-                            "iStringArray",
-                            new String[] {"StringArray", "the name is Inside StringArray"},
-                            ", ");
-=======
                     rule.setFlag("iStringArray", "StringArray", "the name is Inside StringArray");
                     rule.setArrayFlagWithExplicitSeparator(
                             "iExplicitStringArray", "|",
                             "ExplicitStringArray", "the name is Inside ExplicitStringArray");
->>>>>>> 2fa475b2
                     rule.setFlag("iBoolean", false);
                     rule.setFlag("iInteger", 42);
                     rule.setFlag("iLong", 4815162342L);
@@ -134,17 +123,10 @@
 
         // Calls made before test - should be cached (and set during the test)
         rule.setFlag("bString", "String, the name is Before String");
-<<<<<<< HEAD
-        rule.setFlag(
-                "bStringArray",
-                new String[] {"StringArray", "the name is Before StringArray"},
-                ", ");
-=======
         rule.setFlag("bStringArray", "StringArray", "the name is Before StringArray");
         rule.setArrayFlagWithExplicitSeparator(
                 "bExplicitStringArray", "|",
                 "ExplicitStringArray", "the name is Before ExplicitStringArray");
->>>>>>> 2fa475b2
         rule.setFlag("bBoolean", true);
         rule.setFlag("bInteger", 108);
         rule.setFlag("bLong", 4223161584L);
@@ -158,15 +140,11 @@
                 .containsExactly(
                         new NameValuePair("bString", "String, the name is Before String"),
                         new NameValuePair(
-<<<<<<< HEAD
-                                "bStringArray", "StringArray, the name is Before StringArray", ","),
-=======
                                 "bStringArray", "StringArray,the name is Before StringArray", ","),
                         new NameValuePair(
                                 "bExplicitStringArray",
                                 "ExplicitStringArray|the name is Before ExplicitStringArray",
                                 "|"),
->>>>>>> 2fa475b2
                         new NameValuePair("bBoolean", "true"),
                         new NameValuePair("bInteger", "108"),
                         new NameValuePair("bLong", "4223161584"),
@@ -179,15 +157,11 @@
                 .containsExactly(
                         new NameValuePair("iString", "String, the name is Inside String"),
                         new NameValuePair(
-<<<<<<< HEAD
-                                "iStringArray", "StringArray, the name is Inside StringArray", ","),
-=======
                                 "iStringArray", "StringArray,the name is Inside StringArray", ","),
                         new NameValuePair(
                                 "iExplicitStringArray",
                                 "ExplicitStringArray|the name is Inside ExplicitStringArray",
                                 "|"),
->>>>>>> 2fa475b2
                         new NameValuePair("iBoolean", "false"),
                         new NameValuePair("iInteger", "42"),
                         new NameValuePair("iLong", "4815162342"),
@@ -197,17 +171,10 @@
 
         // Calls made after test - should be ignored
         rule.setFlag("aString", "String, the name is After String");
-<<<<<<< HEAD
-        rule.setFlag(
-                "aStringArray",
-                new String[] {"StringArray", "the name is After StringArray"},
-                ", ");
-=======
         rule.setFlag("aStringArray", "StringArray", "the name is After StringArray");
         rule.setArrayFlagWithExplicitSeparator(
                 "aExplicitStringArray", "|",
                 "ExplicitStringArray", "the name is After ExplicitStringArray");
->>>>>>> 2fa475b2
         rule.setFlag("aBoolean", true);
         rule.setFlag("aInteger", 666);
         rule.setFlag("aLong", 66666666666666666L);
@@ -218,9 +185,6 @@
     }
 
     @Test
-<<<<<<< HEAD
-    public void testSetStringArray_invalidArgs() throws Throwable {
-=======
     public void testFlagsFromConfig() throws Throwable {
         R rule = newRule();
         List<NameValuePair> cachedCalls = new ArrayList<>();
@@ -243,18 +207,10 @@
 
     @Test
     public void testFlagsFromConfig_invalidParams() throws Throwable {
->>>>>>> 2fa475b2
         R rule = newRule();
         Map<String, String> argMap = new HashMap<String, String>();
 
         Exception e =
-<<<<<<< HEAD
-                assertThrows(NullPointerException.class, () -> rule.setFlag("DaName", null, ","));
-        expect.withMessage("exception message")
-                .that(e)
-                .hasMessageThat()
-                .isEqualTo("value cannot be null");
-=======
                 assertThrows(
                         NullPointerException.class,
                         () -> rule.setFlagsFromConfig(argMap, null, ":"));
@@ -271,7 +227,6 @@
                 .that(e)
                 .hasMessageThat()
                 .isEqualTo("configArgs cannot be null");
->>>>>>> 2fa475b2
 
         e =
                 assertThrows(
@@ -302,11 +257,7 @@
     }
 
     @Test
-<<<<<<< HEAD
-    public void testSetStringArray_cornerCases() throws Throwable {
-=======
     public void testFlagsFromConfig_cornerCases() throws Throwable {
->>>>>>> 2fa475b2
         R rule = newRule();
         List<NameValuePair> cachedCalls = new ArrayList<>();
         mTest.onEvaluate(() -> cachedCalls.addAll(mFakeFlagsSetter.getAndResetCalls()));
@@ -330,8 +281,6 @@
                         new NameValuePair("name_two", "validvalue2"));
     }
 
-<<<<<<< HEAD
-=======
     @Test
     public void testSetStringArray_invalidArgs() throws Throwable {
         R rule = newRule();
@@ -576,22 +525,16 @@
                 .inOrder();
     }
 
->>>>>>> 2fa475b2
     // TODO(b/340882758): add more tests like:
     // - Check what happens when test fail
     // - etc...
 
-<<<<<<< HEAD
-    private void runTest(R rule) throws Throwable {
-        rule.apply(mTest, mTestDescription).evaluate();
-=======
     protected final void runTest(R rule) throws Throwable {
         runTest(rule, mTestDescription);
     }
 
     protected final void runTest(R rule, Description testDescription) throws Throwable {
         rule.apply(mTest, testDescription).evaluate();
->>>>>>> 2fa475b2
 
         mTest.assertEvaluated();
     }
