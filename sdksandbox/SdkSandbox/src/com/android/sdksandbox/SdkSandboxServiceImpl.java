/*
 * Copyright (C) 2022 The Android Open Source Project
 *
 * Licensed under the Apache License, Version 2.0 (the "License");
 * you may not use this file except in compliance with the License.
 * You may obtain a copy of the License at
 *
 *      http://www.apache.org/licenses/LICENSE-2.0
 *
 * Unless required by applicable law or agreed to in writing, software
 * distributed under the License is distributed on an "AS IS" BASIS,
 * WITHOUT WARRANTIES OR CONDITIONS OF ANY KIND, either express or implied.
 * See the License for the specific language governing permissions and
 * limitations under the License.
 */

package com.android.sdksandbox;

import android.annotation.NonNull;
import android.app.Service;
import android.app.sdksandbox.FileUtil;
import android.app.sdksandbox.ISdkToServiceCallback;
import android.app.sdksandbox.LoadSdkException;
import android.app.sdksandbox.LogUtil;
import android.app.sdksandbox.SandboxedSdkContext;
import android.app.sdksandbox.SdkSandboxLocalSingleton;
import android.app.sdksandbox.SharedPreferencesKey;
import android.app.sdksandbox.SharedPreferencesUpdate;
import android.app.sdksandbox.sdkprovider.SdkSandboxController;
import android.content.Context;
import android.content.Intent;
import android.content.SharedPreferences;
import android.content.pm.ApplicationInfo;
import android.content.pm.PackageInfo;
import android.content.pm.PackageManager;
import android.os.Binder;
import android.os.Bundle;
import android.os.IBinder;
import android.os.Process;
import android.os.RemoteException;
import android.text.TextUtils;
import android.util.ArrayMap;
import android.util.ArraySet;
import android.util.Log;
import android.webkit.WebView;

import com.android.internal.annotations.GuardedBy;
import com.android.internal.annotations.VisibleForTesting;
import com.android.modules.utils.BackgroundThread;
import com.android.modules.utils.build.SdkLevel;

import dalvik.system.PathClassLoader;

import java.io.FileDescriptor;
import java.io.PrintWriter;
import java.util.List;
import java.util.Map;
import java.util.Objects;

/** Implementation of Sdk Sandbox Service. */
public class SdkSandboxServiceImpl extends Service {

    private static final String TAG = "SdkSandbox";

    private final Object mLock = new Object();
    // Mapping from sdk name to its holder
    @GuardedBy("mLock")
    private final Map<String, SandboxedSdkHolder> mHeldSdk = new ArrayMap<>();

    private volatile boolean mInitialized;
    private boolean mCustomizedSdkContextEnabled;
    private Injector mInjector;
    private ISdkSandboxService.Stub mBinder;

    static class Injector {

        private final Context mContext;

        Injector(Context context) {
            mContext = context;
        }

        int getCallingUid() {
            return Binder.getCallingUidOrThrow();
        }

        Context getContext() {
            return mContext;
        }

        long getCurrentTime() {
            return System.currentTimeMillis();
        }
    }

    public SdkSandboxServiceImpl() {
    }

    @VisibleForTesting
    SdkSandboxServiceImpl(Injector injector) {
        mInjector = injector;
    }

    @Override
    public int onStartCommand(Intent intent, int flags, int startId) {
        // This prevents the sandbox from restarting. This should be kept in sync with the status
        // maintained in SdkSandboxServiceProviderImpl.SdkSandboxConnection.
        return START_NOT_STICKY;
    }

    @Override
    public IBinder onBind(Intent intent) {
        return mBinder;
    }

    @Override
    public void onCreate() {
        mBinder = new SdkSandboxServiceDelegate();
        mInjector = new Injector(getApplicationContext());
    }

    /**
     * Initializes the Sandbox.
     *
     * <p>Sandbox should be initialized before any SDKs are loaded. This method is idempotent.
     *
     * @param sdkToServiceCallback for initialization of {@link SdkSandboxLocalSingleton}
     */
    public void initialize(
            ISdkToServiceCallback sdkToServiceCallback, boolean isCustomizedSdkContextEnabled) {
        enforceCallerIsSystemServer();

        if (mInitialized) {
            Log.e(TAG, "Sandbox is already initialized");
            return;
        }

        mCustomizedSdkContextEnabled = isCustomizedSdkContextEnabled;

        SdkSandboxLocalSingleton.initInstance(sdkToServiceCallback.asBinder());

        cleanUpSyncedSharedPreferencesData();

        mInitialized = true;
        LogUtil.d(
                TAG,
                "Sandbox initialized. isCustomizedSdkContextEnabled: "
                        + isCustomizedSdkContextEnabled);
    }

    /** Computes the storage of the shared and SDK storage for an app */
    public void computeSdkStorage(
            List<String> sharedPaths, List<String> sdkPaths, IComputeSdkStorageCallback callback) {
        // Start the handler thread.
        BackgroundThread.getExecutor()
                .execute(
                        () -> {
                            final int sharedStorageKb =
                                    FileUtil.getStorageInKbForPaths(sharedPaths);
                            final int sdkStorageKb = FileUtil.getStorageInKbForPaths(sdkPaths);

                            try {
                                callback.onStorageInfoComputed(sharedStorageKb, sdkStorageKb);
                            } catch (RemoteException e) {
                                LogUtil.d(
                                        TAG,
                                        "Error while calling computeSdkStorage in sandbox: "
                                                + e.getMessage());
                            }
                        });
    }

    /** Loads SDK. */
    public void loadSdk(
            String callingPackageName,
            ApplicationInfo applicationInfo,
            String sdkName,
            String sdkProviderClassName,
            ApplicationInfo customizedApplicationInfo,
            Bundle params,
            ILoadSdkInSandboxCallback callback,
            SandboxLatencyInfo sandboxLatencyInfo) {
        enforceCallerIsSystemServer();
<<<<<<< HEAD
        final long token = Binder.clearCallingIdentity();
        try {
            loadSdkInternal(
                    callingPackageName,
                    applicationInfo,
                    sdkName,
                    sdkProviderClassName,
                    customizedApplicationInfo,
                    params,
                    callback,
                    sandboxLatencyInfo);
        } finally {
            Binder.restoreCallingIdentity(token);
        }
=======

        loadSdkInternal(
                callingPackageName,
                applicationInfo,
                sdkName,
                sdkProviderClassName,
                sdkCeDataDir,
                sdkDeDataDir,
                params,
                callback,
                sandboxLatencyInfo);
>>>>>>> 0b2092b2
    }

    /** Unloads SDK. */
    public void unloadSdk(
            String sdkName, IUnloadSdkCallback callback, SandboxLatencyInfo sandboxLatencyInfo) {
        enforceCallerIsSystemServer();

        sandboxLatencyInfo.setTimeSandboxCalledSdk(mInjector.getCurrentTime());
        unloadSdkInternal(sdkName);
        sandboxLatencyInfo.setTimeSdkCallCompleted(mInjector.getCurrentTime());

        sandboxLatencyInfo.setTimeSandboxCalledSystemServer(mInjector.getCurrentTime());
        try {
            callback.onUnloadSdk(sandboxLatencyInfo);
        } catch (RemoteException ignore) {
            Log.e(TAG, "Could not send onUnloadSdk");
        }
    }

    /** Syncs data from client. */
    public void syncDataFromClient(SharedPreferencesUpdate update) {
        enforceCallerIsSystemServer();

        LogUtil.d(TAG, "Syncing data from client");

        SharedPreferences pref = getClientSharedPreferences();
        SharedPreferences.Editor editor = pref.edit();
        final Bundle data = update.getData();
        for (SharedPreferencesKey keyInUpdate : update.getKeysInUpdate()) {
            updateSharedPreferences(editor, data, keyInUpdate);
        }
        editor.apply();
    }

    @VisibleForTesting(visibility = VisibleForTesting.Visibility.PRIVATE)
    SharedPreferences getClientSharedPreferences() {
        // TODO(b/248214708): We should retrieve synced data from a separate internal storage
        // directory.
        return mInjector
                .getContext()
                .getSharedPreferences(
                        SdkSandboxController.CLIENT_SHARED_PREFERENCES_NAME, Context.MODE_PRIVATE);
    }

    private void cleanUpSyncedSharedPreferencesData() {
        getClientSharedPreferences().edit().clear().apply();
    }

    private void updateSharedPreferences(
            SharedPreferences.Editor editor, Bundle data, SharedPreferencesKey keyInUpdate) {
        final String key = keyInUpdate.getName();

        if (!data.containsKey(key)) {
            // key was specified but bundle didn't have the key; meaning it has been removed.
            editor.remove(key);
            return;
        }

        final int type = keyInUpdate.getType();
        try {
            switch (type) {
                case SharedPreferencesKey.KEY_TYPE_STRING:
                    editor.putString(key, data.getString(key, ""));
                    break;
                case SharedPreferencesKey.KEY_TYPE_BOOLEAN:
                    editor.putBoolean(key, data.getBoolean(key, false));
                    break;
                case SharedPreferencesKey.KEY_TYPE_INTEGER:
                    editor.putInt(key, data.getInt(key, 0));
                    break;
                case SharedPreferencesKey.KEY_TYPE_FLOAT:
                    editor.putFloat(key, data.getFloat(key, 0.0f));
                    break;
                case SharedPreferencesKey.KEY_TYPE_LONG:
                    editor.putLong(key, data.getLong(key, 0L));
                    break;
                case SharedPreferencesKey.KEY_TYPE_STRING_SET:
                    final ArraySet<String> castedValue =
                            new ArraySet<>(data.getStringArrayList(key));
                    editor.putStringSet(key, castedValue);
                    break;
                default:
                    Log.e(
                            TAG,
                            "Unknown type found in default SharedPreferences for Key: "
                                    + key
                                    + " Type: "
                                    + type);
            }
        } catch (ClassCastException ignore) {
            editor.remove(key);
            // TODO(b/239403323): Once error reporting is supported, we should return error to the
            // user instead.
            Log.e(
                    TAG,
                    "Wrong type found in default SharedPreferences for Key: "
                            + key
                            + " Type: "
                            + type);
        }
    }

    /**
     * Checks if the SDK sandbox is disabled. This will be {@code true} iff the WebView provider is
     * not visible to the sandbox.
     */
    public void isDisabled(ISdkSandboxDisabledCallback callback) {
        enforceCallerIsSystemServer();
        PackageInfo info = WebView.getCurrentWebViewPackage();
        PackageInfo webViewProviderInfo = null;
        boolean isDisabled = false;
        try {
            if (info != null) {
                webViewProviderInfo =
                        mInjector
                                .getContext()
                                .getPackageManager()
                                .getPackageInfo(
                                        info.packageName, PackageManager.PackageInfoFlags.of(0));
            }
        } catch (PackageManager.NameNotFoundException e) {
            Log.w(TAG, "Could not verify if the SDK sandbox should be disabled", e);
            isDisabled = true;
        }
        isDisabled |= webViewProviderInfo == null;
        try {
            callback.onResult(isDisabled);
        } catch (RemoteException e) {
            Log.e(TAG, "Could not call back into ISdkSandboxDisabledCallback", e);
        }
    }

    @Override
    protected void dump(FileDescriptor fd, PrintWriter writer, String[] args) {
        synchronized (mLock) {
            // TODO(b/211575098): Use IndentingPrintWriter for better formatting
            if (mHeldSdk.isEmpty()) {
                writer.println("mHeldSdk is empty");
            } else {
                writer.print("mHeldSdk size: ");
                writer.println(mHeldSdk.size());
                for (SandboxedSdkHolder sandboxedSdkHolder : mHeldSdk.values()) {
                    sandboxedSdkHolder.dump(writer);
                    writer.println();
                }
            }
        }
    }

    // TODO(b/249760546): Write test for enforceCallerIsSystemServer
    private void enforceCallerIsSystemServer() {
        if (mInjector.getCallingUid() != Process.SYSTEM_UID) {
            throw new SecurityException(
                    "Only system_server is allowed to call this API, actual calling uid is "
                            + mInjector.getCallingUid());
        }
    }

    private void loadSdkInternal(
            @NonNull String callingPackageName,
            @NonNull ApplicationInfo applicationInfo,
            @NonNull String sdkName,
            @NonNull String sdkProviderClassName,
            @NonNull ApplicationInfo customizedApplicationInfo,
            @NonNull Bundle params,
            @NonNull ILoadSdkInSandboxCallback callback,
            @NonNull SandboxLatencyInfo sandboxLatencyInfo) {
        synchronized (mLock) {
            if (mHeldSdk.containsKey(sdkName)) {
                sendLoadError(
                        callback,
                        ILoadSdkInSandboxCallback.LOAD_SDK_ALREADY_LOADED,
                        "Already loaded sdk for package " + applicationInfo.packageName,
                        sandboxLatencyInfo);
                return;
            }
        }

        Context baseContext;
        try {
            baseContext = createBaseContext(customizedApplicationInfo);
        } catch (PackageManager.NameNotFoundException e) {
            sendLoadError(
                    callback,
                    ILoadSdkInSandboxCallback.LOAD_SDK_INTERNAL_ERROR,
                    "Package name not found " + sdkName + ". errorMsg: " + e.getMessage(),
                    sandboxLatencyInfo);
            return;
        }

        final ClassLoader loader =
                mCustomizedSdkContextEnabled
                        ? baseContext.getClassLoader()
                        : getClassLoader(applicationInfo);

        SandboxedSdkContext sandboxedSdkContext =
                new SandboxedSdkContext(
                        baseContext,
                        loader,
                        callingPackageName,
                        applicationInfo,
                        sdkName,
                        customizedApplicationInfo.credentialProtectedDataDir,
                        customizedApplicationInfo.deviceProtectedDataDir,
                        mCustomizedSdkContextEnabled);

        final SandboxedSdkHolder sandboxedSdkHolder = new SandboxedSdkHolder();
        SdkHolderToSdkSandboxServiceCallbackImpl sdkHolderToSdkSandboxServiceCallback =
                new SdkHolderToSdkSandboxServiceCallbackImpl(sdkName, sandboxedSdkHolder);
        sandboxedSdkHolder.init(
                params,
                callback,
                sdkProviderClassName,
                loader,
                sandboxedSdkContext,
                mInjector,
                sandboxLatencyInfo,
                sdkHolderToSdkSandboxServiceCallback);
    }

    /**
     * Create a new instance of ContextImpl to be used for SandboxedSdkContext.
     *
     * <p>We want to ensure that SandboxedSdkContext.getSystemService() will return different
     * instances for different SandboxedSdkContext contexts, so that different SDKs running in the
     * same sdk sandbox process don't share the same manager instance. Because SandboxedSdkContext
     * is a ContextWrapper, it delegates the getSystemService() call to its base context. If we use
     * an application context here as a base context when creating an instance of
     * SandboxedSdkContext it will mean that all instances of SandboxedSdkContext will return the
     * same manager instances.
     *
     * <p>This method ensures we return a new instance of ContextImpl.
     */
    private Context createBaseContext(ApplicationInfo customizedInfo)
            throws PackageManager.NameNotFoundException {

        // In order to create per-SandboxedSdkContext instances in getSystemService, each
        // SandboxedSdkContext needs to have its own instance of ContextImpl as a base context. The
        // instance should have sdk-specific information infused so that system services get the
        // correct information from the base context.
        // customizedInfo has already been infused with sdk-specific information on the server-side.
        if (SdkLevel.isAtLeastU() && mCustomizedSdkContextEnabled) {
            // Context.CONTEXT_INCLUDE_CODE ensures SDK code is loaded in sandbox process along with
            // its class loaders. There is a security check to ensure an app loads code that belongs
            // to it only, but the check can be bypassed using Context.Context_IGNORE_SECURITY.
            int flag = Context.CONTEXT_INCLUDE_CODE | Context.CONTEXT_IGNORE_SECURITY;

            return mInjector.getContext().createContextForSdkInSandbox(customizedInfo, flag);
        } else {
            return mInjector.getContext().createCredentialProtectedStorageContext();
        }
    }

    private void unloadSdkInternal(@NonNull String sdkName) {
        synchronized (mLock) {
            SandboxedSdkHolder sandboxedSdkHolder = mHeldSdk.get(sdkName);
            if (sandboxedSdkHolder != null) {
                sandboxedSdkHolder.unloadSdk();
                mHeldSdk.remove(sdkName);
            }
        }
    }

    private void sendLoadError(
            ILoadSdkInSandboxCallback callback,
            int errorCode,
            String message,
            SandboxLatencyInfo sandboxLatencyInfo) {
        sandboxLatencyInfo.setTimeSandboxCalledSystemServer(mInjector.getCurrentTime());
        sandboxLatencyInfo.setSandboxStatus(SandboxLatencyInfo.SANDBOX_STATUS_FAILED_AT_SANDBOX);
        try {
            callback.onLoadSdkError(new LoadSdkException(errorCode, message), sandboxLatencyInfo);
        } catch (RemoteException e) {
            Log.e(TAG, "Could not send onLoadCodeError");
        }
    }

    private ClassLoader getClassLoader(ApplicationInfo appInfo) {
        final ClassLoader current = getClass().getClassLoader();
        final ClassLoader parent = current != null ? current.getParent() : null;
        return new PathClassLoader(appInfo.sourceDir, parent);
    }

    final class SdkSandboxServiceDelegate extends ISdkSandboxService.Stub {
        @Override
        public void initialize(
                @NonNull ISdkToServiceCallback sdkToServiceCallback,
                boolean isCustomizedSdkContextEnabled) {
            Objects.requireNonNull(sdkToServiceCallback, "sdkToServiceCallback should not be null");
            SdkSandboxServiceImpl.this.initialize(
                    sdkToServiceCallback, isCustomizedSdkContextEnabled);
        }

        @Override
        public void computeSdkStorage(
                @NonNull List<String> sharedPaths,
                @NonNull List<String> sdkPaths,
                @NonNull IComputeSdkStorageCallback callback) {
            Objects.requireNonNull(sharedPaths, "sharedPaths should not be null");
            Objects.requireNonNull(sdkPaths, "sdkPaths should not be null");
            Objects.requireNonNull(callback, "callback should not be null");
            SdkSandboxServiceImpl.this.computeSdkStorage(sharedPaths, sdkPaths, callback);
        }

        @Override
        public void loadSdk(
                @NonNull String callingPackageName,
                @NonNull ApplicationInfo applicationInfo,
                @NonNull String sdkName,
                @NonNull String sdkProviderClassName,
                @NonNull ApplicationInfo customizedApplicationInfo,
                @NonNull Bundle params,
                @NonNull ILoadSdkInSandboxCallback callback,
                @NonNull SandboxLatencyInfo sandboxLatencyInfo) {
            sandboxLatencyInfo.setTimeSandboxReceivedCallFromSystemServer(
                    mInjector.getCurrentTime());

            Objects.requireNonNull(callingPackageName, "callingPackageName should not be null");
            Objects.requireNonNull(applicationInfo, "applicationInfo should not be null");
            Objects.requireNonNull(sdkName, "sdkName should not be null");
            Objects.requireNonNull(sdkProviderClassName, "sdkProviderClassName should not be null");
            Objects.requireNonNull(
                    customizedApplicationInfo, "customized applicationInfo should not be null");
            Objects.requireNonNull(params, "params should not be null");
            Objects.requireNonNull(callback, "callback should not be null");
            if (TextUtils.isEmpty(sdkProviderClassName)) {
                throw new IllegalArgumentException("sdkProviderClassName must not be empty");
            }

            SdkSandboxServiceImpl.this.loadSdk(
                    callingPackageName,
                    applicationInfo,
                    sdkName,
                    sdkProviderClassName,
                    customizedApplicationInfo,
                    params,
                    callback,
                    sandboxLatencyInfo);
        }

        @Override
        public void unloadSdk(
                @NonNull String sdkName,
                @NonNull IUnloadSdkCallback callback,
                @NonNull SandboxLatencyInfo sandboxLatencyInfo) {
            Objects.requireNonNull(sandboxLatencyInfo, "sandboxLatencyInfo should not be null");
            sandboxLatencyInfo.setTimeSandboxReceivedCallFromSystemServer(
                    mInjector.getCurrentTime());
            Objects.requireNonNull(sdkName, "sdkName should not be null");
            Objects.requireNonNull(callback, "callback should not be null");
            SdkSandboxServiceImpl.this.unloadSdk(sdkName, callback, sandboxLatencyInfo);
        }

        @Override
        public void syncDataFromClient(@NonNull SharedPreferencesUpdate update) {
            Objects.requireNonNull(update, "update should not be null");
            SdkSandboxServiceImpl.this.syncDataFromClient(update);
        }

        @Override
        public void isDisabled(@NonNull ISdkSandboxDisabledCallback callback) {
            Objects.requireNonNull(callback, "callback should not be null");
            SdkSandboxServiceImpl.this.isDisabled(callback);
        }
    }

    /**
     * Interface for {@link SandboxedSdkHolder} to indicate that the SDK has loaded successfully.
     */
    interface SdkHolderToSdkSandboxServiceCallback {
        void onSuccess();
    }

    private class SdkHolderToSdkSandboxServiceCallbackImpl
            implements SdkHolderToSdkSandboxServiceCallback {
        private final SandboxedSdkHolder mHolder;
        private final String mSdkName;

        SdkHolderToSdkSandboxServiceCallbackImpl(String sdkName, SandboxedSdkHolder holder) {
            mSdkName = sdkName;
            mHolder = holder;
        }

        @Override
        public void onSuccess() {
            synchronized (SdkSandboxServiceImpl.this.mLock) {
                mHeldSdk.put(mSdkName, mHolder);
            }
        }
    }
}<|MERGE_RESOLUTION|>--- conflicted
+++ resolved
@@ -181,34 +181,16 @@
             ILoadSdkInSandboxCallback callback,
             SandboxLatencyInfo sandboxLatencyInfo) {
         enforceCallerIsSystemServer();
-<<<<<<< HEAD
-        final long token = Binder.clearCallingIdentity();
-        try {
-            loadSdkInternal(
-                    callingPackageName,
-                    applicationInfo,
-                    sdkName,
-                    sdkProviderClassName,
-                    customizedApplicationInfo,
-                    params,
-                    callback,
-                    sandboxLatencyInfo);
-        } finally {
-            Binder.restoreCallingIdentity(token);
-        }
-=======
 
         loadSdkInternal(
                 callingPackageName,
                 applicationInfo,
                 sdkName,
                 sdkProviderClassName,
-                sdkCeDataDir,
-                sdkDeDataDir,
+                customizedApplicationInfo,
                 params,
                 callback,
                 sandboxLatencyInfo);
->>>>>>> 0b2092b2
     }
 
     /** Unloads SDK. */
