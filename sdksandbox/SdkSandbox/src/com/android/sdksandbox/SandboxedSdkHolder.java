/*
 * Copyright (C) 2022 The Android Open Source Project
 *
 * Licensed under the Apache License, Version 2.0 (the "License");
 * you may not use this file except in compliance with the License.
 * You may obtain a copy of the License at
 *
 *      http://www.apache.org/licenses/LICENSE-2.0
 *
 * Unless required by applicable law or agreed to in writing, software
 * distributed under the License is distributed on an "AS IS" BASIS,
 * WITHOUT WARRANTIES OR CONDITIONS OF ANY KIND, either express or implied.
 * See the License for the specific language governing permissions and
 * limitations under the License.
 */

package com.android.sdksandbox;

import android.annotation.SuppressLint;
import android.app.sdksandbox.SandboxedSdkContext;
import android.app.sdksandbox.SandboxedSdkProvider;
import android.content.Context;
import android.hardware.display.DisplayManager;
import android.os.Bundle;
import android.os.Handler;
import android.os.IBinder;
import android.os.Looper;
import android.os.RemoteException;
import android.util.Log;
import android.util.SparseArray;
import android.view.SurfaceControlViewHost;
import android.view.View;
import android.view.WindowManager;

import java.io.PrintWriter;
import java.security.SecureRandom;
import java.util.Random;

/**
 * A holder for loaded code.
 */
@SuppressLint("NewApi") // TODO(b/227329631): remove this after T SDK is finalized
class SandboxedSdkHolder {

    private static final String TAG = "SdkSandbox";

    private boolean mInitialized = false;
    private SandboxedSdkProvider mSdk;
    private Context mContext;

    private DisplayManager mDisplayManager;
    private final Random mRandom = new SecureRandom();
    private final SparseArray<SurfaceControlViewHost.SurfacePackage> mSurfacePackages =
            new SparseArray<>();

    private final Handler mHandler = new Handler(Looper.getMainLooper());

    void init(
            Context context,
            Bundle params,
            ILoadSdkInSandboxCallback callback,
            String sdkProviderClassName,
            ClassLoader loader,
            SandboxedSdkContext sandboxedSdkContext) {
        if (mInitialized) {
            throw new IllegalStateException("Already initialized!");
        }
        mInitialized = true;
        mContext = context;
        mDisplayManager = mContext.getSystemService(DisplayManager.class);
        try {
            Class<?> clz = Class.forName(sdkProviderClassName, true, loader);
            mSdk = (SandboxedSdkProvider) clz.getConstructor().newInstance();
<<<<<<< HEAD
            mSdk.initSdk(
                    sandboxedSdkContext,
                    params,
                    mContext.getMainExecutor(),
                    new SandboxedSdkProvider.InitSdkCallback() {
                        @Override
                        public void onInitSdkFinished(Bundle extraParams) {
=======
            mSdk.onLoadSdk(
                    sandboxedSdkContext,
                    params,
                    mContext.getMainExecutor(),
                    new SandboxedSdkProvider.OnLoadSdkCallback() {
                        @Override
                        public void onLoadSdkFinished(Bundle extraParams) {
>>>>>>> dded7d1c
                            sendLoadSdkSuccess(callback);
                        }

                        @Override
<<<<<<< HEAD
                        public void onInitSdkError(String errorMessage) {
=======
                        public void onLoadSdkError(String errorMessage) {
>>>>>>> dded7d1c
                            sendLoadSdkError(errorMessage, callback);
                        }
                    });
        } catch (ClassNotFoundException e) {
            sendLoadSdkError("Could not find class: " + sdkProviderClassName, callback);
        } catch (Exception e) {
            sendLoadSdkError("Could not instantiate SandboxedSdkProvider: " + e, callback);
        } catch (Throwable e) {
            sendLoadSdkError("Error thrown during init: " + e, callback);
        }
    }

    void dump(PrintWriter writer) {
        writer.print("mInitialized: " + mInitialized);
        final String sdkClass = mSdk == null ? "null" : mSdk.getClass().getName();
        writer.println(" mSdk class: " + sdkClass);
    }

    private void sendLoadSdkSuccess(ILoadSdkInSandboxCallback callback) {
        try {
            callback.onLoadSdkSuccess(new Bundle(), new SdkSandboxCallbackImpl());
        } catch (RemoteException e) {
            Log.e(TAG, "Could not send onLoadSdkSuccess: " + e);
        }
    }

    private void sendSurfacePackageError(
            String errorMessage, IRequestSurfacePackageFromSdkCallback callback) {
        try {
            callback.onSurfacePackageError(
                    IRequestSurfacePackageFromSdkCallback.SURFACE_PACKAGE_INTERNAL_ERROR,
                    errorMessage);
        } catch (RemoteException e) {
            Log.e(TAG, "Could not send onSurfacePackageError: " + e);
        }
    }

    private void sendLoadSdkError(String errorMessage, ILoadSdkInSandboxCallback callback) {
        try {
            callback.onLoadSdkError(
                    ILoadSdkInSandboxCallback.LOAD_SDK_PROVIDER_INIT_ERROR, errorMessage);
        } catch (RemoteException e) {
            Log.e(TAG, "Could not send onLoadSdkError: " + e);
        }
    }

    private void sendDataReceivedSuccess(Bundle params, IDataReceivedCallback callback) {
        try {
            callback.onDataReceivedSuccess(params);
        } catch (RemoteException e) {
            Log.e(TAG, "Could not send onDataReceivedSuccess: " + e);
        }
    }

    private void sendDataReceivedError(String errorMessage, IDataReceivedCallback callback) {
        try {
            callback.onDataReceivedError(
                    IDataReceivedCallback.DATA_RECEIVED_INTERNAL_ERROR, errorMessage);
        } catch (RemoteException e) {
            Log.e(TAG, "Could not send onDataReceivedError: " + e);
        }
    }

    private int allocateSurfacePackageId(SurfaceControlViewHost.SurfacePackage surfacePackage) {
        synchronized (mSurfacePackages) {
            for (int i = 0; i < 32; i++) {
                int id = mRandom.nextInt();
                if (!mSurfacePackages.contains(id)) {
                    mSurfacePackages.put(id, surfacePackage);
                    return id;
                }
            }
            throw new IllegalStateException("Could not allocate surfacePackageId");
        }
    }

    private class SdkSandboxCallbackImpl
            extends ISdkSandboxManagerToSdkSandboxCallback.Stub {

        @Override
        public void onSurfacePackageRequested(
                IBinder token,
                int displayId,
                int width,
                int height,
                Bundle params,
                IRequestSurfacePackageFromSdkCallback callback) {
            try {
                Context displayContext = mContext.createDisplayContext(
                        mDisplayManager.getDisplay(displayId));
                // TODO(b/209009304): Support other window contexts?
                Context windowContext = displayContext.createWindowContext(
                        WindowManager.LayoutParams.TYPE_APPLICATION_PANEL, null);
                // Creating a SurfaceControlViewHost needs to done on the handler thread.
                mHandler.post(
                        () -> {
                            try {
                                final View view = mSdk.getView(windowContext, params);
                                SurfaceControlViewHost host =
                                        new SurfaceControlViewHost(
                                                windowContext,
                                                mDisplayManager.getDisplay(displayId),
                                                token);
                                host.setView(view, width, height);
                                SurfaceControlViewHost.SurfacePackage surfacePackage =
                                        host.getSurfacePackage();
                                int surfacePackageId = allocateSurfacePackageId(surfacePackage);
                                callback.onSurfacePackageReady(
                                        surfacePackage, surfacePackageId, params);
                            } catch (RemoteException e) {
                                Log.e(TAG, "Could not send onSurfacePackageReady", e);
                            } catch (Throwable e) {
                                sendSurfacePackageError(
                                        "Error thrown while getting surface package: " + e,
                                        callback);
                            }
                        });
            } catch (Throwable e) {
                sendSurfacePackageError(
                        "Error thrown while getting surface package: " + e, callback);
            }
        }

        @Override
        public void onDataReceived(Bundle data, IDataReceivedCallback callback) {
            mSdk.onDataReceived(
                    data,
                    new SandboxedSdkProvider.DataReceivedCallback() {
                        @Override
                        public void onDataReceivedSuccess(Bundle params) {
                            sendDataReceivedSuccess(params, callback);
                        }

                        @Override
                        public void onDataReceivedError(String errorMessage) {
                            sendDataReceivedError(errorMessage, callback);
                        }
                    });
        }
    }
}<|MERGE_RESOLUTION|>--- conflicted
+++ resolved
@@ -71,15 +71,6 @@
         try {
             Class<?> clz = Class.forName(sdkProviderClassName, true, loader);
             mSdk = (SandboxedSdkProvider) clz.getConstructor().newInstance();
-<<<<<<< HEAD
-            mSdk.initSdk(
-                    sandboxedSdkContext,
-                    params,
-                    mContext.getMainExecutor(),
-                    new SandboxedSdkProvider.InitSdkCallback() {
-                        @Override
-                        public void onInitSdkFinished(Bundle extraParams) {
-=======
             mSdk.onLoadSdk(
                     sandboxedSdkContext,
                     params,
@@ -87,16 +78,11 @@
                     new SandboxedSdkProvider.OnLoadSdkCallback() {
                         @Override
                         public void onLoadSdkFinished(Bundle extraParams) {
->>>>>>> dded7d1c
                             sendLoadSdkSuccess(callback);
                         }
 
                         @Override
-<<<<<<< HEAD
-                        public void onInitSdkError(String errorMessage) {
-=======
                         public void onLoadSdkError(String errorMessage) {
->>>>>>> dded7d1c
                             sendLoadSdkError(errorMessage, callback);
                         }
                     });
