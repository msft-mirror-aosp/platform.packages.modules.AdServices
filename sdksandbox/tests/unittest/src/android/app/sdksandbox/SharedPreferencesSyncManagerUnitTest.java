/*
 * Copyright (C) 2022 The Android Open Source Project
 *
 * Licensed under the Apache License, Version 2.0 (the "License");
 * you may not use this file except in compliance with the License.
 * You may obtain a copy of the License at
 *
 *      http://www.apache.org/licenses/LICENSE-2.0
 *
 * Unless required by applicable law or agreed to in writing, software
 * distributed under the License is distributed on an "AS IS" BASIS,
 * WITHOUT WARRANTIES OR CONDITIONS OF ANY KIND, either express or implied.
 * See the License for the specific language governing permissions and
 * limitations under the License.
 */

package android.app.sdksandbox;

import static com.google.common.truth.Truth.assertThat;

import static org.junit.Assert.assertThrows;
import static org.junit.Assert.fail;

import android.annotation.Nullable;
import android.app.sdksandbox.testutils.StubSdkSandboxManagerService;
import android.content.Context;
import android.content.SharedPreferences;
import android.os.Bundle;
import android.preference.PreferenceManager;

import androidx.test.InstrumentationRegistry;

import com.android.internal.annotations.GuardedBy;

import org.junit.After;
import org.junit.Before;
import org.junit.Ignore;
import org.junit.Test;
import org.junit.runner.RunWith;
import org.junit.runners.JUnit4;

import java.util.ArrayList;
import java.util.Collections;
import java.util.Map;
import java.util.Set;
import java.util.concurrent.CountDownLatch;
import java.util.concurrent.TimeUnit;
import java.util.concurrent.TimeoutException;

/** Tests {@link SharedPreferencesSyncManager} APIs. */
@RunWith(JUnit4.class)
public class SharedPreferencesSyncManagerUnitTest {

    private static final String KEY_TO_UPDATE = "hello1";
    private static final SharedPreferencesKey KEY_WITH_TYPE_TO_UPDATE =
            new SharedPreferencesKey(KEY_TO_UPDATE, SharedPreferencesKey.KEY_TYPE_STRING);
    private static final Map<String, String> TEST_DATA =
            Map.of(KEY_TO_UPDATE, "world1", "hello2", "world2", "empty", "");
    private static final Set<SharedPreferencesKey> KEYS_TO_SYNC =
            Set.of(
                    new SharedPreferencesKey(KEY_TO_UPDATE, SharedPreferencesKey.KEY_TYPE_STRING),
                    new SharedPreferencesKey("hello2", SharedPreferencesKey.KEY_TYPE_STRING),
                    new SharedPreferencesKey("empty", SharedPreferencesKey.KEY_TYPE_STRING));

    private static final int INTERNAL_ERROR_CODE = ISharedPreferencesSyncCallback.INTERNAL_ERROR;
    private static final String INTERNAL_ERROR_MSG = "Some error occurred";
    private static final int SANDBOX_NOT_AVAILABLE_ERROR_CODE =
            ISharedPreferencesSyncCallback.SANDBOX_NOT_AVAILABLE;
    private static final String SANDBOX_NOT_AVAILABLE_ERROR_MSG = "Sandbox has not started yet";

    private SharedPreferencesSyncManager mSyncManager;
    private FakeSdkSandboxManagerService mSdkSandboxManagerService;
    private Context mContext;

    @Before
    public void setUp() throws Exception {
        mContext = InstrumentationRegistry.getContext();
        mSdkSandboxManagerService = new FakeSdkSandboxManagerService();
        mSyncManager = new SharedPreferencesSyncManager(mContext, mSdkSandboxManagerService);
    }

    @After
    public void tearDown() throws Exception {
        getDefaultSharedPreferences().edit().clear().commit();
    }

    @Test
    public void test_sharedPreferencesSyncManager_isSingleton() throws Exception {
        final SharedPreferencesSyncManager manager1 =
                SharedPreferencesSyncManager.getInstance(mContext, mSdkSandboxManagerService);
        final SharedPreferencesSyncManager manager2 =
                SharedPreferencesSyncManager.getInstance(mContext, mSdkSandboxManagerService);
        assertThat(manager1).isSameInstanceAs(manager2);
    }

    @Test
<<<<<<< HEAD
    public void test_startSync_syncSpecifiedKeys() throws Exception {
=======
    public void test_addSyncKeys_isIncremental() throws Exception {
        // Add one key
        final SharedPreferencesKey foo =
                new SharedPreferencesKey("foo", SharedPreferencesKey.KEY_TYPE_STRING);
        mSyncManager.addSharedPreferencesSyncKeys(Set.of(foo));
        assertThat(mSyncManager.getSharedPreferencesSyncKeys()).containsExactly(foo);

        // Add another key
        final SharedPreferencesKey bar =
                new SharedPreferencesKey("bar", SharedPreferencesKey.KEY_TYPE_STRING);
        mSyncManager.addSharedPreferencesSyncKeys(Set.of(bar));
        assertThat(mSyncManager.getSharedPreferencesSyncKeys()).containsExactly(foo, bar);
    }

    @Test
    public void test_addSyncKeys_isIncremental_newOverwritesOld() throws Exception {
        // Add one key
        final SharedPreferencesKey fooStr =
                new SharedPreferencesKey("foo", SharedPreferencesKey.KEY_TYPE_STRING);
        mSyncManager.addSharedPreferencesSyncKeys(Set.of(fooStr));
        assertThat(mSyncManager.getSharedPreferencesSyncKeys()).containsExactly(fooStr);

        // Add another key
        final SharedPreferencesKey fooInt =
                new SharedPreferencesKey("foo", SharedPreferencesKey.KEY_TYPE_INTEGER);
        mSyncManager.addSharedPreferencesSyncKeys(Set.of(fooInt));
        assertThat(mSyncManager.getSharedPreferencesSyncKeys()).containsExactly(fooInt);
    }

    @Test
    public void test_bulkSync_syncSpecifiedKeys() throws Exception {
>>>>>>> 825986aa
        // Populate default shared preference with test data
        populateDefaultSharedPreference(TEST_DATA);
        // Add specific shared keys that we want to sync
        mSyncManager.addSharedPreferencesSyncKeys(KEYS_TO_SYNC);

        // Verify that sync manager passes the correct data to SdkSandboxManager
        final Bundle capturedData = mSdkSandboxManagerService.getLastUpdate().getData();
        assertThat(mSdkSandboxManagerService.getCallingPackageName())
                .isEqualTo(mContext.getPackageName());
        assertThat(capturedData.keySet()).containsExactlyElementsIn(TEST_DATA.keySet());
        for (String key : TEST_DATA.keySet()) {
            assertThat(capturedData.getString(key)).isEqualTo(TEST_DATA.get(key));
        }
    }

    @Test
    public void test_bulkSync_syncMissingKeys() throws Exception {
        // Add specific shared keys that we want to sync
        mSyncManager.addSharedPreferencesSyncKeys(KEYS_TO_SYNC);

        // Verify that sync manager passes empty value for missing keys
        final SharedPreferencesUpdate update = mSdkSandboxManagerService.getLastUpdate();
        assertThat(update.getKeysInUpdate()).containsExactlyElementsIn(KEYS_TO_SYNC);
        assertThat(update.getData().keySet()).isEmpty();
    }

    @Test
    public void test_bulkSync_ignoreUnspecifiedKeys() throws Exception {
        // Populate default shared preference and set specific keys for sycing
        populateDefaultSharedPreference(TEST_DATA);
        // Populate extra data outside of shared key list
        populateDefaultSharedPreference(Map.of("extraKey", "notSpecifiedByApi"));

        // Set specific shared keys that we want to sync
        mSyncManager.addSharedPreferencesSyncKeys(KEYS_TO_SYNC);

        // Verify that sync manager passes the correct data to SdkSandboxManager
        final Bundle capturedData = mSdkSandboxManagerService.getLastUpdate().getData();
        assertThat(capturedData.keySet()).containsExactlyElementsIn(TEST_DATA.keySet());
    }

    @Test
    public void test_bulkSync_ignoreValueOfWrongType() throws Exception {
        // Update key with a wrong type
        getDefaultSharedPreferences().edit().putFloat(KEY_TO_UPDATE, 1.0f).commit();

        mSyncManager.addSharedPreferencesSyncKeys(KEYS_TO_SYNC);

        // Verify that sync manager ignores wrong type
        final Bundle capturedData = mSdkSandboxManagerService.getLastUpdate().getData();
        assertThat(capturedData.keySet()).doesNotContain(KEY_TO_UPDATE);
    }

    @Test
    public void test_bulkSync_supportsAllTypesOfValues() throws Exception {
        // Populate default shared preference with all valid types

        final SharedPreferences pref = getDefaultSharedPreferences();
        final SharedPreferences.Editor editor = pref.edit();
        editor.putString("string", "value");
        editor.putBoolean("boolean", true);
        editor.putFloat("float", 1.2f);
        editor.putInt("int", 1);
        editor.putLong("long", 1L);
        editor.putStringSet("set", Set.of("value"));
        editor.commit();

        // Set keys to sync and then sync data
        final Set<SharedPreferencesKey> keysToSync =
                Set.of(
                        new SharedPreferencesKey("string", SharedPreferencesKey.KEY_TYPE_STRING),
                        new SharedPreferencesKey("boolean", SharedPreferencesKey.KEY_TYPE_BOOLEAN),
                        new SharedPreferencesKey("float", SharedPreferencesKey.KEY_TYPE_FLOAT),
                        new SharedPreferencesKey("int", SharedPreferencesKey.KEY_TYPE_INTEGER),
                        new SharedPreferencesKey("long", SharedPreferencesKey.KEY_TYPE_LONG),
                        new SharedPreferencesKey("set", SharedPreferencesKey.KEY_TYPE_STRING_SET));
        mSyncManager.addSharedPreferencesSyncKeys(keysToSync);

        // Verify that sync manager passes the correct data to SdkSandboxManager
        final Bundle capturedData = mSdkSandboxManagerService.getLastUpdate().getData();
        assertThat(capturedData.keySet()).hasSize(6);
        assertThat(capturedData.getString("string")).isEqualTo(pref.getString("string", ""));
        assertThat(capturedData.getBoolean("boolean")).isEqualTo(pref.getBoolean("boolean", false));
        assertThat(capturedData.getFloat("float")).isEqualTo(pref.getFloat("float", 0.0f));
        assertThat(capturedData.getInt("int")).isEqualTo(pref.getInt("int", 0));
        assertThat(capturedData.getLong("long")).isEqualTo(pref.getLong("long", 0L));
        assertThat(capturedData.getStringArrayList("set"))
                .containsExactlyElementsIn(pref.getStringSet("set", Collections.emptySet()));
    }

    @Test
    public void test_updateListener_syncsFurtherUpdates() throws Exception {
        // Set specified keys for sycing and register listener
        mSyncManager.addSharedPreferencesSyncKeys(KEYS_TO_SYNC);
        mSdkSandboxManagerService.getLastCallback().onSuccess();

        // Update the SharedPreference to trigger listeners
        getDefaultSharedPreferences().edit().putString(KEY_TO_UPDATE, "update").commit();

        // Verify that SyncManager tried to sync only twice: once for bulk and once for live update.
        mSdkSandboxManagerService.blockForReceivingUpdates(2);
        final Bundle capturedData = mSdkSandboxManagerService.getLastUpdate().getData();
        assertThat(capturedData.keySet()).containsExactly(KEY_TO_UPDATE);
        assertThat(capturedData.getString(KEY_TO_UPDATE)).isEqualTo("update");
    }

    @Test
    public void test_updateListener_ignoresUnspecifiedKeys() throws Exception {
        // Set specified keys for sycing and register listener
        mSyncManager.addSharedPreferencesSyncKeys(KEYS_TO_SYNC);
        mSdkSandboxManagerService.getLastCallback().onSuccess();

        // Update the SharedPreference to trigger listeners
        getDefaultSharedPreferences().edit().putString("unspecified_key", "update").commit();

        // Verify SdkSandboxManagerService does not receive the update for unspecified key
        Thread.sleep(5000);
        assertThat(mSdkSandboxManagerService.getNumberOfUpdatesReceived()).isEqualTo(1);
    }

    @Test
    public void test_updateListener_supportsAllTypesOfValues() throws Exception {
        // Set keys to sync and then sync data to register listener
        final Set<SharedPreferencesKey> keysToSync =
                Set.of(
                        new SharedPreferencesKey("string", SharedPreferencesKey.KEY_TYPE_STRING),
                        new SharedPreferencesKey("boolean", SharedPreferencesKey.KEY_TYPE_BOOLEAN),
                        new SharedPreferencesKey("float", SharedPreferencesKey.KEY_TYPE_FLOAT),
                        new SharedPreferencesKey("int", SharedPreferencesKey.KEY_TYPE_INTEGER),
                        new SharedPreferencesKey("long", SharedPreferencesKey.KEY_TYPE_LONG),
                        new SharedPreferencesKey("set", SharedPreferencesKey.KEY_TYPE_STRING_SET));
        mSyncManager.addSharedPreferencesSyncKeys(keysToSync);
        mSdkSandboxManagerService.getLastCallback().onSuccess();

        // Clear the bulk update for ease of reasoning
        mSdkSandboxManagerService.clearUpdates();

        // Update the shared preference
        final SharedPreferences pref = getDefaultSharedPreferences();
        final SharedPreferences.Editor editor = pref.edit();
        editor.putString("string", "value");
        editor.putBoolean("boolean", true);
        editor.putFloat("float", 1.2f);
        editor.putInt("int", 1);
        editor.putLong("long", 1L);
        editor.putStringSet("set", Set.of("value"));
        editor.commit();

        // Verify that sync manager receives one bundle for each key update
        mSdkSandboxManagerService.blockForReceivingUpdates(6);
        final ArrayList<SharedPreferencesUpdate> allUpdates =
                mSdkSandboxManagerService.getAllUpdates();
        assertThat(allUpdates).hasSize(6);
        for (SharedPreferencesUpdate update : allUpdates) {
            final Bundle data = update.getData();
            assertThat(data.keySet()).hasSize(1);
            final String key = data.keySet().toArray()[0].toString();
            if (key.equals("string")) {
                assertThat(data.getString(key)).isEqualTo(pref.getString(key, ""));
            } else if (key.equals("boolean")) {
                assertThat(data.getBoolean(key)).isEqualTo(pref.getBoolean(key, false));
            } else if (key.equals("float")) {
                assertThat(data.getFloat(key)).isEqualTo(pref.getFloat(key, 0.0f));
            } else if (key.equals("int")) {
                assertThat(data.getInt(key)).isEqualTo(pref.getInt(key, 0));
            } else if (key.equals("long")) {
                assertThat(data.getLong(key)).isEqualTo(pref.getLong(key, 0L));
            } else if (key.equals("set")) {
                assertThat(data.getStringArrayList(key))
                        .containsExactlyElementsIn(pref.getStringSet(key, Collections.emptySet()));
            } else {
                fail("Unknown key found");
            }
        }
    }

    /** Test that we can handle removal of keys */
    @Test
    public void test_updateListener_removeKey() throws Exception {
        populateDefaultSharedPreference(TEST_DATA);
        // Set keys to sync and then sync data to register listener
        mSyncManager.addSharedPreferencesSyncKeys(KEYS_TO_SYNC);
        mSdkSandboxManagerService.getLastCallback().onSuccess();

        // Update the SharedPreference to trigger listeners
        getDefaultSharedPreferences().edit().remove(KEY_TO_UPDATE).commit();

        // Verify that SyncManager tried to sync only twice: once for bulk and once for live update.
        mSdkSandboxManagerService.blockForReceivingUpdates(2);
        final SharedPreferencesUpdate update = mSdkSandboxManagerService.getLastUpdate();
        assertThat(update.getData().keySet()).doesNotContain(KEY_TO_UPDATE);
        assertThat(update.getKeysInUpdate()).containsExactly(KEY_WITH_TYPE_TO_UPDATE);
    }

    /** Test that we can handle removal of keys by putting null */
    @Test
    public void test_updateListener_putNullValueForKey() throws Exception {
        populateDefaultSharedPreference(TEST_DATA);
        // Set keys to sync and then sync data to register listener
        mSyncManager.addSharedPreferencesSyncKeys(KEYS_TO_SYNC);
        mSdkSandboxManagerService.getLastCallback().onSuccess();

        // Update the SharedPreference to trigger listeners
        getDefaultSharedPreferences().edit().putString(KEY_TO_UPDATE, null).commit();

        // Verify that SyncManager tried to sync only twice: once for bulk and once for live update.
        mSdkSandboxManagerService.blockForReceivingUpdates(2);
        final SharedPreferencesUpdate update = mSdkSandboxManagerService.getLastUpdate();
        assertThat(update.getData().keySet()).doesNotContain(KEY_TO_UPDATE);
        assertThat(update.getKeysInUpdate()).containsExactly(KEY_WITH_TYPE_TO_UPDATE);
    }

    @Test
    public void test_updateListener_removeAllKeys() throws Exception {
        populateDefaultSharedPreference(TEST_DATA);
        // Set keys to sync and then sync data to register listener
        mSyncManager.addSharedPreferencesSyncKeys(KEYS_TO_SYNC);
        mSdkSandboxManagerService.getLastCallback().onSuccess();

        // Clear all keys
        getDefaultSharedPreferences().edit().clear().commit();

        // Verify that SyncManager tried to sync only twice: once for bulk and once for live update.
        mSdkSandboxManagerService.blockForReceivingUpdates(2);
        final SharedPreferencesUpdate lastUpdate = mSdkSandboxManagerService.getLastUpdate();
        assertThat(lastUpdate.getData().keySet()).isEmpty();
        assertThat(lastUpdate.getKeysInUpdate()).containsExactlyElementsIn(KEYS_TO_SYNC);
    }

    @Test
    public void test_updateListener_multipleCalls_updateListenerRegisteredOnce() throws Exception {
        // Add keys to sync and then sync data to register listener
        mSyncManager.addSharedPreferencesSyncKeys(KEYS_TO_SYNC);
        mSdkSandboxManagerService.getLastCallback().onSuccess();

        mSyncManager.addSharedPreferencesSyncKeys(KEYS_TO_SYNC);
        mSdkSandboxManagerService.getLastCallback().onSuccess();

        // Verify updating SharedPreferences results in only one update
        mSdkSandboxManagerService.clearUpdates(); // For cleaner observation
        // Update the SharedPreference to trigger listeners
        getDefaultSharedPreferences().edit().putString(KEY_TO_UPDATE, "update").commit();
        // Only one update should be received
        assertThrows(
                TimeoutException.class,
                () -> mSdkSandboxManagerService.blockForReceivingUpdates(2));
    }

    // TODO(b/239403323): When all keys are removed, update listener should not update

    // TODO(b/239403323): Sync should just log errors and continue syncing.

    @Test
    public void test_onError_bulksync_canBeRestarted() throws Exception {
        // Set keys to sync and then sync data to register listener
        mSyncManager.addSharedPreferencesSyncKeys(KEYS_TO_SYNC);

        // Report an error via the callback
        mSdkSandboxManagerService
                .getLastCallback()
                .onError(INTERNAL_ERROR_CODE, INTERNAL_ERROR_MSG);

        // Verify we can restart the sync
        mSyncManager.addSharedPreferencesSyncKeys(KEYS_TO_SYNC);
    }

    @Ignore("b/239403323: Get rid of internal errors, since we are not notifying user about it")
    @Test
    public void test_onError_bulksync_stopsOnInternalError() throws Exception {
        // Set keys to sync and then sync data to register listener
        mSyncManager.addSharedPreferencesSyncKeys(KEYS_TO_SYNC);

        // Report an error via the callback
        mSdkSandboxManagerService
                .getLastCallback()
                .onError(INTERNAL_ERROR_CODE, INTERNAL_ERROR_MSG);

        // Verify that sync is still running
        assertThatSyncIsRunning();
    }

    // TODO(b/239403323): Verify behavior when in waiting state

    /** Test that we support starting sync before sandbox is created */
    @Ignore("b/239403323: Make update listener registration independent of bulk sync")
    @Test
    public void test_onError_bulksync_SandboxNotAvailableError() throws Exception {
        // Set keys to sync and then sync data to register listener
        mSyncManager.addSharedPreferencesSyncKeys(KEYS_TO_SYNC);

        // Report sandbox has not been created
        mSdkSandboxManagerService
                .getLastCallback()
                .onError(SANDBOX_NOT_AVAILABLE_ERROR_CODE, SANDBOX_NOT_AVAILABLE_ERROR_MSG);
        // Verify that sync was still running
        assertThatSyncIsRunning();
        assertThat(mSyncManager.isWaitingForSandbox()).isTrue();
    }

    @Test
    public void test_onError_updateListener_canBeRestarted() throws Exception {
        // Set keys to sync and then sync data to register listener
        mSyncManager.addSharedPreferencesSyncKeys(KEYS_TO_SYNC);
        mSdkSandboxManagerService.getLastCallback().onSuccess();

        // Update the SharedPreference to trigger listeners
        mSdkSandboxManagerService.clearUpdates(); // For ease of reasoning
        getDefaultSharedPreferences().edit().putString(KEY_TO_UPDATE, "update").commit();

        // Wait until update is received
        mSdkSandboxManagerService.blockForReceivingUpdates(1);
        // Report an error via the callback
        mSdkSandboxManagerService
                .getLastCallback()
                .onError(INTERNAL_ERROR_CODE, INTERNAL_ERROR_MSG);

        // Verify we can restart the sync
        mSyncManager.addSharedPreferencesSyncKeys(KEYS_TO_SYNC);
    }

    /** Test that we support starting sync before sandbox is created */
    @Test
    public void test_onError_updateListener_stopsOnSandboxNotAvailableError() throws Exception {
        // Set keys to sync and then sync data to register listener
        mSyncManager.addSharedPreferencesSyncKeys(KEYS_TO_SYNC);
        mSdkSandboxManagerService.getLastCallback().onSuccess();

        // Update the SharedPreference to trigger listeners
        mSdkSandboxManagerService.clearUpdates(); // For ease of reasoning
        getDefaultSharedPreferences().edit().putString(KEY_TO_UPDATE, "update").commit();

        // Wait until update is received
        mSdkSandboxManagerService.blockForReceivingUpdates(1);
        // Report an error via the callback
        mSdkSandboxManagerService
                .getLastCallback()
                .onError(SANDBOX_NOT_AVAILABLE_ERROR_CODE, SANDBOX_NOT_AVAILABLE_ERROR_MSG);
        // Verify that sync is in waiting state now
        assertThat(mSyncManager.isWaitingForSandbox()).isTrue();
    }

    @Test
    public void test_onError_updateListener_notRegisteredWhenWaitingForSandbox() throws Exception {
        // Set keys to sync and then sync data to register listener
        mSyncManager.addSharedPreferencesSyncKeys(KEYS_TO_SYNC);
        mSdkSandboxManagerService.getLastCallback().onSuccess();

        // Send SyncManager to waiting state
        mSdkSandboxManagerService
                .getLastCallback()
                .onError(SANDBOX_NOT_AVAILABLE_ERROR_CODE, SANDBOX_NOT_AVAILABLE_ERROR_MSG);

        // Update the SharedPreference to trigger listeners
        mSdkSandboxManagerService.clearUpdates(); // For ease of reasoning
        getDefaultSharedPreferences().edit().putString(KEY_TO_UPDATE, "update").commit();

        // Verify update not received
        assertThrows(
                TimeoutException.class,
                () -> mSdkSandboxManagerService.blockForReceivingUpdates(1));
    }

    @Test
    public void test_onSandboxStart_bulkSyncRetries() throws Exception {
        // Set keys to sync and then sync data to register listener
        mSyncManager.addSharedPreferencesSyncKeys(KEYS_TO_SYNC);

        // Send SyncManager to waiting state
        mSdkSandboxManagerService
                .getLastCallback()
                .onError(SANDBOX_NOT_AVAILABLE_ERROR_CODE, SANDBOX_NOT_AVAILABLE_ERROR_MSG);

        // Notify syncmanager eventually when sandbox starts
        final ISharedPreferencesSyncCallback firstCallback =
                mSdkSandboxManagerService.getLastCallback();
        mSdkSandboxManagerService.getLastCallback().onSandboxStart();

        // Verify another bulk sync update is sent to SdkSandboxManagerService
        mSdkSandboxManagerService.blockForReceivingUpdates(2);

        // Notify again, but this time it should not trigger a new update since we were not waiting.
        mSdkSandboxManagerService.getLastCallback().onSandboxStart();
        firstCallback.onSandboxStart();
        assertThrows(
                TimeoutException.class,
                () -> mSdkSandboxManagerService.blockForReceivingUpdates(3));
    }

    /** Write all key-values provided in the map to app's default SharedPreferences */
    private void populateDefaultSharedPreference(Map<String, String> data) {
        final SharedPreferences.Editor editor = getDefaultSharedPreferences().edit();
        for (Map.Entry<String, String> entry : data.entrySet()) {
            editor.putString(entry.getKey(), entry.getValue());
        }
        editor.apply();
    }

    private SharedPreferences getDefaultSharedPreferences() {
        final Context appContext = mContext.getApplicationContext();
        return PreferenceManager.getDefaultSharedPreferences(appContext);
    }

    private void assertThatSyncIsRunning() throws Exception {
        // There must be some keys in the pool for sync to be running
        final Set<SharedPreferencesKey> syncKeys = mSyncManager.getSharedPreferencesSyncKeys();
        assertThat(syncKeys).isNotEmpty();

        // If sync is still active, updating any key would result in syncing date
        mSdkSandboxManagerService.clearUpdates(); // For easier assert
        final SharedPreferencesKey syncKey = syncKeys.iterator().next();
        assertThat(syncKey.getType()).isEqualTo(SharedPreferencesKey.KEY_TYPE_STRING);
        getDefaultSharedPreferences()
                .edit()
                .putString(syncKey.getName(), "assertSyncRunning")
                .commit();

        // Verify that SyncManager tried to sync
        mSdkSandboxManagerService.blockForReceivingUpdates(1);
        final Bundle capturedData = mSdkSandboxManagerService.getLastUpdate().getData();
        assertThat(capturedData.keySet()).containsExactly(syncKey);
        assertThat(capturedData.getString(KEY_TO_UPDATE)).isEqualTo("assertSyncIsRunning");
    }

    private static class FakeSdkSandboxManagerService extends StubSdkSandboxManagerService {
        @GuardedBy("this")
        private ArrayList<SharedPreferencesUpdate> mUpdateCache = new ArrayList<>();

        @GuardedBy("this")
        private ISharedPreferencesSyncCallback mLastCallback = null;

        @GuardedBy("this")
        private String mCallingPackageName = null;

        /** Gets updated when {@link blockForReceivingUpdates} is called. */
        private CountDownLatch mWaitForMoreUpdates = new CountDownLatch(0);

        @Override
        public synchronized void syncDataFromClient(
                String callingPackageName,
                long timeAppCalledSystemServer,
                SharedPreferencesUpdate update,
                ISharedPreferencesSyncCallback callback) {
            if (mCallingPackageName == null) {
                mCallingPackageName = callingPackageName;
            } else {
                assertThat(mCallingPackageName).isEqualTo(callingPackageName);
            }

            mUpdateCache.add(update);
            mLastCallback = callback;
            mWaitForMoreUpdates.countDown();
        }

        public synchronized String getCallingPackageName() {
            return mCallingPackageName;
        }

        @Nullable
        public synchronized SharedPreferencesUpdate getLastUpdate() {
            if (mUpdateCache.isEmpty()) {
                throw new AssertionError(
                        "Fake SdkSandboxManagerService did not receive any update");
            }
            return mUpdateCache.get(mUpdateCache.size() - 1);
        }

        @Nullable
        public synchronized ISharedPreferencesSyncCallback getLastCallback() {
            return mLastCallback;
        }

        public synchronized ArrayList<SharedPreferencesUpdate> getAllUpdates() {
            return new ArrayList<>(mUpdateCache);
        }

        public synchronized int getNumberOfUpdatesReceived() {
            return mUpdateCache.size();
        }

        public synchronized void clearUpdates() {
            mUpdateCache.clear();
        }

        public void blockForReceivingUpdates(int numberOfUpdates) throws Exception {
            synchronized (this) {
                final int updatesNeeded = numberOfUpdates - getNumberOfUpdatesReceived();
                if (updatesNeeded <= 0) {
                    return;
                }
                mWaitForMoreUpdates = new CountDownLatch(updatesNeeded);
            }
            if (!mWaitForMoreUpdates.await(5000, TimeUnit.MILLISECONDS)) {
                throw new TimeoutException(
                        "Failed to receive required number of updates. Required: "
                                + numberOfUpdates
                                + ", but found: "
                                + getNumberOfUpdatesReceived());
            }
        }
    }
}<|MERGE_RESOLUTION|>--- conflicted
+++ resolved
@@ -94,9 +94,6 @@
     }
 
     @Test
-<<<<<<< HEAD
-    public void test_startSync_syncSpecifiedKeys() throws Exception {
-=======
     public void test_addSyncKeys_isIncremental() throws Exception {
         // Add one key
         final SharedPreferencesKey foo =
@@ -128,7 +125,6 @@
 
     @Test
     public void test_bulkSync_syncSpecifiedKeys() throws Exception {
->>>>>>> 825986aa
         // Populate default shared preference with test data
         populateDefaultSharedPreference(TEST_DATA);
         // Add specific shared keys that we want to sync
