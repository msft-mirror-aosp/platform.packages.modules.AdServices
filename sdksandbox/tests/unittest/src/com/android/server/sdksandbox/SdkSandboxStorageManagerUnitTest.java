--- conflicted
+++ resolved
@@ -21,11 +21,6 @@
 import android.app.sdksandbox.testutils.FakeSdkSandboxManagerLocal;
 import android.app.sdksandbox.testutils.SdkSandboxStorageManagerUtility;
 import android.content.Context;
-<<<<<<< HEAD
-import android.content.Intent;
-import android.content.IntentFilter;
-=======
->>>>>>> 0593c7bc
 import android.content.pm.ApplicationInfo;
 import android.content.pm.PackageManager;
 import android.content.pm.ProviderInfo;
@@ -484,157 +479,4 @@
         assertThat(internalStorageDirInfo)
                 .containsExactlyElementsIn(expectedInternalStorageDirInfo);
     }
-<<<<<<< HEAD
-
-    /**
-     * A helper method for create sdk storage for test purpose.
-     *
-     * <p>It creates <volume>/misc_ce/<userId>/sdksandbox/<packageName>/<name>[@,#]<name>
-     *
-     * <p>We are reusing the name of directory as random suffix for simplicity.
-     */
-    private void createSdkStorageForTest(
-            String volumeUuid,
-            int userId,
-            String packageName,
-            List<String> sdkNames,
-            List<String> nonSdkDirectories)
-            throws Exception {
-        final List<StorageDirInfo> sdkStorageInfos =
-                getSdkStorageDirInfoForTest(volumeUuid, userId, packageName, sdkNames);
-        final List<StorageDirInfo> internalStorageDirInfos =
-                getInternalStorageDirInfoForTest(
-                        volumeUuid, userId, packageName, nonSdkDirectories);
-
-        createPackagePath(volumeUuid, userId, packageName, /*isCeData=*/ true);
-        createPackagePath(volumeUuid, userId, packageName, /*isCeData=*/ false);
-
-        createFilesFromList(sdkStorageInfos);
-        createFilesFromList(internalStorageDirInfos);
-    }
-
-    private void createPackagePath(
-            String volumeUuid, int userId, String packageName, boolean isCeData) throws Exception {
-        final String packageDir =
-                mSdkSandboxStorageManager.getSdkDataPackageDirectory(
-                        volumeUuid, userId, packageName, isCeData);
-        Files.createDirectories(Paths.get(packageDir));
-    }
-
-    private void createFilesFromList(List<StorageDirInfo> storageDirInfos) throws Exception {
-        final int storageDirInfosSize = storageDirInfos.size();
-
-        for (int i = 0; i < storageDirInfosSize; i++) {
-            final Path ceSdkStoragePath = Paths.get(storageDirInfos.get(i).getCeDataDir());
-            Files.createDirectories(ceSdkStoragePath);
-
-            final Path deSdkStoragePath = Paths.get(storageDirInfos.get(i).getDeDataDir());
-            Files.createDirectories(deSdkStoragePath);
-        }
-    }
-
-    private void createSdkStorageForTest(List<String> sdkNames, List<String> nonSdkDirectories)
-            throws Exception {
-        createSdkStorageForTest(
-                /*volumeUuid=*/ null, USER_ID, CLIENT_PKG_NAME, sdkNames, nonSdkDirectories);
-    }
-
-    /** A helper method to get the storage paths of SDKs for test purpose */
-    private List<StorageDirInfo> getSdkStorageDirInfoForTest(
-            String volumeUuid, int userId, String packageName, List<String> sdkNames) {
-
-        final List<StorageDirInfo> sdkStorageDirInfo = new ArrayList<>();
-        final String cePackageDir =
-                mSdkSandboxStorageManager.getSdkDataPackageDirectory(
-                        volumeUuid, userId, packageName, /*isCeData=*/ true);
-        final String dePackageDir =
-                mSdkSandboxStorageManager.getSdkDataPackageDirectory(
-                        volumeUuid, userId, packageName, /*isCeData=*/ false);
-
-        for (String sdkName : sdkNames) {
-            String sdkCeSubDirPath = cePackageDir + "/" + sdkName + "@" + sdkName;
-            String sdkDeSubDirPath = dePackageDir + "/" + sdkName + "@" + sdkName;
-            sdkStorageDirInfo.add(new StorageDirInfo(sdkCeSubDirPath, sdkDeSubDirPath));
-        }
-        return sdkStorageDirInfo;
-    }
-
-    /** A helper method to get the internal storage paths for test purpose */
-    private List<StorageDirInfo> getInternalStorageDirInfoForTest(
-            String volumeUuid, int userId, String packageName, List<String> nonSdkDirectories) {
-        final List<StorageDirInfo> internalStorageDirInfo = new ArrayList<>();
-        final String cePackageDir =
-                mSdkSandboxStorageManager.getSdkDataPackageDirectory(
-                        volumeUuid, userId, packageName, /*isCeData=*/ true);
-        final String dePackageDir =
-                mSdkSandboxStorageManager.getSdkDataPackageDirectory(
-                        volumeUuid, userId, packageName, /*isCeData=*/ false);
-
-        for (String dir : nonSdkDirectories) {
-            String path = dir.equals(SubDirectories.SHARED_DIR) ? dir : dir + '#' + dir;
-            String sdkCeSubDirPath = cePackageDir + "/" + path;
-            String sdkDeSubDirPath = dePackageDir + "/" + path;
-            internalStorageDirInfo.add(new StorageDirInfo(sdkCeSubDirPath, sdkDeSubDirPath));
-        }
-        return internalStorageDirInfo;
-    }
-
-    private static class FakeSdkSandboxManagerLocal implements SdkSandboxManagerLocal {
-
-        private boolean mInstrumentationRunning = false;
-
-        @Override
-        public void enforceAllowedToSendBroadcast(@NonNull Intent intent) {}
-
-        @Override
-        public void enforceAllowedToStartActivity(@NonNull Intent intent) {}
-
-        @Override
-        public void enforceAllowedToStartOrBindService(@NonNull Intent intent) {}
-
-        @Override
-        public boolean canAccessContentProviderFromSdkSandbox(@NonNull ProviderInfo providerInfo) {
-            return true;
-        }
-
-        @Override
-        public void enforceAllowedToHostSandboxedActivity(
-                @NonNull Intent intent, int clientAppUid, @NonNull String clientAppPackageName) {}
-
-        @NonNull
-        @Override
-        public String getSdkSandboxProcessNameForInstrumentation(
-                @NonNull ApplicationInfo clientAppInfo) {
-            return clientAppInfo.processName + "_sdk_sandbox_instr";
-        }
-
-        @Override
-        public void notifyInstrumentationStarted(
-                @NonNull String clientAppPackageName, int clientAppUid) {
-            mInstrumentationRunning = true;
-        }
-
-        @Override
-        public void notifyInstrumentationFinished(
-                @NonNull String clientAppPackageName, int clientAppUid) {
-            mInstrumentationRunning = false;
-        }
-
-        @Override
-        public boolean isInstrumentationRunning(
-                @NonNull String clientAppPackageName, int clientAppUid) {
-            return mInstrumentationRunning;
-        }
-
-        @Override
-        public void registerAdServicesManagerService(IBinder iBinder) {}
-
-        @Override
-        public boolean canRegisterBroadcastReceiver(
-                @NonNull IntentFilter intentFilter, int flags, boolean onlyProtectedBroadcasts) {
-            return true;
-        }
-    }
-=======
->>>>>>> 0593c7bc
 }