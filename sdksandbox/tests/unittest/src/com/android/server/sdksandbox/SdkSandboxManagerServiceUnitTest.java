/*
 * Copyright (C) 2022 The Android Open Source Project
 *
 * Licensed under the Apache License, Version 2.0 (the "License");
 * you may not use this file except in compliance with the License.
 * You may obtain a copy of the License at
 *
 *      http://www.apache.org/licenses/LICENSE-2.0
 *
 * Unless required by applicable law or agreed to in writing, software
 * distributed under the License is distributed on an "AS IS" BASIS,
 * WITHOUT WARRANTIES OR CONDITIONS OF ANY KIND, either express or implied.
 * See the License for the specific language governing permissions and
 * limitations under the License.
 */

package com.android.server.sdksandbox;

import static android.app.ActivityManager.RunningAppProcessInfo.IMPORTANCE_FOREGROUND;

import static com.google.common.truth.Truth.assertThat;

import static org.junit.Assert.assertThrows;

import android.Manifest;
import android.app.ActivityManager;
import android.app.sdksandbox.ILoadSdkCallback;
import android.app.sdksandbox.ISdkSandboxManager;
import android.app.sdksandbox.ISharedPreferencesSyncCallback;
import android.app.sdksandbox.LoadSdkException;
import android.app.sdksandbox.SandboxedSdk;
import android.app.sdksandbox.SandboxedSdkContext;
import android.app.sdksandbox.SdkSandboxManager;
import android.app.sdksandbox.SharedPreferencesUpdate;
import android.app.sdksandbox.testutils.FakeLoadSdkCallbackBinder;
import android.app.sdksandbox.testutils.FakeRequestSurfacePackageCallbackBinder;
import android.app.sdksandbox.testutils.FakeSdkSandboxLifecycleCallbackBinder;
import android.app.sdksandbox.testutils.FakeSendDataCallbackBinder;
import android.app.sdksandbox.testutils.FakeSharedPreferencesSyncCallback;
import android.content.ComponentName;
import android.content.Context;
import android.content.Intent;
import android.content.ServiceConnection;
import android.content.pm.ApplicationInfo;
import android.content.pm.PackageManager;
import android.content.res.AssetManager;
import android.content.res.Resources;
import android.os.Binder;
import android.os.Bundle;
import android.os.IBinder;
import android.os.Process;
import android.os.RemoteException;
import android.os.ServiceManager;
import android.util.ArrayMap;

import androidx.annotation.Nullable;
import androidx.test.platform.app.InstrumentationRegistry;

import com.android.dx.mockito.inline.extended.ExtendedMockito;
import com.android.sdksandbox.IDataReceivedCallback;
import com.android.sdksandbox.ILoadSdkInSandboxCallback;
import com.android.sdksandbox.IRequestSurfacePackageFromSdkCallback;
import com.android.sdksandbox.ISdkSandboxManagerToSdkSandboxCallback;
import com.android.sdksandbox.ISdkSandboxService;
import com.android.sdksandbox.service.stats.SdkSandboxStatsLog;
import com.android.server.LocalManagerRegistry;
import com.android.server.pm.PackageManagerLocal;

import org.junit.After;
import org.junit.Before;
import org.junit.Test;
import org.mockito.ArgumentCaptor;
import org.mockito.ArgumentMatchers;
import org.mockito.Mockito;
import org.mockito.MockitoSession;

import java.io.BufferedReader;
import java.io.FileDescriptor;
import java.io.InputStreamReader;
import java.io.PrintWriter;
import java.io.StringWriter;
import java.util.ArrayList;
import java.util.Objects;

/**
 * Unit tests for {@link SdkSandboxManagerService}.
 */
public class SdkSandboxManagerServiceUnitTest {

    private SdkSandboxManagerService mService;
    private ActivityManager mAmSpy;
    private FakeSdkSandboxService mSdkSandboxService;
    private FakeSdkSandboxProvider mProvider;
    private MockitoSession mStaticMockSession = null;
    private Context mSpyContext;
    private SdkSandboxManagerService.Injector mInjector;

    private static final String CLIENT_PACKAGE_NAME = "com.android.client";
    private static final String SDK_NAME = "com.android.codeprovider";
    private static final String SDK_PROVIDER_PACKAGE = "com.android.codeprovider_1";
    private static final String SDK_PROVIDER_RESOURCES_SDK_NAME =
            "com.android.codeproviderresources";
    private static final String SDK_PROVIDER_RESOURCES_PACKAGE =
            "com.android.codeproviderresources_1";
    private static final String TEST_PACKAGE = "com.android.server.sdksandbox.tests";
    private static final long TIME_APP_CALLED_SYSTEM_SERVER = 1;
    private static final long TIME_SYSTEM_SERVER_RECEIVED_CALL_FROM_APP = 3;
    private static final long START_TIME_TO_LOAD_SANDBOX = 5;
    private static final long END_TIME_TO_LOAD_SANDBOX = 7;
    private static final long TIME_BEFORE_SYSTEM_SERVER_CALLS_SANDBOX = 9;
    private static final long TIME_FAILURE_HANDLED = 11;
    private static final long END_TIME_IN_SYSTEM_SERVER = 15;
    private static final long TIME_SYSTEM_SERVER_CALLED_SANDBOX = 17;

    private static final String TEST_KEY = "key";
    private static final String TEST_VALUE = "value";
    private static final SharedPreferencesUpdate TEST_UPDATE =
            new SharedPreferencesUpdate(new ArrayList<>(), getTestBundle());

    @Before
    public void setup() {
        mStaticMockSession =
                ExtendedMockito.mockitoSession()
                        .mockStatic(LocalManagerRegistry.class)
                        .mockStatic(SdkSandboxStatsLog.class)
                        .startMocking();

        Context context = InstrumentationRegistry.getInstrumentation().getContext();
        mSpyContext = Mockito.spy(context);

        ActivityManager am = context.getSystemService(ActivityManager.class);
        mAmSpy = Mockito.spy(Objects.requireNonNull(am));

        Mockito.when(mSpyContext.getSystemService(ActivityManager.class)).thenReturn(mAmSpy);

        // Required to access <sdk-library> information.
        InstrumentationRegistry.getInstrumentation().getUiAutomation().adoptShellPermissionIdentity(
                Manifest.permission.ACCESS_SHARED_LIBRARIES, Manifest.permission.INSTALL_PACKAGES);
        mSdkSandboxService = Mockito.spy(FakeSdkSandboxService.class);
        mProvider = new FakeSdkSandboxProvider(mSdkSandboxService);

        // Populate LocalManagerRegistry
        ExtendedMockito.doReturn(Mockito.mock(PackageManagerLocal.class))
                .when(() -> LocalManagerRegistry.getManager(PackageManagerLocal.class));

        mInjector = Mockito.spy(new InjectorForTest());

        mService = new SdkSandboxManagerService(mSpyContext, mProvider, mInjector);
    }

    @After
    public void tearDown() {
        mStaticMockSession.finishMocking();
    }

    /** Mock the ActivityManager::killUid to avoid SecurityException thrown in test. **/
    private void disableKillUid() {
        Mockito.doNothing().when(mAmSpy).killUid(Mockito.anyInt(), Mockito.anyString());
    }

    private void disableForegroundCheck() {
        Mockito.doReturn(IMPORTANCE_FOREGROUND).when(mAmSpy).getUidImportance(Mockito.anyInt());
    }

    /* Ignores network permission checks. */
    private void disableNetworkPermissionChecks() {
        Mockito.doNothing().when(mSpyContext).enforceCallingPermission(
                Mockito.eq("android.permission.INTERNET"), Mockito.anyString());
        Mockito.doNothing().when(mSpyContext).enforceCallingPermission(
                Mockito.eq("android.permission.ACCESS_NETWORK_STATE"), Mockito.anyString());
    }

    @Test
    public void testSdkSandboxManagerIsRegistered() throws Exception {
        ServiceManager.getServiceOrThrow(SdkSandboxManager.SDK_SANDBOX_SERVICE);
    }

    @Test
    public void testLoadSdkIsSuccessful() throws Exception {
        disableNetworkPermissionChecks();
        disableForegroundCheck();

        FakeLoadSdkCallbackBinder callback = new FakeLoadSdkCallbackBinder();
        mService.loadSdk(
                TEST_PACKAGE, SDK_NAME, TIME_APP_CALLED_SYSTEM_SERVER, new Bundle(), callback);
        // Assume sdk sandbox loads successfully
        mSdkSandboxService.sendLoadCodeSuccessful();
        assertThat(callback.isLoadSdkSuccessful()).isTrue();
    }

    @Test
    public void testLoadSdkNonExistentCallingPackage() {
        FakeLoadSdkCallbackBinder callback = new FakeLoadSdkCallbackBinder();

        SecurityException thrown =
                assertThrows(
                        SecurityException.class,
                        () ->
                                mService.loadSdk(
                                        "does.not.exist",
                                        SDK_NAME,
                                        TIME_APP_CALLED_SYSTEM_SERVER,
                                        new Bundle(),
                                        callback));
        assertThat(thrown).hasMessageThat().contains("does.not.exist not found");
    }

    @Test
    public void testLoadSdkIncorrectCallingPackage() {
        FakeLoadSdkCallbackBinder callback = new FakeLoadSdkCallbackBinder();
        SecurityException thrown =
                assertThrows(
                        SecurityException.class,
                        () ->
                                mService.loadSdk(
                                        SDK_PROVIDER_PACKAGE,
                                        SDK_NAME,
                                        TIME_APP_CALLED_SYSTEM_SERVER,
                                        new Bundle(),
                                        callback));
        assertThat(thrown).hasMessageThat().contains("does not belong to uid");
    }

    @Test
    public void testLoadSdkPackageDoesNotExist() {
        disableNetworkPermissionChecks();
        disableForegroundCheck();

        FakeLoadSdkCallbackBinder callback = new FakeLoadSdkCallbackBinder();
        mService.loadSdk(
                TEST_PACKAGE,
                "does.not.exist",
                TIME_APP_CALLED_SYSTEM_SERVER,
                new Bundle(),
                callback);

        // Verify loading failed
        assertThat(callback.isLoadSdkSuccessful()).isFalse();
        assertThat(callback.getLoadSdkErrorCode())
                .isEqualTo(SdkSandboxManager.LOAD_SDK_NOT_FOUND);
        assertThat(callback.getLoadSdkErrorMsg()).contains("not found for loading");
    }

    @Test
    public void testLoadSdk_errorFromSdkSandbox() throws Exception {
        disableNetworkPermissionChecks();
        disableForegroundCheck();

        FakeLoadSdkCallbackBinder callback = new FakeLoadSdkCallbackBinder();

        mService.loadSdk(
                TEST_PACKAGE, SDK_NAME, TIME_APP_CALLED_SYSTEM_SERVER, new Bundle(), callback);
        mSdkSandboxService.sendLoadCodeError();

        // Verify loading failed
        assertThat(callback.isLoadSdkSuccessful()).isFalse();
        assertThat(callback.getLoadSdkErrorCode()).isEqualTo(
                SdkSandboxManager.LOAD_SDK_INTERNAL_ERROR);
    }

    @Test
    public void testLoadSdk_errorNoInternet() throws Exception {
        FakeLoadSdkCallbackBinder callback = new FakeLoadSdkCallbackBinder();
        SecurityException thrown =
                assertThrows(
                        SecurityException.class,
                        () ->
                                mService.loadSdk(
                                        TEST_PACKAGE,
                                        SDK_NAME,
                                        TIME_APP_CALLED_SYSTEM_SERVER,
                                        new Bundle(),
                                        callback));

        assertThat(thrown).hasMessageThat().contains(android.Manifest.permission.INTERNET);
    }

    @Test
    public void testLoadSdk_errorNoAccessNetworkState() throws Exception {
        // Stub out internet permission check
        Mockito.doNothing().when(mSpyContext).enforceCallingPermission(
                Mockito.eq("android.permission.INTERNET"), Mockito.anyString());

        FakeLoadSdkCallbackBinder callback = new FakeLoadSdkCallbackBinder();
        SecurityException thrown =
                assertThrows(
                        SecurityException.class,
                        () ->
                                mService.loadSdk(
                                        TEST_PACKAGE,
                                        SDK_NAME,
                                        TIME_APP_CALLED_SYSTEM_SERVER,
                                        new Bundle(),
                                        callback));

        assertThat(thrown).hasMessageThat().contains(
                android.Manifest.permission.ACCESS_NETWORK_STATE);
    }


    @Test
    public void testLoadSdk_successOnFirstLoad_errorOnLoadAgain() throws Exception {
        disableNetworkPermissionChecks();
        disableForegroundCheck();

        // Load it once
        {
            FakeLoadSdkCallbackBinder callback = new FakeLoadSdkCallbackBinder();
            mService.loadSdk(
                    TEST_PACKAGE, SDK_NAME, TIME_APP_CALLED_SYSTEM_SERVER, new Bundle(), callback);
            // Assume SupplementalProcess loads successfully
            mSdkSandboxService.sendLoadCodeSuccessful();
            assertThat(callback.isLoadSdkSuccessful()).isTrue();
        }

        // Load it again
        {
            FakeLoadSdkCallbackBinder callback = new FakeLoadSdkCallbackBinder();
            mService.loadSdk(
                    TEST_PACKAGE, SDK_NAME, TIME_APP_CALLED_SYSTEM_SERVER, new Bundle(), callback);
            // Verify loading failed
            assertThat(callback.isLoadSdkSuccessful()).isFalse();
            assertThat(callback.getLoadSdkErrorCode()).isEqualTo(
                    SdkSandboxManager.LOAD_SDK_ALREADY_LOADED);
            assertThat(callback.getLoadSdkErrorMsg()).contains("has been loaded already");
        }
    }

    @Test
    public void testLoadSdk_errorOnFirstLoad_canBeLoadedAgain() throws Exception {
        disableNetworkPermissionChecks();
        disableForegroundCheck();

        // Load code, but make it fail
        {
            FakeLoadSdkCallbackBinder callback = new FakeLoadSdkCallbackBinder();
            mService.loadSdk(
                    TEST_PACKAGE, SDK_NAME, TIME_APP_CALLED_SYSTEM_SERVER, new Bundle(), callback);
            // Assume SupplementalProcess load fails
            mSdkSandboxService.sendLoadCodeError();
            assertThat(callback.isLoadSdkSuccessful()).isFalse();
        }

        // Caller should be able to retry loading the code
        {
            FakeLoadSdkCallbackBinder callback = new FakeLoadSdkCallbackBinder();
            mService.loadSdk(
                    TEST_PACKAGE, SDK_NAME, TIME_APP_CALLED_SYSTEM_SERVER, new Bundle(), callback);
            // Assume SupplementalProcess loads successfully
            mSdkSandboxService.sendLoadCodeSuccessful();
            assertThat(callback.isLoadSdkSuccessful()).isTrue();
        }
    }

    @Test
    public void testLoadSdk_SandboxDiesInBetween() throws Exception {
        disableNetworkPermissionChecks();
        disableForegroundCheck();

        // Load an sdk
        FakeLoadSdkCallbackBinder callback = new FakeLoadSdkCallbackBinder();
        mService.loadSdk(
                TEST_PACKAGE, SDK_NAME, TIME_APP_CALLED_SYSTEM_SERVER, new Bundle(), callback);

        // Kill the sandbox before the SDK can call the callback
        ArgumentCaptor<IBinder.DeathRecipient> deathRecipientCaptor =
                ArgumentCaptor.forClass(IBinder.DeathRecipient.class);
        Mockito.verify(mSdkSandboxService.asBinder(), Mockito.atLeastOnce())
                .linkToDeath(deathRecipientCaptor.capture(), ArgumentMatchers.eq(0));
        IBinder.DeathRecipient deathRecipient = deathRecipientCaptor.getValue();
        deathRecipient.binderDied();

        assertThat(callback.isLoadSdkSuccessful()).isFalse();
        assertThat(callback.getLoadSdkErrorCode())
                .isEqualTo(SdkSandboxManager.SDK_SANDBOX_PROCESS_NOT_AVAILABLE);
    }

    @Test
    public void testRequestSurfacePackageSdkNotLoaded() throws Exception {
        disableNetworkPermissionChecks();
        disableForegroundCheck();

        FakeLoadSdkCallbackBinder callback = new FakeLoadSdkCallbackBinder();
        mService.loadSdk(
                TEST_PACKAGE, SDK_NAME, TIME_APP_CALLED_SYSTEM_SERVER, new Bundle(), callback);
        // Assume SupplementalProcess loads successfully
        mSdkSandboxService.sendLoadCodeSuccessful();
        assertThat(callback.isLoadSdkSuccessful()).isTrue();

        // Trying to request package with not exist SDK packageName
        String sdkName = "invalid";
        IllegalArgumentException thrown =
                assertThrows(
                        IllegalArgumentException.class,
                        () ->
                                mService.requestSurfacePackage(
                                        TEST_PACKAGE,
                                        sdkName,
                                        new Binder(),
                                        0,
                                        500,
                                        500,
                                        TIME_APP_CALLED_SYSTEM_SERVER,
                                        new Bundle(),
                                        new FakeRequestSurfacePackageCallbackBinder()));
        assertThat(thrown).hasMessageThat().contains("Sdk " + sdkName + " is not loaded");
    }

    @Test
    public void testRequestSurfacePackageSdkNotLoaded_SandboxDoesNotExist() throws Exception {
        disableForegroundCheck();

        // Trying to request package when sandbox is not there
        String sdkName = "invalid";
        FakeRequestSurfacePackageCallbackBinder callback =
                new FakeRequestSurfacePackageCallbackBinder();
        mService.requestSurfacePackage(
                TEST_PACKAGE,
                sdkName,
                new Binder(),
                0,
                500,
                500,
                TIME_APP_CALLED_SYSTEM_SERVER,
                new Bundle(),
                callback);
        assertThat(callback.isRequestSurfacePackageSuccessful()).isFalse();
        assertThat(callback.getSurfacePackageErrorCode())
                .isEqualTo(SdkSandboxManager.SDK_SANDBOX_PROCESS_NOT_AVAILABLE);
    }

    @Test
    public void testRequestSurfacePackage() throws Exception {
        // 1. We first need to collect a proper sdkToken by calling loadCode
        loadSdk();

        // 2. Call request package with the retrieved sdkToken
        FakeRequestSurfacePackageCallbackBinder surfacePackageCallback =
                new FakeRequestSurfacePackageCallbackBinder();
        mService.requestSurfacePackage(
                TEST_PACKAGE,
                SDK_NAME,
                new Binder(),
                0,
                500,
                500,
                TIME_APP_CALLED_SYSTEM_SERVER,
                new Bundle(),
                surfacePackageCallback);
        mSdkSandboxService.sendSurfacePackageReady(/*sandboxLatencies=*/ new Bundle());
        assertThat(surfacePackageCallback.isRequestSurfacePackageSuccessful()).isTrue();
    }

    @Test
    public void testRequestSurfacePackageFailedAfterAppDied() throws Exception {
        disableKillUid();
        disableNetworkPermissionChecks();
        disableForegroundCheck();

        FakeLoadSdkCallbackBinder callback = Mockito.spy(new FakeLoadSdkCallbackBinder());
        Mockito.doReturn(Mockito.mock(Binder.class)).when(callback).asBinder();

        ArgumentCaptor<IBinder.DeathRecipient> deathRecipient =
                ArgumentCaptor.forClass(IBinder.DeathRecipient.class);

        mService.loadSdk(
                TEST_PACKAGE, SDK_NAME, TIME_APP_CALLED_SYSTEM_SERVER, new Bundle(), callback);
        mSdkSandboxService.sendLoadCodeSuccessful();
        assertThat(callback.isLoadSdkSuccessful()).isTrue();

        Mockito.verify(callback.asBinder())
                .linkToDeath(deathRecipient.capture(), ArgumentMatchers.eq(0));

        // App Died
        deathRecipient.getValue().binderDied();

        FakeRequestSurfacePackageCallbackBinder requestSurfacePackageCallback =
                new FakeRequestSurfacePackageCallbackBinder();
        mService.requestSurfacePackage(
                TEST_PACKAGE,
                SDK_NAME,
                new Binder(),
                0,
                500,
                500,
                TIME_APP_CALLED_SYSTEM_SERVER,
                new Bundle(),
                requestSurfacePackageCallback);
        assertThat(requestSurfacePackageCallback.isRequestSurfacePackageSuccessful()).isFalse();
        assertThat(requestSurfacePackageCallback.getSurfacePackageErrorCode())
                .isEqualTo(SdkSandboxManager.SDK_SANDBOX_PROCESS_NOT_AVAILABLE);
    }

    @Test
    public void testSurfacePackageError() throws Exception {
        loadSdk();

        // Assume SurfacePackage encounters an error.
        FakeRequestSurfacePackageCallbackBinder surfacePackageCallback =
                new FakeRequestSurfacePackageCallbackBinder();
        mSdkSandboxService.sendSurfacePackageError(
                SdkSandboxManager.REQUEST_SURFACE_PACKAGE_INTERNAL_ERROR,
                "bad surface",
                surfacePackageCallback);
        assertThat(surfacePackageCallback.getSurfacePackageErrorMsg()).contains("bad surface");
        assertThat(surfacePackageCallback.getSurfacePackageErrorCode())
                .isEqualTo(SdkSandboxManager.REQUEST_SURFACE_PACKAGE_INTERNAL_ERROR);
    }

    @Test
    public void testRequestSurfacePackage_SandboxDiesInBetween() throws Exception {
        disableNetworkPermissionChecks();
        disableForegroundCheck();

        // Load an sdk
        FakeLoadSdkCallbackBinder callback = new FakeLoadSdkCallbackBinder();
        mService.loadSdk(
                TEST_PACKAGE, SDK_NAME, TIME_APP_CALLED_SYSTEM_SERVER, new Bundle(), callback);
        mSdkSandboxService.sendLoadCodeSuccessful();
        assertThat(callback.isLoadSdkSuccessful()).isTrue();

        // Request surface package from the SDK
        FakeRequestSurfacePackageCallbackBinder surfacePackageCallback =
                new FakeRequestSurfacePackageCallbackBinder();
        mService.requestSurfacePackage(
                TEST_PACKAGE,
                SDK_NAME,
                new Binder(),
                0,
                500,
                500,
                TIME_APP_CALLED_SYSTEM_SERVER,
                new Bundle(),
                surfacePackageCallback);

        // Kill the sandbox before the SDK can call the callback
        ArgumentCaptor<IBinder.DeathRecipient> deathRecipientCaptor =
                ArgumentCaptor.forClass(IBinder.DeathRecipient.class);
        Mockito.verify(mSdkSandboxService.asBinder(), Mockito.atLeastOnce())
                .linkToDeath(deathRecipientCaptor.capture(), ArgumentMatchers.eq(0));
        IBinder.DeathRecipient deathRecipient = deathRecipientCaptor.getValue();
        deathRecipient.binderDied();

        assertThat(surfacePackageCallback.isRequestSurfacePackageSuccessful()).isFalse();
        assertThat(surfacePackageCallback.getSurfacePackageErrorCode())
                .isEqualTo(SdkSandboxManager.SDK_SANDBOX_PROCESS_NOT_AVAILABLE);
    }

    @Test
    public void testSendData() throws Exception {
        disableNetworkPermissionChecks();
        disableForegroundCheck();

        // Load an sdk
        FakeLoadSdkCallbackBinder callback = new FakeLoadSdkCallbackBinder();
        mService.loadSdk(
                TEST_PACKAGE, SDK_NAME, TIME_APP_CALLED_SYSTEM_SERVER, new Bundle(), callback);
        mSdkSandboxService.sendLoadCodeSuccessful();
        assertThat(callback.isLoadSdkSuccessful()).isTrue();

        // Send data to the sdk
        FakeSendDataCallbackBinder sendDataCallback = new FakeSendDataCallbackBinder();
        mService.sendData(TEST_PACKAGE, SDK_NAME, new Bundle(), sendDataCallback);
        mSdkSandboxService.sendSendDataSuccessful(sendDataCallback);
        assertThat(sendDataCallback.isSendDataSuccessful()).isTrue();
    }

    @Test
    public void testSendData_SdkNotLoaded() throws Exception {
        disableForegroundCheck();
        disableNetworkPermissionChecks();

        // Create sandbox
        FakeLoadSdkCallbackBinder callback = new FakeLoadSdkCallbackBinder();
        mService.loadSdk(
                TEST_PACKAGE, SDK_NAME, TIME_APP_CALLED_SYSTEM_SERVER, new Bundle(), callback);
        // Assume SupplementalProcess loads successfully
        mSdkSandboxService.sendLoadCodeSuccessful();
        assertThat(callback.isLoadSdkSuccessful()).isTrue();

        // Try to send data to an SDK which is not loaded
        IllegalArgumentException thrown =
                assertThrows(
                        IllegalArgumentException.class,
                        () ->
                                mService.sendData(
                                        TEST_PACKAGE,
                                        "invalid",
                                        new Bundle(),
                                        new FakeSendDataCallbackBinder()));
        assertThat(thrown).hasMessageThat().contains("Sdk invalid is not loaded");
    }

    @Test
    public void testSendData_SandboxDoesNotExist() throws Exception {
        disableForegroundCheck();

        FakeSendDataCallbackBinder callback = new FakeSendDataCallbackBinder();
        mService.sendData(TEST_PACKAGE, SDK_NAME, new Bundle(), callback);
        assertThat(callback.isSendDataSuccessful()).isFalse();
        assertThat(callback.getSendDataErrorCode())
                .isEqualTo(SdkSandboxManager.SDK_SANDBOX_PROCESS_NOT_AVAILABLE);
    }

    @Test
    public void testSendData_SandboxDiesInBetween() throws Exception {
        disableNetworkPermissionChecks();
        disableForegroundCheck();

        // Load an sdk
        FakeLoadSdkCallbackBinder callback = new FakeLoadSdkCallbackBinder();
        mService.loadSdk(
                TEST_PACKAGE, SDK_NAME, TIME_APP_CALLED_SYSTEM_SERVER, new Bundle(), callback);
        mSdkSandboxService.sendLoadCodeSuccessful();
        assertThat(callback.isLoadSdkSuccessful()).isTrue();

        // Send data to the sdk
        FakeSendDataCallbackBinder sendDataCallback = new FakeSendDataCallbackBinder();
        mService.sendData(TEST_PACKAGE, SDK_NAME, new Bundle(), sendDataCallback);

        // Kill the sandbox before the SDK can call the callback
        ArgumentCaptor<IBinder.DeathRecipient> deathRecipientCaptor =
                ArgumentCaptor.forClass(IBinder.DeathRecipient.class);
        Mockito.verify(mSdkSandboxService.asBinder(), Mockito.atLeastOnce())
                .linkToDeath(deathRecipientCaptor.capture(), ArgumentMatchers.eq(0));
        IBinder.DeathRecipient deathRecipient = deathRecipientCaptor.getValue();
        deathRecipient.binderDied();

        assertThat(sendDataCallback.isSendDataSuccessful()).isFalse();
        assertThat(sendDataCallback.getSendDataErrorCode())
                .isEqualTo(SdkSandboxManager.SDK_SANDBOX_PROCESS_NOT_AVAILABLE);
    }

    @Test
    public void testAddSdkSandboxLifecycleCallback_BeforeStartingSandbox() throws Exception {
        // Register for sandbox death event
        FakeSdkSandboxLifecycleCallbackBinder lifecycleCallback =
                new FakeSdkSandboxLifecycleCallbackBinder();
        mService.addSdkSandboxLifecycleCallback(TEST_PACKAGE, lifecycleCallback);

        // Load SDK and start the sandbox
        loadSdk();

        // Kill the sandbox
        ArgumentCaptor<IBinder.DeathRecipient> deathRecipientCaptor =
                ArgumentCaptor.forClass(IBinder.DeathRecipient.class);
        Mockito.verify(mSdkSandboxService.asBinder(), Mockito.atLeastOnce())
                .linkToDeath(deathRecipientCaptor.capture(), ArgumentMatchers.eq(0));
        IBinder.DeathRecipient deathRecipient = deathRecipientCaptor.getValue();
        deathRecipient.binderDied();

        // Check that death is recorded correctly
        assertThat(lifecycleCallback.isSdkSandboxDeathDetected()).isTrue();
    }

    @Test
    public void testAddSdkSandboxLifecycleCallback_AfterStartingSandbox() throws Exception {
        // Load SDK and start the sandbox
        loadSdk();

        // Register for sandbox death event
        FakeSdkSandboxLifecycleCallbackBinder lifecycleCallback =
                new FakeSdkSandboxLifecycleCallbackBinder();
        mService.addSdkSandboxLifecycleCallback(TEST_PACKAGE, lifecycleCallback);

        // Kill the sandbox
        ArgumentCaptor<IBinder.DeathRecipient> deathRecipientCaptor =
                ArgumentCaptor.forClass(IBinder.DeathRecipient.class);
        Mockito.verify(mSdkSandboxService.asBinder(), Mockito.atLeastOnce())
                .linkToDeath(deathRecipientCaptor.capture(), ArgumentMatchers.eq(0));
        IBinder.DeathRecipient deathRecipient = deathRecipientCaptor.getValue();
        deathRecipient.binderDied();

        // Check that death is recorded correctly
        assertThat(lifecycleCallback.isSdkSandboxDeathDetected()).isTrue();
    }

    @Test
    public void testMultipleAddSdkSandboxLifecycleCallbacks() throws Exception {
        // Load SDK and start the sandbox
        loadSdk();

        // Register for sandbox death event
        FakeSdkSandboxLifecycleCallbackBinder lifecycleCallback1 =
                new FakeSdkSandboxLifecycleCallbackBinder();
        mService.addSdkSandboxLifecycleCallback(TEST_PACKAGE, lifecycleCallback1);

        // Register for sandbox death event again
        FakeSdkSandboxLifecycleCallbackBinder lifecycleCallback2 =
                new FakeSdkSandboxLifecycleCallbackBinder();
        mService.addSdkSandboxLifecycleCallback(TEST_PACKAGE, lifecycleCallback2);

        // Kill the sandbox
        ArgumentCaptor<IBinder.DeathRecipient> deathRecipientCaptor =
                ArgumentCaptor.forClass(IBinder.DeathRecipient.class);
        Mockito.verify(mSdkSandboxService.asBinder(), Mockito.atLeastOnce())
                .linkToDeath(deathRecipientCaptor.capture(), ArgumentMatchers.eq(0));
        IBinder.DeathRecipient deathRecipient = deathRecipientCaptor.getValue();
        deathRecipient.binderDied();

        // Check that death is recorded correctly
        assertThat(lifecycleCallback1.isSdkSandboxDeathDetected()).isTrue();
        assertThat(lifecycleCallback2.isSdkSandboxDeathDetected()).isTrue();
    }

    @Test
    public void testRemoveSdkSandboxLifecycleCallback() throws Exception {
        // Load SDK and start the sandbox
        loadSdk();

        // Register for sandbox death event
        FakeSdkSandboxLifecycleCallbackBinder lifecycleCallback1 =
                new FakeSdkSandboxLifecycleCallbackBinder();
        mService.addSdkSandboxLifecycleCallback(TEST_PACKAGE, lifecycleCallback1);

        // Register for sandbox death event again
        FakeSdkSandboxLifecycleCallbackBinder lifecycleCallback2 =
                new FakeSdkSandboxLifecycleCallbackBinder();
        mService.addSdkSandboxLifecycleCallback(TEST_PACKAGE, lifecycleCallback2);

        // Unregister one of the lifecycle callbacks
        mService.removeSdkSandboxLifecycleCallback(TEST_PACKAGE, lifecycleCallback1);

        // Kill the sandbox
        ArgumentCaptor<IBinder.DeathRecipient> deathRecipientCaptor =
                ArgumentCaptor.forClass(IBinder.DeathRecipient.class);
        Mockito.verify(mSdkSandboxService.asBinder(), Mockito.atLeastOnce())
                .linkToDeath(deathRecipientCaptor.capture(), ArgumentMatchers.eq(0));
        IBinder.DeathRecipient deathRecipient = deathRecipientCaptor.getValue();
        deathRecipient.binderDied();

        // Check that death is recorded correctly
        assertThat(lifecycleCallback1.isSdkSandboxDeathDetected()).isFalse();
        assertThat(lifecycleCallback2.isSdkSandboxDeathDetected()).isTrue();
    }

    @Test(expected = SecurityException.class)
    public void testDumpWithoutPermission() {
        mService.dump(new FileDescriptor(), new PrintWriter(new StringWriter()), new String[0]);
    }

    @Test
    public void testSdkSandboxServiceUnbindingWhenAppDied() throws Exception {
        disableKillUid();
        disableNetworkPermissionChecks();
        disableForegroundCheck();

        ILoadSdkCallback.Stub callback = Mockito.spy(ILoadSdkCallback.Stub.class);
        int callingUid = Binder.getCallingUid();
        final CallingInfo callingInfo = new CallingInfo(callingUid, TEST_PACKAGE);
        assertThat(mProvider.getBoundServiceForApp(callingInfo)).isNull();

        mService.loadSdk(
                TEST_PACKAGE, SDK_NAME, TIME_APP_CALLED_SYSTEM_SERVER, new Bundle(), callback);

        ArgumentCaptor<IBinder.DeathRecipient> deathRecipient = ArgumentCaptor
                .forClass(IBinder.DeathRecipient.class);
        Mockito.verify(callback.asBinder(), Mockito.times(1))
                .linkToDeath(deathRecipient.capture(), Mockito.eq(0));

        assertThat(mProvider.getBoundServiceForApp(callingInfo)).isNotNull();
        deathRecipient.getValue().binderDied();
        assertThat(mProvider.getBoundServiceForApp(callingInfo)).isNull();
    }

    /* Tests resources defined in CodeProviderWithResources may be read. */
    @Test
    public void testCodeContextResourcesAndAssets() throws Exception {
        Context context = InstrumentationRegistry.getInstrumentation().getContext();
        PackageManager pm = context.getPackageManager();
        ApplicationInfo info = pm.getApplicationInfo(SDK_PROVIDER_RESOURCES_PACKAGE,
                PackageManager.MATCH_STATIC_SHARED_AND_SDK_LIBRARIES);
        assertThat(info).isNotNull();
        SandboxedSdkContext sandboxedSdkContext =
                new SandboxedSdkContext(context, CLIENT_PACKAGE_NAME, info, SDK_NAME, null, null);
        Resources resources = sandboxedSdkContext.getResources();

        int integerId = resources.getIdentifier("test_integer", "integer",
                SDK_PROVIDER_RESOURCES_PACKAGE);
        assertThat(integerId).isNotEqualTo(0);
        assertThat(resources.getInteger(integerId)).isEqualTo(1234);

        int stringId = resources.getIdentifier("test_string", "string",
                SDK_PROVIDER_RESOURCES_PACKAGE);
        assertThat(stringId).isNotEqualTo(0);
        assertThat(resources.getString(stringId)).isEqualTo("Test String");

        AssetManager assetManager = resources.getAssets();
        BufferedReader reader = new BufferedReader(
                new InputStreamReader(assetManager.open("test-asset.txt")));
        assertThat(reader.readLine()).isEqualTo("This is a test asset");
    }

    /** Tests that only allowed intents may be sent from the sdk sandbox. */
    @Test
    public void testEnforceAllowedToSendBroadcast() {
        SdkSandboxManagerLocal mSdkSandboxManagerLocal = mService.getLocalManager();

        Intent disallowedIntent = new Intent(Intent.ACTION_SCREEN_ON);
        assertThrows(SecurityException.class,
                () -> mSdkSandboxManagerLocal.enforceAllowedToSendBroadcast(disallowedIntent));
    }

    /** Tests that only allowed activities may be started from the sdk sandbox. */
    @Test
    public void testEnforceAllowedToStartActivity() {
        SdkSandboxManagerLocal mSdkSandboxManagerLocal = mService.getLocalManager();
        Intent allowedIntent = new Intent(Intent.ACTION_VIEW);
        mSdkSandboxManagerLocal.enforceAllowedToStartActivity(allowedIntent);

        Intent disallowedIntent = new Intent(Intent.ACTION_SCREEN_OFF);
        assertThrows(SecurityException.class,
                () -> mSdkSandboxManagerLocal.enforceAllowedToStartActivity(disallowedIntent));
    }

    @Test
    public void testGetSdkSandboxProcessNameForInstrumentation() throws Exception {
        final SdkSandboxManagerLocal localManager = mService.getLocalManager();
        final PackageManager pm =
                InstrumentationRegistry.getInstrumentation().getContext().getPackageManager();
        final ApplicationInfo info = pm.getApplicationInfo(TEST_PACKAGE, 0);
        final String processName = localManager.getSdkSandboxProcessNameForInstrumentation(info);
        assertThat(processName).isEqualTo(TEST_PACKAGE + "_sdk_sandbox_instr");
    }

    @Test
    public void testNotifyInstrumentationStarted_killsSandboxProcess() throws Exception {
        disableKillUid();

        // First load SDK.
        loadSdk();

        final CallingInfo callingInfo = new CallingInfo(Process.myUid(), TEST_PACKAGE);

        // Check that sdk sandbox for TEST_PACKAGE is bound
        assertThat(mProvider.getBoundServiceForApp(callingInfo)).isNotNull();

        final SdkSandboxManagerLocal localManager = mService.getLocalManager();
        localManager.notifyInstrumentationStarted(TEST_PACKAGE, Process.myUid());

        // Verify that sdk sandbox was killed
        Mockito.verify(mAmSpy)
                .killUid(Mockito.eq(Process.toSdkSandboxUid(Process.myUid())), Mockito.anyString());
        assertThat(mProvider.getBoundServiceForApp(callingInfo)).isNull();
    }

    @Test
    public void testNotifyInstrumentationStarted_doesNotAllowLoadSdk() throws Exception {
        disableKillUid();

        // First load SDK.
        loadSdk();

        final CallingInfo callingInfo = new CallingInfo(Process.myUid(), TEST_PACKAGE);

        // Check that sdk sandbox for TEST_PACKAGE is bound
        assertThat(mProvider.getBoundServiceForApp(callingInfo)).isNotNull();

        final SdkSandboxManagerLocal localManager = mService.getLocalManager();
        localManager.notifyInstrumentationStarted(TEST_PACKAGE, Process.myUid());
        assertThat(mProvider.getBoundServiceForApp(callingInfo)).isNull();

        // Try load again, it should throw SecurityException
        FakeLoadSdkCallbackBinder callback2 = new FakeLoadSdkCallbackBinder();
        SecurityException e =
                assertThrows(
                        SecurityException.class,
                        () ->
                                mService.loadSdk(
                                        TEST_PACKAGE,
                                        SDK_NAME,
                                        TIME_APP_CALLED_SYSTEM_SERVER,
                                        new Bundle(),
                                        callback2));
        assertThat(e)
                .hasMessageThat()
                .contains("Currently running instrumentation of this sdk sandbox process");
    }

    @Test
    public void testNotifyInstrumentationFinished_canLoadSdk() throws Exception {
        disableKillUid();
        disableNetworkPermissionChecks();
        disableForegroundCheck();

        final SdkSandboxManagerLocal localManager = mService.getLocalManager();
        localManager.notifyInstrumentationStarted(TEST_PACKAGE, Process.myUid());

        final CallingInfo callingInfo = new CallingInfo(Process.myUid(), TEST_PACKAGE);
        assertThat(mProvider.getBoundServiceForApp(callingInfo)).isNull();

        FakeLoadSdkCallbackBinder callback = new FakeLoadSdkCallbackBinder();
        // Try loading, it should throw SecurityException
        SecurityException e =
                assertThrows(
                        SecurityException.class,
                        () ->
                                mService.loadSdk(
                                        TEST_PACKAGE,
                                        SDK_NAME,
                                        TIME_APP_CALLED_SYSTEM_SERVER,
                                        new Bundle(),
                                        callback));
        assertThat(e)
                .hasMessageThat()
                .contains("Currently running instrumentation of this sdk sandbox process");

        localManager.notifyInstrumentationFinished(TEST_PACKAGE, Process.myUid());

        FakeLoadSdkCallbackBinder callback2 = new FakeLoadSdkCallbackBinder();
        // Now loading should work
        mService.loadSdk(
                TEST_PACKAGE, SDK_NAME, TIME_APP_CALLED_SYSTEM_SERVER, new Bundle(), callback2);
        mSdkSandboxService.sendLoadCodeSuccessful();
        assertThat(callback2.isLoadSdkSuccessful()).isTrue();
        assertThat(mProvider.getBoundServiceForApp(callingInfo)).isNotNull();
    }

    @Test
    public void testGetLoadedSdkLibrariesInfo_afterLoadSdkSuccess() throws Exception {
        loadSdk();
        assertThat(mService.getLoadedSdkLibrariesInfo(TEST_PACKAGE, TIME_APP_CALLED_SYSTEM_SERVER))
                .hasSize(1);
        assertThat(
                        mService.getLoadedSdkLibrariesInfo(
                                        TEST_PACKAGE, TIME_APP_CALLED_SYSTEM_SERVER)
                                .get(0)
                                .getName())
                .isEqualTo(SDK_NAME);
    }

    @Test
    public void testGetLoadedSdkLibrariesInfo_errorLoadingSdk() throws Exception {
        disableNetworkPermissionChecks();
        disableForegroundCheck();

        FakeLoadSdkCallbackBinder callback = new FakeLoadSdkCallbackBinder();

        mService.loadSdk(
                TEST_PACKAGE, SDK_NAME, TIME_APP_CALLED_SYSTEM_SERVER, new Bundle(), callback);
        mSdkSandboxService.sendLoadCodeError();

        // Verify sdkInfo is missing when loading failed
        assertThat(callback.isLoadSdkSuccessful()).isFalse();
        assertThat(callback.getLoadSdkErrorCode())
                .isEqualTo(SdkSandboxManager.LOAD_SDK_INTERNAL_ERROR);
        assertThat(mService.getLoadedSdkLibrariesInfo(TEST_PACKAGE, TIME_APP_CALLED_SYSTEM_SERVER))
                .isEmpty();
    }

    @Test
    public void testEnforceAllowedToStartOrBindService() {
        SdkSandboxManagerLocal mSdkSandboxManagerLocal = mService.getLocalManager();

        Intent disallowedIntent = new Intent();
        disallowedIntent.setComponent(new ComponentName("nonexistent.package", "test"));
        assertThrows(SecurityException.class,
                () -> mSdkSandboxManagerLocal.enforceAllowedToStartOrBindService(disallowedIntent));
    }

    @Test
    public void testAdServicesPackageIsResolved() {
        assertThat(mService.getAdServicesPackageName()).contains("adservices");
    }

    @Test
    public void testUnloadSdkThatIsNotLoaded() throws Exception {
        // Load SDK to bring up a sandbox
        loadSdk();
        // Trying to load an SDK that is not loaded should fail.
        assertThrows(
                IllegalArgumentException.class,
                () -> mService.unloadSdk(
                        TEST_PACKAGE, SDK_PROVIDER_PACKAGE, TIME_APP_CALLED_SYSTEM_SERVER));
    }

    @Test
    public void testUnloadSdkThatIsLoaded() throws Exception {
        disableKillUid();
        loadSdk();

        FakeLoadSdkCallbackBinder callback2 = new FakeLoadSdkCallbackBinder();
        mService.loadSdk(
                TEST_PACKAGE,
                SDK_PROVIDER_RESOURCES_SDK_NAME,
                TIME_APP_CALLED_SYSTEM_SERVER,
                new Bundle(),
                callback2);
        mSdkSandboxService.sendLoadCodeSuccessful();
        assertThat(callback2.isLoadSdkSuccessful()).isTrue();

        final CallingInfo callingInfo = new CallingInfo(Process.myUid(), TEST_PACKAGE);
        mService.unloadSdk(TEST_PACKAGE, SDK_NAME, TIME_APP_CALLED_SYSTEM_SERVER);

        // One SDK should still be loaded, therefore the sandbox should still be alive.
        assertThat(mProvider.getBoundServiceForApp(callingInfo)).isNotNull();

        mService.unloadSdk(
                TEST_PACKAGE, SDK_PROVIDER_RESOURCES_SDK_NAME, TIME_APP_CALLED_SYSTEM_SERVER);

        // No more SDKs should be loaded at this point. Verify that the sandbox has been killed.
        Mockito.verify(mAmSpy)
                .killUid(Mockito.eq(Process.toSdkSandboxUid(Process.myUid())), Mockito.anyString());
        assertThat(mProvider.getBoundServiceForApp(callingInfo)).isNull();
    }

    @Test
    public void testUnloadSdkAfterKillingSandboxDoesNotThrowException() throws Exception {
        disableKillUid();

        loadSdk();

        // Kill the sandbox
        ArgumentCaptor<IBinder.DeathRecipient> deathRecipientCaptor =
                ArgumentCaptor.forClass(IBinder.DeathRecipient.class);
        Mockito.verify(mSdkSandboxService.asBinder(), Mockito.atLeastOnce())
                .linkToDeath(deathRecipientCaptor.capture(), ArgumentMatchers.eq(0));
        IBinder.DeathRecipient deathRecipient = deathRecipientCaptor.getValue();
        deathRecipient.binderDied();

        // Unloading SDK should be a no-op
        mService.unloadSdk(TEST_PACKAGE, SDK_NAME, TIME_APP_CALLED_SYSTEM_SERVER);
    }

    @Test
    public void test_syncDataFromClient_verifiesCallingPackageName() {
        SecurityException thrown =
                assertThrows(
                        SecurityException.class,
                        () ->
                                mService.syncDataFromClient(
                                        "does.not.exist",
                                        TIME_APP_CALLED_SYSTEM_SERVER,
                                        TEST_UPDATE,
                                        new FakeSharedPreferencesSyncCallback()));
        assertThat(thrown).hasMessageThat().contains("does.not.exist not found");
    }

    @Test
    public void test_syncDataFromClient_sandboxServiceIsNotBound() {
        // Sync data from client
        final FakeSharedPreferencesSyncCallback callback = new FakeSharedPreferencesSyncCallback();
        mService.syncDataFromClient(
                TEST_PACKAGE,
                /*timeAppCalledSystemServer=*/ System.currentTimeMillis(),
                TEST_UPDATE,
<<<<<<< HEAD
                Mockito.mock(ISharedPreferencesSyncCallback.class));
=======
                callback);
>>>>>>> 123875c0

        // Verify when sandbox is not bound, manager service does not try to sync
        assertThat(mSdkSandboxService.getLastSyncUpdate()).isNull();
        // Verify on error was called
        assertThat(callback.hasError()).isTrue();
        assertThat(callback.getErrorCode())
                .isEqualTo(ISharedPreferencesSyncCallback.SANDBOX_NOT_AVAILABLE);
        assertThat(callback.getErrorMsg()).contains("Sandbox not available");
    }

    @Test
    public void test_syncDataFromClient_sandboxServiceIsNotBound_sandboxStartedLater()
            throws Exception {
        // Sync data from client
        final FakeSharedPreferencesSyncCallback callback = new FakeSharedPreferencesSyncCallback();
        mService.syncDataFromClient(
                TEST_PACKAGE, TIME_APP_CALLED_SYSTEM_SERVER, TEST_UPDATE, callback);

        // Verify on error was called
        assertThat(callback.hasError()).isTrue();
        callback.resetLatch();

        // Now loadSdk so that sandbox is created
        loadSdk();

        // Verify that onSandboxStart was called
        assertThat(callback.hasSandboxStarted()).isTrue();
    }

    @Test
    public void test_syncDataFromClient_sandboxServiceIsAlreadyBound_forwardsToSandbox()
            throws Exception {
        // Ensure a sandbox service is already bound for the client
        final CallingInfo callingInfo = new CallingInfo(Process.myUid(), TEST_PACKAGE);
        mProvider.bindService(callingInfo, Mockito.mock(ServiceConnection.class));

        // Sync data from client
        final Bundle data = new Bundle();
        final FakeSharedPreferencesSyncCallback callback = new FakeSharedPreferencesSyncCallback();
        mService.syncDataFromClient(
                TEST_PACKAGE,
                /*timeAppCalledSystemServer=*/ System.currentTimeMillis(),
                TEST_UPDATE,
<<<<<<< HEAD
                Mockito.mock(ISharedPreferencesSyncCallback.class));
=======
                callback);
>>>>>>> 123875c0

        // Verify that manager service calls sandbox to sync data
        assertThat(mSdkSandboxService.getLastSyncUpdate()).isSameInstanceAs(TEST_UPDATE);
        assertThat(mSdkSandboxService.getLastSyncCallback()).isSameInstanceAs(callback);
    }

    @Test
    public void testStopSdkSandbox() throws Exception {
        disableKillUid();
        loadSdk();

        Mockito.doNothing()
                .when(mSpyContext)
                .enforceCallingPermission(
                        Mockito.eq("com.android.app.sdksandbox.permission.STOP_SDK_SANDBOX"),
                        Mockito.anyString());
        mService.stopSdkSandbox(TEST_PACKAGE);
        int callingUid = Binder.getCallingUid();
        final CallingInfo callingInfo = new CallingInfo(callingUid, TEST_PACKAGE);
        assertThat(mProvider.getBoundServiceForApp(callingInfo)).isEqualTo(null);
    }

    @Test(expected = SecurityException.class)
    public void testStopSdkSandbox_WithoutPermission() {
        mService.stopSdkSandbox(TEST_PACKAGE);
    }

    @Test
    public void testLatencyMetrics_IpcFromAppToSystemServer_LoadSdk() throws Exception {
        loadSdk();

        ExtendedMockito.verify(
                () ->
                        SdkSandboxStatsLog.write(
                                SdkSandboxStatsLog.SANDBOX_API_CALLED,
                                SdkSandboxStatsLog.SANDBOX_API_CALLED__METHOD__LOAD_SDK,
                                (int)
                                        (TIME_SYSTEM_SERVER_RECEIVED_CALL_FROM_APP
                                                - TIME_APP_CALLED_SYSTEM_SERVER),
                                /*success=*/ true,
                                SdkSandboxStatsLog
                                        .SANDBOX_API_CALLED__STAGE__APP_TO_SYSTEM_SERVER));
    }

    @Test
    public void testLatencyMetrics_IpcFromAppToSystemServer_RequestSurfacePackage()
            throws Exception {
        loadSdk();

        // 2. Call request package
        FakeRequestSurfacePackageCallbackBinder surfacePackageCallback =
                new FakeRequestSurfacePackageCallbackBinder();
        mService.requestSurfacePackage(
                TEST_PACKAGE,
                SDK_NAME,
                new Binder(),
                0,
                500,
                500,
                TIME_APP_CALLED_SYSTEM_SERVER,
                new Bundle(),
                surfacePackageCallback);
        ExtendedMockito.verify(
                () ->
                        SdkSandboxStatsLog.write(
                                SdkSandboxStatsLog.SANDBOX_API_CALLED,
                                SdkSandboxStatsLog
                                        .SANDBOX_API_CALLED__METHOD__REQUEST_SURFACE_PACKAGE,
                                (int)
                                        (TIME_SYSTEM_SERVER_RECEIVED_CALL_FROM_APP
                                                - TIME_APP_CALLED_SYSTEM_SERVER),
                                /*success=*/ true,
                                SdkSandboxStatsLog
                                        .SANDBOX_API_CALLED__STAGE__APP_TO_SYSTEM_SERVER));
    }

    @Test
    public void testLatencyMetrics_IpcFromAppToSystemServer_GetLoadedSdkLibrariesInfo() {
        mService.getLoadedSdkLibrariesInfo(TEST_PACKAGE, TIME_APP_CALLED_SYSTEM_SERVER);
        ExtendedMockito.verify(
                () ->
                        SdkSandboxStatsLog.write(
                                SdkSandboxStatsLog.SANDBOX_API_CALLED,
                                SdkSandboxStatsLog
                                        .SANDBOX_API_CALLED__METHOD__GET_LOADED_SDK_LIBRARIES_INFO,
                                (int)
                                        (TIME_SYSTEM_SERVER_RECEIVED_CALL_FROM_APP
                                                - TIME_APP_CALLED_SYSTEM_SERVER),
                                /*success=*/ true,
                                SdkSandboxStatsLog
                                        .SANDBOX_API_CALLED__STAGE__APP_TO_SYSTEM_SERVER));
    }

    @Test
    public void testLatencyMetrics_IpcFromAppToSystemServer_UnloadSdk() throws Exception {
        disableKillUid();
        loadSdk();
        mService.unloadSdk(TEST_PACKAGE, SDK_NAME, TIME_APP_CALLED_SYSTEM_SERVER);
        ExtendedMockito.verify(
                () ->
                        SdkSandboxStatsLog.write(
                                SdkSandboxStatsLog.SANDBOX_API_CALLED,
                                SdkSandboxStatsLog.SANDBOX_API_CALLED__METHOD__UNLOAD_SDK,
                                (int)
                                        (TIME_SYSTEM_SERVER_RECEIVED_CALL_FROM_APP
                                                - TIME_APP_CALLED_SYSTEM_SERVER),
                                /*success=*/ true,
                                SdkSandboxStatsLog
                                        .SANDBOX_API_CALLED__STAGE__APP_TO_SYSTEM_SERVER));
    }

    @Test
    public void testLatencyMetrics_IpcFromAppToSystemServer_SyncDataFromClient() {
        // Sync data from client
        mService.syncDataFromClient(
                TEST_PACKAGE,
                TIME_APP_CALLED_SYSTEM_SERVER,
                TEST_UPDATE,
                Mockito.mock(ISharedPreferencesSyncCallback.class));
        ExtendedMockito.verify(
                () ->
                        SdkSandboxStatsLog.write(
                                SdkSandboxStatsLog.SANDBOX_API_CALLED,
                                SdkSandboxStatsLog
                                        .SANDBOX_API_CALLED__METHOD__SYNC_DATA_FROM_CLIENT,
                                (int)
                                        (TIME_SYSTEM_SERVER_RECEIVED_CALL_FROM_APP
                                                - TIME_APP_CALLED_SYSTEM_SERVER),
                                /*success=*/ true,
                                SdkSandboxStatsLog
                                        .SANDBOX_API_CALLED__STAGE__APP_TO_SYSTEM_SERVER));
    }

    // TODO(b/242149555): Update tests to use fake for getting time series.
    @Test
    public void testLatencyMetrics_SystemServerAppToSandbox_LoadSdk() throws Exception {
        Mockito.when(mInjector.getCurrentTime())
                .thenReturn(
                        TIME_SYSTEM_SERVER_RECEIVED_CALL_FROM_APP,
                        START_TIME_TO_LOAD_SANDBOX,
                        END_TIME_TO_LOAD_SANDBOX,
                        TIME_BEFORE_SYSTEM_SERVER_CALLS_SANDBOX);
        loadSdk();

        final int timeToLoadSdk = (int) (END_TIME_TO_LOAD_SANDBOX - START_TIME_TO_LOAD_SANDBOX);

        ExtendedMockito.verify(
                () ->
                        SdkSandboxStatsLog.write(
                                SdkSandboxStatsLog.SANDBOX_API_CALLED,
                                SdkSandboxStatsLog.SANDBOX_API_CALLED__METHOD__LOAD_SDK,
                                timeToLoadSdk,
                                /*success=*/ true,
                                SdkSandboxStatsLog.SANDBOX_API_CALLED__STAGE__LOAD_SANDBOX));

        int timeSystemServerAppToSandbox =
                (int)
                        (TIME_BEFORE_SYSTEM_SERVER_CALLS_SANDBOX
                                - TIME_SYSTEM_SERVER_RECEIVED_CALL_FROM_APP
                                - timeToLoadSdk);

        ExtendedMockito.verify(
                () ->
                        SdkSandboxStatsLog.write(
                                SdkSandboxStatsLog.SANDBOX_API_CALLED,
                                SdkSandboxStatsLog.SANDBOX_API_CALLED__METHOD__LOAD_SDK,
                                timeSystemServerAppToSandbox,
                                /*success=*/ true,
                                SdkSandboxStatsLog
                                        .SANDBOX_API_CALLED__STAGE__SYSTEM_SERVER_APP_TO_SANDBOX));
    }

    @Test
    public void testLatencyMetrics_SystemServerAppToSandbox_LoadSdk_FailureOnMultiLoad()
            throws Exception {
        disableNetworkPermissionChecks();
        disableForegroundCheck();
        Mockito.when(mInjector.getCurrentTime())
                .thenReturn(
                        TIME_SYSTEM_SERVER_RECEIVED_CALL_FROM_APP,
                        START_TIME_TO_LOAD_SANDBOX,
                        END_TIME_TO_LOAD_SANDBOX,
                        TIME_BEFORE_SYSTEM_SERVER_CALLS_SANDBOX,
                        TIME_SYSTEM_SERVER_RECEIVED_CALL_FROM_APP,
                        TIME_FAILURE_HANDLED);

        // Load it once
        {
            FakeLoadSdkCallbackBinder callback = new FakeLoadSdkCallbackBinder();
            mService.loadSdk(
                    TEST_PACKAGE, SDK_NAME, TIME_APP_CALLED_SYSTEM_SERVER, new Bundle(), callback);
            mSdkSandboxService.sendLoadCodeSuccessful();
        }

        // Load it again
        {
            FakeLoadSdkCallbackBinder callback = new FakeLoadSdkCallbackBinder();
            mService.loadSdk(
                    TEST_PACKAGE, SDK_NAME, TIME_APP_CALLED_SYSTEM_SERVER, new Bundle(), callback);
        }

        int timeSystemServerAppToSandbox =
                (int) (TIME_FAILURE_HANDLED - TIME_SYSTEM_SERVER_RECEIVED_CALL_FROM_APP);

        ExtendedMockito.verify(
                () ->
                        SdkSandboxStatsLog.write(
                                SdkSandboxStatsLog.SANDBOX_API_CALLED,
                                SdkSandboxStatsLog.SANDBOX_API_CALLED__METHOD__LOAD_SDK,
                                timeSystemServerAppToSandbox,
                                /*success=*/ false,
                                SdkSandboxStatsLog
                                        .SANDBOX_API_CALLED__STAGE__SYSTEM_SERVER_APP_TO_SANDBOX));
    }

    @Test
    public void testLatencyMetrics_SystemServerAppToSandbox_LoadSdk_InvalidSdkName()
            throws RemoteException {
        disableNetworkPermissionChecks();
        disableForegroundCheck();
        Mockito.when(mInjector.getCurrentTime())
                .thenReturn(TIME_SYSTEM_SERVER_RECEIVED_CALL_FROM_APP, TIME_FAILURE_HANDLED);

        FakeLoadSdkCallbackBinder callback = new FakeLoadSdkCallbackBinder();
        mService.loadSdk(
                TEST_PACKAGE, "RANDOM", TIME_APP_CALLED_SYSTEM_SERVER, new Bundle(), callback);

        ExtendedMockito.verify(
                () ->
                        SdkSandboxStatsLog.write(
                                SdkSandboxStatsLog.SANDBOX_API_CALLED,
                                SdkSandboxStatsLog.SANDBOX_API_CALLED__METHOD__LOAD_SDK,
                                (int)
                                        (TIME_FAILURE_HANDLED
                                                - TIME_SYSTEM_SERVER_RECEIVED_CALL_FROM_APP),
                                /*success=*/ false,
                                SdkSandboxStatsLog
                                        .SANDBOX_API_CALLED__STAGE__SYSTEM_SERVER_APP_TO_SANDBOX));

        ExtendedMockito.verify(
                () ->
                        SdkSandboxStatsLog.write(
                                Mockito.anyInt(),
                                Mockito.anyInt(),
                                Mockito.anyInt(),
                                Mockito.anyBoolean(),
                                Mockito.anyInt()),
                Mockito.times(2));
    }

    @Test
    public void testLatencyMetrics_SystemServerAppToSandbox_LoadSdk_FailureOnAppDeath()
            throws RemoteException {
        disableNetworkPermissionChecks();
        disableForegroundCheck();

        FakeLoadSdkCallbackBinder callback = Mockito.mock(FakeLoadSdkCallbackBinder.class);
        IBinder binder = Mockito.mock(IBinder.class);
        Mockito.when(callback.asBinder()).thenReturn(binder);

        Mockito.doThrow(new RemoteException())
                .when(binder)
                .linkToDeath(Mockito.any(), Mockito.anyInt());

        SdkSandboxManagerService.Injector injector =
                Mockito.mock(SdkSandboxManagerService.Injector.class);

        SdkSandboxManagerService service =
                new SdkSandboxManagerService(mSpyContext, mProvider, injector);
        Mockito.when(injector.getCurrentTime())
                .thenReturn(TIME_SYSTEM_SERVER_RECEIVED_CALL_FROM_APP, TIME_FAILURE_HANDLED);

        service.loadSdk(
                TEST_PACKAGE, SDK_NAME, TIME_APP_CALLED_SYSTEM_SERVER, new Bundle(), callback);

        ExtendedMockito.verify(
                () ->
                        SdkSandboxStatsLog.write(
                                SdkSandboxStatsLog.SANDBOX_API_CALLED,
                                SdkSandboxStatsLog.SANDBOX_API_CALLED__METHOD__LOAD_SDK,
                                (int)
                                        (TIME_FAILURE_HANDLED
                                                - TIME_SYSTEM_SERVER_RECEIVED_CALL_FROM_APP),
                                /*success=*/ false,
                                SdkSandboxStatsLog
                                        .SANDBOX_API_CALLED__STAGE__SYSTEM_SERVER_APP_TO_SANDBOX));

        ExtendedMockito.verify(
                () ->
                        SdkSandboxStatsLog.write(
                                Mockito.anyInt(),
                                Mockito.anyInt(),
                                Mockito.anyInt(),
                                Mockito.anyBoolean(),
                                Mockito.anyInt()),
                Mockito.times(2));
    }

    @Test
    public void testLatencyMetrics_SystemServerAppToSandbox_LoadSdk_LoadSandboxFailure() {
        disableNetworkPermissionChecks();
        disableForegroundCheck();

        mProvider.disableBinding();

        Mockito.when(mInjector.getCurrentTime())
                .thenReturn(
                        TIME_SYSTEM_SERVER_RECEIVED_CALL_FROM_APP,
                        START_TIME_TO_LOAD_SANDBOX,
                        TIME_FAILURE_HANDLED);

        FakeLoadSdkCallbackBinder callback = new FakeLoadSdkCallbackBinder();
        mService.loadSdk(
                TEST_PACKAGE, SDK_NAME, TIME_APP_CALLED_SYSTEM_SERVER, new Bundle(), callback);

        ExtendedMockito.verify(
                () ->
                        SdkSandboxStatsLog.write(
                                SdkSandboxStatsLog.SANDBOX_API_CALLED,
                                SdkSandboxStatsLog.SANDBOX_API_CALLED__METHOD__LOAD_SDK,
                                (int) (TIME_FAILURE_HANDLED - START_TIME_TO_LOAD_SANDBOX),
                                /*success=*/ false,
                                SdkSandboxStatsLog.SANDBOX_API_CALLED__STAGE__LOAD_SANDBOX));
    }

    @Test
    public void testLatencyMetrics_SystemServerAppToSandbox_RequestSurfacePackage()
            throws Exception {
        Mockito.when(mInjector.getCurrentTime())
                .thenReturn(
                        TIME_SYSTEM_SERVER_RECEIVED_CALL_FROM_APP,
                        START_TIME_TO_LOAD_SANDBOX,
                        END_TIME_TO_LOAD_SANDBOX,
                        TIME_BEFORE_SYSTEM_SERVER_CALLS_SANDBOX,
                        TIME_SYSTEM_SERVER_RECEIVED_CALL_FROM_APP,
                        TIME_SYSTEM_SERVER_CALLED_SANDBOX);
        loadSdk();

        // 2. Call request package
        FakeRequestSurfacePackageCallbackBinder surfacePackageCallback =
                new FakeRequestSurfacePackageCallbackBinder();
        mService.requestSurfacePackage(
                TEST_PACKAGE,
                SDK_NAME,
                new Binder(),
                0,
                500,
                500,
                TIME_APP_CALLED_SYSTEM_SERVER,
                new Bundle(),
                surfacePackageCallback);
        mSdkSandboxService.sendSurfacePackageReady(/*sandboxLatencies=*/ new Bundle());

        ExtendedMockito.verify(
                () ->
                        SdkSandboxStatsLog.write(
                                SdkSandboxStatsLog.SANDBOX_API_CALLED,
                                SdkSandboxStatsLog
                                        .SANDBOX_API_CALLED__METHOD__REQUEST_SURFACE_PACKAGE,
                                (int)
                                        (TIME_SYSTEM_SERVER_CALLED_SANDBOX
                                                - TIME_SYSTEM_SERVER_RECEIVED_CALL_FROM_APP),
                                /*success=*/ true,
                                SdkSandboxStatsLog
                                        .SANDBOX_API_CALLED__STAGE__SYSTEM_SERVER_APP_TO_SANDBOX));

        ExtendedMockito.verify(
                () ->
                        SdkSandboxStatsLog.write(
                                Mockito.eq(SdkSandboxStatsLog.SANDBOX_API_CALLED),
                                Mockito.eq(
                                        SdkSandboxStatsLog
                                                .SANDBOX_API_CALLED__METHOD__REQUEST_SURFACE_PACKAGE),
                                Mockito.anyInt(),
                                Mockito.eq(/*success=*/ true),
                                Mockito.eq(
                                        SdkSandboxStatsLog
                                                .SANDBOX_API_CALLED__STAGE__SYSTEM_SERVER_TO_SANDBOX)));

        ExtendedMockito.verify(
                () ->
                        SdkSandboxStatsLog.write(
                                Mockito.eq(SdkSandboxStatsLog.SANDBOX_API_CALLED),
                                Mockito.eq(
                                        SdkSandboxStatsLog
                                                .SANDBOX_API_CALLED__METHOD__REQUEST_SURFACE_PACKAGE),
                                Mockito.anyInt(),
                                Mockito.eq(/*success=*/ true),
                                Mockito.eq(SdkSandboxStatsLog.SANDBOX_API_CALLED__STAGE__SANDBOX)));

        ExtendedMockito.verify(
                () ->
                        SdkSandboxStatsLog.write(
                                Mockito.eq(SdkSandboxStatsLog.SANDBOX_API_CALLED),
                                Mockito.eq(
                                        SdkSandboxStatsLog
                                                .SANDBOX_API_CALLED__METHOD__REQUEST_SURFACE_PACKAGE),
                                Mockito.anyInt(),
                                Mockito.eq(/*success=*/ true),
                                Mockito.eq(
                                        SdkSandboxStatsLog
                                                .SANDBOX_API_CALLED__STAGE__SANDBOX_TO_SYSTEM_SERVER)));
    }

    @Test
    public void
            testLatencyMetrics_SystemServerAppToSandbox_RequestSurfacePackage_WithSandboxLatencies()
                    throws Exception {
        Mockito.when(mInjector.getCurrentTime())
                .thenReturn(
                        TIME_SYSTEM_SERVER_RECEIVED_CALL_FROM_APP,
                        START_TIME_TO_LOAD_SANDBOX,
                        END_TIME_TO_LOAD_SANDBOX,
                        TIME_BEFORE_SYSTEM_SERVER_CALLS_SANDBOX,
                        TIME_SYSTEM_SERVER_RECEIVED_CALL_FROM_APP,
                        TIME_SYSTEM_SERVER_CALLED_SANDBOX);
        loadSdk();

        // 2. Call request package
        FakeRequestSurfacePackageCallbackBinder surfacePackageCallback =
                new FakeRequestSurfacePackageCallbackBinder();
        mService.requestSurfacePackage(
                TEST_PACKAGE,
                SDK_NAME,
                new Binder(),
                0,
                500,
                500,
                TIME_APP_CALLED_SYSTEM_SERVER,
                new Bundle(),
                surfacePackageCallback);

        mSdkSandboxService.sendSurfacePackageReady(getFakedSandboxLatencies());

        ExtendedMockito.verify(
                () ->
                        SdkSandboxStatsLog.write(
                                SdkSandboxStatsLog.SANDBOX_API_CALLED,
                                SdkSandboxStatsLog
                                        .SANDBOX_API_CALLED__METHOD__REQUEST_SURFACE_PACKAGE,
                                (int)
                                        (TIME_SYSTEM_SERVER_CALLED_SANDBOX
                                                - TIME_SYSTEM_SERVER_RECEIVED_CALL_FROM_APP),
                                /*success=*/ true,
                                SdkSandboxStatsLog
                                        .SANDBOX_API_CALLED__STAGE__SYSTEM_SERVER_APP_TO_SANDBOX));

        ExtendedMockito.verify(
                () ->
                        SdkSandboxStatsLog.write(
                                Mockito.eq(SdkSandboxStatsLog.SANDBOX_API_CALLED),
                                Mockito.eq(
                                        SdkSandboxStatsLog
                                                .SANDBOX_API_CALLED__METHOD__REQUEST_SURFACE_PACKAGE),
                                Mockito.anyInt(),
                                Mockito.eq(/*success=*/ true),
                                Mockito.eq(
                                        SdkSandboxStatsLog
                                                .SANDBOX_API_CALLED__STAGE__SYSTEM_SERVER_TO_SANDBOX)));

        ExtendedMockito.verify(
                () ->
                        SdkSandboxStatsLog.write(
                                Mockito.eq(SdkSandboxStatsLog.SANDBOX_API_CALLED),
                                Mockito.eq(
                                        SdkSandboxStatsLog
                                                .SANDBOX_API_CALLED__METHOD__REQUEST_SURFACE_PACKAGE),
                                Mockito.anyInt(),
                                Mockito.eq(/*success=*/ true),
                                Mockito.eq(SdkSandboxStatsLog.SANDBOX_API_CALLED__STAGE__SANDBOX)));

        ExtendedMockito.verify(
                () ->
                        SdkSandboxStatsLog.write(
                                Mockito.eq(SdkSandboxStatsLog.SANDBOX_API_CALLED),
                                Mockito.eq(
                                        SdkSandboxStatsLog
                                                .SANDBOX_API_CALLED__METHOD__REQUEST_SURFACE_PACKAGE),
                                Mockito.anyInt(),
                                Mockito.eq(/*success=*/ true),
                                Mockito.eq(SdkSandboxStatsLog.SANDBOX_API_CALLED__STAGE__SDK)));

        ExtendedMockito.verify(
                () ->
                        SdkSandboxStatsLog.write(
                                Mockito.eq(SdkSandboxStatsLog.SANDBOX_API_CALLED),
                                Mockito.eq(
                                        SdkSandboxStatsLog
                                                .SANDBOX_API_CALLED__METHOD__REQUEST_SURFACE_PACKAGE),
                                Mockito.anyInt(),
                                Mockito.eq(/*success=*/ true),
                                Mockito.eq(
                                        SdkSandboxStatsLog
                                                .SANDBOX_API_CALLED__STAGE__SANDBOX_TO_SYSTEM_SERVER)));
    }

    @Test
    public void testLatencyMetrics_SystemServerAppToSandbox_GetLoadedSdkLibrariesInfo() {
        // TODO(b/242149555): Update tests to use fake for getting time series.
        Mockito.when(mInjector.getCurrentTime())
                .thenReturn(TIME_SYSTEM_SERVER_RECEIVED_CALL_FROM_APP, END_TIME_IN_SYSTEM_SERVER);

        mService.getLoadedSdkLibrariesInfo(TEST_PACKAGE, TIME_APP_CALLED_SYSTEM_SERVER);

        ExtendedMockito.verify(
                () ->
                        SdkSandboxStatsLog.write(
                                SdkSandboxStatsLog.SANDBOX_API_CALLED,
                                SdkSandboxStatsLog
                                        .SANDBOX_API_CALLED__METHOD__GET_LOADED_SDK_LIBRARIES_INFO,
                                (int)
                                        (END_TIME_IN_SYSTEM_SERVER
                                                - TIME_SYSTEM_SERVER_RECEIVED_CALL_FROM_APP),
                                /*success=*/ true,
                                SdkSandboxStatsLog
                                        .SANDBOX_API_CALLED__STAGE__SYSTEM_SERVER_APP_TO_SANDBOX));
    }

    @Test
    public void testLatencyMetrics_IpcFromSystemServerToApp_RequestSurfacePackage() {
        mService.logLatencyFromSystemServerToApp(
                ISdkSandboxManager.REQUEST_SURFACE_PACKAGE, /*latency=*/ 1);
        ExtendedMockito.verify(
                () ->
                        SdkSandboxStatsLog.write(
                                SdkSandboxStatsLog.SANDBOX_API_CALLED,
                                SdkSandboxStatsLog
                                        .SANDBOX_API_CALLED__METHOD__REQUEST_SURFACE_PACKAGE,
                                /*latency=*/ 1,
                                /*success=*/ true,
                                SdkSandboxStatsLog
                                        .SANDBOX_API_CALLED__STAGE__SYSTEM_SERVER_TO_APP));
    }

    private Bundle getFakedSandboxLatencies() {
        final Bundle sandboxLatencies = new Bundle();
        sandboxLatencies.putInt(
                IRequestSurfacePackageFromSdkCallback.LATENCY_SYSTEM_SERVER_TO_SANDBOX, 1);
        sandboxLatencies.putInt(IRequestSurfacePackageFromSdkCallback.LATENCY_SANDBOX, 2);
        sandboxLatencies.putInt(IRequestSurfacePackageFromSdkCallback.LATENCY_SDK, 1);

        return sandboxLatencies;
    }

    private void loadSdk() throws RemoteException {
        disableNetworkPermissionChecks();
        disableForegroundCheck();
        FakeLoadSdkCallbackBinder callback = new FakeLoadSdkCallbackBinder();
        mService.loadSdk(
                TEST_PACKAGE, SDK_NAME, TIME_APP_CALLED_SYSTEM_SERVER, new Bundle(), callback);
        mSdkSandboxService.sendLoadCodeSuccessful();
        assertThat(callback.isLoadSdkSuccessful()).isTrue();
    }

    /** Fake service provider that returns local instance of {@link SdkSandboxServiceProvider} */
    private static class FakeSdkSandboxProvider implements SdkSandboxServiceProvider {
        private final ISdkSandboxService mSdkSandboxService;
        private final ArrayMap<CallingInfo, ISdkSandboxService> mService = new ArrayMap<>();

        // When set to true, this will fail the bindService call
        private boolean mFailBinding = false;

        FakeSdkSandboxProvider(ISdkSandboxService service) {
            mSdkSandboxService = service;
        }

        public void disableBinding() {
            mFailBinding = true;
        }

        @Override
        public void bindService(CallingInfo callingInfo, ServiceConnection serviceConnection) {
            if (mFailBinding) {
                serviceConnection.onNullBinding(new ComponentName("random", "component"));
                return;
            }

            if (mService.containsKey(callingInfo)) {
                return;
            }
            mService.put(callingInfo, mSdkSandboxService);
            serviceConnection.onServiceConnected(null, mSdkSandboxService.asBinder());
        }

        @Override
        public void unbindService(CallingInfo callingInfo) {
            mService.remove(callingInfo);
        }

        @Nullable
        @Override
        public ISdkSandboxService getBoundServiceForApp(CallingInfo callingInfo) {
            return mService.get(callingInfo);
        }

        @Override
        public void setBoundServiceForApp(
                CallingInfo callingInfo, @Nullable ISdkSandboxService service) {
            mService.put(callingInfo, service);
        }
    }

    private static Bundle getTestBundle() {
        final Bundle data = new Bundle();
        data.putString(TEST_KEY, TEST_VALUE);
        return data;
    }

    public static class FakeSdkSandboxService extends ISdkSandboxService.Stub {
        private ILoadSdkInSandboxCallback mLoadSdkInSandboxCallback;
        private final ISdkSandboxManagerToSdkSandboxCallback mManagerToSdkCallback;
        private IRequestSurfacePackageFromSdkCallback mRequestSurfacePackageFromSdkCallback = null;

        private boolean mSurfacePackageRequested = false;
        boolean mDataReceived = false;

        private SharedPreferencesUpdate mLastSyncUpdate = null;
        private ISharedPreferencesSyncCallback mLastSyncCallback = null;

        FakeSdkSandboxService() {
            mManagerToSdkCallback = new FakeManagerToSdkCallback();
        }

        @Override
        public void loadSdk(
                String callingPackageName,
                IBinder codeToken,
                ApplicationInfo info,
                String sdkName,
                String sdkProviderClass,
                String ceDataDir,
                String deDataDir,
                Bundle params,
                ILoadSdkInSandboxCallback callback) {
            mLoadSdkInSandboxCallback = callback;
        }

        @Override
        public void unloadSdk(IBinder sdkToken) {}

        @Override
        public void syncDataFromClient(
                SharedPreferencesUpdate update, ISharedPreferencesSyncCallback callback) {
            mLastSyncUpdate = update;
            mLastSyncCallback = callback;
        }

        @Nullable
        public Bundle getLastSyncData() {
            return mLastSyncUpdate.getData();
        }

        @Nullable
        public SharedPreferencesUpdate getLastSyncUpdate() {
            return mLastSyncUpdate;
        }

        @Nullable
        public ISharedPreferencesSyncCallback getLastSyncCallback() {
            return mLastSyncCallback;
        }

        void sendLoadCodeSuccessful() throws RemoteException {
            mLoadSdkInSandboxCallback.onLoadSdkSuccess(
                    new SandboxedSdk(new Binder()), mManagerToSdkCallback);
        }

        void sendLoadCodeError() throws Exception {
            Class<?> clz = Class.forName("android.app.sdksandbox.LoadSdkException");
            LoadSdkException exception =
                    (LoadSdkException)
                            clz.getConstructor(Integer.TYPE, String.class)
                                    .newInstance(
                                            SdkSandboxManager.LOAD_SDK_INTERNAL_ERROR,
                                            "Internal error");
            mLoadSdkInSandboxCallback.onLoadSdkError(exception);
        }

        void sendSurfacePackageReady(Bundle sandboxLatencies)
                throws RemoteException {
            if (mSurfacePackageRequested) {
                mRequestSurfacePackageFromSdkCallback.onSurfacePackageReady(
                        /*surfacePackage=*/ null,
                        /*surfacePackageId=*/ 1,
                        /*timeSandboxCalledSystemServer=*/ 1L,
                        /*params=*/ new Bundle(),
                        sandboxLatencies);
            }
        }

        // TODO(b/242684679): Use iRequestSurfacePackageFromSdkCallback instead of fake callback
        void sendSurfacePackageError(
                int errorCode, String errorMsg, FakeRequestSurfacePackageCallbackBinder callback)
                throws RemoteException {
            callback.onSurfacePackageError(errorCode, errorMsg, System.currentTimeMillis());
        }

        void sendSendDataSuccessful(FakeSendDataCallbackBinder callback) throws RemoteException {
            if (mDataReceived) {
                callback.onSendDataSuccess(null);
            }
        }

        void sendSendDataError(int errorCode, String errorMsg, FakeSendDataCallbackBinder callback)
                throws RemoteException {
            callback.onSendDataError(errorCode, errorMsg);
        }

        private class FakeManagerToSdkCallback extends ISdkSandboxManagerToSdkSandboxCallback.Stub {
            @Override
            public void onSurfacePackageRequested(
                    IBinder hostToken,
                    int displayId,
                    int width,
                    int height,
                    long timeSystemServerCalledSandbox,
                    Bundle extraParams,
                    IRequestSurfacePackageFromSdkCallback iRequestSurfacePackageFromSdkCallback) {
                mSurfacePackageRequested = true;
                mRequestSurfacePackageFromSdkCallback = iRequestSurfacePackageFromSdkCallback;
            }

            @Override
            public void onDataReceived(Bundle data, IDataReceivedCallback callback) {
                mDataReceived = true;
            }
        }
    }

    public static class InjectorForTest extends SdkSandboxManagerService.Injector {

        @Override
        public long getCurrentTime() {
            return TIME_SYSTEM_SERVER_RECEIVED_CALL_FROM_APP;
        }
    }
}<|MERGE_RESOLUTION|>--- conflicted
+++ resolved
@@ -1044,11 +1044,7 @@
                 TEST_PACKAGE,
                 /*timeAppCalledSystemServer=*/ System.currentTimeMillis(),
                 TEST_UPDATE,
-<<<<<<< HEAD
-                Mockito.mock(ISharedPreferencesSyncCallback.class));
-=======
                 callback);
->>>>>>> 123875c0
 
         // Verify when sandbox is not bound, manager service does not try to sync
         assertThat(mSdkSandboxService.getLastSyncUpdate()).isNull();
@@ -1092,11 +1088,7 @@
                 TEST_PACKAGE,
                 /*timeAppCalledSystemServer=*/ System.currentTimeMillis(),
                 TEST_UPDATE,
-<<<<<<< HEAD
-                Mockito.mock(ISharedPreferencesSyncCallback.class));
-=======
                 callback);
->>>>>>> 123875c0
 
         // Verify that manager service calls sandbox to sync data
         assertThat(mSdkSandboxService.getLastSyncUpdate()).isSameInstanceAs(TEST_UPDATE);
