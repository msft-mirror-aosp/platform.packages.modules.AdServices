--- conflicted
+++ resolved
@@ -110,14 +110,10 @@
     private SdkSandboxManagerService.Injector mInjector;
     private int mClientAppUid;
     private PackageManagerLocal mPmLocal;
-<<<<<<< HEAD
     private ActivityManagerLocal mAmLocal;
-    private SdkSandboxPulledAtoms mSdkSandboxPulledAtoms;
-=======
 
     private static FakeSdkSandboxProvider sProvider;
     private static SdkSandboxPulledAtoms sSdkSandboxPulledAtoms;
->>>>>>> 251dd123
 
     private static final String CLIENT_PACKAGE_NAME = "com.android.client";
     private static final String SDK_NAME = "com.android.codeprovider";
@@ -1768,19 +1764,14 @@
 
         Mockito.when(mInjector.getCurrentTime())
                 .thenReturn(TIME_SYSTEM_SERVER_RECEIVED_CALL_FROM_APP, TIME_FAILURE_HANDLED);
-<<<<<<< HEAD
-
-        service.loadSdk(
+
+        mService.loadSdk(
                 TEST_PACKAGE,
                 callback.asBinder(),
                 SDK_NAME,
                 TIME_APP_CALLED_SYSTEM_SERVER,
                 new Bundle(),
                 callback);
-=======
-        mService.loadSdk(
-                TEST_PACKAGE, SDK_NAME, TIME_APP_CALLED_SYSTEM_SERVER, new Bundle(), callback);
->>>>>>> 251dd123
 
         ExtendedMockito.verify(
                 () ->
