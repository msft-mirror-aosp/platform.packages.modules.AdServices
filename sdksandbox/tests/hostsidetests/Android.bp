--- conflicted
+++ resolved
@@ -27,11 +27,8 @@
     test_suites: ["general-tests"],
     static_libs: [
         "cts-install-lib-host",
-<<<<<<< HEAD
         "modules-utils-build-testing",
-=======
         "SdkSandboxHostTestUtils",
->>>>>>> aef41e6b
     ],
     data: [
         ":TestCodeProvider",
