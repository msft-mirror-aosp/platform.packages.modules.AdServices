/*
 * Copyright (C) 2022 The Android Open Source Project
 *
 * Licensed under the Apache License, Version 2.0 (the "License");
 * you may not use this file except in compliance with the License.
 * You may obtain a copy of the License at
 *
 *      http://www.apache.org/licenses/LICENSE-2.0
 *
 * Unless required by applicable law or agreed to in writing, software
 * distributed under the License is distributed on an "AS IS" BASIS,
 * WITHOUT WARRANTIES OR CONDITIONS OF ANY KIND, either express or implied.
 * See the License for the specific language governing permissions and
 * limitations under the License.
 */

package com.android.tests.sdksandbox;

import static android.os.storage.StorageManager.UUID_DEFAULT;

import static com.google.common.truth.Truth.assertThat;

import static org.junit.Assert.assertThrows;

import android.app.sdksandbox.SdkSandboxManager;
import android.app.sdksandbox.testutils.FakeLoadSdkCallback;
import android.app.usage.StorageStats;
import android.app.usage.StorageStatsManager;
import android.content.Context;
<<<<<<< HEAD
import android.os.Binder;
=======
import android.content.SharedPreferences;
>>>>>>> 453bf69b
import android.os.Bundle;
import android.os.Process;
import android.os.UserHandle;

import androidx.test.core.app.ApplicationProvider;
import androidx.test.ext.junit.rules.ActivityScenarioRule;
import androidx.test.platform.app.InstrumentationRegistry;

import com.android.tests.codeprovider.storagetest_1.IStorageTestSdk1Api;

import junit.framework.AssertionFailedError;

import org.junit.Before;
import org.junit.Rule;
import org.junit.Test;
import org.junit.runner.RunWith;
import org.junit.runners.JUnit4;

import java.io.File;
import java.io.FileInputStream;
import java.io.FileNotFoundException;

@RunWith(JUnit4.class)
public class SdkSandboxStorageTestApp {

    private static final String SDK_NAME = "com.android.tests.codeprovider.storagetest";

    private static final String BUNDLE_KEY_PHASE_NAME = "phase-name";

    private static final String JAVA_FILE_PERMISSION_DENIED_MSG =
            "open failed: EACCES (Permission denied)";
    private static final String JAVA_FILE_NOT_FOUND_MSG =
            "open failed: ENOENT (No such file or directory)";

    @Rule public final ActivityScenarioRule mRule = new ActivityScenarioRule<>(TestActivity.class);

    private Context mContext;
    private SdkSandboxManager mSdkSandboxManager;
    private IStorageTestSdk1Api mSdk;

    @Before
    public void setup() {
        mContext = ApplicationProvider.getApplicationContext();
        mSdkSandboxManager = mContext.getSystemService(SdkSandboxManager.class);
        assertThat(mSdkSandboxManager).isNotNull();
        mRule.getScenario();
    }

    @Test
    public void loadSdk() throws Exception {
        FakeLoadSdkCallback callback = new FakeLoadSdkCallback();
        mSdkSandboxManager.loadSdk(SDK_NAME, new Bundle(), Runnable::run, callback);
        assertThat(callback.isLoadSdkSuccessful()).isTrue();

        // Store the returned SDK interface so that we can interact with it later.
        mSdk = IStorageTestSdk1Api.Stub.asInterface(callback.getSandboxedSdk().getInterface());
    }

    @Test
    public void testSdkSandboxDataRootDirectory_IsNotAccessibleByApps() throws Exception {
        assertDirIsNotAccessible("/data/misc_ce/0/sdksandbox");
        assertDirIsNotAccessible("/data/misc_de/0/sdksandbox");
    }

    @Test
    public void testSdkDataPackageDirectory_SharedStorageIsUsable() throws Exception {
        loadSdk();

        mSdk.verifySharedStorageIsUsable();
    }

    @Test
    public void testSdkDataSubDirectory_PerSdkStorageIsUsable() throws Exception {
        loadSdk();

<<<<<<< HEAD
        runPhaseInsideCode("testSdkDataSubDirectory_PerSdkStorageIsUsable");
=======
        mSdk.verifyPerSdkStorageIsUsable();
>>>>>>> 453bf69b
    }

    @Test
    public void testSdkDataIsAttributedToApp() throws Exception {
        loadSdk();

        final StorageStatsManager stats = InstrumentationRegistry.getInstrumentation().getContext()
                                                .getSystemService(StorageStatsManager.class);
        int uid = Process.myUid();
        UserHandle user = Process.myUserHandle();

        // Have the sdk use up space
        final StorageStats initialAppStats = stats.queryStatsForUid(UUID_DEFAULT, uid);
        final StorageStats initialUserStats = stats.queryStatsForUser(UUID_DEFAULT, user);

        final int sizeInBytes = 10000000; // 10 MB
        mSdk.createFilesInSharedStorage(sizeInBytes, /*inCacheDir*/ false);
        mSdk.createFilesInSharedStorage(sizeInBytes, /*inCacheDir*/ true);

        final StorageStats finalAppStats = stats.queryStatsForUid(UUID_DEFAULT, uid);
        final StorageStats finalUserStats = stats.queryStatsForUser(UUID_DEFAULT, user);

        // Verify the space used with a 5% error margin
        long deltaAppSize = 2 * sizeInBytes;
        long deltaCacheSize = sizeInBytes;
        long errorMarginSize = sizeInBytes / 20; // 0.5 MB

        // Assert app size is same
        final long appSizeAppStats = finalAppStats.getDataBytes() - initialAppStats.getDataBytes();
        final long appSizeUserStats =
                finalUserStats.getDataBytes() - initialUserStats.getDataBytes();
        assertMostlyEquals(deltaAppSize, appSizeAppStats, errorMarginSize);
        assertMostlyEquals(deltaAppSize, appSizeUserStats, errorMarginSize);

        // Assert cache size is same
        final long cacheSizeAppStats =
                finalAppStats.getCacheBytes() - initialAppStats.getCacheBytes();
        final long cacheSizeUserStats =
                finalUserStats.getCacheBytes() - initialUserStats.getCacheBytes();
        assertMostlyEquals(deltaCacheSize, cacheSizeAppStats, errorMarginSize);
        assertMostlyEquals(deltaCacheSize, cacheSizeUserStats, errorMarginSize);
    }

<<<<<<< HEAD
=======
    @Test
    public void testSharedPreferences_IsSyncedFromAppToSandbox() throws Exception {
        loadSdk();

        // Write to default shared preference
        final SharedPreferences pref = PreferenceManager.getDefaultSharedPreferences(mContext);
        pref.edit().putString(KEY_TO_SYNC, BULK_SYNC_VALUE).commit();

        // Start syncing keys
        mSdkSandboxManager.addSyncedSharedPreferencesKeys(Set.of(KEY_TO_SYNC));
        // Allow some time for data to sync
        Thread.sleep(1000);

        // Verify same key can be read from the sandbox
        final String syncedValueInSandbox = mSdk.getSyncedSharedPreferencesString(KEY_TO_SYNC);
        assertThat(syncedValueInSandbox).isEqualTo(BULK_SYNC_VALUE);
    }

    @Test
    public void testSharedPreferences_SyncPropagatesUpdates() throws Exception {
        loadSdk();

        // Start syncing keys
        mSdkSandboxManager.addSyncedSharedPreferencesKeys(Set.of(KEY_TO_SYNC));

        // Update the default SharedPreferences
        final SharedPreferences pref = PreferenceManager.getDefaultSharedPreferences(mContext);
        pref.edit().putString(KEY_TO_SYNC, UPDATE_VALUE).commit();
        // Allow some time for data to sync
        Thread.sleep(1000);

        // Verify update was propagated
        final String syncedValueInSandbox = mSdk.getSyncedSharedPreferencesString(KEY_TO_SYNC);
        assertThat(syncedValueInSandbox).isEqualTo(UPDATE_VALUE);
    }

    @Test
    public void testSharedPreferences_SyncStartedBeforeLoadingSdk() throws Exception {
        // Write to default shared preference
        final SharedPreferences pref = PreferenceManager.getDefaultSharedPreferences(mContext);
        pref.edit().putString(KEY_TO_SYNC, BULK_SYNC_VALUE).commit();

        // Start syncing keys
        mSdkSandboxManager.addSyncedSharedPreferencesKeys(Set.of(KEY_TO_SYNC));

        // Load Sdk so that sandbox is started
        loadSdk();
        // Allow some time for data to sync
        Thread.sleep(1000);

        // Verify same key can be read from the sandbox
        final String syncedValueInSandbox = mSdk.getSyncedSharedPreferencesString(KEY_TO_SYNC);
        assertThat(syncedValueInSandbox).isEqualTo(BULK_SYNC_VALUE);
    }

    @Test
    public void testSharedPreferences_SyncRemoveKeys() throws Exception {
        loadSdk();

        // Write to default shared preference
        final SharedPreferences pref = PreferenceManager.getDefaultSharedPreferences(mContext);
        pref.edit().putString(KEY_TO_SYNC, BULK_SYNC_VALUE).commit();

        // Start syncing keys
        mSdkSandboxManager.addSyncedSharedPreferencesKeys(Set.of(KEY_TO_SYNC));

        // Remove the key
        mSdkSandboxManager.removeSyncedSharedPreferencesKeys(Set.of(KEY_TO_SYNC));

        // Allow some time for data to sync
        Thread.sleep(1000);

        // Verify key has been removed from the sandbox
        final String syncedValueInSandbox = mSdk.getSyncedSharedPreferencesString(KEY_TO_SYNC);
        assertThat(syncedValueInSandbox).isEmpty();
    }

    @Test
    public void testSharedPreferences_SyncedDataClearedOnSandboxRestart() throws Exception {
        loadSdk();

        // Verify previously synced keys are not available in sandbox anymore
        final String syncedValueInSandbox = mSdk.getSyncedSharedPreferencesString(KEY_TO_SYNC);
        assertThat(syncedValueInSandbox).isEmpty();
    }

>>>>>>> 453bf69b
    private static void assertDirIsNotAccessible(String path) {
        // Trying to access a file that does not exist in that directory, it should return
        // permission denied not file not found.
        Exception exception = assertThrows(FileNotFoundException.class, () -> {
            new FileInputStream(new File(path, "FILE_DOES_NOT_EXIST"));
        });
        assertThat(exception.getMessage()).contains(JAVA_FILE_PERMISSION_DENIED_MSG);
        assertThat(exception.getMessage()).doesNotContain(JAVA_FILE_NOT_FOUND_MSG);

        assertThat(new File(path).canExecute()).isFalse();
    }

    private static void assertMostlyEquals(long expected, long actual, long delta) {
        if (Math.abs(expected - actual) > delta) {
            throw new AssertionFailedError("Expected roughly " + expected + " but was " + actual);
        }
    }
}<|MERGE_RESOLUTION|>--- conflicted
+++ resolved
@@ -27,14 +27,11 @@
 import android.app.usage.StorageStats;
 import android.app.usage.StorageStatsManager;
 import android.content.Context;
-<<<<<<< HEAD
-import android.os.Binder;
-=======
 import android.content.SharedPreferences;
->>>>>>> 453bf69b
 import android.os.Bundle;
 import android.os.Process;
 import android.os.UserHandle;
+import android.preference.PreferenceManager;
 
 import androidx.test.core.app.ApplicationProvider;
 import androidx.test.ext.junit.rules.ActivityScenarioRule;
@@ -53,12 +50,14 @@
 import java.io.File;
 import java.io.FileInputStream;
 import java.io.FileNotFoundException;
+import java.util.Set;
 
 @RunWith(JUnit4.class)
 public class SdkSandboxStorageTestApp {
 
+    private static final String TAG = "SdkSandboxStorageTestApp";
+
     private static final String SDK_NAME = "com.android.tests.codeprovider.storagetest";
-
     private static final String BUNDLE_KEY_PHASE_NAME = "phase-name";
 
     private static final String JAVA_FILE_PERMISSION_DENIED_MSG =
@@ -67,6 +66,10 @@
             "open failed: ENOENT (No such file or directory)";
 
     @Rule public final ActivityScenarioRule mRule = new ActivityScenarioRule<>(TestActivity.class);
+
+    private static final String KEY_TO_SYNC = "hello";
+    private static final String BULK_SYNC_VALUE = "bulksync";
+    private static final String UPDATE_VALUE = "update";
 
     private Context mContext;
     private SdkSandboxManager mSdkSandboxManager;
@@ -107,11 +110,7 @@
     public void testSdkDataSubDirectory_PerSdkStorageIsUsable() throws Exception {
         loadSdk();
 
-<<<<<<< HEAD
-        runPhaseInsideCode("testSdkDataSubDirectory_PerSdkStorageIsUsable");
-=======
         mSdk.verifyPerSdkStorageIsUsable();
->>>>>>> 453bf69b
     }
 
     @Test
@@ -155,8 +154,6 @@
         assertMostlyEquals(deltaCacheSize, cacheSizeUserStats, errorMarginSize);
     }
 
-<<<<<<< HEAD
-=======
     @Test
     public void testSharedPreferences_IsSyncedFromAppToSandbox() throws Exception {
         loadSdk();
@@ -243,7 +240,6 @@
         assertThat(syncedValueInSandbox).isEmpty();
     }
 
->>>>>>> 453bf69b
     private static void assertDirIsNotAccessible(String path) {
         // Trying to access a file that does not exist in that directory, it should return
         // permission denied not file not found.
