--- conflicted
+++ resolved
@@ -51,19 +51,11 @@
      */
     private static final String SANDBOX_1_PROCESS_NAME = APP_PACKAGE + "_sdk_sandbox";
 
-<<<<<<< HEAD
-    private boolean mWasRoot;
-
-    private void clearProcess(String pkg) throws Exception {
-        getDevice().executeShellCommand(String.format("pm clear %s", pkg));
-    }
-=======
     private static final String SANDBOX_SHARED_1_PROCESS_NAME = APP_SHARED_PACKAGE + "_sdk_sandbox";
     private static final String SANDBOX_SHARED_2_PROCESS_NAME =
             APP_SHARED_2_PACKAGE + "_sdk_sandbox";
 
     private boolean mWasRoot;
->>>>>>> 98d3198f
 
     private void startActivity(String pkg, String activity) throws Exception {
         getDevice().executeShellCommand(String.format("am start -W -n %s/.%s", pkg, activity));
@@ -81,27 +73,12 @@
 
         mWasRoot = getDevice().isAdbRoot();
         getDevice().enableAdbRoot();
-<<<<<<< HEAD
-
-        // Ensure neither app is currently running
-        for (String pkg : new String[]{APP_PACKAGE, APP_2_PACKAGE}) {
-            clearProcess(pkg);
-        }
-=======
-    }
->>>>>>> 98d3198f
+    }
 
     @After
     public void tearDown() throws Exception {
         cleanUpAppAndSandboxProcesses();
 
-        if (!mWasRoot) {
-            getDevice().disableAdbRoot();
-        }
-    }
-
-    @After
-    public void tearDown() throws Exception {
         if (!mWasRoot) {
             getDevice().disableAdbRoot();
         }
@@ -299,46 +276,6 @@
         assertThat(finalSandboxOomScoreAdj).isGreaterThan(initialSandboxOomScoreAdj);
     }
 
-<<<<<<< HEAD
-    @Test
-    public void testSandboxReconnectsAfterDeath() throws Exception {
-        startActivity(APP_PACKAGE, APP_ACTIVITY);
-
-        // Should see app/sdk sandbox running
-        String processDump = getDevice().executeAdbCommand("shell", "ps", "-A");
-        assertThat(processDump).contains(APP_PACKAGE);
-        assertThat(processDump).contains(SANDBOX_1_PROCESS_NAME);
-
-        String initialSandboxPid = getDevice().getProcessPid(SANDBOX_1_PROCESS_NAME);
-        getDevice().executeShellCommand("kill -9 " + initialSandboxPid);
-
-        Thread.sleep(5000);
-
-        // The sandbox gets restarted, so it should still be running
-        processDump = getDevice().executeAdbCommand("shell", "ps", "-A");
-        assertThat(processDump).contains(APP_PACKAGE);
-        assertThat(processDump).contains(SANDBOX_1_PROCESS_NAME);
-
-        String finalSandboxPid = getDevice().getProcessPid(SANDBOX_1_PROCESS_NAME);
-        assertThat(initialSandboxPid).isNotEqualTo(finalSandboxPid);
-
-        int initialSandboxOomScoreAdj = getOomScoreAdj(SANDBOX_1_PROCESS_NAME);
-
-        // Navigate to home screen to send both apps to the background.
-        getDevice().executeShellCommand("input keyevent KEYCODE_HOME");
-
-        // Wait for app to be backgrounded and unbinding of sandbox to complete.
-        Thread.sleep(2000);
-
-        // Should see app/sdk sandbox running
-        processDump = getDevice().executeAdbCommand("shell", "ps", "-A");
-        assertThat(processDump).contains(APP_PACKAGE);
-        assertThat(processDump).contains(SANDBOX_1_PROCESS_NAME);
-
-        int finalSandboxOomScoreAdj = getOomScoreAdj(SANDBOX_1_PROCESS_NAME);
-        // The higher the oom adj score, the lower the priority of the process.
-        assertThat(finalSandboxOomScoreAdj).isGreaterThan(initialSandboxOomScoreAdj);
-=======
     private void cleanUpAppAndSandboxProcesses() throws Exception {
         for (String pkg :
                 new String[] {
@@ -357,7 +294,6 @@
                 }) {
             waitForProcessDeath(sandbox);
         }
->>>>>>> 98d3198f
     }
 
     private int getOomScoreAdj(String processName) throws DeviceNotAvailableException {
