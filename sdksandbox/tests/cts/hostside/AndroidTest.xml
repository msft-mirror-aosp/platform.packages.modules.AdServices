<?xml version="1.0" encoding="utf-8"?>
<!--
  ~ Copyright (C) 2022 The Android Open Source Project
  ~
  ~ Licensed under the Apache License, Version 2.0 (the "License");
  ~ you may not use this file except in compliance with the License.
  ~ You may obtain a copy of the License at
  ~
  ~      http://www.apache.org/licenses/LICENSE-2.0
  ~
  ~ Unless required by applicable law or agreed to in writing, software
  ~ distributed under the License is distributed on an "AS IS" BASIS,
  ~ WITHOUT WARRANTIES OR CONDITIONS OF ANY KIND, either express or implied.
  ~ See the License for the specific language governing permissions and
  ~ limitations under the License.
  -->
<configuration description="Runs sdk sandbox cts host tests">
    <option name="test-suite-tag" value="cts" />
    <option name="config-descriptor:metadata" key="component" value="framework"/>
    <option name="config-descriptor:metadata" key="parameter" value="not_instant_app"/>
    <option name="config-descriptor:metadata" key="parameter" value="not_multi_abi"/>
    <option name="config-descriptor:metadata" key="parameter" value="secondary_user"/>

    <target_preparer class="com.android.tradefed.targetprep.suite.SuiteApkInstaller">
        <option name="cleanup-apks" value="true" />
        <option name="test-file-name" value="SdkSandboxDataIsolationTestProvider.apk" />
    </target_preparer>

    <target_preparer class="com.android.tradefed.targetprep.suite.SuiteApkInstaller">
        <option name="cleanup-apks" value="true" />
        <option name="test-file-name" value="SdkSandboxStorageTestProvider.apk" />
    </target_preparer>

<<<<<<< HEAD
    <target_preparer class="com.android.tradefed.targetprep.RunCommandTargetPreparer">
        <option name="run-command" value="cmd sdk_sandbox set-state --enabled" />
=======
    <target_preparer class="com.android.tradefed.targetprep.suite.SuiteApkInstaller">
        <option name="cleanup-apks" value="true" />
        <option name="test-file-name" value="SdkSandboxMediationTestProvider.apk" />
    </target_preparer>

    <target_preparer class="com.android.tradefed.targetprep.RunCommandTargetPreparer">
        <option name="run-command" value="cmd sdk_sandbox set-state --enabled" />
        <option name="run-command" value="device_config set_sync_disabled_for_tests persistent" />
        <option name="teardown-command" value="device_config set_sync_disabled_for_tests none" />
>>>>>>> 4bca3809
        <option name="teardown-command" value="cmd sdk_sandbox set-state --reset" />
    </target_preparer>

    <test class="com.android.tradefed.testtype.HostTest" >
        <option name="class"
                value="com.android.sdksandbox.cts.host.SdkSandboxDataIsolationHostTest" />
    </test>

    <test class="com.android.tradefed.testtype.HostTest" >
        <option name="class"
                value="com.android.sdksandbox.cts.host.CtsSdkSandboxStorageHostTest" />
    </test>

    <test class="com.android.tradefed.testtype.HostTest" >
        <option name="class"
                value="com.android.sdksandbox.cts.host.SdkSandboxMediationHostTest" />
    </test>

    <object type="module_controller"
            class="com.android.tradefed.testtype.suite.module.MainlineTestModuleController" >
        <option name="mainline-module-package-name" value="com.google.android.adservices" />
    </object>

    <option name="config-descriptor:metadata" key="mainline-param"
            value="com.google.android.adservices.apex" />
</configuration><|MERGE_RESOLUTION|>--- conflicted
+++ resolved
@@ -31,10 +31,6 @@
         <option name="test-file-name" value="SdkSandboxStorageTestProvider.apk" />
     </target_preparer>
 
-<<<<<<< HEAD
-    <target_preparer class="com.android.tradefed.targetprep.RunCommandTargetPreparer">
-        <option name="run-command" value="cmd sdk_sandbox set-state --enabled" />
-=======
     <target_preparer class="com.android.tradefed.targetprep.suite.SuiteApkInstaller">
         <option name="cleanup-apks" value="true" />
         <option name="test-file-name" value="SdkSandboxMediationTestProvider.apk" />
@@ -44,7 +40,6 @@
         <option name="run-command" value="cmd sdk_sandbox set-state --enabled" />
         <option name="run-command" value="device_config set_sync_disabled_for_tests persistent" />
         <option name="teardown-command" value="device_config set_sync_disabled_for_tests none" />
->>>>>>> 4bca3809
         <option name="teardown-command" value="cmd sdk_sandbox set-state --reset" />
     </target_preparer>
 
