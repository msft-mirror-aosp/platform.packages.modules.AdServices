<?xml version="1.0" encoding="utf-8"?>
<!--
  ~ Copyright (C) 2022 The Android Open Source Project
  ~
  ~ Licensed under the Apache License, Version 2.0 (the "License");
  ~ you may not use this file except in compliance with the License.
  ~ You may obtain a copy of the License at
  ~
  ~      http://www.apache.org/licenses/LICENSE-2.0
  ~
  ~ Unless required by applicable law or agreed to in writing, software
  ~ distributed under the License is distributed on an "AS IS" BASIS,
  ~ WITHOUT WARRANTIES OR CONDITIONS OF ANY KIND, either express or implied.
  ~ See the License for the specific language governing permissions and
  ~ limitations under the License.
  -->
<configuration description="Config for SdkSandboxManager end to end tests">
    <option name="test-suite-tag" value="cts" />
    <option name="config-descriptor:metadata" key="component" value="adservices"/>
    <option name="config-descriptor:metadata" key="parameter" value="not_instant_app"/>
    <option name="config-descriptor:metadata" key="parameter" value="not_multi_abi"/>
    <option name="config-descriptor:metadata" key="parameter" value="secondary_user"/>
<<<<<<< HEAD

=======
        <option name="test-user-token" value="%TEST_USER%"/>

     <!-- IMPORTANT: This needs to come before SuiteApkInstaller

       SuiteApkInstaller is not able to uninstall the Sdk-Provider.apk because the test
       app that requires it is still installed at that point. This means the apk would
       stay on the test device after the test ends.

       This preparer, during tear down, runs after SuiteApkInstaller and will finally
       uninstall the provider, leaving the device in a clean state.

       See b/314294893 for more details.
      -->
    <target_preparer
        class="com.android.tradefed.targetprep.RunCommandTargetPreparer">
        <option name="teardown-command"
            value="pm --user %TEST_USER% uninstall com.android.ctssdkprovider"/>
    </target_preparer>
>>>>>>> add5e9e7
    <target_preparer class="com.android.tradefed.targetprep.suite.SuiteApkInstaller">
        <option name="cleanup-apks" value="true"/>
        <option name="test-file-name" value="EmptySdkProviderApp.apk"/>
        <option name="test-file-name" value="SdkSandboxManagerCtsProvider.apk"/>
        <option name="test-file-name" value="SdkSandboxMediationTestProvider.apk" />
        <option name="test-file-name" value="SdkSandboxManagerTests.apk"/>
    </target_preparer>

    <test class="com.android.tradefed.testtype.AndroidJUnitTest">
        <option name="hidden-api-checks" value="false"/>
        <option name="package" value="com.android.tests.sdksandbox.endtoend"/>
    </test>

    <target_preparer class="com.android.tradefed.targetprep.RunCommandTargetPreparer">
        <option name="run-command" value="cmd sdk_sandbox set-state --enabled" />
        <option name="run-command" value="device_config set_sync_disabled_for_tests persistent" />
        <option name="teardown-command" value="device_config set_sync_disabled_for_tests none" />
        <option name="teardown-command" value="cmd sdk_sandbox set-state --reset" />
    </target_preparer>

    <object type="module_controller"
            class="com.android.tradefed.testtype.suite.module.MainlineTestModuleController" >
        <option name="mainline-module-package-name" value="com.google.android.adservices" />
    </object>

    <option name="config-descriptor:metadata" key="mainline-param"
        value="com.google.android.adservices.apex" />
</configuration><|MERGE_RESOLUTION|>--- conflicted
+++ resolved
@@ -20,9 +20,6 @@
     <option name="config-descriptor:metadata" key="parameter" value="not_instant_app"/>
     <option name="config-descriptor:metadata" key="parameter" value="not_multi_abi"/>
     <option name="config-descriptor:metadata" key="parameter" value="secondary_user"/>
-<<<<<<< HEAD
-
-=======
         <option name="test-user-token" value="%TEST_USER%"/>
 
      <!-- IMPORTANT: This needs to come before SuiteApkInstaller
@@ -41,7 +38,7 @@
         <option name="teardown-command"
             value="pm --user %TEST_USER% uninstall com.android.ctssdkprovider"/>
     </target_preparer>
->>>>>>> add5e9e7
+
     <target_preparer class="com.android.tradefed.targetprep.suite.SuiteApkInstaller">
         <option name="cleanup-apks" value="true"/>
         <option name="test-file-name" value="EmptySdkProviderApp.apk"/>
