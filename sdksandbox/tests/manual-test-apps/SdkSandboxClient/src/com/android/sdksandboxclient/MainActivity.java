/*
 * Copyright (C) 2022 The Android Open Source Project
 *
 * Licensed under the Apache License, Version 2.0 (the "License");
 * you may not use this file except in compliance with the License.
 * You may obtain a copy of the License at
 *
 *      http://www.apache.org/licenses/LICENSE-2.0
 *
 * Unless required by applicable law or agreed to in writing, software
 * distributed under the License is distributed on an "AS IS" BASIS,
 * WITHOUT WARRANTIES OR CONDITIONS OF ANY KIND, either express or implied.
 * See the License for the specific language governing permissions and
 * limitations under the License.
 */

package com.android.sdksandboxclient;

import android.app.Activity;
import android.app.sdksandbox.LoadSdkException;
import android.app.sdksandbox.LoadSdkResponse;
import android.app.sdksandbox.RequestSurfacePackageException;
import android.app.sdksandbox.RequestSurfacePackageResponse;
import android.app.sdksandbox.SdkSandboxManager;
<<<<<<< HEAD
import android.app.sdksandbox.SdkSandboxManager.LoadSdkCallback;
import android.app.sdksandbox.SdkSandboxManager.RequestSurfacePackageCallback;
=======
>>>>>>> dded7d1c
import android.os.Bundle;
import android.os.Handler;
import android.os.Looper;
import android.os.OutcomeReceiver;
import android.view.SurfaceView;
import android.view.View;
import android.widget.Button;
import android.widget.Toast;

import androidx.annotation.NonNull;

public class MainActivity extends Activity {
    private static final String SDK_NAME = "com.android.sdksandboxcode";

    private boolean mSdkLoaded = false;
    private SdkSandboxManager mSdkSandboxManager;

    private Button mLoadButton;
    private Button mRenderButton;
    private SurfaceView mRenderedView;

    @Override
    public void onCreate(Bundle savedInstanceState) {
        super.onCreate(savedInstanceState);
        setContentView(R.layout.activity_main);
        mSdkSandboxManager = getApplicationContext().getSystemService(
                SdkSandboxManager.class);

        mRenderedView = findViewById(R.id.rendered_view);
        mRenderedView.setZOrderOnTop(true);
        mRenderedView.setVisibility(View.INVISIBLE);

        mLoadButton = findViewById(R.id.load_code_button);
        mRenderButton = findViewById(R.id.request_surface_button);
        registerLoadSdkProviderButton();
        registerLoadSurfacePackageButton();
    }

    private void registerLoadSdkProviderButton() {
        mLoadButton.setOnClickListener(
                v -> {
                    Bundle params = new Bundle();
<<<<<<< HEAD
                    final LoadSdkCallbackImpl callback = new LoadSdkCallbackImpl();
                    mSdkSandboxManager.loadSdk(SDK_NAME, params, Runnable::run, callback);
=======
                    OutcomeReceiver<LoadSdkResponse, LoadSdkException> receiver =
                            new OutcomeReceiver<LoadSdkResponse, LoadSdkException>() {
                                @Override
                                public void onResult(LoadSdkResponse response) {
                                    mSdkLoaded = true;
                                    makeToast("Loaded successfully!");
                                }

                                @Override
                                public void onError(LoadSdkException error) {
                                    makeToast("Failed: " + error);
                                }
                            };
                    mSdkSandboxManager.loadSdk(SDK_NAME, params, Runnable::run, receiver);
>>>>>>> dded7d1c
                });
    }

    private void registerLoadSurfacePackageButton() {
<<<<<<< HEAD
=======
        OutcomeReceiver<RequestSurfacePackageResponse, RequestSurfacePackageException> receiver =
                new OutcomeReceiver<
                        RequestSurfacePackageResponse, RequestSurfacePackageException>() {
                    @Override
                    public void onResult(@NonNull RequestSurfacePackageResponse result) {
                        new Handler(Looper.getMainLooper())
                                .post(
                                        () -> {
                                            mRenderedView.setChildSurfacePackage(
                                                    result.getSurfacePackage());
                                            mRenderedView.setVisibility(View.VISIBLE);
                                        });
                        makeToast("Rendered surface view");
                    }

                    @Override
                    public void onError(@NonNull RequestSurfacePackageException error) {
                        makeToast("Failed: " + error);
                    }
                };
>>>>>>> dded7d1c
        mRenderButton.setOnClickListener(
                v -> {
                    if (mSdkLoaded) {
                        new Handler(Looper.getMainLooper())
                                .post(
                                        () ->
                                                mSdkSandboxManager.requestSurfacePackage(
                                                        SDK_NAME,
                                                        getDisplay().getDisplayId(),
                                                        mRenderedView.getWidth(),
                                                        mRenderedView.getHeight(),
                                                        new Bundle(),
                                                        Runnable::run,
<<<<<<< HEAD
                                                        new RequestSurfacePackageCallbackImpl()));
=======
                                                        receiver));
>>>>>>> dded7d1c
                    } else {
                        makeToast("Sdk is not loaded");
                    }
                });
    }

    private void makeToast(String message) {
        runOnUiThread(() -> Toast.makeText(MainActivity.this, message, Toast.LENGTH_LONG).show());
    }
<<<<<<< HEAD

    private class LoadSdkCallbackImpl implements LoadSdkCallback {
        @Override
        public void onLoadSdkSuccess(Bundle bundle) {
            mSdkLoaded = true;
            makeToast("Loaded successfully!");
        }

        @Override
        public void onLoadSdkFailure(int errorCode, String errorMessage) {
            makeToast("Failed: " + errorMessage);
        }
    }

    private class RequestSurfacePackageCallbackImpl implements RequestSurfacePackageCallback {
        @Override
        public void onSurfacePackageReady(SurfaceControlViewHost.SurfacePackage surfacePackage,
                int i, Bundle bundle) {
            new Handler(Looper.getMainLooper()).post(() -> {
                mRenderedView.setChildSurfacePackage(surfacePackage);
                mRenderedView.setVisibility(View.VISIBLE);
            });
            makeToast("Rendered surface view");
        }

        @Override
        public void onSurfacePackageError(int errorCode, String errorMessage) {
            makeToast("Failed: " + errorMessage);
        }
    }
=======
>>>>>>> dded7d1c
}<|MERGE_RESOLUTION|>--- conflicted
+++ resolved
@@ -22,11 +22,6 @@
 import android.app.sdksandbox.RequestSurfacePackageException;
 import android.app.sdksandbox.RequestSurfacePackageResponse;
 import android.app.sdksandbox.SdkSandboxManager;
-<<<<<<< HEAD
-import android.app.sdksandbox.SdkSandboxManager.LoadSdkCallback;
-import android.app.sdksandbox.SdkSandboxManager.RequestSurfacePackageCallback;
-=======
->>>>>>> dded7d1c
 import android.os.Bundle;
 import android.os.Handler;
 import android.os.Looper;
@@ -69,10 +64,6 @@
         mLoadButton.setOnClickListener(
                 v -> {
                     Bundle params = new Bundle();
-<<<<<<< HEAD
-                    final LoadSdkCallbackImpl callback = new LoadSdkCallbackImpl();
-                    mSdkSandboxManager.loadSdk(SDK_NAME, params, Runnable::run, callback);
-=======
                     OutcomeReceiver<LoadSdkResponse, LoadSdkException> receiver =
                             new OutcomeReceiver<LoadSdkResponse, LoadSdkException>() {
                                 @Override
@@ -87,13 +78,10 @@
                                 }
                             };
                     mSdkSandboxManager.loadSdk(SDK_NAME, params, Runnable::run, receiver);
->>>>>>> dded7d1c
                 });
     }
 
     private void registerLoadSurfacePackageButton() {
-<<<<<<< HEAD
-=======
         OutcomeReceiver<RequestSurfacePackageResponse, RequestSurfacePackageException> receiver =
                 new OutcomeReceiver<
                         RequestSurfacePackageResponse, RequestSurfacePackageException>() {
@@ -114,7 +102,6 @@
                         makeToast("Failed: " + error);
                     }
                 };
->>>>>>> dded7d1c
         mRenderButton.setOnClickListener(
                 v -> {
                     if (mSdkLoaded) {
@@ -128,11 +115,7 @@
                                                         mRenderedView.getHeight(),
                                                         new Bundle(),
                                                         Runnable::run,
-<<<<<<< HEAD
-                                                        new RequestSurfacePackageCallbackImpl()));
-=======
                                                         receiver));
->>>>>>> dded7d1c
                     } else {
                         makeToast("Sdk is not loaded");
                     }
@@ -142,37 +125,4 @@
     private void makeToast(String message) {
         runOnUiThread(() -> Toast.makeText(MainActivity.this, message, Toast.LENGTH_LONG).show());
     }
-<<<<<<< HEAD
-
-    private class LoadSdkCallbackImpl implements LoadSdkCallback {
-        @Override
-        public void onLoadSdkSuccess(Bundle bundle) {
-            mSdkLoaded = true;
-            makeToast("Loaded successfully!");
-        }
-
-        @Override
-        public void onLoadSdkFailure(int errorCode, String errorMessage) {
-            makeToast("Failed: " + errorMessage);
-        }
-    }
-
-    private class RequestSurfacePackageCallbackImpl implements RequestSurfacePackageCallback {
-        @Override
-        public void onSurfacePackageReady(SurfaceControlViewHost.SurfacePackage surfacePackage,
-                int i, Bundle bundle) {
-            new Handler(Looper.getMainLooper()).post(() -> {
-                mRenderedView.setChildSurfacePackage(surfacePackage);
-                mRenderedView.setVisibility(View.VISIBLE);
-            });
-            makeToast("Rendered surface view");
-        }
-
-        @Override
-        public void onSurfacePackageError(int errorCode, String errorMessage) {
-            makeToast("Failed: " + errorMessage);
-        }
-    }
-=======
->>>>>>> dded7d1c
 }