--- conflicted
+++ resolved
@@ -232,15 +232,10 @@
         loadParams.putBundle(ISdkSandboxTestExecutor.TEST_SETUP_PARAMS, mTestInstanceSetupParams);
         loadParams.putBinder(ISdkSandboxTestExecutor.TEST_AUTHOR_DEFINED_BINDER, mBinder);
         final FakeLoadSdkCallback callback = new FakeLoadSdkCallback();
-<<<<<<< HEAD
-        mSdkSandboxManager.loadSdk(sdkName, loadParams, Runnable::run, callback);
+        mSdkSandboxManager.loadSdk(mSdkName, loadParams, Runnable::run, callback);
         try {
             callback.assertLoadSdkIsSuccessful();
         } catch (Exception e) {
-=======
-        mSdkSandboxManager.loadSdk(mSdkName, loadParams, Runnable::run, callback);
-        if (!callback.isLoadSdkSuccessful()) {
->>>>>>> 0f257420
             Assume.assumeTrue(
                     "Skipping test because Sdk Sandbox is disabled",
                     callback.getLoadSdkErrorCode()
