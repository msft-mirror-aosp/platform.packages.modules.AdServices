--- conflicted
+++ resolved
@@ -120,32 +120,6 @@
         void onDataReceivedSuccess(@NonNull Bundle params);
 
         /**
-<<<<<<< HEAD
-         * If SDK failed to initialize, it must call this method on the callback object.
-         *
-         * @param errorMessage a String description of the error
-         */
-        void onInitSdkError(@NonNull String errorMessage);
-    }
-
-    /**
-     * Callback for tracking the status of data received from the client application.
-     *
-     * <p>This callback is created by the SDK sandbox. SDKs can use it to notify the SDK sandbox
-     * about the status of processing the data received.
-     */
-    public interface DataReceivedCallback {
-        /**
-         * After the SDK has completed processing the data received, it can call this method on the
-         * callback object and pass back any data if needed.
-         *
-         * @param params list of params to be passed to the client application.
-         */
-        void onDataReceivedSuccess(@NonNull Bundle params);
-
-        /**
-=======
->>>>>>> dded7d1c
          * If the SDK fails to process the data received from the client application, it can call
          * this method on the callback object.
          *
