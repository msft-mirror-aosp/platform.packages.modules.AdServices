--- conflicted
+++ resolved
@@ -42,10 +42,6 @@
     private final ISdkSandboxManager mService;
     private final Context mContext;
     private final ChangeListener mListener = new ChangeListener();
-<<<<<<< HEAD
-
-=======
->>>>>>> e0c748e6
     private final Object mLock = new Object();
 
     // TODO(b/239403323): Maintain a dynamic sync status based on lifecycle events
@@ -63,8 +59,6 @@
         mService = service;
     }
 
-<<<<<<< HEAD
-=======
     /**
      * Set of keys which the sync manager should be syncing to Sandbox.
      *
@@ -88,7 +82,6 @@
         }
     }
 
->>>>>>> e0c748e6
     // TODO(b/239403323): On sandbox restart, we need to sync again.
     // TODO(b/239403323): Also sync non-string values.
     /**
@@ -103,14 +96,11 @@
      */
     public void syncData() {
         synchronized (mLock) {
-<<<<<<< HEAD
-=======
             // Do not sync if keys have not been specified by the client.
             if (mKeysToSync == null || mKeysToSync.isEmpty()) {
                 return;
             }
 
->>>>>>> e0c748e6
             if (!mInitialSyncComplete) {
                 bulkSyncData();
 
@@ -124,10 +114,7 @@
         }
     }
 
-<<<<<<< HEAD
-=======
     @GuardedBy("mLock")
->>>>>>> e0c748e6
     private void bulkSyncData() {
         final Bundle data = new Bundle();
         final SharedPreferences pref = getDefaultSharedPreferences();
@@ -162,9 +149,6 @@
 
     private class ChangeListener implements SharedPreferences.OnSharedPreferenceChangeListener {
         @Override
-<<<<<<< HEAD
-        public void onSharedPreferenceChanged(SharedPreferences pref, String key) {
-=======
         public void onSharedPreferenceChanged(SharedPreferences pref, @Nullable String key) {
             // Sync specified keys only
             synchronized (mLock) {
@@ -172,21 +156,16 @@
                     return;
                 }
             }
->>>>>>> e0c748e6
             final Bundle data = new Bundle();
             final Object value = pref.getAll().get(key);
             if (!(value instanceof String)) {
                 // TODO(b/239403323): Add support for non-string values
                 return;
             }
-<<<<<<< HEAD
-            data.putString(key, pref.getString(key, ""));
-=======
 
             // TODO(b/239403323): Support removal of keys
             data.putString(key, pref.getString(key, ""));
 
->>>>>>> e0c748e6
             try {
                 mService.syncDataFromClient(mContext.getPackageName(), data);
             } catch (RemoteException e) {
