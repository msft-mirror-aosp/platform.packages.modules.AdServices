/*
 * Copyright (C) 2022 The Android Open Source Project
 *
 * Licensed under the Apache License, Version 2.0 (the "License");
 * you may not use this file except in compliance with the License.
 * You may obtain a copy of the License at
 *
 *      http://www.apache.org/licenses/LICENSE-2.0
 *
 * Unless required by applicable law or agreed to in writing, software
 * distributed under the License is distributed on an "AS IS" BASIS,
 * WITHOUT WARRANTIES OR CONDITIONS OF ANY KIND, either express or implied.
 * See the License for the specific language governing permissions and
 * limitations under the License.
 */

package android.app.sdksandbox;

import static android.app.sdksandbox.SdkSandboxManager.SDK_SANDBOX_SERVICE;

import android.annotation.CallbackExecutor;
import android.annotation.IntDef;
import android.annotation.NonNull;
import android.annotation.RequiresPermission;
import android.annotation.SystemService;
import android.annotation.TestApi;
import android.content.Context;
<<<<<<< HEAD
import android.content.pm.SharedLibraryInfo;
=======
import android.content.SharedPreferences;
>>>>>>> 453bf69b
import android.os.Bundle;
import android.os.IBinder;
import android.os.OutcomeReceiver;
import android.os.RemoteException;
import android.util.Log;
import android.view.SurfaceControlViewHost.SurfacePackage;

import com.android.internal.annotations.GuardedBy;

import java.lang.annotation.Retention;
import java.lang.annotation.RetentionPolicy;
import java.util.ArrayList;
import java.util.List;
import java.util.Objects;
import java.util.concurrent.Executor;

/**
 * Provides APIs to load {@link android.content.pm.SharedLibraryInfo#TYPE_SDK_PACKAGE SDKs}
 * into SDK sandbox process, and then interact with them.
 *
 * <p>{@code SdkSandbox} is a java process running in a separate uid range. Each app has its own
 * SDK sandbox process.
 *
 * <p>First app needs to declare {@code SDKs} it depends on in it's {@code AndroidManifest.xml}
 * using {@code <uses-sdk-library>} tag. App can only load {@code SDKs} it depends on into the
 * {@code SdkSandbox}.
 *
 * <p>Note: All APIs defined in this class are not stable and subject to change.
 *
 * @see android.content.pm.SharedLibraryInfo#TYPE_SDK_PACKAGE
 * @see
 * <a href="https://developer.android.com/design-for-safety/ads/sdk-runtime">SDK runtime design proposal</a>
 */
@SystemService(SDK_SANDBOX_SERVICE)
public final class SdkSandboxManager {

    /**
     * Use with {@link Context#getSystemService(String)} to retrieve a {@link SdkSandboxManager} for
     * interacting with the SDKs belonging to this client application.
     */
    public static final String SDK_SANDBOX_SERVICE = "sdk_sandbox";

    /**
     * Sdk sandbox process is not available.
     *
     * <p>This indicates that the sdk sandbox process is not available, either because it has died,
     * disconnected or was not created in the first place.
     */
    public static final int SDK_SANDBOX_PROCESS_NOT_AVAILABLE = 503;

    /**
     * SDK not found.
     *
     * <p>This indicates that client application tried to load a non-existing SDK by calling {@link
     * SdkSandboxManager#loadSdk(String, Bundle, Executor, OutcomeReceiver)}.
     */
    public static final int LOAD_SDK_NOT_FOUND = 100;

    /**
     * SDK is already loaded.
     *
     * <p>This indicates that client application tried to reload the same SDk by calling {@link
     * SdkSandboxManager#loadSdk(String, Bundle, Executor, OutcomeReceiver)} after being
     * successfully loaded.
     */
    public static final int LOAD_SDK_ALREADY_LOADED = 101;

    /**
     * SDK error after being loaded.
     *
     * <p>This indicates that the SDK encountered an error during post-load initialization. The
     * details of this can be obtained from the Bundle returned in {@link LoadSdkException} through
     * the {@link OutcomeReceiver} passed in to {@link SdkSandboxManager#loadSdk}.
     */
    public static final int LOAD_SDK_SDK_DEFINED_ERROR = 102;

    /**
     * SDK sandbox is disabled.
     *
     * <p>This indicates that the SDK sandbox is disabled. Any subsequent attempts to load SDKs in
     * this boot will also fail.
     */
    public static final int LOAD_SDK_SDK_SANDBOX_DISABLED = 103;

    /** Internal error while loading SDK.
     *
     * <p>This indicates a generic internal error happened while applying the call from
     * client application.
     */
    public static final int LOAD_SDK_INTERNAL_ERROR = 500;

    private static final String TAG = "SdkSandboxManager";

    /** @hide */
    @IntDef(
            value = {
                LOAD_SDK_NOT_FOUND,
                LOAD_SDK_ALREADY_LOADED,
                LOAD_SDK_SDK_DEFINED_ERROR,
                LOAD_SDK_SDK_SANDBOX_DISABLED,
                LOAD_SDK_INTERNAL_ERROR,
                SDK_SANDBOX_PROCESS_NOT_AVAILABLE
            })
    @Retention(RetentionPolicy.SOURCE)
    public @interface LoadSdkErrorCode {}

    /** Internal error while requesting a {@link SurfacePackage}.
     *
     * <p>This indicates a generic internal error happened while requesting a
     * {@link SurfacePackage}.
     */
    public static final int REQUEST_SURFACE_PACKAGE_INTERNAL_ERROR = 700;

    /** @hide */
    @IntDef(value = {REQUEST_SURFACE_PACKAGE_INTERNAL_ERROR, SDK_SANDBOX_PROCESS_NOT_AVAILABLE})
    @Retention(RetentionPolicy.SOURCE)
    public @interface RequestSurfacePackageErrorCode {}


    /**
     * SDK Sandbox is disabled.
     *
     * <p>{@link SdkSandboxManager} APIs are hidden. Attempts at calling them will result in
     * {@link UnsupportedOperationException}.
     */
    public static final int SDK_SANDBOX_STATE_DISABLED = 0;

    /**
     * SDK Sandbox is enabled.
     *
     * <p>App can use {@link SdkSandboxManager} APIs to load {@code SDKs} it depends on into the
     * corresponding {@code SdkSandbox} process.
     */
    public static final int SDK_SANDBOX_STATE_ENABLED_PROCESS_ISOLATION = 2;

    /** @hide */
    @Retention(RetentionPolicy.SOURCE)
    @IntDef(prefix = "SDK_SANDBOX_STATUS_", value = {
            SDK_SANDBOX_STATE_DISABLED,
            SDK_SANDBOX_STATE_ENABLED_PROCESS_ISOLATION,
    })
    public @interface SdkSandboxState {}

    /**
     * The name of key to be used in the Bundle fields of {@link #requestSurfacePackage(String,
     * Bundle, Executor, OutcomeReceiver)}, its value should define the integer width of the {@link
     * SurfacePackage} in pixels.
     */
    public static final String EXTRA_WIDTH_IN_PIXELS =
            "android.app.sdksandbox.extra.WIDTH_IN_PIXELS";
    /**
     * The name of key to be used in the Bundle fields of {@link #requestSurfacePackage(String,
     * Bundle, Executor, OutcomeReceiver)}, its value should define the integer height of the {@link
     * SurfacePackage} in pixels.
     */
    public static final String EXTRA_HEIGHT_IN_PIXELS =
            "android.app.sdksandbox.extra.HEIGHT_IN_PIXELS";
    /**
     * The name of key to be used in the Bundle fields of {@link #requestSurfacePackage(String,
     * Bundle, Executor, OutcomeReceiver)}, its value should define the integer ID of the logical
     * display to display the {@link SurfacePackage}.
     */
    public static final String EXTRA_DISPLAY_ID = "android.app.sdksandbox.extra.DISPLAY_ID";

    /**
     * The name of key to be used in the Bundle fields of {@link #requestSurfacePackage(String,
     * Bundle, Executor, OutcomeReceiver)}, its value should present the token returned by {@link
     * android.view.SurfaceView#getHostToken()} once the {@link android.view.SurfaceView} has been
     * added to the view hierarchy. Only a non-null value is accepted to enable ANR reporting.
     */
    public static final String EXTRA_HOST_TOKEN = "android.app.sdksandbox.extra.HOST_TOKEN";

    /**
     * The name of key in the Bundle which is passed to the {@code onResult} function of the {@link
     * OutcomeReceiver} which is field of {@link #requestSurfacePackage(String, Bundle, Executor,
     * OutcomeReceiver)}, its value presents the requested {@link SurfacePackage}.
     */
    public static final String EXTRA_SURFACE_PACKAGE =
            "android.app.sdksandbox.extra.SURFACE_PACKAGE";

    private final ISdkSandboxManager mService;
    private final Context mContext;

    @GuardedBy("mLifecycleCallbacks")
    private final ArrayList<SdkSandboxProcessDeathCallbackProxy> mLifecycleCallbacks =
            new ArrayList<>();

    /** @hide */
    public SdkSandboxManager(@NonNull Context context, @NonNull ISdkSandboxManager binder) {
        mContext = Objects.requireNonNull(context, "context should not be null");
        mService = Objects.requireNonNull(binder, "binder should not be null");
    }

    /**
     * Returns current state of the {@code SdkSandbox}.
     */
    @SdkSandboxState
    public static int getSdkSandboxState() {
        return SDK_SANDBOX_STATE_ENABLED_PROCESS_ISOLATION;
    }

    /**
     * Stop the SDK sandbox process corresponding to the app.
     *
     * @hide
     */
    @TestApi
    @RequiresPermission("com.android.app.sdksandbox.permission.STOP_SDK_SANDBOX")
    public void stopSdkSandbox() {
        try {
            mService.stopSdkSandbox(mContext.getPackageName());
        } catch (RemoteException e) {
            throw e.rethrowFromSystemServer();
        }
    }

    /**
     * Add a callback which gets registered for sdk sandbox lifecycle events, such as sdk sandbox
     * death. If the sandbox has not yet been created when this is called, the request will be
     * stored until a sandbox is created, at which point it is activated for that sandbox. Multiple
     * callbacks can be added to detect death.
     *
     * @param callbackExecutor the {@link Executor} on which to invoke the callback
     * @param callback the {@link SdkSandboxProcessDeathCallback} which will receive sdk sandbox
     *     lifecycle events.
     */
    public void addSdkSandboxProcessDeathCallback(
            @NonNull @CallbackExecutor Executor callbackExecutor,
            @NonNull SdkSandboxProcessDeathCallback callback) {
        Objects.requireNonNull(callbackExecutor, "callbackExecutor should not be null");
        Objects.requireNonNull(callback, "callback should not be null");

        synchronized (mLifecycleCallbacks) {
            final SdkSandboxProcessDeathCallbackProxy callbackProxy =
                    new SdkSandboxProcessDeathCallbackProxy(callbackExecutor, callback);
            try {
                mService.addSdkSandboxProcessDeathCallback(
                        mContext.getPackageName(),
                        /*timeAppCalledSystemServer=*/ System.currentTimeMillis(),
                        callbackProxy);
            } catch (RemoteException e) {
                throw e.rethrowFromSystemServer();
            }
            mLifecycleCallbacks.add(callbackProxy);
        }
    }

    /**
     * Remove an {@link SdkSandboxProcessDeathCallback} that was previously added using {@link
     * SdkSandboxManager#addSdkSandboxProcessDeathCallback(Executor,
     * SdkSandboxProcessDeathCallback)}
     *
     * @param callback the {@link SdkSandboxProcessDeathCallback} which was previously added using
     *     {@link SdkSandboxManager#addSdkSandboxProcessDeathCallback(Executor,
     *     SdkSandboxProcessDeathCallback)}
     */
    public void removeSdkSandboxProcessDeathCallback(
            @NonNull SdkSandboxProcessDeathCallback callback) {
        Objects.requireNonNull(callback, "callback should not be null");
        synchronized (mLifecycleCallbacks) {
            for (int i = mLifecycleCallbacks.size() - 1; i >= 0; i--) {
                final SdkSandboxProcessDeathCallbackProxy callbackProxy =
                        mLifecycleCallbacks.get(i);
                if (callbackProxy.callback == callback) {
                    try {
                        mService.removeSdkSandboxProcessDeathCallback(
                                mContext.getPackageName(),
                                /*timeAppCalledSystemServer=*/ System.currentTimeMillis(),
                                callbackProxy);
                    } catch (RemoteException e) {
                        throw e.rethrowFromSystemServer();
                    }
                    mLifecycleCallbacks.remove(i);
                }
            }
        }
    }

    /**
     * Load SDK in a SDK sandbox java process.
     *
     * <p>It loads SDK library with {@code sdkName} to a sandbox process asynchronously, caller
     * should be notified through {@code receiver}.
     *
     * <p>App should already declare {@code SDKs} it depends on in its {@code AndroidManifest} using
     * {@code <use-sdk-library>} tag. App can only load {@code SDKs} it depends on into the {@code
     * SdkSandbox}.
     *
     * <p>When client application loads the first SDK, a new {@code SdkSandbox} process will be
     * created, otherwise other SDKs will be loaded into the same sandbox which already created for
     * the client application.
     *
     * <p>This API may only be called while the caller is running in the foreground. Calls from the
     * background will result in a {@link SecurityException} being thrown.
     *
     * @param sdkName name of the SDK to be loaded.
     * @param params additional parameters to be passed to the SDK in the form of a {@link Bundle}
     *     as agreed between the client and the SDK.
     * @param executor the {@link Executor} on which to invoke the receiver.
     * @param receiver This either returns a {@link SandboxedSdk} on a successful run, or {@link
     *     LoadSdkException}.
     */
    public void loadSdk(
            @NonNull String sdkName,
            @NonNull Bundle params,
            @NonNull @CallbackExecutor Executor executor,
            @NonNull OutcomeReceiver<SandboxedSdk, LoadSdkException> receiver) {
        Objects.requireNonNull(sdkName, "sdkName should not be null");
        Objects.requireNonNull(params, "params should not be null");
        Objects.requireNonNull(executor, "executor should not be null");
        Objects.requireNonNull(receiver, "receiver should not be null");
        final LoadSdkReceiverProxy callbackProxy =
                new LoadSdkReceiverProxy(executor, receiver, mService);
        try {
            mService.loadSdk(
                    mContext.getPackageName(),
                    sdkName,
                    /*timeAppCalledSystemServer=*/ System.currentTimeMillis(),
                    params,
                    callbackProxy);
        } catch (RemoteException e) {
            throw e.rethrowFromSystemServer();
        }
    }

    /**
     * Fetches information about Sdks that are loaded in the sandbox.
     *
     * @return List of {@link SandboxedSdk} containing all currently loaded sdks
     */
    public @NonNull List<SandboxedSdk> getSandboxedSdks() {
        try {
            return mService.getSandboxedSdks(
                    mContext.getPackageName(),
                    /*timeAppCalledSystemServer=*/ System.currentTimeMillis());
        } catch (RemoteException e) {
            throw e.rethrowFromSystemServer();
        }
    }

    /**
     * Unloads an SDK that has been previously loaded by the caller.
     *
     * <p>It is not guaranteed that the memory allocated for this SDK will be freed immediately. All
     * subsequent calls to {@link #requestSurfacePackage(String, Bundle, Executor, OutcomeReceiver)}
     * for the given {@code sdkName} will fail.
     *
     * <p>This API may only be called while the caller is running in the foreground. Calls from the
     * background will result in a {@link SecurityException} being thrown.
     *
     * @param sdkName name of the SDK to be unloaded.
     * @throws IllegalArgumentException if the SDK is not loaded.
     */
    public void unloadSdk(@NonNull String sdkName) {
        Objects.requireNonNull(sdkName, "sdkName should not be null");
        try {
            mService.unloadSdk(
                    mContext.getPackageName(),
                    sdkName,
                    /*timeAppCalledSystemServer=*/ System.currentTimeMillis());
        } catch (RemoteException e) {
            throw e.rethrowFromSystemServer();
        }
    }

    /**
     * Send a request for a surface package to the sdk.
     *
     * <p>After client application receives a signal about a successful SDK loading, and has added a
     * {@link android.view.SurfaceView} to the view hierarchy, it may asynchronously request a
     * {@link SurfacePackage} to render a view from the SDK.
     *
     * <p>When the {@link SurfacePackage} is ready, {@code onResult} function of the {@code
     * receiver} will be called with Bundle, that bundle will contain the key {@code
     * EXTRA_SURFACE_PACKAGE} with value present the requested {@link SurfacePackage}.
     *
     * <p>This API may only be called while the caller is running in the foreground. Calls from the
     * background will result in a {@link SecurityException} being thrown.
     *
     * @param sdkName name of the SDK loaded into sdk sandbox.
     * @param params the parameters which the client application passes to the SDK, it should
     *     contain the following params: (EXTRA_WIDTH_IN_PIXELS, EXTRA_HEIGHT_IN_PIXELS,
     *     EXTRA_DISPLAY_ID, EXTRA_HOST_TOKEN). If any of these params is missing, an
     *     IllegalArgumentException will be thrown. Any additional parameters may be passed as
     *     agreed between the client and the SDK.
     * @param callbackExecutor the {@link Executor} on which to invoke the callback
     * @param receiver This either returns a {@link Bundle} on success which should contain the key
     *     EXTRA_SURFACE_PACKAGE with value of {@link SurfacePackage} response, or {@link
     *     RequestSurfacePackageException} on failure.
     * @throws IllegalArgumentException if any of the following params (EXTRA_WIDTH_IN_PIXELS,
     *     EXTRA_HEIGHT_IN_PIXELS, EXTRA_DISPLAY_ID, EXTRA_HOST_TOKEN) are missing from the Bundle
     *     or passed with the wrong value or type.
     * @see android.app.sdksandbox.SdkSandboxManager#EXTRA_WIDTH_IN_PIXELS
     * @see android.app.sdksandbox.SdkSandboxManager#EXTRA_HEIGHT_IN_PIXELS
     * @see android.app.sdksandbox.SdkSandboxManager#EXTRA_DISPLAY_ID
     * @see android.app.sdksandbox.SdkSandboxManager#EXTRA_HOST_TOKEN
     */
    public void requestSurfacePackage(
            @NonNull String sdkName,
            @NonNull Bundle params,
            @NonNull @CallbackExecutor Executor callbackExecutor,
            @NonNull OutcomeReceiver<Bundle, RequestSurfacePackageException> receiver) {
        Objects.requireNonNull(sdkName, "sdkName should not be null");
        Objects.requireNonNull(params, "params should not be null");
        Objects.requireNonNull(callbackExecutor, "callbackExecutor should not be null");
        Objects.requireNonNull(receiver, "receiver should not be null");
        try {
            int width = params.getInt(EXTRA_WIDTH_IN_PIXELS, -1); // -1 means invalid width
            if (width <= 0) {
                throw new IllegalArgumentException(
                        "Field params should have the entry for the key ("
                                + EXTRA_WIDTH_IN_PIXELS
                                + ") with positive integer value");
            }

            int height = params.getInt(EXTRA_HEIGHT_IN_PIXELS, -1); // -1 means invalid height
            if (height <= 0) {
                throw new IllegalArgumentException(
                        "Field params should have the entry for the key ("
                                + EXTRA_HEIGHT_IN_PIXELS
                                + ") with positive integer value");
            }

            int displayId = params.getInt(EXTRA_DISPLAY_ID, -1); // -1 means invalid displayId
            if (displayId < 0) {
                throw new IllegalArgumentException(
                        "Field params should have the entry for the key ("
                                + EXTRA_DISPLAY_ID
                                + ") with integer >= 0");
            }

            IBinder hostToken = params.getBinder(EXTRA_HOST_TOKEN);
            if (hostToken == null) {
                throw new IllegalArgumentException(
                        "Field params should have the entry for the key ("
                                + EXTRA_HOST_TOKEN
                                + ") with not null IBinder value");
            }

            final RequestSurfacePackageReceiverProxy callbackProxy =
                    new RequestSurfacePackageReceiverProxy(callbackExecutor, receiver, mService);

            mService.requestSurfacePackage(
                    mContext.getPackageName(),
                    sdkName,
                    hostToken,
                    displayId,
                    width,
                    height,
                    /*timeAppCalledSystemServer=*/ System.currentTimeMillis(),
                    params,
                    callbackProxy);
        } catch (RemoteException e) {
            throw e.rethrowFromSystemServer();
        }
    }

    /**
     * A callback for tracking events SDK sandbox death.
     *
     * <p>The callback can be added using {@link
     * SdkSandboxManager#addSdkSandboxProcessDeathCallback(Executor,
     * SdkSandboxProcessDeathCallback)} and removed using {@link
     * SdkSandboxManager#removeSdkSandboxProcessDeathCallback(SdkSandboxProcessDeathCallback)}
     */
    public interface SdkSandboxProcessDeathCallback {
        /**
         * Notifies the client application that the SDK sandbox has died. The sandbox could die for
         * various reasons, for example, due to memory pressure on the system, or a crash in the
         * sandbox.
         *
         * The system will automatically restart the sandbox process if it died due to a crash.
         * However, the state of the sandbox will be lost - so any SDKs that were loaded previously
         * would have to be loaded again, using {@link SdkSandboxManager#loadSdk(String, Bundle,
         * Executor, OutcomeReceiver)} to continue using them.
         */
        void onSdkSandboxDied();
    }

    /** @hide */
    private static class SdkSandboxProcessDeathCallbackProxy
            extends ISdkSandboxProcessDeathCallback.Stub {
        private final Executor mExecutor;
        public final SdkSandboxProcessDeathCallback callback;

        SdkSandboxProcessDeathCallbackProxy(
                Executor executor, SdkSandboxProcessDeathCallback lifecycleCallback) {
            mExecutor = executor;
            callback = lifecycleCallback;
        }

        @Override
        public void onSdkSandboxDied() {
            mExecutor.execute(() -> callback.onSdkSandboxDied());
        }
    }

<<<<<<< HEAD
=======
    /**
     * Adds keys to set of keys being synced from app's default {@link SharedPreferences} to
     * SdkSandbox.
     *
     * <p>Synced data will be available for sdks to read using the {@link
     * SdkSandboxController#getClientSharedPreferences()} API.
     *
     * <p>To stop syncing any key that has been added using this API, use {@link
     * #removeSyncedSharedPreferencesKeys(Set)}.
     *
     * <p>The sync breaks if the app restarts and user must call this API again to rebuild the pool
     * of keys for syncing.
     *
     * <p>Note: This class does not support use across multiple processes.
     *
     * @param keys set of keys that will be synced to Sandbox.
     */
    public void addSyncedSharedPreferencesKeys(@NonNull Set<String> keys) {
        Objects.requireNonNull(keys, "keys cannot be null");
        for (String key : keys) {
            if (key == null) {
                throw new IllegalArgumentException("keys cannot contain null");
            }
        }
        mSyncManager.addSharedPreferencesSyncKeys(keys);
    }

    /**
     * Removes keys from set of keys that have been added using {@link
     * #addSyncedSharedPreferencesKeys(Set)}
     *
     * <p>Removed keys will be erased from SdkSandbox if they have been synced already.
     *
     * @param keys set of key names that should no longer be synced to Sandbox.
     */
    public void removeSyncedSharedPreferencesKeys(@NonNull Set<String> keys) {
        for (String key : keys) {
            if (key == null) {
                throw new IllegalArgumentException("keys cannot contain null");
            }
        }
        mSyncManager.removeSharedPreferencesSyncKeys(keys);
    }

    /**
     * Returns the set keys that are being synced from app's default {@link SharedPreferences} to
     * SdkSandbox.
     */
    @NonNull
    public Set<String> getSyncedSharedPreferencesKeys() {
        return mSyncManager.getSharedPreferencesSyncKeys();
    }

>>>>>>> 453bf69b
    /** @hide */
    private static class LoadSdkReceiverProxy extends ILoadSdkCallback.Stub {
        private final Executor mExecutor;
        private final OutcomeReceiver<SandboxedSdk, LoadSdkException> mCallback;
        private final ISdkSandboxManager mService;

        LoadSdkReceiverProxy(
                Executor executor,
                OutcomeReceiver<SandboxedSdk, LoadSdkException> callback,
                ISdkSandboxManager service) {
            mExecutor = executor;
            mCallback = callback;
            mService = service;
        }

        @Override
        public void onLoadSdkSuccess(SandboxedSdk sandboxedSdk, long timeSystemServerCalledApp) {
            logLatencyFromSystemServerToApp(timeSystemServerCalledApp);
            mExecutor.execute(() -> mCallback.onResult(sandboxedSdk));
        }

        @Override
        public void onLoadSdkFailure(LoadSdkException exception, long timeSystemServerCalledApp) {
            logLatencyFromSystemServerToApp(timeSystemServerCalledApp);
            mExecutor.execute(() -> mCallback.onError(exception));
        }

        private void logLatencyFromSystemServerToApp(long timeSystemServerCalledApp) {
            try {
                mService.logLatencyFromSystemServerToApp(
                        ISdkSandboxManager.LOAD_SDK,
                        // TODO(b/242832156): Add Injector class for testing
                        (int) (System.currentTimeMillis() - timeSystemServerCalledApp));
            } catch (RemoteException e) {
                Log.w(
                        TAG,
                        "Remote exception while calling logLatencyFromSystemServerToApp."
                                + "Error: "
                                + e.getMessage());
            }
        }
    }

    /** @hide */
    private static class RequestSurfacePackageReceiverProxy
            extends IRequestSurfacePackageCallback.Stub {
        private final Executor mExecutor;
        private final OutcomeReceiver<Bundle, RequestSurfacePackageException> mReceiver;
        private final ISdkSandboxManager mService;

        RequestSurfacePackageReceiverProxy(
                Executor executor,
                OutcomeReceiver<Bundle, RequestSurfacePackageException> receiver,
                ISdkSandboxManager service) {
            mExecutor = executor;
            mReceiver = receiver;
            mService = service;
        }

        @Override
        public void onSurfacePackageReady(
                SurfacePackage surfacePackage,
                int surfacePackageId,
                Bundle params,
                long timeSystemServerCalledApp) {
            logLatencyFromSystemServerToApp(timeSystemServerCalledApp);
            mExecutor.execute(
                    () -> {
                        params.putParcelable(EXTRA_SURFACE_PACKAGE, surfacePackage);
                        mReceiver.onResult(params);
                    });
        }

        @Override
        public void onSurfacePackageError(
                int errorCode, String errorMsg, long timeSystemServerCalledApp) {
            logLatencyFromSystemServerToApp(timeSystemServerCalledApp);
            mExecutor.execute(
                    () ->
                            mReceiver.onError(
                                    new RequestSurfacePackageException(errorCode, errorMsg)));
        }

        private void logLatencyFromSystemServerToApp(long timeSystemServerCalledApp) {
            try {
                mService.logLatencyFromSystemServerToApp(
                        ISdkSandboxManager.REQUEST_SURFACE_PACKAGE,
                        // TODO(b/242832156): Add Injector class for testing
                        (int) (System.currentTimeMillis() - timeSystemServerCalledApp));
            } catch (RemoteException e) {
                Log.w(
                        TAG,
                        "Remote exception while calling logLatencyFromSystemServerToApp."
                                + "Error: "
                                + e.getMessage());
            }
        }
    }
}<|MERGE_RESOLUTION|>--- conflicted
+++ resolved
@@ -25,11 +25,7 @@
 import android.annotation.SystemService;
 import android.annotation.TestApi;
 import android.content.Context;
-<<<<<<< HEAD
-import android.content.pm.SharedLibraryInfo;
-=======
 import android.content.SharedPreferences;
->>>>>>> 453bf69b
 import android.os.Bundle;
 import android.os.IBinder;
 import android.os.OutcomeReceiver;
@@ -44,6 +40,7 @@
 import java.util.ArrayList;
 import java.util.List;
 import java.util.Objects;
+import java.util.Set;
 import java.util.concurrent.Executor;
 
 /**
@@ -217,10 +214,14 @@
     private final ArrayList<SdkSandboxProcessDeathCallbackProxy> mLifecycleCallbacks =
             new ArrayList<>();
 
+    private final SharedPreferencesSyncManager mSyncManager;
+
     /** @hide */
     public SdkSandboxManager(@NonNull Context context, @NonNull ISdkSandboxManager binder) {
         mContext = Objects.requireNonNull(context, "context should not be null");
         mService = Objects.requireNonNull(binder, "binder should not be null");
+        // TODO(b/239403323): There can be multiple package in the same app process
+        mSyncManager = SharedPreferencesSyncManager.getInstance(context, binder);
     }
 
     /**
@@ -527,8 +528,6 @@
         }
     }
 
-<<<<<<< HEAD
-=======
     /**
      * Adds keys to set of keys being synced from app's default {@link SharedPreferences} to
      * SdkSandbox.
@@ -582,7 +581,6 @@
         return mSyncManager.getSharedPreferencesSyncKeys();
     }
 
->>>>>>> 453bf69b
     /** @hide */
     private static class LoadSdkReceiverProxy extends ILoadSdkCallback.Stub {
         private final Executor mExecutor;
