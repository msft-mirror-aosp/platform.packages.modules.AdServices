--- conflicted
+++ resolved
@@ -65,22 +65,14 @@
      * SDK not found.
      *
      * <p>This indicates that client application tried to load a non-existing SDK by calling {@link
-<<<<<<< HEAD
-     * SdkSandboxManager#loadSdk(String, Bundle, Executor, LoadSdkCallback)}.
-=======
      * SdkSandboxManager#loadSdk(String, Bundle, Executor, OutcomeReceiver)}.
->>>>>>> dded7d1c
      */
     public static final int LOAD_SDK_NOT_FOUND = 100;
     /**
      * SDK is already loaded.
      *
      * <p>This indicates that client application tried to reload the same SDk by calling {@link
-<<<<<<< HEAD
-     * SdkSandboxManager#loadSdk(String, Bundle, Executor, LoadSdkCallback)} after being
-=======
      * SdkSandboxManager#loadSdk(String, Bundle, Executor, OutcomeReceiver)} after being
->>>>>>> dded7d1c
      * successfully loaded.
      */
     public static final int LOAD_SDK_ALREADY_LOADED = 101;
@@ -115,12 +107,7 @@
     public @interface RequestSurfacePackageErrorCode {}
 
     /**
-<<<<<<< HEAD
-     * Internal error while performing {@link SdkSandboxManager#sendData(String, Bundle, Executor,
-     * SendDataCallback)}.
-=======
      * Internal error while performing {@link SdkSandboxManager#sendData}.
->>>>>>> dded7d1c
      *
      * <p>This indicates a generic internal error happened while requesting to send data to an SDK.
      */
@@ -179,11 +166,7 @@
      * Load SDK in a SDK sandbox java process.
      *
      * <p>It loads SDK library with {@code sdkName} to a sandbox process asynchronously, caller
-<<<<<<< HEAD
-     * should be notified through {@link LoadSdkCallback} {@code callback}.
-=======
      * should be notified through {@code receiver}.
->>>>>>> dded7d1c
      *
      * <p>App should already declare {@code SDKs} it depends on in its {@code AndroidManifest} using
      * {@code <use-sdk-library>} tag. App can only load {@code SDKs} it depends on into the {@code
@@ -195,28 +178,16 @@
      *
      * @param sdkName name of the SDK to be loaded
      * @param params the parameters App passes to SDK
-<<<<<<< HEAD
-     * @param callbackExecutor the {@link Executor} on which to invoke the callback
-     * @param callback the {@link LoadSdkCallback} which will receive events from loading SDKs
-=======
      * @param executor the {@link Executor} on which to invoke the receiver.
      * @param receiver This either returns a Bundle of params on a successful run, or {@link
      *     LoadSdkException}.
->>>>>>> dded7d1c
      */
     public void loadSdk(
             @NonNull String sdkName,
             @NonNull Bundle params,
-<<<<<<< HEAD
-            @NonNull @CallbackExecutor Executor callbackExecutor,
-            @NonNull LoadSdkCallback callback) {
-        final LoadSdkCallbackProxy callbackProxy =
-                new LoadSdkCallbackProxy(callbackExecutor, callback);
-=======
             @NonNull @CallbackExecutor Executor executor,
             @NonNull OutcomeReceiver<LoadSdkResponse, LoadSdkException> receiver) {
         final LoadSdkReceiverProxy callbackProxy = new LoadSdkReceiverProxy(executor, receiver);
->>>>>>> dded7d1c
         try {
             mService.loadSdk(mContext.getPackageName(), sdkName, params, callbackProxy);
         } catch (RemoteException e) {
@@ -240,20 +211,11 @@
     /**
      * Send a request for a surface package to the sdk.
      *
-<<<<<<< HEAD
-     * <p>After client application receives a signal about a successful SDK loading by {@link
-     * LoadSdkCallback#onLoadSdkSuccess(Bundle)}, it is then able to asynchronously request a {@link
-     * SurfacePackage} to render view from SDK.
-     *
-     * <p>The requested {@link SurfacePackage} is returned to client application through {@link
-     * RequestSurfacePackageCallback#onSurfacePackageReady(SurfacePackage, int, Bundle)}.
-=======
      * <p>After client application receives a signal about a successful SDK loading, it is then able
      * to asynchronously request a {@link SurfacePackage} to render view from SDK.
      *
      * <p>The requested {@link SurfacePackage} is returned to client application through {@code
      * receiver}
->>>>>>> dded7d1c
      *
      * @param sdkName name of the SDK loaded into sdk sandbox
      * @param displayId the id of the logical display to display the surface package
@@ -261,13 +223,8 @@
      * @param height the height of the surface package
      * @param params the parameters which client application passes to SDK
      * @param callbackExecutor the {@link Executor} on which to invoke the callback
-<<<<<<< HEAD
-     * @param callback the {@link RequestSurfacePackageCallback} which will receive results of
-     *     requesting surface packages from SDKs.
-=======
      * @param receiver This either returns a {@link RequestSurfacePackageResponse} on success, or
      *     {@link RequestSurfacePackageException}.
->>>>>>> dded7d1c
      */
     public void requestSurfacePackage(
             @NonNull String sdkName,
@@ -276,17 +233,11 @@
             int height,
             @NonNull Bundle params,
             @NonNull @CallbackExecutor Executor callbackExecutor,
-<<<<<<< HEAD
-            @NonNull RequestSurfacePackageCallback callback) {
-        final RequestSurfacePackageCallbackProxy callbackProxy =
-                new RequestSurfacePackageCallbackProxy(callbackExecutor, callback);
-=======
             @NonNull
                     OutcomeReceiver<RequestSurfacePackageResponse, RequestSurfacePackageException>
                             receiver) {
         final RequestSurfacePackageReceiverProxy callbackProxy =
                 new RequestSurfacePackageReceiverProxy(callbackExecutor, receiver);
->>>>>>> dded7d1c
         try {
             mService.requestSurfacePackage(
                     mContext.getPackageName(),
@@ -304,21 +255,6 @@
 
     /**
      * Sends a bundle of {@code data} to SDK.
-<<<<<<< HEAD
-     *
-     * <p>After the client application receives a signal about a successful SDK loading by {@link
-     * LoadSdkCallback#onLoadSdkSuccess(Bundle)}, it is then able to asynchronously
-     * request to send any data to the SDK in the sandbox. if the SDK is not loaded,
-     * {@link SecurityException} is thrown.
-     *
-     * @param sdkName name of the SDK loaded into sdk sandbox, the same name used in {@link
-     *     SdkSandboxManager#loadSdk(String, Bundle, Executor, LoadSdkCallback)}
-     * @param data the data to be sent to the SDK represented in the form of a {@link Bundle}
-     * @param callbackExecutor the {@link Executor} on which to invoke the callback
-     * @param callback the {@link SendDataCallback} which will receive events from loading and
-     *     interacting with SDKs. The SDK may also send back data through
-     *     {@link SendDataCallback#onSendDataSuccess(Bundle)}
-=======
      *
      * <p>After the client application receives a signal about a successful SDK load, it is then
      * able to asynchronously request to send any data to the SDK in the sandbox. If the SDK is not
@@ -330,19 +266,13 @@
      * @param callbackExecutor the {@link Executor} on which to invoke the callback
      * @param receiver the {@link OutcomeReceiver} which will receive events from loading and
      *     interacting with SDKs. The SDK may also send a Bundle of data back on a successful run.
->>>>>>> dded7d1c
      */
     public void sendData(
             @NonNull String sdkName,
             @NonNull Bundle data,
             @NonNull @CallbackExecutor Executor callbackExecutor,
-<<<<<<< HEAD
-            @NonNull SendDataCallback callback) {
-        SendDataCallbackProxy callbackProxy = new SendDataCallbackProxy(callbackExecutor, callback);
-=======
             @NonNull OutcomeReceiver<SendDataResponse, SendDataException> receiver) {
         SendDataReceiverProxy callbackProxy = new SendDataReceiverProxy(callbackExecutor, receiver);
->>>>>>> dded7d1c
         try {
             mService.sendData(mContext.getPackageName(), sdkName, data, callbackProxy);
         } catch (RemoteException e) {
@@ -350,88 +280,6 @@
         }
     }
 
-<<<<<<< HEAD
-    /**
-     * A callback for tracking events regarding loading and interacting with SDKs.
-     *
-     * <p>Callback is registered to {@link SdkSandboxManager} at the moment of loading a new SDK by
-     * passing an implementation of this callback to {@link SdkSandboxManager#loadSdk(String,
-     * Bundle, Executor, LoadSdkCallback)}.
-     */
-    public interface LoadSdkCallback {
-        /**
-         * This notifies client application that the requested Sdk is successfully loaded.
-         *
-         * @param params list of params returned from Sdk to the App.
-         */
-        void onLoadSdkSuccess(@NonNull Bundle params);
-        /**
-         * This notifies client application that the requested Sdk is failed to be loaded.
-         *
-         * @param errorCode int code for the error
-         * @param errorMsg a String description of the error
-         */
-        void onLoadSdkFailure(@LoadSdkErrorCode int errorCode, @NonNull String errorMsg);
-    }
-
-    /**
-     * A callback for tracking a request for a surface package from an SDK.
-     *
-     * <p>An implementation of this callback is sent to {@link
-     * SdkSandboxManager#requestSurfacePackage(String, int, int, int, Bundle, Executor,
-     * RequestSurfacePackageCallback)}.
-     */
-    public interface RequestSurfacePackageCallback {
-        /**
-         * This notifies client application that {@link SurfacePackage} is ready to remote render
-         * view from the SDK.
-         *
-         * @param surfacePackage the requested surface package by {@link
-         *     SdkSandboxManager#requestSurfacePackage(String, int, int, int, Bundle, Executor,
-         *     RequestSurfacePackageCallback)}
-         * @param surfacePackageId a unique id for the {@link SurfacePackage} {@code surfacePackage}
-         * @param params list of params returned from Sdk to the App.
-         */
-        void onSurfacePackageReady(
-                @NonNull SurfacePackage surfacePackage,
-                int surfacePackageId,
-                @NonNull Bundle params);
-        /**
-         * This notifies client application that requesting {@link SurfacePackage} has failed.
-         *
-         * @param errorCode int code for the error
-         * @param errorMsg a String description of the error
-         */
-        void onSurfacePackageError(@RequestSurfacePackageErrorCode int errorCode,
-                @NonNull String errorMsg);
-    }
-
-    /**
-     * A callback for tracking sending of data to an SDK.
-     */
-    public interface SendDataCallback {
-        /**
-         * This notifies the client application that sending data to the SDK has completed
-         * successfully.
-         */
-        void onSendDataSuccess(@NonNull Bundle params);
-
-        /**
-         * This notifies the client application that sending data to an SDK has failed.
-         *
-         * @param errorCode int code for the error
-         * @param errorMsg a String description of the error
-         */
-        void onSendDataError(@SendDataErrorCode int errorCode, @NonNull String errorMsg);
-    }
-
-    /** @hide */
-    private static class LoadSdkCallbackProxy extends ILoadSdkCallback.Stub {
-        private final Executor mExecutor;
-        private final LoadSdkCallback mCallback;
-
-        LoadSdkCallbackProxy(Executor executor, LoadSdkCallback callback) {
-=======
     /** @hide */
     private static class LoadSdkReceiverProxy extends ILoadSdkCallback.Stub {
         private final Executor mExecutor;
@@ -439,7 +287,6 @@
 
         LoadSdkReceiverProxy(
                 Executor executor, OutcomeReceiver<LoadSdkResponse, LoadSdkException> callback) {
->>>>>>> dded7d1c
             mExecutor = executor;
             mCallback = callback;
         }
@@ -469,19 +316,6 @@
             mExecutor = executor;
             mReceiver = receiver;
         }
-    }
-
-    /** @hide */
-    private static class RequestSurfacePackageCallbackProxy
-            extends IRequestSurfacePackageCallback.Stub {
-        private final Executor mExecutor;
-        private final RequestSurfacePackageCallback mCallback;
-
-        RequestSurfacePackageCallbackProxy(
-                Executor executor, RequestSurfacePackageCallback callback) {
-            mExecutor = executor;
-            mCallback = callback;
-        }
 
         @Override
         public void onSurfacePackageReady(SurfacePackage surfacePackage,
@@ -502,15 +336,6 @@
     }
 
     /** @hide */
-<<<<<<< HEAD
-    private static class SendDataCallbackProxy extends ISendDataCallback.Stub {
-        private final Executor mExecutor;
-        private final SendDataCallback mCallback;
-
-        SendDataCallbackProxy(Executor executor, SendDataCallback callback) {
-            mExecutor = executor;
-            mCallback = callback;
-=======
     private static class SendDataReceiverProxy extends ISendDataCallback.Stub {
         private final Executor mExecutor;
         private final OutcomeReceiver<SendDataResponse, SendDataException> mReceiver;
@@ -519,25 +344,16 @@
                 Executor executor, OutcomeReceiver<SendDataResponse, SendDataException> receiver) {
             mExecutor = executor;
             mReceiver = receiver;
->>>>>>> dded7d1c
         }
 
         @Override
         public void onSendDataSuccess(Bundle params) {
-<<<<<<< HEAD
-            mExecutor.execute(() -> mCallback.onSendDataSuccess(params));
-=======
             mExecutor.execute(() -> mReceiver.onResult(new SendDataResponse(params)));
->>>>>>> dded7d1c
         }
 
         @Override
         public void onSendDataError(int errorCode, String errorMsg) {
-<<<<<<< HEAD
-            mExecutor.execute(() -> mCallback.onSendDataError(errorCode, errorMsg));
-=======
             mExecutor.execute(() -> mReceiver.onError(new SendDataException(errorCode, errorMsg)));
->>>>>>> dded7d1c
         }
     }
 }