/*
 * Copyright (C) 2021 The Android Open Source Project
 *
 * Licensed under the Apache License, Version 2.0 (the "License");
 * you may not use this file except in compliance with the License.
 * You may obtain a copy of the License at
 *
 *      http://www.apache.org/licenses/LICENSE-2.0
 *
 * Unless required by applicable law or agreed to in writing, software
 * distributed under the License is distributed on an "AS IS" BASIS,
 * WITHOUT WARRANTIES OR CONDITIONS OF ANY KIND, either express or implied.
 * See the License for the specific language governing permissions and
 * limitations under the License.
 */

package android.app.sdksandbox;

import android.os.Bundle;
import android.os.IBinder;

import android.app.sdksandbox.ILoadSdkCallback;
import android.app.sdksandbox.IRequestSurfacePackageCallback;
import android.app.sdksandbox.ISdkSandboxLifecycleCallback;
import android.app.sdksandbox.ISendDataCallback;
import android.content.pm.SharedLibraryInfo;

/** @hide */
interface ISdkSandboxManager {
    void addSdkSandboxLifecycleCallback(in String callingPackageName, in ISdkSandboxLifecycleCallback callback);
    void removeSdkSandboxLifecycleCallback(in String callingPackageName, in ISdkSandboxLifecycleCallback callback);
    void loadSdk(in String callingPackageName, in String sdkName, long timeAppCalledSystemServer, in Bundle params, in ILoadSdkCallback callback);
    void unloadSdk(in String callingPackageName, in String sdkName, long timeAppCalledSystemServer);
    void requestSurfacePackage(in String callingPackageName, in String sdkName, in IBinder hostToken, int displayId, int width, int height, long timeAppCalledSystemServer, in Bundle params, IRequestSurfacePackageCallback callback);
    void sendData(in String callingPackageName, in String sdkName, in Bundle data, in ISendDataCallback callback);
    List<SharedLibraryInfo> getLoadedSdkLibrariesInfo(in String callingPackageName, long timeAppCalledSystemServer);
<<<<<<< HEAD
    void syncDataFromClient(in String callingPackageName, in Bundle data);
=======
    void syncDataFromClient(in String callingPackageName, long timeAppCalledSystemServer, in Bundle data);
>>>>>>> 78a690ae
    void stopSdkSandbox(in String callingPackageName);
}<|MERGE_RESOLUTION|>--- conflicted
+++ resolved
@@ -34,10 +34,6 @@
     void requestSurfacePackage(in String callingPackageName, in String sdkName, in IBinder hostToken, int displayId, int width, int height, long timeAppCalledSystemServer, in Bundle params, IRequestSurfacePackageCallback callback);
     void sendData(in String callingPackageName, in String sdkName, in Bundle data, in ISendDataCallback callback);
     List<SharedLibraryInfo> getLoadedSdkLibrariesInfo(in String callingPackageName, long timeAppCalledSystemServer);
-<<<<<<< HEAD
-    void syncDataFromClient(in String callingPackageName, in Bundle data);
-=======
     void syncDataFromClient(in String callingPackageName, long timeAppCalledSystemServer, in Bundle data);
->>>>>>> 78a690ae
     void stopSdkSandbox(in String callingPackageName);
 }