// Signature format: 2.0
package android.app.sdksandbox {

  public final class LoadSdkException extends java.lang.Exception {
    ctor public LoadSdkException(int, @Nullable String);
    ctor public LoadSdkException(int, @Nullable String, @Nullable Throwable);
    ctor public LoadSdkException(int, @Nullable String, @Nullable Throwable, @NonNull android.os.Bundle);
    method @NonNull public android.os.Bundle getExtraErrorInformation();
    method public int getLoadSdkErrorCode();
  }

  public final class LoadSdkResponse {
    ctor public LoadSdkResponse(@NonNull android.os.Bundle);
    method @NonNull public android.os.Bundle getExtraInformation();
  }

  public final class RequestSurfacePackageException extends java.lang.Exception {
    ctor public RequestSurfacePackageException(int, @Nullable String);
    ctor public RequestSurfacePackageException(int, @Nullable String, @Nullable Throwable);
    ctor public RequestSurfacePackageException(int, @Nullable String, @Nullable Throwable, @NonNull android.os.Bundle);
    method @NonNull public android.os.Bundle getExtraErrorInformation();
    method public int getRequestSurfacePackageErrorCode();
  }

  public final class RequestSurfacePackageResponse {
    ctor public RequestSurfacePackageResponse(@NonNull android.view.SurfaceControlViewHost.SurfacePackage, @NonNull android.os.Bundle);
    method @NonNull public android.os.Bundle getExtraInformation();
    method @NonNull public android.view.SurfaceControlViewHost.SurfacePackage getSurfacePackage();
  }

  public final class SandboxedSdkContext extends android.content.ContextWrapper {
  }

  public abstract class SandboxedSdkProvider {
    ctor public SandboxedSdkProvider();
    method @NonNull public abstract android.view.View getView(@NonNull android.content.Context, @NonNull android.os.Bundle);
<<<<<<< HEAD
    method public abstract void initSdk(@NonNull android.app.sdksandbox.SandboxedSdkContext, @NonNull android.os.Bundle, @NonNull java.util.concurrent.Executor, @NonNull android.app.sdksandbox.SandboxedSdkProvider.InitSdkCallback);
    method public abstract void onDataReceived(@NonNull android.os.Bundle, @NonNull android.app.sdksandbox.SandboxedSdkProvider.DataReceivedCallback);
=======
    method public abstract void onDataReceived(@NonNull android.os.Bundle, @NonNull android.app.sdksandbox.SandboxedSdkProvider.DataReceivedCallback);
    method public abstract void onLoadSdk(@NonNull android.app.sdksandbox.SandboxedSdkContext, @NonNull android.os.Bundle, @NonNull java.util.concurrent.Executor, @NonNull android.app.sdksandbox.SandboxedSdkProvider.OnLoadSdkCallback);
>>>>>>> dded7d1c
  }

  public static interface SandboxedSdkProvider.DataReceivedCallback {
    method public void onDataReceivedError(@NonNull String);
    method public void onDataReceivedSuccess(@NonNull android.os.Bundle);
  }

<<<<<<< HEAD
  public static interface SandboxedSdkProvider.InitSdkCallback {
    method public void onInitSdkError(@NonNull String);
    method public void onInitSdkFinished(@NonNull android.os.Bundle);
=======
  public static interface SandboxedSdkProvider.OnLoadSdkCallback {
    method public void onLoadSdkError(@NonNull String);
    method public void onLoadSdkFinished(@NonNull android.os.Bundle);
>>>>>>> dded7d1c
  }

  public final class SdkSandboxManager {
    method @NonNull public java.util.List<android.content.pm.SharedLibraryInfo> getLoadedSdkLibrariesInfo();
    method public static int getSdkSandboxState();
<<<<<<< HEAD
    method public void loadSdk(@NonNull String, @NonNull android.os.Bundle, @NonNull java.util.concurrent.Executor, @NonNull android.app.sdksandbox.SdkSandboxManager.LoadSdkCallback);
    method public void requestSurfacePackage(@NonNull String, int, int, int, @NonNull android.os.Bundle, @NonNull java.util.concurrent.Executor, @NonNull android.app.sdksandbox.SdkSandboxManager.RequestSurfacePackageCallback);
    method public void sendData(@NonNull String, @NonNull android.os.Bundle, @NonNull java.util.concurrent.Executor, @NonNull android.app.sdksandbox.SdkSandboxManager.SendDataCallback);
=======
    method public void loadSdk(@NonNull String, @NonNull android.os.Bundle, @NonNull java.util.concurrent.Executor, @NonNull android.os.OutcomeReceiver<android.app.sdksandbox.LoadSdkResponse,android.app.sdksandbox.LoadSdkException>);
    method public void requestSurfacePackage(@NonNull String, int, int, int, @NonNull android.os.Bundle, @NonNull java.util.concurrent.Executor, @NonNull android.os.OutcomeReceiver<android.app.sdksandbox.RequestSurfacePackageResponse,android.app.sdksandbox.RequestSurfacePackageException>);
    method public void sendData(@NonNull String, @NonNull android.os.Bundle, @NonNull java.util.concurrent.Executor, @NonNull android.os.OutcomeReceiver<android.app.sdksandbox.SendDataResponse,android.app.sdksandbox.SendDataException>);
>>>>>>> dded7d1c
    field public static final int LOAD_SDK_ALREADY_LOADED = 101; // 0x65
    field public static final int LOAD_SDK_INTERNAL_ERROR = 500; // 0x1f4
    field public static final int LOAD_SDK_NOT_FOUND = 100; // 0x64
    field public static final int REQUEST_SURFACE_PACKAGE_INTERNAL_ERROR = 700; // 0x2bc
    field public static final String SDK_SANDBOX_SERVICE = "sdk_sandbox";
    field public static final int SDK_SANDBOX_STATE_DISABLED = 0; // 0x0
    field public static final int SDK_SANDBOX_STATE_ENABLED_PROCESS_ISOLATION = 2; // 0x2
    field public static final int SEND_DATA_INTERNAL_ERROR = 800; // 0x320
<<<<<<< HEAD
  }

  public static interface SdkSandboxManager.LoadSdkCallback {
    method public void onLoadSdkFailure(int, @NonNull String);
    method public void onLoadSdkSuccess(@NonNull android.os.Bundle);
  }

  public static interface SdkSandboxManager.RequestSurfacePackageCallback {
    method public void onSurfacePackageError(int, @NonNull String);
    method public void onSurfacePackageReady(@NonNull android.view.SurfaceControlViewHost.SurfacePackage, int, @NonNull android.os.Bundle);
=======
  }

  public final class SendDataException extends java.lang.Exception {
    ctor public SendDataException(int, @Nullable String);
    ctor public SendDataException(int, @Nullable String, @Nullable Throwable);
    ctor public SendDataException(int, @Nullable String, @Nullable Throwable, @NonNull android.os.Bundle);
    method @NonNull public android.os.Bundle getExtraErrorInformation();
    method public int getSendDataErrorCode();
  }

  public final class SendDataResponse {
    ctor public SendDataResponse(@NonNull android.os.Bundle);
    method @NonNull public android.os.Bundle getExtraInformation();
>>>>>>> dded7d1c
  }

  public static interface SdkSandboxManager.SendDataCallback {
    method public void onSendDataError(int, @NonNull String);
    method public void onSendDataSuccess(@NonNull android.os.Bundle);
  }

}
<|MERGE_RESOLUTION|>--- conflicted
+++ resolved
@@ -34,13 +34,8 @@
   public abstract class SandboxedSdkProvider {
     ctor public SandboxedSdkProvider();
     method @NonNull public abstract android.view.View getView(@NonNull android.content.Context, @NonNull android.os.Bundle);
-<<<<<<< HEAD
-    method public abstract void initSdk(@NonNull android.app.sdksandbox.SandboxedSdkContext, @NonNull android.os.Bundle, @NonNull java.util.concurrent.Executor, @NonNull android.app.sdksandbox.SandboxedSdkProvider.InitSdkCallback);
-    method public abstract void onDataReceived(@NonNull android.os.Bundle, @NonNull android.app.sdksandbox.SandboxedSdkProvider.DataReceivedCallback);
-=======
     method public abstract void onDataReceived(@NonNull android.os.Bundle, @NonNull android.app.sdksandbox.SandboxedSdkProvider.DataReceivedCallback);
     method public abstract void onLoadSdk(@NonNull android.app.sdksandbox.SandboxedSdkContext, @NonNull android.os.Bundle, @NonNull java.util.concurrent.Executor, @NonNull android.app.sdksandbox.SandboxedSdkProvider.OnLoadSdkCallback);
->>>>>>> dded7d1c
   }
 
   public static interface SandboxedSdkProvider.DataReceivedCallback {
@@ -48,29 +43,17 @@
     method public void onDataReceivedSuccess(@NonNull android.os.Bundle);
   }
 
-<<<<<<< HEAD
-  public static interface SandboxedSdkProvider.InitSdkCallback {
-    method public void onInitSdkError(@NonNull String);
-    method public void onInitSdkFinished(@NonNull android.os.Bundle);
-=======
   public static interface SandboxedSdkProvider.OnLoadSdkCallback {
     method public void onLoadSdkError(@NonNull String);
     method public void onLoadSdkFinished(@NonNull android.os.Bundle);
->>>>>>> dded7d1c
   }
 
   public final class SdkSandboxManager {
     method @NonNull public java.util.List<android.content.pm.SharedLibraryInfo> getLoadedSdkLibrariesInfo();
     method public static int getSdkSandboxState();
-<<<<<<< HEAD
-    method public void loadSdk(@NonNull String, @NonNull android.os.Bundle, @NonNull java.util.concurrent.Executor, @NonNull android.app.sdksandbox.SdkSandboxManager.LoadSdkCallback);
-    method public void requestSurfacePackage(@NonNull String, int, int, int, @NonNull android.os.Bundle, @NonNull java.util.concurrent.Executor, @NonNull android.app.sdksandbox.SdkSandboxManager.RequestSurfacePackageCallback);
-    method public void sendData(@NonNull String, @NonNull android.os.Bundle, @NonNull java.util.concurrent.Executor, @NonNull android.app.sdksandbox.SdkSandboxManager.SendDataCallback);
-=======
     method public void loadSdk(@NonNull String, @NonNull android.os.Bundle, @NonNull java.util.concurrent.Executor, @NonNull android.os.OutcomeReceiver<android.app.sdksandbox.LoadSdkResponse,android.app.sdksandbox.LoadSdkException>);
     method public void requestSurfacePackage(@NonNull String, int, int, int, @NonNull android.os.Bundle, @NonNull java.util.concurrent.Executor, @NonNull android.os.OutcomeReceiver<android.app.sdksandbox.RequestSurfacePackageResponse,android.app.sdksandbox.RequestSurfacePackageException>);
     method public void sendData(@NonNull String, @NonNull android.os.Bundle, @NonNull java.util.concurrent.Executor, @NonNull android.os.OutcomeReceiver<android.app.sdksandbox.SendDataResponse,android.app.sdksandbox.SendDataException>);
->>>>>>> dded7d1c
     field public static final int LOAD_SDK_ALREADY_LOADED = 101; // 0x65
     field public static final int LOAD_SDK_INTERNAL_ERROR = 500; // 0x1f4
     field public static final int LOAD_SDK_NOT_FOUND = 100; // 0x64
@@ -79,18 +62,6 @@
     field public static final int SDK_SANDBOX_STATE_DISABLED = 0; // 0x0
     field public static final int SDK_SANDBOX_STATE_ENABLED_PROCESS_ISOLATION = 2; // 0x2
     field public static final int SEND_DATA_INTERNAL_ERROR = 800; // 0x320
-<<<<<<< HEAD
-  }
-
-  public static interface SdkSandboxManager.LoadSdkCallback {
-    method public void onLoadSdkFailure(int, @NonNull String);
-    method public void onLoadSdkSuccess(@NonNull android.os.Bundle);
-  }
-
-  public static interface SdkSandboxManager.RequestSurfacePackageCallback {
-    method public void onSurfacePackageError(int, @NonNull String);
-    method public void onSurfacePackageReady(@NonNull android.view.SurfaceControlViewHost.SurfacePackage, int, @NonNull android.os.Bundle);
-=======
   }
 
   public final class SendDataException extends java.lang.Exception {
@@ -104,12 +75,6 @@
   public final class SendDataResponse {
     ctor public SendDataResponse(@NonNull android.os.Bundle);
     method @NonNull public android.os.Bundle getExtraInformation();
->>>>>>> dded7d1c
-  }
-
-  public static interface SdkSandboxManager.SendDataCallback {
-    method public void onSendDataError(int, @NonNull String);
-    method public void onSendDataSuccess(@NonNull android.os.Bundle);
   }
 
 }
