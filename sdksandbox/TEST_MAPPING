--- conflicted
+++ resolved
@@ -292,12 +292,9 @@
       "name": "CtsMediaProjectionTestCases"
     },
     {
-<<<<<<< HEAD
-=======
       "name": "CtsOpenGLTestCases"
     },
     {
->>>>>>> 1d679908
       "name": "CtsOsTestCases"
     },
     {
