--- conflicted
+++ resolved
@@ -37,11 +37,10 @@
       ]
     },
     {
-<<<<<<< HEAD
       "name": "SdkSandboxMetricsHostTest[com.google.android.adservices.apex]"
-=======
+    },
+    {
       "name": "CtsSdkSandboxWebkitTestCases[com.google.android.adservices.apex]"
->>>>>>> bfab6bce
     },
     {
       "name": "SdkSandboxManagerDisabledTests[com.google.android.adservices.apex]"
