/*
 * Copyright (C) 2022 The Android Open Source Project
 *
 * Licensed under the Apache License, Version 2.0 (the "License");
 * you may not use this file except in compliance with the License.
 * You may obtain a copy of the License at
 *
 *      http://www.apache.org/licenses/LICENSE-2.0
 *
 * Unless required by applicable law or agreed to in writing, software
 * distributed under the License is distributed on an "AS IS" BASIS,
 * WITHOUT WARRANTIES OR CONDITIONS OF ANY KIND, either express or implied.
 * See the License for the specific language governing permissions and
 * limitations under the License.
 */

package com.android.server.sdksandbox;

import static com.android.sdksandbox.flags.Flags.sdkSandboxDexVerifier;

import android.content.BroadcastReceiver;
import android.content.Context;
import android.content.Intent;
import android.content.pm.PackageInfo;
import android.content.pm.PackageManager;
import android.os.Build;
import android.os.Handler;
import android.os.HandlerThread;
import android.os.OutcomeReceiver;
import android.os.Process;
import android.provider.DeviceConfig;
import android.util.Log;

import com.android.internal.annotations.VisibleForTesting;
import com.android.server.sdksandbox.verifier.SdkDexVerifier;

/**
 * Broadcast Receiver for receiving new Sdk install requests and verifying Sdk code before running
 * it in Sandbox.
 *
 * @hide
 */
public class SdkSandboxVerifierReceiver extends BroadcastReceiver {

    private static final String TAG = "SdkSandboxVerifier";
    private Handler mHandler;
    private SdkDexVerifier mSdkDexVerifier;

    public SdkSandboxVerifierReceiver() {
        HandlerThread handlerThread =
                new HandlerThread("DexVerifierHandlerThread", Process.THREAD_PRIORITY_BACKGROUND);
        handlerThread.start();
        mHandler = new Handler(handlerThread.getLooper());
    }

    @Override
    public void onReceive(Context context, Intent intent) {
        if (!Intent.ACTION_PACKAGE_NEEDS_VERIFICATION.equals(intent.getAction())) {
            return;
        }

        Log.d(TAG, "Received sdk sandbox verification intent " + intent.toString());
        Log.d(TAG, "Extras " + intent.getExtras());

        verifySdkHandler(context, intent, mHandler);
    }

    @VisibleForTesting
    void setSdkDexVerifier(SdkDexVerifier sdkDexVerifier) {
        mSdkDexVerifier = sdkDexVerifier;
    }

    @VisibleForTesting
    void verifySdkHandler(Context context, Intent intent, Handler handler) {
        int verificationId = intent.getIntExtra(PackageManager.EXTRA_VERIFICATION_ID, -1);

<<<<<<< HEAD
        boolean enforceRestrictions =
                DeviceConfig.getBoolean(
                        DeviceConfig.NAMESPACE_ADSERVICES,
                        SdkSandboxManagerService.PROPERTY_ENFORCE_RESTRICTIONS,
                        SdkSandboxManagerService.DEFAULT_VALUE_ENFORCE_RESTRICTIONS);
        if (!enforceRestrictions) {
=======
        boolean isRestrictionsEnabled =
                sdkSandboxDexVerifier()
                        && DeviceConfig.getBoolean(
                                DeviceConfig.NAMESPACE_ADSERVICES,
                                SdkSandboxManagerService.PROPERTY_ENFORCE_RESTRICTIONS,
                                SdkSandboxManagerService.DEFAULT_VALUE_ENFORCE_RESTRICTIONS);
        if (!isRestrictionsEnabled) {
>>>>>>> 4a816567
            context.getPackageManager()
                    .verifyPendingInstall(verificationId, PackageManager.VERIFICATION_ALLOW);
            Log.d(TAG, "Restrictions disabled. Sent VERIFICATION_ALLOW");
            return;
        }

        String apkPath = intent.getData() != null ? intent.getData().getPath() : null;

        PackageInfo packageInfo =
                apkPath != null
                        ? context.getPackageManager().getPackageArchiveInfo(apkPath, /* flags */ 0)
                        : null;

        if (packageInfo == null) {
            Log.e(TAG, "Package data to verify was absent or invalid.");
            context.getPackageManager()
                    .verifyPendingInstall(verificationId, PackageManager.VERIFICATION_REJECT);
            return;
        }

        if (mSdkDexVerifier == null) {
            mSdkDexVerifier = SdkDexVerifier.getInstance();
        }
        int targetSdkVersion =
                packageInfo.applicationInfo != null
                        ? packageInfo.applicationInfo.targetSdkVersion
                        : Build.VERSION.SDK_INT;
        handler.post(
                () ->
                        mSdkDexVerifier.startDexVerification(
                                apkPath,
                                packageInfo.packageName,
                                targetSdkVersion,
                                new OutcomeReceiver<Void, Exception>() {
                                    @Override
                                    public void onResult(Void result) {}

                                    @Override
                                    public void onError(Exception e) {
                                        Log.e(TAG, "Error at SdkSandboxVerifierReceiver", e);
                                    }
                                }));

        // Verification will continue to run on background, return VERIFICATION_ALLOW to
        // unblock install
        context.getPackageManager()
                .verifyPendingInstall(verificationId, PackageManager.VERIFICATION_ALLOW);
        Log.d(TAG, "Sent VERIFICATION_ALLOW");
    }
}<|MERGE_RESOLUTION|>--- conflicted
+++ resolved
@@ -74,14 +74,6 @@
     void verifySdkHandler(Context context, Intent intent, Handler handler) {
         int verificationId = intent.getIntExtra(PackageManager.EXTRA_VERIFICATION_ID, -1);
 
-<<<<<<< HEAD
-        boolean enforceRestrictions =
-                DeviceConfig.getBoolean(
-                        DeviceConfig.NAMESPACE_ADSERVICES,
-                        SdkSandboxManagerService.PROPERTY_ENFORCE_RESTRICTIONS,
-                        SdkSandboxManagerService.DEFAULT_VALUE_ENFORCE_RESTRICTIONS);
-        if (!enforceRestrictions) {
-=======
         boolean isRestrictionsEnabled =
                 sdkSandboxDexVerifier()
                         && DeviceConfig.getBoolean(
@@ -89,7 +81,6 @@
                                 SdkSandboxManagerService.PROPERTY_ENFORCE_RESTRICTIONS,
                                 SdkSandboxManagerService.DEFAULT_VALUE_ENFORCE_RESTRICTIONS);
         if (!isRestrictionsEnabled) {
->>>>>>> 4a816567
             context.getPackageManager()
                     .verifyPendingInstall(verificationId, PackageManager.VERIFICATION_ALLOW);
             Log.d(TAG, "Restrictions disabled. Sent VERIFICATION_ALLOW");
