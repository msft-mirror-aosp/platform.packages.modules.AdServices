--- conflicted
+++ resolved
@@ -264,11 +264,7 @@
         mInjector.setLocalManager(new LocalImpl());
         mServiceProvider = mInjector.getSdkSandboxServiceProvider();
         mActivityManager = mContext.getSystemService(ActivityManager.class);
-<<<<<<< HEAD
         mActivityManagerLocal = LocalManagerRegistry.getManager(ActivityManagerLocal.class);
-        mLocalManager = new LocalImpl();
-=======
->>>>>>> 0593c7bc
         mSdkSandboxPulledAtoms = mInjector.getSdkSandboxPulledAtoms();
         PackageManagerLocal packageManagerLocal =
                 LocalManagerRegistry.getManager(PackageManagerLocal.class);
