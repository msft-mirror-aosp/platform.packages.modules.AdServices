/*
 * Copyright (C) 2022 The Android Open Source Project
 *
 * Licensed under the Apache License, Version 2.0 (the "License");
 * you may not use this file except in compliance with the License.
 * You may obtain a copy of the License at
 *
 *      http://www.apache.org/licenses/LICENSE-2.0
 *
 * Unless required by applicable law or agreed to in writing, software
 * distributed under the License is distributed on an "AS IS" BASIS,
 * WITHOUT WARRANTIES OR CONDITIONS OF ANY KIND, either express or implied.
 * See the License for the specific language governing permissions and
 * limitations under the License.
 */

package com.android.server.sdksandbox;

import static android.app.sdksandbox.SdkSandboxManager.SDK_SANDBOX_SERVICE;

import static com.android.server.sdksandbox.SdkSandboxStorageManager.SdkDataDirInfo;

import android.annotation.NonNull;
import android.annotation.Nullable;
import android.annotation.RequiresPermission;
import android.app.ActivityManager;
import android.app.sdksandbox.ILoadSdkCallback;
import android.app.sdksandbox.IRequestSurfacePackageCallback;
import android.app.sdksandbox.ISdkSandboxManager;
import android.app.sdksandbox.ISendDataCallback;
import android.app.sdksandbox.SdkSandboxManager;
import android.content.BroadcastReceiver;
import android.content.ComponentName;
import android.content.Context;
import android.content.Intent;
import android.content.IntentFilter;
import android.content.ServiceConnection;
import android.content.pm.ApplicationInfo;
import android.content.pm.PackageManager;
import android.content.pm.ResolveInfo;
import android.content.pm.SharedLibraryInfo;
import android.os.Binder;
import android.os.Bundle;
import android.os.Handler;
import android.os.HandlerThread;
import android.os.IBinder;
import android.os.ParcelFileDescriptor;
import android.os.Process;
import android.os.RemoteException;
import android.os.UserHandle;
import android.text.TextUtils;
import android.util.ArrayMap;
import android.util.ArraySet;
import android.util.Log;
import android.util.Pair;
import android.view.SurfaceControlViewHost;
import android.webkit.WebViewUpdateService;

import com.android.adservices.AdServicesCommon;
import com.android.internal.annotations.GuardedBy;
import com.android.internal.annotations.VisibleForTesting;
import com.android.sdksandbox.IDataReceivedCallback;
import com.android.sdksandbox.ILoadSdkInSandboxCallback;
import com.android.sdksandbox.IRequestSurfacePackageFromSdkCallback;
import com.android.sdksandbox.ISdkSandboxManagerToSdkSandboxCallback;
import com.android.sdksandbox.ISdkSandboxService;
import com.android.server.LocalManagerRegistry;
import com.android.server.SystemService;

import java.io.FileDescriptor;
import java.io.PrintWriter;
import java.util.ArrayList;
import java.util.Iterator;
import java.util.List;
import java.util.Map;
import java.util.Set;

import javax.annotation.concurrent.ThreadSafe;

/**
 * Implementation of {@link SdkSandboxManager}.
 *
 * @hide
 */
public class SdkSandboxManagerService extends ISdkSandboxManager.Stub {

    private static final String TAG = "SdkSandboxManager";
    private static final String PROPERTY_SDK_PROVIDER_CLASS_NAME =
            "android.sdksandbox.PROPERTY_SDK_PROVIDER_CLASS_NAME";

    private final Context mContext;
    private final SdkTokenManager mSdkTokenManager = new SdkTokenManager();

    private final ActivityManager mActivityManager;
    private final Handler mHandler;
    private final SdkSandboxStorageManager mSdkSandboxStorageManager;
    private final SdkSandboxServiceProvider mServiceProvider;

    private final Object mLock = new Object();

    // For communication between app<-ManagerService->RemoteCode for each codeToken
    @GuardedBy("mLock")
    private final ArrayMap<IBinder, AppAndRemoteSdkLink> mAppAndRemoteSdkLinks = new ArrayMap<>();

    @GuardedBy("mLock")
    private final Set<CallingInfo> mRunningInstrumentations = new ArraySet<>();

    private final SdkSandboxManagerLocal mLocalManager;

    private final String mAdServicesPackageName;

    SdkSandboxManagerService(Context context, SdkSandboxServiceProvider provider) {
        mContext = context;
        mServiceProvider = provider;
        mActivityManager = mContext.getSystemService(ActivityManager.class);
        mSdkSandboxStorageManager = new SdkSandboxStorageManager(mContext);

        // Start the handler thread.
        HandlerThread handlerThread = new HandlerThread("SdkSandboxManagerServiceHandler");
        handlerThread.start();
        mHandler = new Handler(handlerThread.getLooper());
        registerBroadcastReceivers();

        mLocalManager = new LocalImpl();
        mAdServicesPackageName = resolveAdServicesPackage();
    }

    private void registerBroadcastReceivers() {
        // Register for package addition and update
        final IntentFilter packageAddedIntentFilter = new IntentFilter();
        packageAddedIntentFilter.addAction(Intent.ACTION_PACKAGE_ADDED);
        packageAddedIntentFilter.addAction(Intent.ACTION_PACKAGE_REPLACED);
        packageAddedIntentFilter.addDataScheme("package");
        BroadcastReceiver packageAddedIntentReceiver = new BroadcastReceiver() {
            @Override
            public void onReceive(Context context, Intent intent) {
                final String packageName = intent.getData().getSchemeSpecificPart();
                final int uid = intent.getIntExtra(Intent.EXTRA_UID, -1);
                final CallingInfo callingInfo = new CallingInfo(uid, packageName);
                // TODO(b/223386213): We could miss broadcast or app might be started before we
                // handle broadcast.
                mHandler.post(() -> mSdkSandboxStorageManager.onPackageAddedOrUpdated(callingInfo));
            }
        };
        mContext.registerReceiver(packageAddedIntentReceiver, packageAddedIntentFilter,
                /*broadcastPermission=*/null, mHandler);
    }

    @Override
    public List<SharedLibraryInfo> getLoadedSdkLibrariesInfo(String callingPackageName) {
        final int callingUid = Binder.getCallingUid();
        final CallingInfo callingInfo = new CallingInfo(callingUid, callingPackageName);
        enforceCallingPackageBelongsToUid(callingInfo);
        List<SharedLibraryInfo> sharedLibraryInfos = new ArrayList<>();
        synchronized (mLock) {
            for (int i = mAppAndRemoteSdkLinks.size() - 1; i >= 0; i--) {
                AppAndRemoteSdkLink link = mAppAndRemoteSdkLinks.valueAt(i);
                if (link.mCallingInfo.equals(callingInfo) && link.mSdkProviderInfo != null) {
                    sharedLibraryInfos.add(link.mSdkProviderInfo.mSdkInfo);
                }
            }
            return sharedLibraryInfos;
        }
    }

    @Override
    public void loadSdk(
            String callingPackageName, String sdkName, Bundle params, ILoadSdkCallback callback) {
        final int callingUid = Binder.getCallingUid();
        final CallingInfo callingInfo = new CallingInfo(callingUid, callingPackageName);
        synchronized (mLock) {
            if (mRunningInstrumentations.contains(callingInfo)) {
                throw new SecurityException(
                        "Currently running instrumentation of this sdk sandbox process");
            }
        }
        enforceCallingPackageBelongsToUid(callingInfo);
        enforceCallerHasNetworkAccess(callingPackageName);

        //TODO(b/232924025): Sdk data should be prepared once per sandbox instantiation
        mSdkSandboxStorageManager.prepareSdkDataOnLoad(callingInfo);
        final long token = Binder.clearCallingIdentity();
        try {
            loadSdkWithClearIdentity(callingInfo, sdkName, params, callback);
        } finally {
            Binder.restoreCallingIdentity(token);
        }
    }

    private void loadSdkWithClearIdentity(
            CallingInfo callingInfo, String sdkName, Bundle params, ILoadSdkCallback callback) {
        // Step 1: create unique identity for the {callingUid, sdkName} pair
        final IBinder sdkToken = mSdkTokenManager.createOrGetSdkToken(callingInfo, sdkName);

<<<<<<< HEAD
        // Ensure we are not already loading sdk for this sdkToken. That's determined by
        // checking if we already have an AppAndRemoteCodeLink for the sdkToken.
        final AppAndRemoteSdkLink link = new AppAndRemoteSdkLink(sdkToken, callback);
        synchronized (mLock) {
            if (mAppAndRemoteSdkLinks.putIfAbsent(sdkToken, link) != null) {
                link.handleLoadSdkError(SdkSandboxManager.LOAD_SDK_ALREADY_LOADED,
                        sdkName + " is being loaded or has been loaded already",
                        /*cleanupInternalState=*/ false);
                return;
            }
        }
=======
>>>>>>> dded7d1c
        // Step 2: fetch the installed code in device
        SdkProviderInfo sdkProviderInfo =
                createSdkProviderInfo(sdkName, callingInfo.getPackageName());

        String errorMsg = "";
        if (sdkProviderInfo == null) {
            errorMsg = sdkName + " not found for loading";
        } else if (TextUtils.isEmpty(sdkProviderInfo.getSdkProviderClassName())) {
            errorMsg = sdkName + " did not set " + PROPERTY_SDK_PROVIDER_CLASS_NAME;
        }

        // Ensure we are not already loading sdk for this sdkToken. That's determined by
        // checking if we already have an AppAndRemoteCodeLink for the sdkToken.
        final AppAndRemoteSdkLink link =
                new AppAndRemoteSdkLink(callingInfo, sdkToken, callback, sdkProviderInfo);
        synchronized (mLock) {
            if (mAppAndRemoteSdkLinks.putIfAbsent(sdkToken, link) != null) {
                link.handleLoadSdkError(
                        SdkSandboxManager.LOAD_SDK_ALREADY_LOADED,
                        sdkName + " is being loaded or has been loaded already",
                        /*cleanUpInternalState=*/ false);
                return;
            }
        }
        if (!TextUtils.isEmpty(errorMsg)) {
            Log.w(TAG, errorMsg);
<<<<<<< HEAD
            link.handleLoadSdkError(SdkSandboxManager.LOAD_SDK_NOT_FOUND, errorMsg,
                    /*cleanupInternalState=*/ true);
=======
            link.handleLoadSdkError(
                    SdkSandboxManager.LOAD_SDK_NOT_FOUND, errorMsg, /*cleanUpInternalState=*/ true);
>>>>>>> dded7d1c
            return;
        }

        // TODO(b/204991850): ensure requested code is included in the AndroidManifest.xml
        invokeSdkSandboxServiceToLoadSdk(callingInfo, sdkToken, sdkProviderInfo, params, link);

        // Register a death recipient to clean up sdkToken and unbind its service after app dies.
        try {
            callback.asBinder().linkToDeath(
                    () -> onAppDeath(sdkToken, callingInfo), 0);
        } catch (RemoteException re) {
            // App has already died, cleanup sdk token and link, and unbind its service
            onAppDeath(sdkToken, callingInfo);
        }
    }

    private void enforceCallingPackageBelongsToUid(CallingInfo callingInfo) {
        int callingUid = callingInfo.getUid();
        String callingPackage = callingInfo.getPackageName();
        int packageUid;
        PackageManager pm = mContext.createContextAsUser(
                UserHandle.getUserHandleForUid(callingUid), 0).getPackageManager();
        try {
            packageUid = pm.getPackageUid(callingPackage, 0);
        } catch (PackageManager.NameNotFoundException e) {
            throw new SecurityException(callingPackage + " not found");
        }
        if (packageUid != callingUid) {
            throw new SecurityException(callingPackage + " does not belong to uid " + callingUid);
        }
    }

    private void enforceCallerHasNetworkAccess(String callingPackage) {
        mContext.enforceCallingPermission(android.Manifest.permission.INTERNET,
                callingPackage + " does not hold INTERNET permission");
        mContext.enforceCallingPermission(android.Manifest.permission.ACCESS_NETWORK_STATE,
                callingPackage + " does not hold ACCESS_NETWORK_STATE permission");
    }

    private void onAppDeath(IBinder sdkToken, CallingInfo callingInfo) {
        cleanUp(sdkToken);
        stopSdkSandboxService(callingInfo, "Caller " + callingInfo + " has died");
    }

    @Override
    public void requestSurfacePackage(
            String callingPackageName,
            String sdkName,
            IBinder hostToken,
            int displayId,
            int width,
            int height,
            Bundle params,
            IRequestSurfacePackageCallback callback) {
        final int callingUid = Binder.getCallingUid();
        final long token = Binder.clearCallingIdentity();

        final CallingInfo callingInfo = new CallingInfo(callingUid, callingPackageName);
        enforceCallingPackageBelongsToUid(callingInfo);
        try {
            final IBinder sdkToken = mSdkTokenManager.getSdkToken(callingInfo, sdkName);
            if (sdkToken == null) {
                throw new SecurityException("Sdk " + sdkName + " is not loaded");
            }
            requestSurfacePackageWithClearIdentity(
                    sdkToken, hostToken, displayId, width, height, params, callback);
        } finally {
            Binder.restoreCallingIdentity(token);
        }
    }

    private void requestSurfacePackageWithClearIdentity(
            IBinder sdkToken,
            IBinder hostToken,
            int displayId,
            int width,
            int height,
            Bundle params,
            IRequestSurfacePackageCallback callback) {
        final AppAndRemoteSdkLink link;
        synchronized (mLock) {
            link = mAppAndRemoteSdkLinks.get(sdkToken);
        }
        link.requestSurfacePackageFromSdk(hostToken, displayId, width, height, params, callback);
    }

    @Override
    public void sendData(
            String callingPackageName, String sdkName, Bundle data, ISendDataCallback callback) {
        final int callingUid = Binder.getCallingUid();
        final long token = Binder.clearCallingIdentity();

        final CallingInfo callingInfo = new CallingInfo(callingUid, callingPackageName);
        enforceCallingPackageBelongsToUid(callingInfo);
        try {
            final IBinder sdkToken = mSdkTokenManager.getSdkToken(callingInfo, sdkName);
            if (sdkToken == null) {
                throw new SecurityException("Sdk " + sdkName + " is not loaded");
            }
            final AppAndRemoteSdkLink link;
            synchronized (mLock) {
                link = mAppAndRemoteSdkLinks.get(sdkToken);
            }
            link.sendDataToSdk(data, callback);
        } finally {
            Binder.restoreCallingIdentity(token);
        }
    }

    private void onUserUnlocking(int userId) {
        Log.i(TAG, "onUserUnlocking " + userId);
        // using postDelayed to wait for other volumes to mount
        mHandler.postDelayed(() -> mSdkSandboxStorageManager.onUserUnlocking(userId), 20000);
    }

    @Override
    @RequiresPermission(android.Manifest.permission.DUMP)
    protected void dump(FileDescriptor fd, PrintWriter writer, String[] args) {
        mContext.enforceCallingPermission(android.Manifest.permission.DUMP,
                "Can't dump " + TAG);

        // TODO(b/211575098): Use IndentingPrintWriter for better formatting
        synchronized (mLock) {
            writer.println("mAppAndRemoteSdkLinks size: " + mAppAndRemoteSdkLinks.size());
        }

        writer.println("mSdkTokenManager:");
        mSdkTokenManager.dump(writer);
        writer.println();

        writer.println("mServiceProvider:");
        mServiceProvider.dump(writer);
        writer.println();
    }

    static class SandboxServiceConnection implements ServiceConnection {

        interface Callback {
            void onBindingSuccessful(ISdkSandboxService service);

            void onBindingFailed();
        }

        private final SdkSandboxServiceProvider mServiceProvider;
        private final CallingInfo mCallingInfo;
        private boolean mServiceBound = false;

        private final Callback mCallback;

        SandboxServiceConnection(
                SdkSandboxServiceProvider serviceProvider,
                CallingInfo callingInfo,
                Callback callback) {
            mServiceProvider = serviceProvider;
            mCallingInfo = callingInfo;
            mCallback = callback;
        }

        @Override
        public void onServiceConnected(ComponentName name, IBinder service) {
            final ISdkSandboxService mService =
                    ISdkSandboxService.Stub.asInterface(service);
            Log.d(
                    TAG,
                    String.format(
                            "Sdk sandbox has been bound for app package %s with uid %d",
                            mCallingInfo.getPackageName(), mCallingInfo.getUid()));
            mServiceProvider.setBoundServiceForApp(mCallingInfo, mService);

            if (!mServiceBound) {
                mCallback.onBindingSuccessful(mService);
                mServiceBound = true;
            }
        }

        @Override
        public void onServiceDisconnected(ComponentName name) {
            // Sdk sandbox crashed or killed, system will start it again.
            // TODO(b/204991850): Handle restarts differently
            //  (e.g. Exponential backoff retry strategy)
            mServiceProvider.setBoundServiceForApp(mCallingInfo, null);
        }

        @Override
        public void onBindingDied(ComponentName name) {
            mServiceProvider.setBoundServiceForApp(mCallingInfo, null);
            mServiceProvider.unbindService(mCallingInfo);
            mServiceProvider.bindService(mCallingInfo, this);
        }

        @Override
        public void onNullBinding(ComponentName name) {
            mCallback.onBindingFailed();
        }
    }

    void startSdkSandbox(CallingInfo callingInfo, SandboxServiceConnection.Callback callback) {
        mServiceProvider.bindService(
                callingInfo, new SandboxServiceConnection(mServiceProvider, callingInfo, callback));
    }

    private void invokeSdkSandboxServiceToLoadSdk(CallingInfo callingInfo, IBinder sdkToken,
            SdkProviderInfo info, Bundle params, AppAndRemoteSdkLink link) {
        // check first if service already bound
        ISdkSandboxService service = mServiceProvider.getBoundServiceForApp(callingInfo);
        if (service != null) {
            loadSdkForService(callingInfo, sdkToken, info, params, link, service);
            return;
        }

        startSdkSandbox(
                callingInfo,
                new SandboxServiceConnection.Callback() {
                    @Override
                    public void onBindingSuccessful(ISdkSandboxService service) {
                        try {
                            service.asBinder().linkToDeath(() -> cleanUp(callingInfo), 0);
                        } catch (RemoteException re) {
                            // Sandbox had already died, cleanup sdk tokens and links.
                            cleanUp(callingInfo);
                        }
                        loadSdkForService(callingInfo, sdkToken, info, params, link, service);
                    }

                    @Override
                    public void onBindingFailed() {
                        link.handleLoadSdkError(
                                SdkSandboxManager.LOAD_SDK_INTERNAL_ERROR,
                                "Failed to bind the service",
<<<<<<< HEAD
                                /*cleanupInternalState=*/ true);
=======
                                /*cleanUpInternalState=*/ true);
>>>>>>> dded7d1c
                    }
                });
    }

    void stopSdkSandboxService(CallingInfo callingInfo, String reason) {
        mServiceProvider.unbindService(callingInfo);
        final int sdkSandboxUid = Process.toSdkSandboxUid(callingInfo.getUid());
        Log.i(TAG, "Killing sdk sandbox/s with uid " + sdkSandboxUid);
        // TODO(b/230839879): Avoid killing by uid
        mActivityManager.killUid(sdkSandboxUid, reason);
    }

    boolean isSdkSandboxServiceRunning(CallingInfo callingInfo) {
        return mServiceProvider.getBoundServiceForApp(callingInfo) != null;
    }

    private void loadSdkForService(CallingInfo callingInfo, IBinder sdkToken,
            SdkProviderInfo sdkProviderInfo, Bundle params, AppAndRemoteSdkLink link,
            ISdkSandboxService service) {

        // Gather sdk storage information
        SdkDataDirInfo sdkDataInfo =
                mSdkSandboxStorageManager.getSdkDataDirInfo(
                        callingInfo, sdkProviderInfo.getSdkInfo().getName());
        try {
            service.loadSdk(
                    callingInfo.getPackageName(),
                    sdkToken,
                    sdkProviderInfo.getApplicationInfo(),
                    sdkProviderInfo.getSdkInfo().getName(),
                    sdkProviderInfo.getSdkProviderClassName(),
                    sdkDataInfo.getCeDataDir(),
                    sdkDataInfo.getDeDataDir(),
                    params,
                    link);
        } catch (RemoteException e) {
            String errorMsg = "Failed to load code";
            Log.w(TAG, errorMsg, e);
            link.handleLoadSdkError(SdkSandboxManager.LOAD_SDK_INTERNAL_ERROR, errorMsg,
                    /*cleanupInternalState=*/ true);
<<<<<<< HEAD
        }
    }

    private void onSdkLoaded(CallingInfo callingInfo, int sdkUid) {
        synchronized (mLock) {
            final HashSet<Integer> sdkUids = mSandboxLoadedSdkUids.get(callingInfo);
            if (sdkUids != null) {
                sdkUids.add(sdkUid);
            } else {
                mSandboxLoadedSdkUids.put(
                        callingInfo, new HashSet<>(Collections.singletonList(sdkUid))
                );
            }
=======
>>>>>>> dded7d1c
        }
    }

    /**
     * Clean up all internal data structures related to {@code sdkToken}
     */
    private void cleanUp(IBinder sdkToken) {
        // Destroy the sdkToken first, to free up the {callingUid, name} pair
        mSdkTokenManager.destroy(sdkToken);
        // Now clean up rest of the state which is using an obsolete sdkToken
        synchronized (mLock) {
            mAppAndRemoteSdkLinks.remove(sdkToken);
        }
    }

    /** Clean up all internal data structures related to {@code callingInfo} of the app */
    private void cleanUp(CallingInfo callingInfo) {
        // Destroy all sdkTokens related to the app
        mSdkTokenManager.destroy(callingInfo);

        synchronized (mLock) {
            // Now clean up rest of the state which is using obsolete sdkTokens
            Iterator<Map.Entry<IBinder, AppAndRemoteSdkLink>> it =
                    mAppAndRemoteSdkLinks.entrySet().iterator();
            while (it.hasNext()) {
                Map.Entry<IBinder, AppAndRemoteSdkLink> entry = it.next();
                AppAndRemoteSdkLink link = entry.getValue();
                if (link.mCallingInfo.equals(callingInfo)) {
                    mAppAndRemoteSdkLinks.remove(entry.getKey());
                }
            }
        }
    }

    private void enforceAllowedToStartOrBindService(Intent intent) {
        ComponentName component = intent.getComponent();
        String errorMsg = "SDK sandbox uid may not bind to or start a service: ";
        if (component == null) {
            throw new SecurityException(errorMsg + "intent component must be non-null.");
        }
        String componentPackageName = component.getPackageName();
        if (componentPackageName != null) {
            if (!componentPackageName.equals(WebViewUpdateService.getCurrentWebViewPackageName())
                    && !componentPackageName.equals(getAdServicesPackageName())) {
                throw new SecurityException(errorMsg + "component package name "
                        + componentPackageName + " is not allowlisted.");
            }
        } else {
            throw new SecurityException(errorMsg
                    + "the intent's component package name must be non-null.");
        }
    }

    @Override
    public int handleShellCommand(ParcelFileDescriptor in, ParcelFileDescriptor out,
            ParcelFileDescriptor err, String[] args) {
        return new SdkSandboxShellCommand(this, mContext).exec(this,
                in.getFileDescriptor(), out.getFileDescriptor(), err.getFileDescriptor(), args);
    }

    private SdkProviderInfo createSdkProviderInfo(
            String sharedLibraryName, String callingPackageName) {
        try {
            PackageManager pm = mContext.getPackageManager();
            ApplicationInfo info = pm.getApplicationInfo(
                    callingPackageName, PackageManager.GET_SHARED_LIBRARY_FILES);
            List<SharedLibraryInfo> sharedLibraries = info.getSharedLibraryInfos();
            for (int j = 0; j < sharedLibraries.size(); j++) {
                SharedLibraryInfo sharedLibrary = sharedLibraries.get(j);
                if (sharedLibrary.getType() != SharedLibraryInfo.TYPE_SDK_PACKAGE) {
                    continue;
                }

                if (!sharedLibraryName.equals(sharedLibrary.getName())) {
                    continue;
                }

                String sdkProviderClassName = pm.getProperty(PROPERTY_SDK_PROVIDER_CLASS_NAME,
                        sharedLibrary.getDeclaringPackage().getPackageName()).getString();
                ApplicationInfo applicationInfo =
                        pm.getPackageInfo(
                                        sharedLibrary.getDeclaringPackage(),
                                        PackageManager.MATCH_STATIC_SHARED_AND_SDK_LIBRARIES)
                                .applicationInfo;
                return new SdkProviderInfo(applicationInfo, sharedLibrary, sdkProviderClassName);
            }
            return null;
        } catch (PackageManager.NameNotFoundException ignored) {
            return null;
        }
    }

    private String resolveAdServicesPackage() {
        PackageManager pm = mContext.getPackageManager();
        Intent serviceIntent = new Intent(AdServicesCommon.ACTION_TOPICS_SERVICE);
        List<ResolveInfo> resolveInfos =
                pm.queryIntentServicesAsUser(
                        serviceIntent,
                        PackageManager.GET_SERVICES
                                | PackageManager.MATCH_SYSTEM_ONLY
                                | PackageManager.MATCH_DIRECT_BOOT_AWARE
                                | PackageManager.MATCH_DIRECT_BOOT_UNAWARE,
                        UserHandle.SYSTEM);
        if (resolveInfos == null || resolveInfos.size() == 0) {
            Log.e(TAG, "AdServices package could not be resolved");
        } else if (resolveInfos.size() > 1) {
            Log.e(TAG, "More than one service matched intent " + serviceIntent.getAction());
        } else {
            return resolveInfos.get(0).serviceInfo.packageName;
        }
        return null;
    }

    @VisibleForTesting
    String getAdServicesPackageName() {
        return mAdServicesPackageName;
    }

    @ThreadSafe
    private static class SdkTokenManager {
        // Keep track of codeToken for each unique pair of {callingUid, sdkName}
        @GuardedBy("mSdkTokens")
        final ArrayMap<Pair<CallingInfo, String>, IBinder> mSdkTokens = new ArrayMap<>();
        @GuardedBy("mSdkTokens")
        final ArrayMap<IBinder, Pair<CallingInfo, String>> mReverseSdkTokens =
                new ArrayMap<>();

        /**
         * For the given {callingUid, name} pair, create unique {@code sdkToken} or
         * return existing one.
         */
        public IBinder createOrGetSdkToken(CallingInfo callingInfo, String sdkName) {
            final Pair<CallingInfo, String> pair = Pair.create(callingInfo, sdkName);
            synchronized (mSdkTokens) {
                if (mSdkTokens.containsKey(pair)) {
                    return mSdkTokens.get(pair);
                }
                final IBinder sdkToken = new Binder();
                mSdkTokens.put(pair, sdkToken);
                mReverseSdkTokens.put(sdkToken, pair);
                return sdkToken;
            }
        }

        @Nullable
        public IBinder getSdkToken(CallingInfo callingInfo, String sdkName) {
            final Pair<CallingInfo, String> pair = Pair.create(callingInfo, sdkName);
            synchronized (mSdkTokens) {
                return mSdkTokens.get(pair);
            }
        }

        public void destroy(IBinder sdkToken) {
            synchronized (mSdkTokens) {
                mSdkTokens.remove(mReverseSdkTokens.get(sdkToken));
                mReverseSdkTokens.remove(sdkToken);
            }
        }

        public void destroy(CallingInfo callingInfo) {
            synchronized (mSdkTokens) {
                for (int i = 0; i < mSdkTokens.size(); i++) {
                    Pair<CallingInfo, String> pair = mSdkTokens.keyAt(i);
                    if (pair.first.equals(callingInfo)) {
                        destroy(mSdkTokens.get(pair));
                    }
                }
            }
        }

        void dump(PrintWriter writer) {
            synchronized (mSdkTokens) {
                if (mSdkTokens.isEmpty()) {
                    writer.println("mSdkTokens is empty");
                } else {
                    writer.print("mSdkTokens size: ");
                    writer.println(mSdkTokens.size());
                    for (Pair<CallingInfo, String> pair : mSdkTokens.keySet()) {
                        writer.printf("caller: %s, sdkName: %s",
                                pair.first,
                                pair.second);
                        writer.println();
                    }
                }
            }
        }
    }

    /**
     * A callback object to establish a link between the app calling into manager service and the
     * remote SDK being loaded in SdkSandbox.
<<<<<<< HEAD
     *
     * <p>Overview of communication:
     *
     * <ol>
     *   <li>App to ManagerService: App calls into this service via app context.
     *   <li>ManagerService to App: {@link AppAndRemoteSdkLink} holds reference to {@link
     *       ILoadSdkCallback} object which provides a call back into the app for providing the
     *       status of loading an SDK.
     *   <li>RemoteSdk to ManagerService: {@link AppAndRemoteSdkLink} extends {@link
     *       ILoadSdkInSandboxCallback} interface. We pass on this object to {@link
     *       ISdkSandboxService} so that remote SDK can call back into ManagerService.
     *   <li>ManagerService to RemoteSdk: When the SDK is loaded for the first time and remote SDK
     *       calls back with successful result, it also sends reference to {@link
     *       ISdkSandboxManagerToSdkSandboxCallback} callback object. ManagerService uses this to
     *       callback into the remote SDK.
     * </ol>
     *
=======
     *
     * <p>Overview of communication:
     *
     * <ol>
     *   <li>App to ManagerService: App calls into this service via app context.
     *   <li>ManagerService to App: {@link AppAndRemoteSdkLink} holds reference to {@link
     *       ILoadSdkCallback} object which provides a call back into the app for providing the
     *       status of loading an SDK.
     *   <li>RemoteSdk to ManagerService: {@link AppAndRemoteSdkLink} extends {@link
     *       ILoadSdkInSandboxCallback} interface. We pass on this object to {@link
     *       ISdkSandboxService} so that remote SDK can call back into ManagerService.
     *   <li>ManagerService to RemoteSdk: When the SDK is loaded for the first time and remote SDK
     *       calls back with successful result, it also sends reference to {@link
     *       ISdkSandboxManagerToSdkSandboxCallback} callback object. ManagerService uses this to
     *       callback into the remote SDK.
     * </ol>
     *
>>>>>>> dded7d1c
     * <p>We maintain a link for each unique {app, remoteCode} pair, which is identified with {@code
     * codeToken}.
     */
    private class AppAndRemoteSdkLink extends ILoadSdkInSandboxCallback.Stub {
<<<<<<< HEAD
=======
        private final CallingInfo mCallingInfo;
        private final SdkProviderInfo mSdkProviderInfo;
>>>>>>> dded7d1c
        // The codeToken for which this channel has been created
        private final IBinder mSdkToken;
        private final ILoadSdkCallback mManagerToAppCallback;

        @GuardedBy("this")
        private ISdkSandboxManagerToSdkSandboxCallback mManagerToCodeCallback;

<<<<<<< HEAD
        AppAndRemoteSdkLink(IBinder sdkToken, ILoadSdkCallback managerToAppCallback) {
=======
        AppAndRemoteSdkLink(
                CallingInfo callingInfo,
                IBinder sdkToken,
                ILoadSdkCallback managerToAppCallback,
                SdkProviderInfo sdkProviderInfo) {
>>>>>>> dded7d1c
            mSdkToken = sdkToken;
            mSdkProviderInfo = sdkProviderInfo;
            mCallingInfo = callingInfo;
            mManagerToAppCallback = managerToAppCallback;
        }

        @Override
        public void onLoadSdkSuccess(
                Bundle params, ISdkSandboxManagerToSdkSandboxCallback callback) {
            // Keep reference to callback so that manager service can
            // callback to remote code loaded.
            synchronized (this) {
                mManagerToCodeCallback = callback;
            }

            sendLoadSdkSuccessToApp(params);
        }

        @Override
        public void onLoadSdkError(int errorCode, String errorMsg) {
<<<<<<< HEAD
            handleLoadSdkError(toSdkSandboxManagerLoadSdkErrorCode(errorCode), errorMsg,
                    /*cleanupInternalState=*/ true);
=======
            handleLoadSdkError(
                    toSdkSandboxManagerLoadSdkErrorCode(errorCode),
                    errorMsg,
                    /*cleanUpInternalState=*/ true);
>>>>>>> dded7d1c
        }

        private void sendLoadSdkSuccessToApp(Bundle params) {
            try {
                mManagerToAppCallback.onLoadSdkSuccess(params);
            } catch (RemoteException e) {
                Log.w(TAG, "Failed to send onLoadCodeSuccess", e);
            }
        }

        void handleLoadSdkError(int errorCode, String errorMsg, boolean cleanUpInternalState) {
            if (cleanUpInternalState) {
                // If an SDK fails to load entirely and does not exist in the sandbox, cleanup
                // might need to occur so that the manager has to no longer concern itself with
                // communication between the app and a non-existing remote code.
                cleanUp(mSdkToken);
            }
            try {
                mManagerToAppCallback.onLoadSdkFailure(errorCode, errorMsg);
            } catch (RemoteException e) {
                Log.w(TAG, "Failed to send onLoadCodeFailure", e);
            }
        }

        void sendSurfacePackageErrorToApp(
                int errorCode, String errorMsg, IRequestSurfacePackageCallback callback) {
            try {
                callback.onSurfacePackageError(errorCode, errorMsg);
            } catch (RemoteException e) {
                Log.w(TAG, "Failed to send onSurfacePackageError", e);
            }
        }

        private void sendSurfacePackageReadyToApp(
                SurfaceControlViewHost.SurfacePackage surfacePackage,
                int surfacePackageId,
                Bundle params,
                IRequestSurfacePackageCallback callback) {
            try {
                callback.onSurfacePackageReady(surfacePackage, surfacePackageId, params);
            } catch (RemoteException e) {
                Log.w(TAG, "Failed to send onSurfacePackageReady callback", e);
            }
        }

        void requestSurfacePackageFromSdk(
                IBinder hostToken,
                int displayId,
                int width,
                int height,
                Bundle params,
                IRequestSurfacePackageCallback callback) {
<<<<<<< HEAD
            try {
                synchronized (this) {
                    mManagerToCodeCallback.onSurfacePackageRequested(
                            hostToken,
                            displayId,
                            width,
                            height,
                            params,
                            new IRequestSurfacePackageFromSdkCallback.Stub() {
                                @Override
                                public void onSurfacePackageReady(
                                        SurfaceControlViewHost.SurfacePackage surfacePackage,
                                        int surfacePackageId,
                                        Bundle params) {
                                    sendSurfacePackageReadyToApp(
                                            surfacePackage, surfacePackageId, params, callback);
                                }

                                @Override
                                public void onSurfacePackageError(int errorCode, String errorMsg) {
                                    int sdkSandboxManagerErrorCode =
                                            toSdkSandboxManagerRequestSurfacePackageErrorCode(
                                                    errorCode);
                                    sendSurfacePackageErrorToApp(
                                            sdkSandboxManagerErrorCode, errorMsg, callback);
=======
            try {
                synchronized (this) {
                    mManagerToCodeCallback.onSurfacePackageRequested(
                            hostToken,
                            displayId,
                            width,
                            height,
                            params,
                            new IRequestSurfacePackageFromSdkCallback.Stub() {
                                @Override
                                public void onSurfacePackageReady(
                                        SurfaceControlViewHost.SurfacePackage surfacePackage,
                                        int surfacePackageId,
                                        Bundle params) {
                                    sendSurfacePackageReadyToApp(
                                            surfacePackage, surfacePackageId, params, callback);
                                }

                                @Override
                                public void onSurfacePackageError(int errorCode, String errorMsg) {
                                    int sdkSandboxManagerErrorCode =
                                            toSdkSandboxManagerRequestSurfacePackageErrorCode(
                                                    errorCode);
                                    sendSurfacePackageErrorToApp(
                                            sdkSandboxManagerErrorCode, errorMsg, callback);
                                }
                            });
                }
            } catch (RemoteException e) {
                String errorMsg = "Failed to requestSurfacePackage";
                Log.w(TAG, errorMsg, e);
                sendSurfacePackageErrorToApp(
                        SdkSandboxManager.REQUEST_SURFACE_PACKAGE_INTERNAL_ERROR,
                        errorMsg + ": " + e,
                        callback);
            }
        }

        private void sendSendDataSuccessToApp(Bundle params, ISendDataCallback callback) {
            try {
                callback.onSendDataSuccess(params);
            } catch (RemoteException e) {
                Log.w(TAG, "Failed to send onSendDataSuccess", e);
            }
        }

        private void sendSendDataErrorToApp(
                int errorCode, String errorMsg, ISendDataCallback callback) {
            try {
                callback.onSendDataError(errorCode, errorMsg);
            } catch (RemoteException e) {
                Log.w(TAG, "Failed to send onSendDataError", e);
            }
        }

        void sendDataToSdk(Bundle data, ISendDataCallback callback) {
            try {
                synchronized (this) {
                    mManagerToCodeCallback.onDataReceived(
                            data,
                            new IDataReceivedCallback.Stub() {
                                @Override
                                public void onDataReceivedSuccess(Bundle params) {
                                    sendSendDataSuccessToApp(params, callback);
                                }

                                @Override
                                public void onDataReceivedError(int errorCode, String errorMsg) {
                                    sendSendDataErrorToApp(
                                            toSdkSandboxManagerSendDataErrorCode(errorCode),
                                            errorMsg,
                                            callback);
>>>>>>> dded7d1c
                                }
                            });
                }
            } catch (RemoteException e) {
<<<<<<< HEAD
                String errorMsg = "Failed to requestSurfacePackage";
                Log.w(TAG, errorMsg, e);
                sendSurfacePackageErrorToApp(
                        SdkSandboxManager.REQUEST_SURFACE_PACKAGE_INTERNAL_ERROR,
                        errorMsg + ": " + e,
                        callback);
            }
        }

        private void sendSendDataSuccessToApp(Bundle params, ISendDataCallback callback) {
            try {
                callback.onSendDataSuccess(params);
            } catch (RemoteException e) {
                Log.w(TAG, "Failed to send onSendDataSuccess", e);
            }
        }

        private void sendSendDataErrorToApp(
                int errorCode, String errorMsg, ISendDataCallback callback) {
            try {
                callback.onSendDataError(errorCode, errorMsg);
            } catch (RemoteException e) {
                Log.w(TAG, "Failed to send onSendDataError", e);
            }
        }

        void sendDataToSdk(Bundle data, ISendDataCallback callback) {
            try {
                synchronized (this) {
                    mManagerToCodeCallback.onDataReceived(
                            data,
                            new IDataReceivedCallback.Stub() {
                                @Override
                                public void onDataReceivedSuccess(Bundle params) {
                                    sendSendDataSuccessToApp(params, callback);
                                }

                                @Override
                                public void onDataReceivedError(int errorCode, String errorMsg) {
                                    sendSendDataErrorToApp(
                                            toSdkSandboxManagerSendDataErrorCode(errorCode),
                                            errorMsg,
                                            callback);
                                }
                            });
                }
            } catch (RemoteException e) {
=======
>>>>>>> dded7d1c
                String errorMsg = "Failed to sendData";
                Log.w(TAG, errorMsg, e);
                sendSendDataErrorToApp(
                        SdkSandboxManager.SEND_DATA_INTERNAL_ERROR, errorMsg + ": " + e, callback);
            }
        }

        @SdkSandboxManager.LoadSdkErrorCode
        private int toSdkSandboxManagerLoadSdkErrorCode(int sdkSandboxErrorCode) {
            switch (sdkSandboxErrorCode) {
                case ILoadSdkInSandboxCallback.LOAD_SDK_ALREADY_LOADED:
                    return SdkSandboxManager.LOAD_SDK_ALREADY_LOADED;
                case ILoadSdkInSandboxCallback.LOAD_SDK_NOT_FOUND:
                    return SdkSandboxManager.LOAD_SDK_NOT_FOUND;
                case ILoadSdkInSandboxCallback.LOAD_SDK_PROVIDER_INIT_ERROR:
                    return SdkSandboxManager.LOAD_SDK_INTERNAL_ERROR;
                case ILoadSdkInSandboxCallback.LOAD_SDK_INSTANTIATION_ERROR:
                    return SdkSandboxManager.LOAD_SDK_INTERNAL_ERROR;
                default:
                    Log.e(TAG, "Error code" + sdkSandboxErrorCode
                            + "has no mapping to the SdkSandboxManager error codes");
                    return SdkSandboxManager.LOAD_SDK_INTERNAL_ERROR;
            }
        }

        @SdkSandboxManager.RequestSurfacePackageErrorCode
        private int toSdkSandboxManagerRequestSurfacePackageErrorCode(int sdkSandboxErrorCode) {
            if (sdkSandboxErrorCode
                    == IRequestSurfacePackageFromSdkCallback.SURFACE_PACKAGE_INTERNAL_ERROR) {
                return SdkSandboxManager.REQUEST_SURFACE_PACKAGE_INTERNAL_ERROR;
            }
            Log.e(
                    TAG,
                    "Error code"
                            + sdkSandboxErrorCode
                            + "has no mapping to the SdkSandboxManager error codes");
            return SdkSandboxManager.REQUEST_SURFACE_PACKAGE_INTERNAL_ERROR;
        }

        @SdkSandboxManager.SendDataErrorCode
        private int toSdkSandboxManagerSendDataErrorCode(int sdkSandboxErrorCode) {
            if (sdkSandboxErrorCode == IDataReceivedCallback.DATA_RECEIVED_INTERNAL_ERROR) {
                return SdkSandboxManager.SEND_DATA_INTERNAL_ERROR;
            }
            Log.e(
                    TAG,
                    "Error code"
                            + sdkSandboxErrorCode
                            + "has no mapping to the SdkSandboxManager error codes");
            return SdkSandboxManager.SEND_DATA_INTERNAL_ERROR;
        }
    }

    @VisibleForTesting(visibility = VisibleForTesting.Visibility.PRIVATE)
    SdkSandboxManagerLocal getLocalManager() {
        return mLocalManager;
    }

    private void notifyInstrumentationStarted(CallingInfo callingInfo) {
        Log.d(TAG, "notifyInstrumentationStarted: clientApp = " + callingInfo.getPackageName()
                + " clientAppUid = " + callingInfo.getUid());
        synchronized (mLock) {
            mServiceProvider.unbindService(callingInfo);
            int sdkSandboxUid = Process.toSdkSandboxUid(callingInfo.getUid());
            mActivityManager.killUid(sdkSandboxUid, "instrumentation started");
            mRunningInstrumentations.add(callingInfo);
        }
        // TODO(b/223386213): we need to check if there is reconcileSdkData task already enqueued
        //  because the instrumented client app was just installed.
        mSdkSandboxStorageManager.notifyInstrumentationStarted(callingInfo);
    }

    private void notifyInstrumentationFinished(CallingInfo callingInfo) {
        Log.d(TAG, "notifyInstrumentationFinished: clientApp = " + callingInfo.getPackageName()
                + " clientAppUid = " + callingInfo.getUid());
        synchronized (mLock) {
            mRunningInstrumentations.remove(callingInfo);
        }
    }

    /** @hide */
    public static class Lifecycle extends SystemService {
        private final SdkSandboxManagerService mService;

        public Lifecycle(Context context) {
            super(context);
            SdkSandboxServiceProvider provider = new SdkSandboxServiceProviderImpl(getContext());
            mService = new SdkSandboxManagerService(getContext(), provider);
        }

        @Override
        public void onStart() {
            publishBinderService(SDK_SANDBOX_SERVICE, mService);
            LocalManagerRegistry.addManager(
                    SdkSandboxManagerLocal.class, mService.getLocalManager());
        }

        @Override
        public void onUserUnlocking(TargetUser user) {
            final int userId = user.getUserHandle().getIdentifier();
            mService.onUserUnlocking(userId);
        }
    }

    /** Class which retrieves and stores the sdkName, sdkProviderClassName, and ApplicationInfo */
    private static class SdkProviderInfo {

        private final ApplicationInfo mApplicationInfo;
        private final SharedLibraryInfo mSdkInfo;
        private final String mSdkProviderClassName;

        private SdkProviderInfo(
                ApplicationInfo applicationInfo,
                SharedLibraryInfo sdkInfo,
                String sdkProviderClassName) {
            mApplicationInfo = applicationInfo;
            mSdkInfo = sdkInfo;
            mSdkProviderClassName = sdkProviderClassName;
        }

        public SharedLibraryInfo getSdkInfo() {
            return mSdkInfo;
        }

        public String getSdkProviderClassName() {
            return mSdkProviderClassName;
        }

        public ApplicationInfo getApplicationInfo() {
            return mApplicationInfo;
        }
    }

    private class LocalImpl implements SdkSandboxManagerLocal {

        @NonNull
        @Override
        public String getSdkSandboxProcessNameForInstrumentation(
                @NonNull ApplicationInfo clientAppInfo) {
            return clientAppInfo.processName + "_sdk_sandbox_instr";
        }

        @Override
        public void notifyInstrumentationStarted(
                @NonNull String clientAppPackageName, int clientAppUid) {
            SdkSandboxManagerService.this.notifyInstrumentationStarted(
                    new CallingInfo(clientAppUid, clientAppPackageName));
        }

        @Override
        public void notifyInstrumentationFinished(
                @NonNull String clientAppPackageName, int clientAppUid) {
            SdkSandboxManagerService.this.notifyInstrumentationFinished(
                    new CallingInfo(clientAppUid, clientAppPackageName));
        }

        @Override
        public void enforceAllowedToSendBroadcast(@NonNull Intent intent) {
            // TODO(b/209599396): Have a meaningful allowlist.
            if (intent.getAction() != null && !Intent.ACTION_VIEW.equals(intent.getAction())) {
                throw new SecurityException("Intent " + intent.getAction()
                        + " may not be broadcast from an SDK sandbox uid");
            }
        }

        @Override
        public void enforceAllowedToStartActivity(@NonNull Intent intent) {
            enforceAllowedToSendBroadcast(intent);
        }

        @Override
        public void enforceAllowedToStartOrBindService(@NonNull Intent intent) {
            SdkSandboxManagerService.this.enforceAllowedToStartOrBindService(intent);
        }
    }
}<|MERGE_RESOLUTION|>--- conflicted
+++ resolved
@@ -192,20 +192,6 @@
         // Step 1: create unique identity for the {callingUid, sdkName} pair
         final IBinder sdkToken = mSdkTokenManager.createOrGetSdkToken(callingInfo, sdkName);
 
-<<<<<<< HEAD
-        // Ensure we are not already loading sdk for this sdkToken. That's determined by
-        // checking if we already have an AppAndRemoteCodeLink for the sdkToken.
-        final AppAndRemoteSdkLink link = new AppAndRemoteSdkLink(sdkToken, callback);
-        synchronized (mLock) {
-            if (mAppAndRemoteSdkLinks.putIfAbsent(sdkToken, link) != null) {
-                link.handleLoadSdkError(SdkSandboxManager.LOAD_SDK_ALREADY_LOADED,
-                        sdkName + " is being loaded or has been loaded already",
-                        /*cleanupInternalState=*/ false);
-                return;
-            }
-        }
-=======
->>>>>>> dded7d1c
         // Step 2: fetch the installed code in device
         SdkProviderInfo sdkProviderInfo =
                 createSdkProviderInfo(sdkName, callingInfo.getPackageName());
@@ -232,13 +218,8 @@
         }
         if (!TextUtils.isEmpty(errorMsg)) {
             Log.w(TAG, errorMsg);
-<<<<<<< HEAD
-            link.handleLoadSdkError(SdkSandboxManager.LOAD_SDK_NOT_FOUND, errorMsg,
-                    /*cleanupInternalState=*/ true);
-=======
             link.handleLoadSdkError(
                     SdkSandboxManager.LOAD_SDK_NOT_FOUND, errorMsg, /*cleanUpInternalState=*/ true);
->>>>>>> dded7d1c
             return;
         }
 
@@ -468,11 +449,7 @@
                         link.handleLoadSdkError(
                                 SdkSandboxManager.LOAD_SDK_INTERNAL_ERROR,
                                 "Failed to bind the service",
-<<<<<<< HEAD
-                                /*cleanupInternalState=*/ true);
-=======
                                 /*cleanUpInternalState=*/ true);
->>>>>>> dded7d1c
                     }
                 });
     }
@@ -513,22 +490,6 @@
             Log.w(TAG, errorMsg, e);
             link.handleLoadSdkError(SdkSandboxManager.LOAD_SDK_INTERNAL_ERROR, errorMsg,
                     /*cleanupInternalState=*/ true);
-<<<<<<< HEAD
-        }
-    }
-
-    private void onSdkLoaded(CallingInfo callingInfo, int sdkUid) {
-        synchronized (mLock) {
-            final HashSet<Integer> sdkUids = mSandboxLoadedSdkUids.get(callingInfo);
-            if (sdkUids != null) {
-                sdkUids.add(sdkUid);
-            } else {
-                mSandboxLoadedSdkUids.put(
-                        callingInfo, new HashSet<>(Collections.singletonList(sdkUid))
-                );
-            }
-=======
->>>>>>> dded7d1c
         }
     }
 
@@ -720,7 +681,6 @@
     /**
      * A callback object to establish a link between the app calling into manager service and the
      * remote SDK being loaded in SdkSandbox.
-<<<<<<< HEAD
      *
      * <p>Overview of communication:
      *
@@ -738,34 +698,12 @@
      *       callback into the remote SDK.
      * </ol>
      *
-=======
-     *
-     * <p>Overview of communication:
-     *
-     * <ol>
-     *   <li>App to ManagerService: App calls into this service via app context.
-     *   <li>ManagerService to App: {@link AppAndRemoteSdkLink} holds reference to {@link
-     *       ILoadSdkCallback} object which provides a call back into the app for providing the
-     *       status of loading an SDK.
-     *   <li>RemoteSdk to ManagerService: {@link AppAndRemoteSdkLink} extends {@link
-     *       ILoadSdkInSandboxCallback} interface. We pass on this object to {@link
-     *       ISdkSandboxService} so that remote SDK can call back into ManagerService.
-     *   <li>ManagerService to RemoteSdk: When the SDK is loaded for the first time and remote SDK
-     *       calls back with successful result, it also sends reference to {@link
-     *       ISdkSandboxManagerToSdkSandboxCallback} callback object. ManagerService uses this to
-     *       callback into the remote SDK.
-     * </ol>
-     *
->>>>>>> dded7d1c
      * <p>We maintain a link for each unique {app, remoteCode} pair, which is identified with {@code
      * codeToken}.
      */
     private class AppAndRemoteSdkLink extends ILoadSdkInSandboxCallback.Stub {
-<<<<<<< HEAD
-=======
         private final CallingInfo mCallingInfo;
         private final SdkProviderInfo mSdkProviderInfo;
->>>>>>> dded7d1c
         // The codeToken for which this channel has been created
         private final IBinder mSdkToken;
         private final ILoadSdkCallback mManagerToAppCallback;
@@ -773,15 +711,11 @@
         @GuardedBy("this")
         private ISdkSandboxManagerToSdkSandboxCallback mManagerToCodeCallback;
 
-<<<<<<< HEAD
-        AppAndRemoteSdkLink(IBinder sdkToken, ILoadSdkCallback managerToAppCallback) {
-=======
         AppAndRemoteSdkLink(
                 CallingInfo callingInfo,
                 IBinder sdkToken,
                 ILoadSdkCallback managerToAppCallback,
                 SdkProviderInfo sdkProviderInfo) {
->>>>>>> dded7d1c
             mSdkToken = sdkToken;
             mSdkProviderInfo = sdkProviderInfo;
             mCallingInfo = callingInfo;
@@ -802,15 +736,10 @@
 
         @Override
         public void onLoadSdkError(int errorCode, String errorMsg) {
-<<<<<<< HEAD
-            handleLoadSdkError(toSdkSandboxManagerLoadSdkErrorCode(errorCode), errorMsg,
-                    /*cleanupInternalState=*/ true);
-=======
             handleLoadSdkError(
                     toSdkSandboxManagerLoadSdkErrorCode(errorCode),
                     errorMsg,
                     /*cleanUpInternalState=*/ true);
->>>>>>> dded7d1c
         }
 
         private void sendLoadSdkSuccessToApp(Bundle params) {
@@ -863,7 +792,6 @@
                 int height,
                 Bundle params,
                 IRequestSurfacePackageCallback callback) {
-<<<<<<< HEAD
             try {
                 synchronized (this) {
                     mManagerToCodeCallback.onSurfacePackageRequested(
@@ -889,32 +817,6 @@
                                                     errorCode);
                                     sendSurfacePackageErrorToApp(
                                             sdkSandboxManagerErrorCode, errorMsg, callback);
-=======
-            try {
-                synchronized (this) {
-                    mManagerToCodeCallback.onSurfacePackageRequested(
-                            hostToken,
-                            displayId,
-                            width,
-                            height,
-                            params,
-                            new IRequestSurfacePackageFromSdkCallback.Stub() {
-                                @Override
-                                public void onSurfacePackageReady(
-                                        SurfaceControlViewHost.SurfacePackage surfacePackage,
-                                        int surfacePackageId,
-                                        Bundle params) {
-                                    sendSurfacePackageReadyToApp(
-                                            surfacePackage, surfacePackageId, params, callback);
-                                }
-
-                                @Override
-                                public void onSurfacePackageError(int errorCode, String errorMsg) {
-                                    int sdkSandboxManagerErrorCode =
-                                            toSdkSandboxManagerRequestSurfacePackageErrorCode(
-                                                    errorCode);
-                                    sendSurfacePackageErrorToApp(
-                                            sdkSandboxManagerErrorCode, errorMsg, callback);
                                 }
                             });
                 }
@@ -962,61 +864,10 @@
                                             toSdkSandboxManagerSendDataErrorCode(errorCode),
                                             errorMsg,
                                             callback);
->>>>>>> dded7d1c
                                 }
                             });
                 }
             } catch (RemoteException e) {
-<<<<<<< HEAD
-                String errorMsg = "Failed to requestSurfacePackage";
-                Log.w(TAG, errorMsg, e);
-                sendSurfacePackageErrorToApp(
-                        SdkSandboxManager.REQUEST_SURFACE_PACKAGE_INTERNAL_ERROR,
-                        errorMsg + ": " + e,
-                        callback);
-            }
-        }
-
-        private void sendSendDataSuccessToApp(Bundle params, ISendDataCallback callback) {
-            try {
-                callback.onSendDataSuccess(params);
-            } catch (RemoteException e) {
-                Log.w(TAG, "Failed to send onSendDataSuccess", e);
-            }
-        }
-
-        private void sendSendDataErrorToApp(
-                int errorCode, String errorMsg, ISendDataCallback callback) {
-            try {
-                callback.onSendDataError(errorCode, errorMsg);
-            } catch (RemoteException e) {
-                Log.w(TAG, "Failed to send onSendDataError", e);
-            }
-        }
-
-        void sendDataToSdk(Bundle data, ISendDataCallback callback) {
-            try {
-                synchronized (this) {
-                    mManagerToCodeCallback.onDataReceived(
-                            data,
-                            new IDataReceivedCallback.Stub() {
-                                @Override
-                                public void onDataReceivedSuccess(Bundle params) {
-                                    sendSendDataSuccessToApp(params, callback);
-                                }
-
-                                @Override
-                                public void onDataReceivedError(int errorCode, String errorMsg) {
-                                    sendSendDataErrorToApp(
-                                            toSdkSandboxManagerSendDataErrorCode(errorCode),
-                                            errorMsg,
-                                            callback);
-                                }
-                            });
-                }
-            } catch (RemoteException e) {
-=======
->>>>>>> dded7d1c
                 String errorMsg = "Failed to sendData";
                 Log.w(TAG, errorMsg, e);
                 sendSendDataErrorToApp(
