/*
 * Copyright (C) 2022 The Android Open Source Project
 *
 * Licensed under the Apache License, Version 2.0 (the "License");
 * you may not use this file except in compliance with the License.
 * You may obtain a copy of the License at
 *
 *      http://www.apache.org/licenses/LICENSE-2.0
 *
 * Unless required by applicable law or agreed to in writing, software
 * distributed under the License is distributed on an "AS IS" BASIS,
 * WITHOUT WARRANTIES OR CONDITIONS OF ANY KIND, either express or implied.
 * See the License for the specific language governing permissions and
 * limitations under the License.
 */

package com.android.server.sdksandbox;

import static android.app.ActivityManager.RunningAppProcessInfo.IMPORTANCE_FOREGROUND;
import static android.app.ActivityManager.RunningAppProcessInfo.IMPORTANCE_VISIBLE;
import static android.app.sdksandbox.SdkSandboxManager.ACTION_START_SANDBOXED_ACTIVITY;
import static android.app.sdksandbox.SdkSandboxManager.EXTRA_SANDBOXED_ACTIVITY_HANDLER;
import static android.app.sdksandbox.SdkSandboxManager.LOAD_SDK_INTERNAL_ERROR;
import static android.app.sdksandbox.SdkSandboxManager.LOAD_SDK_SDK_SANDBOX_DISABLED;
import static android.app.sdksandbox.SdkSandboxManager.REQUEST_SURFACE_PACKAGE_SDK_NOT_LOADED;
import static android.app.sdksandbox.SdkSandboxManager.SDK_SANDBOX_PROCESS_NOT_AVAILABLE;
import static android.app.sdksandbox.SdkSandboxManager.SDK_SANDBOX_SERVICE;

import static com.android.sdksandbox.service.stats.SdkSandboxStatsLog.SANDBOX_API_CALLED__METHOD__REQUEST_SURFACE_PACKAGE;
import static com.android.sdksandbox.service.stats.SdkSandboxStatsLog.SANDBOX_API_CALLED__METHOD__UNLOAD_SDK;
import static com.android.sdksandbox.service.stats.SdkSandboxStatsLog.SANDBOX_API_CALLED__STAGE__SYSTEM_SERVER_APP_TO_SANDBOX;
import static com.android.server.sdksandbox.SdkSandboxStorageManager.StorageDirInfo;
import static com.android.server.wm.ActivityInterceptorCallback.MAINLINE_SDK_SANDBOX_ORDER_ID;

import android.annotation.NonNull;
import android.annotation.Nullable;
import android.annotation.RequiresPermission;
import android.annotation.WorkerThread;
import android.app.ActivityManager;
import android.app.sdksandbox.ILoadSdkCallback;
import android.app.sdksandbox.IRequestSurfacePackageCallback;
import android.app.sdksandbox.ISdkSandboxManager;
import android.app.sdksandbox.ISdkSandboxProcessDeathCallback;
import android.app.sdksandbox.ISdkToServiceCallback;
import android.app.sdksandbox.ISharedPreferencesSyncCallback;
import android.app.sdksandbox.LoadSdkException;
import android.app.sdksandbox.LogUtil;
import android.app.sdksandbox.SandboxedSdk;
import android.app.sdksandbox.SdkSandboxManager;
import android.app.sdksandbox.SharedPreferencesUpdate;
import android.app.sdksandbox.sdkprovider.SdkSandboxController;
import android.content.BroadcastReceiver;
import android.content.ComponentName;
import android.content.Context;
import android.content.Intent;
import android.content.IntentFilter;
import android.content.ServiceConnection;
import android.content.pm.ActivityInfo;
import android.content.pm.ApplicationInfo;
import android.content.pm.PackageManager;
import android.content.pm.ProviderInfo;
import android.content.pm.ResolveInfo;
import android.content.pm.ServiceInfo;
import android.os.Binder;
import android.os.Bundle;
import android.os.Handler;
import android.os.HandlerThread;
import android.os.IBinder;
import android.os.ParcelFileDescriptor;
import android.os.Process;
import android.os.RemoteCallbackList;
import android.os.RemoteException;
import android.os.SystemProperties;
import android.os.UserHandle;
import android.provider.DeviceConfig;
import android.text.TextUtils;
import android.util.ArrayMap;
import android.util.ArraySet;
import android.util.Log;
import android.webkit.WebViewUpdateService;

import com.android.adservices.AdServicesCommon;
import com.android.internal.annotations.GuardedBy;
import com.android.internal.annotations.VisibleForTesting;
import com.android.modules.utils.BackgroundThread;
import com.android.modules.utils.build.SdkLevel;
import com.android.sdksandbox.IComputeSdkStorageCallback;
import com.android.sdksandbox.IRequestSurfacePackageFromSdkCallback;
import com.android.sdksandbox.ISdkSandboxDisabledCallback;
import com.android.sdksandbox.ISdkSandboxService;
import com.android.sdksandbox.service.stats.SdkSandboxStatsLog;
import com.android.server.LocalManagerRegistry;
import com.android.server.SystemService;
import com.android.server.am.ActivityManagerLocal;
import com.android.server.pm.PackageManagerLocal;
import com.android.server.wm.ActivityInterceptorCallback;
import com.android.server.wm.ActivityInterceptorCallbackRegistry;

import java.io.FileDescriptor;
import java.io.PrintWriter;
import java.util.ArrayList;
import java.util.List;
import java.util.Set;
import java.util.concurrent.CountDownLatch;
import java.util.concurrent.TimeUnit;

/**
 * Implementation of {@link SdkSandboxManager}.
 *
 * @hide
 */
public class SdkSandboxManagerService extends ISdkSandboxManager.Stub {

    private static final String TAG = "SdkSandboxManager";

    private static final String STOP_SDK_SANDBOX_PERMISSION =
            "com.android.app.sdksandbox.permission.STOP_SDK_SANDBOX";

    private static final String SANDBOX_NOT_AVAILABLE_MSG = "Sandbox is unavailable";
    private static final String SANDBOX_DISABLED_MSG = "SDK sandbox is disabled";

    private final Context mContext;

    private final ActivityManager mActivityManager;
    private final ActivityManagerLocal mActivityManagerLocal;
    private final Handler mHandler;
    private final SdkSandboxStorageManager mSdkSandboxStorageManager;
    private final SdkSandboxServiceProvider mServiceProvider;

    @GuardedBy("mLock")
    private IBinder mAdServicesManager;

    private final Object mLock = new Object();

    /**
     * For each app, keep a mapping from SDK name to it's corresponding LoadSdkSession. This can
     * contain all SDKs that are pending load, have been loaded, unloaded etc. Therefore, it is
     * important to filter out by the type needed.
     */
    @GuardedBy("mLock")
    private final ArrayMap<CallingInfo, ArrayMap<String, LoadSdkSession>> mLoadSdkSessions =
            new ArrayMap<>();

    @GuardedBy("mLock")
    private final ArrayMap<CallingInfo, IBinder> mCallingInfosWithDeathRecipients =
            new ArrayMap<>();

    @GuardedBy("mLock")
    private final Set<CallingInfo> mRunningInstrumentations = new ArraySet<>();

    @GuardedBy("mLock")
    private final ArrayMap<CallingInfo, RemoteCallbackList<ISdkSandboxProcessDeathCallback>>
            mSandboxLifecycleCallbacks = new ArrayMap<>();

    // Callbacks that need to be invoked when the sandbox binding has occurred (either successfully
    // or unsuccessfully).
    @GuardedBy("mLock")
    private final ArrayMap<CallingInfo, ArrayList<SandboxBindingCallback>>
            mSandboxBindingCallbacks = new ArrayMap<>();

    @GuardedBy("mLock")
    private final ArrayMap<CallingInfo, ISharedPreferencesSyncCallback> mSyncDataCallbacks =
            new ArrayMap<>();

    @GuardedBy("mLock")
    private final UidImportanceListener mUidImportanceListener = new UidImportanceListener();

    private final String mAdServicesPackageName;

    private Injector mInjector;

    private final SdkSandboxPulledAtoms mSdkSandboxPulledAtoms;

    // The device must have a change that allows the Webview provider to be visible in order for the
    // sandbox to be enabled.
    @GuardedBy("mLock")
    private boolean mHasVisibilityPatch;

    @GuardedBy("mLock")
    private boolean mCheckedVisibilityPatch = false;

    private SdkSandboxSettingsListener mSdkSandboxSettingsListener;

    private static final String PROPERTY_DISABLE_SDK_SANDBOX = "disable_sdk_sandbox";
    private static final String PROPERTY_CUSTOMIZED_SDK_CONTEXT_ENABLED =
            "sdksandbox_customized_sdk_context_enabled";
    private static final boolean DEFAULT_VALUE_DISABLE_SDK_SANDBOX = true;
    private static final boolean DEFAULT_VALUE_CUSTOMIZED_SDK_CONTEXT_ENABLED = false;

    /**
     * Property to enforce broadcast receiver restrictions for SDK sandbox processes. If the value
     * of this property is {@code true}, the restrictions will be enforced.
     */
    private static final String PROPERTY_ENFORCE_BROADCAST_RECEIVER_RESTRICTIONS =
            "enforce_broadcast_receiver_restrictions";

    private static final boolean DEFAULT_VALUE_ENFORCE_BROADCAST_RECEIVER_RESTRICTIONS = false;

    /**
     * Property to enforce content provider restrictions for SDK sandbox processes. If the value of
     * this property is {@code true}, the restrictions will be enforced.
     */
    private static final String PROPERTY_ENFORCE_CONTENT_PROVIDER_RESTRICTIONS =
            "enforce_content_provider_restrictions";

    private static final boolean DEFAULT_VALUE_ENFORCE_CONTENT_PROVIDER_RESTRICTIONS = false;

    static class Injector {
        private final Context mContext;
        private SdkSandboxManagerLocal mLocalManager;
        private final SdkSandboxServiceProvider mServiceProvider;

        Injector(Context context) {
            mContext = context;
            mServiceProvider = new SdkSandboxServiceProviderImpl(mContext);
        }

        private static final boolean IS_EMULATOR =
                SystemProperties.getBoolean("ro.boot.qemu", false);

        long getCurrentTime() {
            return System.currentTimeMillis();
        }

        SdkSandboxShellCommand createShellCommand(
                SdkSandboxManagerService service, Context context) {
            return new SdkSandboxShellCommand(service, context);
        }

        boolean isEmulator() {
            return IS_EMULATOR;
        }

        SdkSandboxServiceProvider getSdkSandboxServiceProvider() {
            return mServiceProvider;
        }

        SdkSandboxPulledAtoms getSdkSandboxPulledAtoms() {
            return new SdkSandboxPulledAtoms();
        }

        PackageManagerLocal getPackageManagerLocal() {
            return LocalManagerRegistry.getManager(PackageManagerLocal.class);
        }

        SdkSandboxStorageManager getSdkSandboxStorageManager() {
            return new SdkSandboxStorageManager(mContext, mLocalManager, getPackageManagerLocal());
        }

        void setLocalManager(SdkSandboxManagerLocal localManager) {
            mLocalManager = localManager;
        }

        SdkSandboxManagerLocal getLocalManager() {
            return mLocalManager;
        }
    }

    SdkSandboxManagerService(Context context) {
        this(context, new Injector(context));
    }

    @VisibleForTesting
    SdkSandboxManagerService(Context context, Injector injector) {
        mContext = context;
        mInjector = injector;
        mInjector.setLocalManager(new LocalImpl());
        mServiceProvider = mInjector.getSdkSandboxServiceProvider();
        mActivityManager = mContext.getSystemService(ActivityManager.class);
        mActivityManagerLocal = LocalManagerRegistry.getManager(ActivityManagerLocal.class);
        mSdkSandboxPulledAtoms = mInjector.getSdkSandboxPulledAtoms();
        PackageManagerLocal packageManagerLocal =
                LocalManagerRegistry.getManager(PackageManagerLocal.class);
        mSdkSandboxStorageManager = mInjector.getSdkSandboxStorageManager();

        // Start the handler thread.
        HandlerThread handlerThread = new HandlerThread("SdkSandboxManagerServiceHandler");
        handlerThread.start();
        mHandler = new Handler(handlerThread.getLooper());

        // Start a background handler thread.
        HandlerThread backgroundHandlerThread =
                new HandlerThread(
                        "SdkSandboxManagerServiceHandler", Process.THREAD_PRIORITY_BACKGROUND);
        backgroundHandlerThread.start();

        registerBroadcastReceivers();

        mAdServicesPackageName = resolveAdServicesPackage();
        mSdkSandboxSettingsListener = new SdkSandboxSettingsListener(mContext);
        mSdkSandboxSettingsListener.registerObserver();
        mSdkSandboxPulledAtoms.initialize(mContext);

        if (SdkLevel.isAtLeastU()) {
            registerSandboxActivityInterceptor();
        }
    }

    private void registerBroadcastReceivers() {
        // Register for package addition and update
        final IntentFilter packageAddedIntentFilter = new IntentFilter();
        packageAddedIntentFilter.addAction(Intent.ACTION_PACKAGE_ADDED);
        packageAddedIntentFilter.addAction(Intent.ACTION_PACKAGE_REPLACED);
        packageAddedIntentFilter.addDataScheme("package");
        BroadcastReceiver packageAddedIntentReceiver = new BroadcastReceiver() {
            @Override
            public void onReceive(Context context, Intent intent) {
                final String packageName = intent.getData().getSchemeSpecificPart();
                final int uid = intent.getIntExtra(Intent.EXTRA_UID, -1);
                final CallingInfo callingInfo = new CallingInfo(uid, packageName);
                mHandler.post(() -> mSdkSandboxStorageManager.onPackageAddedOrUpdated(callingInfo));
            }
        };
        mContext.registerReceiver(packageAddedIntentReceiver, packageAddedIntentFilter,
                /*broadcastPermission=*/null, mHandler);
    }

    @Override
    public List<SandboxedSdk> getSandboxedSdks(
            String callingPackageName, long timeAppCalledSystemServer) {
        final long timeSystemServerReceivedCallFromApp = mInjector.getCurrentTime();

        final int callingUid = Binder.getCallingUid();
        final CallingInfo callingInfo = CallingInfo.fromBinder(mContext, callingPackageName);

        SdkSandboxStatsLog.write(
                SdkSandboxStatsLog.SANDBOX_API_CALLED,
                SdkSandboxStatsLog.SANDBOX_API_CALLED__METHOD__GET_SANDBOXED_SDKS,
                /*latency=*/ (int)
                        (timeSystemServerReceivedCallFromApp - timeAppCalledSystemServer),
                /*success=*/ true,
                SdkSandboxStatsLog.SANDBOX_API_CALLED__STAGE__APP_TO_SYSTEM_SERVER,
                callingUid);

        final List<SandboxedSdk> sandboxedSdks = new ArrayList<>();
        synchronized (mLock) {
            ArrayList<LoadSdkSession> loadedSdks = getLoadedSdksForApp(callingInfo);
            for (int i = 0; i < loadedSdks.size(); i++) {
                LoadSdkSession sdk = loadedSdks.get(i);
                SandboxedSdk sandboxedSdk = sdk.getSandboxedSdk();
                if (sandboxedSdk != null) {
                    sandboxedSdks.add(sandboxedSdk);
                } else {
                    Log.w(
                            TAG,
                            "SandboxedSdk is null for SDK "
                                    + sdk.mSdkName
                                    + " despite being loaded");
                }
            }
        }
        SdkSandboxStatsLog.write(
                SdkSandboxStatsLog.SANDBOX_API_CALLED,
                SdkSandboxStatsLog.SANDBOX_API_CALLED__METHOD__GET_SANDBOXED_SDKS,
                /*latency=*/ (int)
                        (mInjector.getCurrentTime() - timeSystemServerReceivedCallFromApp),
                /*success=*/ true,
                SANDBOX_API_CALLED__STAGE__SYSTEM_SERVER_APP_TO_SANDBOX,
                callingUid);
        return sandboxedSdks;
    }

    private void registerSandboxActivityInterceptor() {
        final ActivityInterceptorCallback mActivityInterceptorCallback =
                info -> {
                    Intent intent = info.getIntent();
                    // Only intercept starting sandbox activity
                    if (intent == null
                            || intent.getAction() == null
                            || !intent.getAction().equals(ACTION_START_SANDBOXED_ACTIVITY)) {
                        return null;
                    }

                    final String sandboxProcessName =
                            this.mInjector
                                    .getSdkSandboxServiceProvider()
                                    .toSandboxProcessName(info.getCallingPackage());
                    final int sandboxUid = Process.toSdkSandboxUid(info.getCallingUid());

                    // Update process name and uid to match sandbox process for the calling app.
                    ActivityInfo activityInfo = info.getActivityInfo();
                    activityInfo.applicationInfo.uid = sandboxUid;
                    activityInfo.processName = sandboxProcessName;

                    return new ActivityInterceptorCallback.ActivityInterceptResult(
                            info.getIntent(), info.getCheckedOptions(), true);
                };
        ActivityInterceptorCallbackRegistry registry =
                ActivityInterceptorCallbackRegistry.getInstance();
        registry.registerActivityInterceptorCallback(
                MAINLINE_SDK_SANDBOX_ORDER_ID, mActivityInterceptorCallback);
    }

    private ArrayList<LoadSdkSession> getLoadedSdksForApp(CallingInfo callingInfo) {
        ArrayList<LoadSdkSession> loadedSdks = new ArrayList<>();
        synchronized (mLock) {
            if (mLoadSdkSessions.containsKey(callingInfo)) {
                ArrayList<LoadSdkSession> loadSessions =
                        new ArrayList<>(mLoadSdkSessions.get(callingInfo).values());
                for (int i = 0; i < loadSessions.size(); i++) {
                    LoadSdkSession sdk = loadSessions.get(i);
                    if (sdk.getStatus() == LoadSdkSession.LOADED) {
                        loadedSdks.add(sdk);
                    }
                }
            }
        }
        return loadedSdks;
    }

    @Override
    public void addSdkSandboxProcessDeathCallback(
            String callingPackageName,
            long timeAppCalledSystemServer,
            ISdkSandboxProcessDeathCallback callback) {
        final long timeSystemServerReceivedCallFromApp = mInjector.getCurrentTime();

        final int callingUid = Binder.getCallingUid();
        final CallingInfo callingInfo = CallingInfo.fromBinder(mContext, callingPackageName);

        SdkSandboxStatsLog.write(
                SdkSandboxStatsLog.SANDBOX_API_CALLED,
                SdkSandboxStatsLog.SANDBOX_API_CALLED__METHOD__ADD_SDK_SANDBOX_LIFECYCLE_CALLBACK,
                /*latency=*/ (int)
                        (timeSystemServerReceivedCallFromApp - timeAppCalledSystemServer),
                /*success=*/ true,
                SdkSandboxStatsLog.SANDBOX_API_CALLED__STAGE__APP_TO_SYSTEM_SERVER,
                callingUid);

        synchronized (mLock) {
            if (mSandboxLifecycleCallbacks.containsKey(callingInfo)) {
                mSandboxLifecycleCallbacks.get(callingInfo).register(callback);
            } else {
                RemoteCallbackList<ISdkSandboxProcessDeathCallback> sandboxLifecycleCallbacks =
                        new RemoteCallbackList<>();
                sandboxLifecycleCallbacks.register(callback);
                mSandboxLifecycleCallbacks.put(callingInfo, sandboxLifecycleCallbacks);
            }
        }

        // addSdkSandboxProcessDeathCallback() can be called without calling loadSdk(). Register for
        // app death to make sure cleanup occurs.
        registerForAppDeath(callingInfo, callback.asBinder());

        SdkSandboxStatsLog.write(
                SdkSandboxStatsLog.SANDBOX_API_CALLED,
                SdkSandboxStatsLog.SANDBOX_API_CALLED__METHOD__ADD_SDK_SANDBOX_LIFECYCLE_CALLBACK,
                /*latency=*/ (int)
                        (mInjector.getCurrentTime() - timeSystemServerReceivedCallFromApp),
                /*success=*/ true,
                SANDBOX_API_CALLED__STAGE__SYSTEM_SERVER_APP_TO_SANDBOX,
                callingUid);
    }

    // Register a handler for app death using any binder object originating from the app. Returns
    // true if registering the handle succeeded and false if it failed (because the app died by
    // then).
    private boolean registerForAppDeath(CallingInfo callingInfo, IBinder appBinderObject) {
        // Register a death recipient to clean up app related state and unbind its service after
        // the app dies.
        try {
            synchronized (mLock) {
                if (!mCallingInfosWithDeathRecipients.containsKey(callingInfo)) {
                    Log.d(TAG, "Registering " + callingInfo + " for death notification");
                    appBinderObject.linkToDeath(() -> onAppDeath(callingInfo), 0);
                    mCallingInfosWithDeathRecipients.put(callingInfo, appBinderObject);
                }
            }
        } catch (RemoteException re) {
            // App has already died, cleanup sdk link, and unbind its service
            onAppDeath(callingInfo);
            return false;
        }

        return true;
    }

    @Override
    public void removeSdkSandboxProcessDeathCallback(
            String callingPackageName,
            long timeAppCalledSystemServer,
            ISdkSandboxProcessDeathCallback callback) {
        final long timeSystemServerReceivedCallFromApp = mInjector.getCurrentTime();

        final int callingUid = Binder.getCallingUid();
        final CallingInfo callingInfo = CallingInfo.fromBinder(mContext, callingPackageName);

        SdkSandboxStatsLog.write(
                SdkSandboxStatsLog.SANDBOX_API_CALLED,
                SdkSandboxStatsLog
                        .SANDBOX_API_CALLED__METHOD__REMOVE_SDK_SANDBOX_LIFECYCLE_CALLBACK,
                /*latency=*/ (int)
                        (timeSystemServerReceivedCallFromApp - timeAppCalledSystemServer),
                /*success=*/ true,
                SdkSandboxStatsLog.SANDBOX_API_CALLED__STAGE__APP_TO_SYSTEM_SERVER,
                callingUid);

        synchronized (mLock) {
            RemoteCallbackList<ISdkSandboxProcessDeathCallback> sandboxLifecycleCallbacks =
                    mSandboxLifecycleCallbacks.get(callingInfo);
            if (sandboxLifecycleCallbacks != null) {
                sandboxLifecycleCallbacks.unregister(callback);
            }
        }
        SdkSandboxStatsLog.write(
                SdkSandboxStatsLog.SANDBOX_API_CALLED,
                SdkSandboxStatsLog
                        .SANDBOX_API_CALLED__METHOD__REMOVE_SDK_SANDBOX_LIFECYCLE_CALLBACK,
                /*latency=*/ (int)
                        (mInjector.getCurrentTime() - timeSystemServerReceivedCallFromApp),
                /*success=*/ true,
                SANDBOX_API_CALLED__STAGE__SYSTEM_SERVER_APP_TO_SANDBOX,
                callingUid);
    }

    @Override
    public void loadSdk(
            String callingPackageName,
            IBinder callingAppProcessToken,
            String sdkName,
            long timeAppCalledSystemServer,
            Bundle params,
            ILoadSdkCallback callback) {
        try {
            // Log the IPC latency from app to system server
            final long timeSystemServerReceivedCallFromApp = mInjector.getCurrentTime();

            final int callingUid = Binder.getCallingUid();
            final CallingInfo callingInfo =
                    CallingInfo.fromBinderWithApplicationThread(
                            mContext, callingPackageName, callingAppProcessToken);
            enforceCallerHasNetworkAccess(callingPackageName);
            enforceCallerRunsInForeground(callingInfo);
            synchronized (mLock) {
                if (mRunningInstrumentations.contains(callingInfo)) {
                    throw new SecurityException(
                            "Currently running instrumentation of this sdk sandbox process");
                }
            }

            SdkSandboxStatsLog.write(
                    SdkSandboxStatsLog.SANDBOX_API_CALLED,
                    SdkSandboxStatsLog.SANDBOX_API_CALLED__METHOD__LOAD_SDK,
                    /*latency=*/ (int)
                            (timeSystemServerReceivedCallFromApp - timeAppCalledSystemServer),
                    /*success=*/ true,
                    SdkSandboxStatsLog.SANDBOX_API_CALLED__STAGE__APP_TO_SYSTEM_SERVER,
                    callingUid);

            final long token = Binder.clearCallingIdentity();
            try {
                loadSdkWithClearIdentity(
                        callingInfo,
                        sdkName,
                        params,
                        callback,
                        timeSystemServerReceivedCallFromApp);
            } finally {
                Binder.restoreCallingIdentity(token);
            }
        } catch (Throwable e) {
            try {
                Log.e(TAG, "Failed to load SDK " + sdkName, e);
                callback.onLoadSdkFailure(
                        new LoadSdkException(LOAD_SDK_INTERNAL_ERROR, e.getMessage(), e),
                        System.currentTimeMillis());
            } catch (RemoteException ex) {
                Log.e(TAG, "Failed to send onLoadCodeFailure", e);
            }
        }
    }

    private void loadSdkWithClearIdentity(
            CallingInfo callingInfo,
            String sdkName,
            Bundle params,
            ILoadSdkCallback callback,
            long timeSystemServerReceivedCallFromApp) {
        LoadSdkSession loadSdkSession =
                new LoadSdkSession(mContext, mInjector, sdkName, callingInfo, params, callback);

        // SDK provider was invalid. This load request should fail.
        String errorMsg = loadSdkSession.getSdkProviderErrorIfExists();
        if (!TextUtils.isEmpty(errorMsg)) {
            Log.w(TAG, errorMsg);
            loadSdkSession.handleLoadFailure(
                    new LoadSdkException(SdkSandboxManager.LOAD_SDK_NOT_FOUND, errorMsg),
                    /*startTimeOfErrorStage=*/ timeSystemServerReceivedCallFromApp,
                    SANDBOX_API_CALLED__STAGE__SYSTEM_SERVER_APP_TO_SANDBOX,
                    /*successAtStage=*/ false);
            return;
        }

        // Ensure we are not already loading this sdk. That's determined by checking if we already
        // have a completed LoadSdkSession with the same SDK name for the calling info.
        synchronized (mLock) {
            LoadSdkSession prevLoadSession = null;
            // Get any previous load session for this SDK if exists.
            if (mLoadSdkSessions.containsKey(callingInfo)) {
                prevLoadSession = mLoadSdkSessions.get(callingInfo).get(sdkName);
            }

            // If there was a previous load session and the status is loaded, this new load request
            // should fail.
            if (prevLoadSession != null && prevLoadSession.getStatus() == LoadSdkSession.LOADED) {
                loadSdkSession.handleLoadFailure(
                        new LoadSdkException(
                                SdkSandboxManager.LOAD_SDK_ALREADY_LOADED,
                                sdkName + " has been loaded already"),
                        /*startTimeOfErrorStage=*/ timeSystemServerReceivedCallFromApp,
                        SANDBOX_API_CALLED__STAGE__SYSTEM_SERVER_APP_TO_SANDBOX,
                        /*successAtStage=*/ false);
                return;
            }

            // If there was an ongoing load session for this SDK, this new load request should fail.
            if (prevLoadSession != null
                    && prevLoadSession.getStatus() == LoadSdkSession.LOAD_PENDING) {
                loadSdkSession.handleLoadFailure(
                        new LoadSdkException(
                                SdkSandboxManager.LOAD_SDK_ALREADY_LOADED,
                                sdkName + " is currently being loaded"),
                        /*startTimeOfErrorStage=*/ timeSystemServerReceivedCallFromApp,
                        SANDBOX_API_CALLED__STAGE__SYSTEM_SERVER_APP_TO_SANDBOX,
                        /*successAtStage=*/ false);
                return;
            }

            // If there was no previous load session (or there was one but its load status was
            // unloaded or failed), it should be replaced by the new load session.
            mLoadSdkSessions.computeIfAbsent(callingInfo, k -> new ArrayMap<>());
            mLoadSdkSessions.get(callingInfo).put(sdkName, loadSdkSession);
        }

<<<<<<< HEAD
        // Register a death recipient to clean up app related state and unbind its service after
        // the app dies.
        try {
            synchronized (mLock) {
                if (!mCallingInfosWithDeathRecipients.containsKey(callingInfo)) {
                    Log.d(TAG, "Registering " + callingInfo + " for death notification");
                    callback.asBinder().linkToDeath(() -> onAppDeath(callingInfo), 0);
                    // Note that we keep a reference to the IBinder that we called linkToDeath() on,
                    // to make sure that it isn't unlinked if we were to drop this reference.
                    mCallingInfosWithDeathRecipients.put(callingInfo, callback.asBinder());
                    mUidImportanceListener.startListening();
                }
=======
        synchronized (mLock) {
            mUidImportanceListener.startListening();
            if (!registerForAppDeath(callingInfo, callback.asBinder())) {
                // Log the time taken in System Server before the exception occurred
                SdkSandboxStatsLog.write(
                        SdkSandboxStatsLog.SANDBOX_API_CALLED,
                        SdkSandboxStatsLog.SANDBOX_API_CALLED__METHOD__LOAD_SDK,
                        /*latency=*/ (int)
                                (mInjector.getCurrentTime() - timeSystemServerReceivedCallFromApp),
                        /*success=*/ false,
                        SANDBOX_API_CALLED__STAGE__SYSTEM_SERVER_APP_TO_SANDBOX,
                        callingInfo.getUid());
                // App has already died and there is no point in loading the SDK.
                return;
>>>>>>> 2836d1d9
            }
        }

        // Callback to be invoked once the sandbox has been created;
        SandboxBindingCallback sandboxBindingCallback =
                createSdkLoadCallback(loadSdkSession, timeSystemServerReceivedCallFromApp);
        startSdkSandboxIfNeeded(callingInfo, sandboxBindingCallback);
    }

    private SandboxBindingCallback createSdkLoadCallback(
            LoadSdkSession loadSdkSession, long timeSystemServerReceivedCallFromApp) {
        return new SandboxBindingCallback() {
            @Override
            public void onBindingSuccessful(ISdkSandboxService service, int timeToLoadSandbox) {
                loadSdkForService(
                        loadSdkSession,
                        timeToLoadSandbox,
                        timeSystemServerReceivedCallFromApp,
                        service);
            }

            @Override
            public void onBindingFailed(
                    LoadSdkException exception, long startTimeForLoadingSandbox) {
                loadSdkSession.handleLoadFailure(
                        exception,
                        /*startTimeOfErrorStage=*/ startTimeForLoadingSandbox,
                        /*stage*/ SdkSandboxStatsLog.SANDBOX_API_CALLED__STAGE__LOAD_SANDBOX,
                        /*successAtStage=*/ false);
            }
        };
    }

    void startSdkSandboxIfNeeded(CallingInfo callingInfo, SandboxBindingCallback callback) {

        boolean isSandboxStartRequired = false;
        synchronized (mLock) {
            @SdkSandboxServiceProvider.SandboxStatus
            int sandboxStatus = mServiceProvider.getSandboxStatusForApp(callingInfo);

            // Check if service is already created for the app.
            if (sandboxStatus == SdkSandboxServiceProvider.NON_EXISTENT
                    || sandboxStatus == SdkSandboxServiceProvider.CREATE_PENDING) {
                addSandboxBindingCallback(callingInfo, callback);
                if (sandboxStatus == SdkSandboxServiceProvider.NON_EXISTENT) {
                    isSandboxStartRequired = true;
                } else {
                    // The sandbox is in the process of being brought up. Nothing more to do here.
                    return;
                }
            }
        }

        final long startTimeForLoadingSandbox = mInjector.getCurrentTime();

        if (!isSandboxStartRequired) {
            ISdkSandboxService service = mServiceProvider.getSdkSandboxServiceForApp(callingInfo);
            if (service == null) {
                LoadSdkException exception =
                        new LoadSdkException(
                                SDK_SANDBOX_PROCESS_NOT_AVAILABLE, SANDBOX_NOT_AVAILABLE_MSG);
                callback.onBindingFailed(exception, startTimeForLoadingSandbox);
            }
            callback.onBindingSuccessful(service, -1);
            return;
        }

        // Prepare sdk data directories before starting the sandbox. If sdk data package directory
        // is missing, starting the sandbox process would crash as we will fail to mount data_mirror
        // for sdk-data isolation.
        mSdkSandboxStorageManager.prepareSdkDataOnLoad(callingInfo);
        mServiceProvider.bindService(
                callingInfo,
                new SandboxServiceConnection(
                        mServiceProvider, callingInfo, startTimeForLoadingSandbox));
    }

    private void addSandboxBindingCallback(
            CallingInfo callingInfo, SandboxBindingCallback callback) {
        synchronized (mLock) {
            mSandboxBindingCallbacks.computeIfAbsent(callingInfo, k -> new ArrayList<>());
            mSandboxBindingCallbacks.get(callingInfo).add(callback);
        }
    }

    @Override
    public void unloadSdk(
            String callingPackageName, String sdkName, long timeAppCalledSystemServer) {
        final long timeSystemServerReceivedCallFromApp = mInjector.getCurrentTime();

        final int callingUid = Binder.getCallingUid();
        final CallingInfo callingInfo = CallingInfo.fromBinder(mContext, callingPackageName);
        enforceCallerRunsInForeground(callingInfo);

        SdkSandboxStatsLog.write(
                SdkSandboxStatsLog.SANDBOX_API_CALLED,
                SANDBOX_API_CALLED__METHOD__UNLOAD_SDK,
                /*latency=*/ (int)
                        (timeSystemServerReceivedCallFromApp - timeAppCalledSystemServer),
                /*success=*/ true,
                SdkSandboxStatsLog.SANDBOX_API_CALLED__STAGE__APP_TO_SYSTEM_SERVER,
                callingUid);

        final long token = Binder.clearCallingIdentity();
        try {
            unloadSdkWithClearIdentity(callingInfo, sdkName, timeSystemServerReceivedCallFromApp);
        } finally {
            Binder.restoreCallingIdentity(token);
        }
    }

    private void unloadSdkWithClearIdentity(
            CallingInfo callingInfo, String sdkName, long timeSystemServerReceivedCallFromApp) {
        LoadSdkSession prevLoadSession = null;
        long timeSystemServerReceivedCallFromSandbox;
        synchronized (mLock) {
            // TODO(b/254657226): Add a callback or return value for unloadSdk() to indicate
            // success of unload.

            // Get any previous load session for this SDK if exists.
            if (mLoadSdkSessions.containsKey(callingInfo)) {
                prevLoadSession = mLoadSdkSessions.get(callingInfo).get(sdkName);
            }
        }

        // If there was no previous load session or the SDK is not loaded, there is nothing to
        // unload.
        if (prevLoadSession == null) {
            // Unloading SDK that is not loaded is a no-op, return.
            Log.w(TAG, "SDK " + sdkName + " is not loaded for " + callingInfo);
            return;
        }

        prevLoadSession.unload(timeSystemServerReceivedCallFromApp);
        timeSystemServerReceivedCallFromSandbox = mInjector.getCurrentTime();

        ArrayList<LoadSdkSession> loadedSdks = getLoadedSdksForApp(callingInfo);
        if (loadedSdks.isEmpty()) {
            stopSdkSandboxService(
                    callingInfo, "Caller " + callingInfo + " has no remaining SDKS loaded.");
        }
        SdkSandboxStatsLog.write(
                SdkSandboxStatsLog.SANDBOX_API_CALLED,
                SANDBOX_API_CALLED__METHOD__UNLOAD_SDK,
                (int) (mInjector.getCurrentTime() - timeSystemServerReceivedCallFromSandbox),
                /*success=*/ true,
                SdkSandboxStatsLog.SANDBOX_API_CALLED__STAGE__SYSTEM_SERVER_SANDBOX_TO_APP,
                callingInfo.getUid());
    }

    private void enforceCallingPackageBelongsToUid(CallingInfo callingInfo) {
        int callingUid = callingInfo.getUid();
        String callingPackage = callingInfo.getPackageName();
        int packageUid;
        PackageManager pm = mContext.createContextAsUser(
                UserHandle.getUserHandleForUid(callingUid), 0).getPackageManager();
        try {
            packageUid = pm.getPackageUid(callingPackage, 0);
        } catch (PackageManager.NameNotFoundException e) {
            throw new SecurityException(callingPackage + " not found");
        }
        if (packageUid != callingUid) {
            throw new SecurityException(callingPackage + " does not belong to uid " + callingUid);
        }
    }

    private void enforceCallerRunsInForeground(CallingInfo callingInfo) {
        String callingPackage = callingInfo.getPackageName();
        final long token = Binder.clearCallingIdentity();
        try {
            int importance = mActivityManager.getUidImportance(callingInfo.getUid());
            if (importance > IMPORTANCE_FOREGROUND) {
                throw new SecurityException(callingPackage + " does not run in the foreground");
            }
        } finally {
            Binder.restoreCallingIdentity(token);
        }
    }

    private void enforceCallerHasNetworkAccess(String callingPackage) {
        mContext.enforceCallingPermission(android.Manifest.permission.INTERNET,
                callingPackage + " does not hold INTERNET permission");
        mContext.enforceCallingPermission(android.Manifest.permission.ACCESS_NETWORK_STATE,
                callingPackage + " does not hold ACCESS_NETWORK_STATE permission");
    }

    private void onAppDeath(CallingInfo callingInfo) {
        synchronized (mLock) {
            Log.d(TAG, "App " + callingInfo + " has died, cleaning up associated sandbox info");
            mSandboxLifecycleCallbacks.remove(callingInfo);
            mSandboxBindingCallbacks.remove(callingInfo);
            mCallingInfosWithDeathRecipients.remove(callingInfo);
            if (mCallingInfosWithDeathRecipients.size() == 0) {
                mUidImportanceListener.stopListening();
            }
            mSyncDataCallbacks.remove(callingInfo);
            mLoadSdkSessions.remove(callingInfo);
            stopSdkSandboxService(callingInfo, "Caller " + callingInfo + " has died");
            mServiceProvider.onAppDeath(callingInfo);
        }
    }

    @Override
    public void requestSurfacePackage(
            String callingPackageName,
            String sdkName,
            IBinder hostToken,
            int displayId,
            int width,
            int height,
            long timeAppCalledSystemServer,
            Bundle params,
            IRequestSurfacePackageCallback callback) {
        try {
            final long timeSystemServerReceivedCallFromApp = mInjector.getCurrentTime();

            LogUtil.d(
                    TAG,
                    "requestSurfacePackage call received. callingPackageName: "
                            + callingPackageName);

            final int callingUid = Binder.getCallingUid();
            final CallingInfo callingInfo = CallingInfo.fromBinder(mContext, callingPackageName);
            enforceCallerRunsInForeground(callingInfo);

            SdkSandboxStatsLog.write(
                    SdkSandboxStatsLog.SANDBOX_API_CALLED,
                    SANDBOX_API_CALLED__METHOD__REQUEST_SURFACE_PACKAGE,
                    /*latency=*/ (int)
                            (timeSystemServerReceivedCallFromApp - timeAppCalledSystemServer),
                    /*success=*/ true,
                    SdkSandboxStatsLog.SANDBOX_API_CALLED__STAGE__APP_TO_SYSTEM_SERVER,
                    callingUid);

            final long token = Binder.clearCallingIdentity();
            try {
                requestSurfacePackageWithClearIdentity(
                        callingInfo,
                        sdkName,
                        hostToken,
                        displayId,
                        width,
                        height,
                        timeSystemServerReceivedCallFromApp,
                        params,
                        callback);
            } finally {
                Binder.restoreCallingIdentity(token);
            }
        } catch (Throwable e) {
            try {
                callback.onSurfacePackageError(
                        IRequestSurfacePackageFromSdkCallback.SURFACE_PACKAGE_INTERNAL_ERROR,
                        e.getMessage(),
                        mInjector.getCurrentTime());
            } catch (RemoteException ex) {
                Log.e(TAG, "Failed to send onLoadCodeFailure", e);
            }
        }
    }

    private void requestSurfacePackageWithClearIdentity(
            CallingInfo callingInfo,
            String sdkName,
            IBinder hostToken,
            int displayId,
            int width,
            int height,
            long timeSystemServerReceivedCallFromApp,
            Bundle params,
            IRequestSurfacePackageCallback callback) {
        LoadSdkSession loadSdkSession = null;
        synchronized (mLock) {
            if (mLoadSdkSessions.containsKey(callingInfo)) {
                loadSdkSession = mLoadSdkSessions.get(callingInfo).get(sdkName);
            }
        }
        if (loadSdkSession == null) {
            LogUtil.d(
                    TAG,
                    callingInfo + " requested surface package, but could not find SDK " + sdkName);

            final long timeSystemServerCalledApp = mInjector.getCurrentTime();
            SdkSandboxStatsLog.write(
                    SdkSandboxStatsLog.SANDBOX_API_CALLED,
                    SdkSandboxStatsLog.SANDBOX_API_CALLED__METHOD__REQUEST_SURFACE_PACKAGE,
                    (int) (timeSystemServerCalledApp - timeSystemServerReceivedCallFromApp),
                    /*successAtStage*/ false,
                    SANDBOX_API_CALLED__STAGE__SYSTEM_SERVER_APP_TO_SANDBOX,
                    callingInfo.getUid());

            try {
                callback.onSurfacePackageError(
                        REQUEST_SURFACE_PACKAGE_SDK_NOT_LOADED,
                        "SDK " + sdkName + " is not loaded",
                        timeSystemServerCalledApp);
            } catch (RemoteException e) {
                Log.w(TAG, "Failed to send onSurfacePackageError", e);
            }
            return;
        }

        loadSdkSession.requestSurfacePackage(
                hostToken,
                displayId,
                width,
                height,
                timeSystemServerReceivedCallFromApp,
                params,
                callback);
    }

    @VisibleForTesting(visibility = VisibleForTesting.Visibility.PRIVATE)
    void onUserUnlocking(int userId) {
        Log.i(TAG, "onUserUnlocking " + userId);
        // using postDelayed to wait for other volumes to mount
        mHandler.postDelayed(() -> mSdkSandboxStorageManager.onUserUnlocking(userId), 20000);
    }

    @Override
    @RequiresPermission(android.Manifest.permission.DUMP)
    protected void dump(FileDescriptor fd, PrintWriter writer, String[] args) {
        mContext.enforceCallingPermission(android.Manifest.permission.DUMP,
                "Can't dump " + TAG);

        // TODO(b/211575098): Use IndentingPrintWriter for better formatting
        synchronized (mLock) {
            writer.println("Checked Webview visibility patch exists: " + mCheckedVisibilityPatch);
            if (mCheckedVisibilityPatch) {
                writer.println("Build contains Webview visibility patch: " + mHasVisibilityPatch);
            }
            writer.println(
                    "Killswitch enabled: " + mSdkSandboxSettingsListener.isKillSwitchEnabled());
            writer.println(
                    "Customized Sdk Context enabled: "
                            + mSdkSandboxSettingsListener.isCustomizedSdkContextEnabled());
            writer.println("mLoadSdkSessions size: " + mLoadSdkSessions.size());
            for (CallingInfo callingInfo : mLoadSdkSessions.keySet()) {
                writer.printf("Caller: %s has following SDKs", callingInfo);
                writer.println();
                ArrayList<LoadSdkSession> loadSessions =
                        new ArrayList<>(mLoadSdkSessions.get(callingInfo).values());
                for (int i = 0; i < loadSessions.size(); i++) {
                    LoadSdkSession sdk = loadSessions.get(i);
                    writer.printf("SDK: %s Status: %s", sdk.mSdkName, sdk.getStatus());
                    writer.println();
                }
            }
            writer.println();
        }

        writer.println("mServiceProvider:");
        mServiceProvider.dump(writer);
        writer.println();
    }

    @Override
    public void syncDataFromClient(
            String callingPackageName,
            long timeAppCalledSystemServer,
            SharedPreferencesUpdate update,
            ISharedPreferencesSyncCallback callback) {
        try {
            final long timeSystemServerReceivedCallFromApp = mInjector.getCurrentTime();

            final int callingUid = Binder.getCallingUid();
            final CallingInfo callingInfo = CallingInfo.fromBinder(mContext, callingPackageName);
            enforceCallingPackageBelongsToUid(callingInfo);

            SdkSandboxStatsLog.write(
                    SdkSandboxStatsLog.SANDBOX_API_CALLED,
                    SdkSandboxStatsLog.SANDBOX_API_CALLED__METHOD__SYNC_DATA_FROM_CLIENT,
                    /*latency=*/ (int)
                            (timeSystemServerReceivedCallFromApp - timeAppCalledSystemServer),
                    /*success=*/ true,
                    SdkSandboxStatsLog.SANDBOX_API_CALLED__STAGE__APP_TO_SYSTEM_SERVER,
                    callingUid);

            final long token = Binder.clearCallingIdentity();
            try {
                syncDataFromClientInternal(callingInfo, update, callback);
            } finally {
                Binder.restoreCallingIdentity(token);
            }
        } catch (Throwable e) {
            try {
                callback.onError(
                        ISharedPreferencesSyncCallback.PREFERENCES_SYNC_INTERNAL_ERROR,
                        e.getMessage());
            } catch (RemoteException ex) {
                Log.e(TAG, "Failed to send onLoadCodeFailure", e);
            }
        }
    }

    private void syncDataFromClientInternal(
            CallingInfo callingInfo,
            SharedPreferencesUpdate update,
            ISharedPreferencesSyncCallback callback) {
        // check first if service already bound
        ISdkSandboxService service = mServiceProvider.getSdkSandboxServiceForApp(callingInfo);
        if (service != null) {
            try {
                service.syncDataFromClient(update);
            } catch (RemoteException e) {
                syncDataOnError(callingInfo, callback, e.getMessage());
            }
        } else {
            syncDataOnError(callingInfo, callback, "Sandbox not available");
        }
    }

    private void syncDataOnError(
            CallingInfo callingInfo, ISharedPreferencesSyncCallback callback, String errorMsg) {
        // Store reference to the callback so that we can notify SdkSandboxManager when sandbox
        // starts
        synchronized (mLock) {
            mSyncDataCallbacks.put(callingInfo, callback);
        }
        try {
            callback.onError(ISharedPreferencesSyncCallback.SANDBOX_NOT_AVAILABLE, errorMsg);
        } catch (RemoteException ignore) {
            // App died. Sync will be re-established again by app later.
        }
    }

    @Override
    public void logLatencyFromSystemServerToApp(String method, int latency) {
        SdkSandboxStatsLog.write(
                SdkSandboxStatsLog.SANDBOX_API_CALLED,
                convertToStatsLogMethodCode(method),
                latency,
                /*success=*/ true,
                SdkSandboxStatsLog.SANDBOX_API_CALLED__STAGE__SYSTEM_SERVER_TO_APP,
                Binder.getCallingUid());
    }

    private int convertToStatsLogMethodCode(String method) {
        switch (method) {
            case ISdkSandboxManager.REQUEST_SURFACE_PACKAGE:
                return SdkSandboxStatsLog.SANDBOX_API_CALLED__METHOD__REQUEST_SURFACE_PACKAGE;
            case ISdkSandboxManager.LOAD_SDK:
                return SdkSandboxStatsLog.SANDBOX_API_CALLED__METHOD__LOAD_SDK;
            default:
                return SdkSandboxStatsLog.SANDBOX_API_CALLED__METHOD__METHOD_UNSPECIFIED;
        }
    }

    interface SandboxBindingCallback {
        void onBindingSuccessful(ISdkSandboxService service, int timeToLoadSandbox);

        void onBindingFailed(LoadSdkException exception, long startTimeForLoadingSandbox);
    }

    class SandboxServiceConnection implements ServiceConnection {

        private final SdkSandboxServiceProvider mServiceProvider;
        private final CallingInfo mCallingInfo;
        private boolean mHasConnectedBefore = false;
        private long mStartTimeForLoadingSandbox;


        SandboxServiceConnection(
                SdkSandboxServiceProvider serviceProvider,
                CallingInfo callingInfo,
                long startTimeForLoadingSandbox) {
            mServiceProvider = serviceProvider;
            mCallingInfo = callingInfo;
            mStartTimeForLoadingSandbox = startTimeForLoadingSandbox;
        }

        @Override
        public void onServiceConnected(ComponentName name, IBinder service) {
            final ISdkSandboxService mService = ISdkSandboxService.Stub.asInterface(service);
            // Perform actions needed after every sandbox restart.
            LoadSdkException exception = onSandboxConnected(mService);

            // Set connected service for app once all initialization has finished. This needs to be
            // set after every sandbox restart as well.
            // TODO(b/259387335): Maybe kill the sandbox if the connection is not valid?
            mServiceProvider.onServiceConnected(mCallingInfo, mService);

            // Once bound service has been set, sync manager is notified.
            notifySyncManagerSandboxStarted(mCallingInfo);

            BackgroundThread.getExecutor()
                    .execute(
                            () -> {
                                computeSdkStorage(mCallingInfo, mService);
                            });

            final int timeToLoadSandbox =
                    (int) (mInjector.getCurrentTime() - mStartTimeForLoadingSandbox);
            if (!mHasConnectedBefore) {
                logSandboxStart(timeToLoadSandbox);
                mHasConnectedBefore = true;
            }

            ArrayList<SandboxBindingCallback> sandboxBindingCallbacksForApp =
                    clearAndGetSandboxBindingCallbacks();
            for (int i = 0; i < sandboxBindingCallbacksForApp.size(); i++) {
                SandboxBindingCallback callback = sandboxBindingCallbacksForApp.get(i);
                if (exception == null) {
                    // Connection is valid - set bound service for app and load SDKs.
                    callback.onBindingSuccessful(mService, timeToLoadSandbox);
                } else {
                    // Connection is not valid
                    callback.onBindingFailed(exception, mStartTimeForLoadingSandbox);
                }
            }
        }

        @Override
        public void onServiceDisconnected(ComponentName name) {
            // Sdk sandbox crashed or killed, system will start it again.
            Log.d(TAG, "Sandbox service for " + mCallingInfo + " has been disconnected");
            mServiceProvider.onServiceDisconnected(mCallingInfo);
        }

        @Override
        public void onBindingDied(ComponentName name) {
            Log.d(TAG, "Sandbox service for " + mCallingInfo + " : died on binding");
            mServiceProvider.unbindService(mCallingInfo);
        }

        @Override
        public void onNullBinding(ComponentName name) {
            Log.d(TAG, "Sandbox service failed to bind for " + mCallingInfo + " : service is null");
            LoadSdkException exception =
                    new LoadSdkException(
                            SdkSandboxManager.LOAD_SDK_INTERNAL_ERROR,
                            "Failed to bind the service");
            ArrayList<SandboxBindingCallback> sandboxBindingCallbacksForApp =
                    clearAndGetSandboxBindingCallbacks();
            for (int i = 0; i < sandboxBindingCallbacksForApp.size(); i++) {
                SandboxBindingCallback callback = sandboxBindingCallbacksForApp.get(i);
                callback.onBindingFailed(exception, mStartTimeForLoadingSandbox);
            }
        }

        /**
         * Actions to be performed every time the sandbox connects for a particular app, such as the
         * first time the sandbox is brought up and every time it restarts.
         *
         * @return null if all actions were performed successfully, otherwise a {@link
         *     LoadSdkException} specifying the error that need to be sent back to SDKs waiting to
         *     be loaded.
         */
        @Nullable
        private LoadSdkException onSandboxConnected(ISdkSandboxService service) {
            Log.i(
                    TAG,
                    String.format(
                            "Sdk sandbox has been bound for app package %s with uid %d",
                            mCallingInfo.getPackageName(), mCallingInfo.getUid()));
            try {
                service.asBinder().linkToDeath(() -> onSdkSandboxDeath(mCallingInfo), 0);
            } catch (RemoteException e) {
                // Sandbox had already died, cleanup sdk links, notify app etc.
                onSdkSandboxDeath(mCallingInfo);
                return new LoadSdkException(
                        SDK_SANDBOX_PROCESS_NOT_AVAILABLE, SANDBOX_NOT_AVAILABLE_MSG, e);
            }

            try {
                service.initialize(
                        new SdkToServiceLink(),
                        mSdkSandboxSettingsListener.isCustomizedSdkContextEnabled());
            } catch (RemoteException e) {
                final String errorMsg = "Failed to initialize sandbox";
                Log.e(TAG, errorMsg + " for " + mCallingInfo);
                return new LoadSdkException(
                        SDK_SANDBOX_PROCESS_NOT_AVAILABLE,
                        SANDBOX_NOT_AVAILABLE_MSG + " : " + errorMsg,
                        e);
            }

            return null;
        }

        private void logSandboxStart(int timeToLoadSandbox) {
            // Log the latency for loading the Sandbox process
            SdkSandboxStatsLog.write(
                    SdkSandboxStatsLog.SANDBOX_API_CALLED,
                    SdkSandboxStatsLog.SANDBOX_API_CALLED__METHOD__LOAD_SDK,
                    timeToLoadSandbox,
                    /* success=*/ true,
                    SdkSandboxStatsLog.SANDBOX_API_CALLED__STAGE__LOAD_SANDBOX,
                    mCallingInfo.getUid());
        }

        private ArrayList<SandboxBindingCallback> clearAndGetSandboxBindingCallbacks() {
            ArrayList<SandboxBindingCallback> sandboxBindingCallbacksForApp;
            synchronized (mLock) {
                sandboxBindingCallbacksForApp = mSandboxBindingCallbacks.get(mCallingInfo);
                mSandboxBindingCallbacks.remove(mCallingInfo);
            }
            if (sandboxBindingCallbacksForApp == null) {
                sandboxBindingCallbacksForApp = new ArrayList<>();
            }
            return sandboxBindingCallbacksForApp;
        }
    }

    private void onSdkSandboxDeath(CallingInfo callingInfo) {
        synchronized (mLock) {
            killAppOnSandboxDeathIfNeededLocked(callingInfo);
            handleSandboxLifecycleCallbacksLocked(callingInfo);
            mSandboxBindingCallbacks.remove(callingInfo);
            mServiceProvider.onSandboxDeath(callingInfo);
            // All SDK state is lost on death.
            if (mLoadSdkSessions.containsKey(callingInfo)) {
                ArrayList<LoadSdkSession> loadSessions =
                        new ArrayList<>(mLoadSdkSessions.get(callingInfo).values());
                for (int i = 0; i < loadSessions.size(); i++) {
                    LoadSdkSession loadSdkSession = loadSessions.get(i);
                    loadSdkSession.onSandboxDeath();
                }
                mLoadSdkSessions.remove(callingInfo);
            }
        }
    }

    @GuardedBy("mLock")
    private void killAppOnSandboxDeathIfNeededLocked(CallingInfo callingInfo) {
        if (!SdkLevel.isAtLeastU()
                || !mCallingInfosWithDeathRecipients.containsKey(callingInfo)
                || mSandboxLifecycleCallbacks.containsKey(callingInfo)
                || getLoadedSdksForApp(callingInfo).size() == 0) {
            /* The app should not be killed in any one of the following cases:
               1) The SDK level is not U+ (as app kill API is not supported in that case).
               2) The app is already dead.
               3) The app has registered at least one callback to deal with sandbox death.
               4) The app has no SDKs loaded.
            */
            return;
        }

        // TODO(b/261442377): Only the processes that loaded some SDK should be killed. For now,
        // kill the process that loaded the first SDK.
        mActivityManagerLocal.killSdkSandboxClientAppProcess(callingInfo.getAppProcessToken());
    }

    @GuardedBy("mLock")
    private void handleSandboxLifecycleCallbacksLocked(CallingInfo callingInfo) {
        RemoteCallbackList<ISdkSandboxProcessDeathCallback> sandboxLifecycleCallbacks;
        sandboxLifecycleCallbacks = mSandboxLifecycleCallbacks.get(callingInfo);

        if (sandboxLifecycleCallbacks == null) {
            return;
        }

        int size = sandboxLifecycleCallbacks.beginBroadcast();
        for (int i = 0; i < size; ++i) {
            try {
                sandboxLifecycleCallbacks.getBroadcastItem(i).onSdkSandboxDied();
            } catch (RemoteException e) {
                Log.w(TAG, "Unable to send sdk sandbox death event to app", e);
            }
        }
        sandboxLifecycleCallbacks.finishBroadcast();

        mSandboxLifecycleCallbacks.remove(callingInfo);
    }

    @Override
    public void stopSdkSandbox(String callingPackageName) {
        final CallingInfo callingInfo = CallingInfo.fromBinder(mContext, callingPackageName);

        mContext.enforceCallingPermission(
                STOP_SDK_SANDBOX_PERMISSION,
                callingPackageName + " does not have permission to stop their sandbox");

        final long token = Binder.clearCallingIdentity();
        try {
            stopSdkSandboxService(callingInfo, "App requesting sandbox kill");
        } finally {
            Binder.restoreCallingIdentity(token);
        }
    }

    @Override
    public IBinder getAdServicesManager() {
        synchronized (mLock) {
            return mAdServicesManager;
        }
    }

    private void registerAdServicesManagerService(IBinder iBinder) {
        synchronized (mLock) {
            mAdServicesManager = iBinder;
        }
    }

    @VisibleForTesting(visibility = VisibleForTesting.Visibility.PRIVATE)
    boolean isSdkSandboxDisabled(ISdkSandboxService boundService) {
        synchronized (mLock) {
            if (!mCheckedVisibilityPatch) {
                SdkSandboxDisabledCallback callback = new SdkSandboxDisabledCallback();
                try {
                    boundService.isDisabled(callback);
                    boolean isDisabled = callback.getIsDisabled();
                    mCheckedVisibilityPatch = true;
                    mHasVisibilityPatch = !isDisabled;
                } catch (Exception e) {
                    Log.w(TAG, "Could not verify SDK sandbox state", e);
                    return true;
                }
            }

            // Disable immediately if visibility patch is missing
            if (!mHasVisibilityPatch) {
                return true;
            }

            // Ignore killswitch if the device is an emulator
            if (mInjector.isEmulator()) {
                return false;
            }

            return getSdkSandboxSettingsListener().isKillSwitchEnabled();
        }
    }

    /**
     * Clears the SDK sandbox state. This will result in the state being checked again the next time
     * an SDK is loaded.
     */
    @VisibleForTesting(visibility = VisibleForTesting.Visibility.PRIVATE)
    void clearSdkSandboxState() {
        synchronized (mLock) {
            mCheckedVisibilityPatch = false;
            getSdkSandboxSettingsListener().setKillSwitchState(DEFAULT_VALUE_DISABLE_SDK_SANDBOX);
        }
    }

    /**
     * Enables the sandbox for testing purposes. Note that the sandbox can still be disabled by
     * setting the killswitch.
     */
    @VisibleForTesting(visibility = VisibleForTesting.Visibility.PRIVATE)
    void forceEnableSandbox() {
        synchronized (mLock) {
            mCheckedVisibilityPatch = true;
            mHasVisibilityPatch = true;
            getSdkSandboxSettingsListener().setKillSwitchState(false);
        }
    }

    @VisibleForTesting(visibility = VisibleForTesting.Visibility.PRIVATE)
    SdkSandboxSettingsListener getSdkSandboxSettingsListener() {
        synchronized (mLock) {
            return mSdkSandboxSettingsListener;
        }
    }

    @VisibleForTesting(visibility = VisibleForTesting.Visibility.PRIVATE)
    void setSdkSandboxSettingsListener(SdkSandboxSettingsListener listener) {
        synchronized (mLock) {
            mSdkSandboxSettingsListener = listener;
        }
    }

    class SdkSandboxSettingsListener implements DeviceConfig.OnPropertiesChangedListener {

        private final Context mContext;
        private final Object mLock = new Object();

        @GuardedBy("mLock")
        private boolean mKillSwitchEnabled =
                DeviceConfig.getBoolean(
                        DeviceConfig.NAMESPACE_ADSERVICES,
                        PROPERTY_DISABLE_SDK_SANDBOX,
                        DEFAULT_VALUE_DISABLE_SDK_SANDBOX);

        @GuardedBy("mLock")
        private boolean mEnforceBroadcastReceiverRestrictions =
                DeviceConfig.getBoolean(
                        DeviceConfig.NAMESPACE_ADSERVICES,
                        PROPERTY_ENFORCE_BROADCAST_RECEIVER_RESTRICTIONS,
                        DEFAULT_VALUE_ENFORCE_BROADCAST_RECEIVER_RESTRICTIONS);

        @GuardedBy("mLock")
        private boolean mEnforceContentProviderRestrictions =
                DeviceConfig.getBoolean(
                        DeviceConfig.NAMESPACE_ADSERVICES,
                        PROPERTY_ENFORCE_CONTENT_PROVIDER_RESTRICTIONS,
                        DEFAULT_VALUE_ENFORCE_CONTENT_PROVIDER_RESTRICTIONS);

        SdkSandboxSettingsListener(Context context) {
            mContext = context;
        }

        private void registerObserver() {
            DeviceConfig.addOnPropertiesChangedListener(
                    DeviceConfig.NAMESPACE_ADSERVICES, mContext.getMainExecutor(), this);
        }

        @VisibleForTesting(visibility = VisibleForTesting.Visibility.PRIVATE)
        boolean isKillSwitchEnabled() {
            synchronized (mLock) {
                return mKillSwitchEnabled;
            }
        }

        @VisibleForTesting(visibility = VisibleForTesting.Visibility.PRIVATE)
        void setKillSwitchState(boolean enabled) {
            synchronized (mLock) {
                DeviceConfig.setProperty(
                        DeviceConfig.NAMESPACE_ADSERVICES,
                        PROPERTY_DISABLE_SDK_SANDBOX,
                        Boolean.toString(enabled),
                        false);
                mKillSwitchEnabled = enabled;
            }
        }

        @VisibleForTesting(visibility = VisibleForTesting.Visibility.PRIVATE)
        void unregisterPropertiesListener() {
            DeviceConfig.removeOnPropertiesChangedListener(this);
        }

        @VisibleForTesting(visibility = VisibleForTesting.Visibility.PRIVATE)
        boolean isCustomizedSdkContextEnabled() {
            // Can only be enabled on U+ devices
            if (!SdkLevel.isAtLeastU()) {
                return false;
            }
            return DeviceConfig.getBoolean(
                    DeviceConfig.NAMESPACE_ADSERVICES,
                    PROPERTY_CUSTOMIZED_SDK_CONTEXT_ENABLED,
                    DEFAULT_VALUE_CUSTOMIZED_SDK_CONTEXT_ENABLED);
        }

        boolean isBroadcastReceiverRestrictionsEnforced() {
            synchronized (mLock) {
                return mEnforceBroadcastReceiverRestrictions;
            }
        }

        boolean areContentProviderRestrictionsEnforced() {
            synchronized (mLock) {
                return mEnforceContentProviderRestrictions;
            }
        }

        @Override
        public void onPropertiesChanged(@NonNull DeviceConfig.Properties properties) {
            synchronized (mLock) {
                if (!properties.getNamespace().equals(DeviceConfig.NAMESPACE_ADSERVICES)) {
                    return;
                }
                for (String name : properties.getKeyset()) {
                    if (name == null) {
                        continue;
                    }

                    switch (name) {
                        case PROPERTY_DISABLE_SDK_SANDBOX:
                            boolean killSwitchPreviouslyEnabled = mKillSwitchEnabled;
                            mKillSwitchEnabled =
                                    properties.getBoolean(
                                            PROPERTY_DISABLE_SDK_SANDBOX,
                                            DEFAULT_VALUE_DISABLE_SDK_SANDBOX);
                            if (mKillSwitchEnabled && !killSwitchPreviouslyEnabled) {
                                Log.i(TAG, "SDK sandbox killswitch has become enabled");
                                synchronized (SdkSandboxManagerService.this.mLock) {
                                    stopAllSandboxesLocked();
                                }
                            }
                            break;
                        case PROPERTY_ENFORCE_BROADCAST_RECEIVER_RESTRICTIONS:
                            mEnforceBroadcastReceiverRestrictions =
                                    properties.getBoolean(
                                            PROPERTY_ENFORCE_BROADCAST_RECEIVER_RESTRICTIONS,
                                            DEFAULT_VALUE_ENFORCE_BROADCAST_RECEIVER_RESTRICTIONS);
                            break;
                        case PROPERTY_ENFORCE_CONTENT_PROVIDER_RESTRICTIONS:
                            mEnforceContentProviderRestrictions =
                                    properties.getBoolean(
                                            PROPERTY_ENFORCE_CONTENT_PROVIDER_RESTRICTIONS,
                                            DEFAULT_VALUE_ENFORCE_CONTENT_PROVIDER_RESTRICTIONS);
                            break;
                        default:
                    }
                }
            }
        }
    }

    static class SdkSandboxDisabledCallback extends ISdkSandboxDisabledCallback.Stub {
        CountDownLatch mLatch;
        boolean mIsDisabled = false;

        SdkSandboxDisabledCallback() {
            mLatch = new CountDownLatch(1);
        }

        @Override
        public void onResult(boolean isDisabled) {
            mIsDisabled = isDisabled;
            mLatch.countDown();
        }

        boolean getIsDisabled() {
            try {
                if (mLatch.await(1, TimeUnit.SECONDS)) {
                    return mIsDisabled;
                }
                return true;
            } catch (InterruptedException e) {
                Log.w(TAG, "Interrupted while waiting for SDK sandbox state", e);
                return true;
            }
        }
    }

    /** Stops all running sandboxes in the case that the killswitch is triggered. */
    @GuardedBy("mLock")
    private void stopAllSandboxesLocked() {
        for (int i = mLoadSdkSessions.size() - 1; i >= 0; --i) {
            stopSdkSandboxService(mLoadSdkSessions.keyAt(i), "SDK sandbox killswitch enabled");
        }
    }

    void stopSdkSandboxService(CallingInfo currentCallingInfo, String reason) {
        if (!isSdkSandboxServiceRunning(currentCallingInfo)) {
            Log.d(TAG, "Cannot kill sandbox for " + currentCallingInfo + ", already dead");
            return;
        }

        mServiceProvider.unbindService(currentCallingInfo);

        // For T, we kill the sandbox by uid. For U, we kill a specific sandbox process.
        if (SdkLevel.isAtLeastU()) {
            mServiceProvider.stopSandboxService(currentCallingInfo);
        } else {
            // For apps with shared uid, unbind the sandboxes for all the remaining apps since we
            // kill the sandbox by uid.
            synchronized (mLock) {
                for (int i = 0; i < mCallingInfosWithDeathRecipients.size(); i++) {
                    final CallingInfo callingInfo = mCallingInfosWithDeathRecipients.keyAt(i);
                    if (callingInfo.getUid() == currentCallingInfo.getUid()) {
                        mServiceProvider.unbindService(callingInfo);
                    }
                }
            }
            final int sdkSandboxUid = Process.toSdkSandboxUid(currentCallingInfo.getUid());
            Log.i(TAG, "Killing sdk sandbox/s with uid " + sdkSandboxUid);
            mActivityManager.killUid(sdkSandboxUid, reason);
        }
    }

    boolean isSdkSandboxServiceRunning(CallingInfo callingInfo) {
        int sandboxStatus = mServiceProvider.getSandboxStatusForApp(callingInfo);
        return sandboxStatus == SdkSandboxServiceProvider.CREATED
                || sandboxStatus == SdkSandboxServiceProvider.CREATE_PENDING;
    }

    @WorkerThread
    private void computeSdkStorage(CallingInfo callingInfo, ISdkSandboxService service) {
        final List<StorageDirInfo> sharedStorageDirsInfo =
                mSdkSandboxStorageManager.getInternalStorageDirInfo(callingInfo);
        final List<StorageDirInfo> sdkStorageDirsInfo =
                mSdkSandboxStorageManager.getSdkStorageDirInfo(callingInfo);

        try {
            service.computeSdkStorage(
                    getListOfStoragePaths(sharedStorageDirsInfo),
                    getListOfStoragePaths(sdkStorageDirsInfo),
                    new IComputeSdkStorageCallback.Stub() {
                        @Override
                        public void onStorageInfoComputed(int sharedStorageKb, int sdkStorageKb) {
                            mSdkSandboxPulledAtoms.logStorage(
                                    callingInfo.getUid(), sharedStorageKb, sdkStorageKb);
                        }
                    });
        } catch (RemoteException e) {
            Log.e(TAG, "Error while computing sdk storage for CallingInfo: " + callingInfo);
        }
    }

    @VisibleForTesting(visibility = VisibleForTesting.Visibility.PRIVATE)
    List<String> getListOfStoragePaths(List<StorageDirInfo> storageDirInfos) {
        final List<String> paths = new ArrayList<>();

        for (int i = 0; i < storageDirInfos.size(); i++) {
            paths.add(storageDirInfos.get(i).getCeDataDir());
            paths.add(storageDirInfos.get(i).getDeDataDir());
        }
        return paths;
    }

    private void notifySyncManagerSandboxStarted(CallingInfo callingInfo) {
        ISharedPreferencesSyncCallback syncManagerCallback = null;
        synchronized (mLock) {
            syncManagerCallback = mSyncDataCallbacks.get(callingInfo);
            if (syncManagerCallback != null) {
                try {
                    syncManagerCallback.onSandboxStart();
                } catch (RemoteException ignore) {
                    // App died.
                }
            }
            mSyncDataCallbacks.remove(callingInfo);
        }
    }

    private void loadSdkForService(
            LoadSdkSession loadSdkSession,
            int timeToLoadSandbox,
            long timeSystemServerReceivedCallFromApp,
            ISdkSandboxService service) {
        CallingInfo callingInfo = loadSdkSession.mCallingInfo;

        if (isSdkSandboxDisabled(service)) {
            Log.e(TAG, "SDK cannot be loaded because SDK sandbox is disabled");
            loadSdkSession.handleLoadFailure(
                    new LoadSdkException(LOAD_SDK_SDK_SANDBOX_DISABLED, SANDBOX_DISABLED_MSG),
                    -1,
                    SdkSandboxStatsLog.SANDBOX_API_CALLED__METHOD__METHOD_UNSPECIFIED,
                    false);
            return;
        }
        // Gather sdk storage information
        final StorageDirInfo sdkDataInfo =
                mSdkSandboxStorageManager.getSdkStorageDirInfo(
                        callingInfo, loadSdkSession.mSdkProviderInfo.getSdkInfo().getName());

        final long timeSystemServerCalledSandbox = mInjector.getCurrentTime();
        int latencySystemServerAppToSandbox =
                (int) (timeSystemServerCalledSandbox - timeSystemServerReceivedCallFromApp);
        if (timeToLoadSandbox != -1) {
            latencySystemServerAppToSandbox -= timeToLoadSandbox;
        }

        SdkSandboxStatsLog.write(
                SdkSandboxStatsLog.SANDBOX_API_CALLED,
                SdkSandboxStatsLog.SANDBOX_API_CALLED__METHOD__LOAD_SDK,
                latencySystemServerAppToSandbox,
                /*success=*/ true,
                SANDBOX_API_CALLED__STAGE__SYSTEM_SERVER_APP_TO_SANDBOX,
                callingInfo.getUid());

        loadSdkSession.load(
                service,
                sdkDataInfo.getCeDataDir(),
                sdkDataInfo.getDeDataDir(),
                timeSystemServerCalledSandbox,
                timeSystemServerReceivedCallFromApp);
    }

    private void failStartOrBindService(Intent intent) {
        throw new SecurityException(
                "SDK sandbox uid may not bind to or start to this service: " + intent.toString());
    }

    private void enforceAllowedToStartOrBindService(Intent intent) {
        ComponentName component = intent.getComponent();
        if (component == null) {
            failStartOrBindService(intent);
        }
        String componentPackageName = component.getPackageName();
        if (componentPackageName == null) {
            failStartOrBindService(intent);
        }
        if (componentPackageName.equals(WebViewUpdateService.getCurrentWebViewPackageName())
                || componentPackageName.equals(getAdServicesPackageName())) {
            return;
        }

        // Default disallow.
        failStartOrBindService(intent);
    }

    @Override
    public int handleShellCommand(ParcelFileDescriptor in, ParcelFileDescriptor out,
            ParcelFileDescriptor err, String[] args) {
        return mInjector
                .createShellCommand(this, mContext)
                .exec(
                        this,
                        in.getFileDescriptor(),
                        out.getFileDescriptor(),
                        err.getFileDescriptor(),
                        args);
    }

    private String resolveAdServicesPackage() {
        PackageManager pm = mContext.getPackageManager();
        Intent serviceIntent = new Intent(AdServicesCommon.ACTION_TOPICS_SERVICE);
        List<ResolveInfo> resolveInfos =
                pm.queryIntentServicesAsUser(
                        serviceIntent,
                        PackageManager.GET_SERVICES
                                | PackageManager.MATCH_SYSTEM_ONLY
                                | PackageManager.MATCH_DIRECT_BOOT_AWARE
                                | PackageManager.MATCH_DIRECT_BOOT_UNAWARE,
                        UserHandle.SYSTEM);
        final ServiceInfo serviceInfo =
                AdServicesCommon.resolveAdServicesService(resolveInfos, serviceIntent.getAction());
        if (serviceInfo != null) {
            return serviceInfo.packageName;
        }
        return null;
    }

    @VisibleForTesting
    String getAdServicesPackageName() {
        return mAdServicesPackageName;
    }

    /**
     * A callback object to establish a link between the sdk in sandbox calling into manager
     * service.
     *
     * <p>When a sandbox is initialized, a callback object of {@link SdkToServiceLink} is passed to
     * be used as a part of {@link SdkSandboxController}. The Controller can then can call APIs on
     * the link object to get data from the manager service.
     */
    // TODO(b/268043836): Move SdkToServiceLink out of SdkSandboxManagerService
    private class SdkToServiceLink extends ISdkToServiceCallback.Stub {

        /**
         * Fetches {@link SandboxedSdk} for all SDKs that are loaded in the sandbox.
         *
         * <p>This provides the information on the library that is currently loaded in the sandbox
         * and also channels to communicate with loaded SDK.
         *
         * @param clientPackageName package name of the app for which the sdk was loaded in the
         *     sandbox
         * @return List of {@link SandboxedSdk} containing all currently loaded sdks
         */
        @Override
        public List<SandboxedSdk> getSandboxedSdks(String clientPackageName)
                throws RemoteException {
            // TODO(b/258195148): Write multiuser tests
            // TODO(b/242039497): Add authorisation checks to make sure only the sandbox calls this
            //  API.
            int uid = Binder.getCallingUid();
            if (Process.isSdkSandboxUid(uid)) {
                uid = Process.getAppUidForSdkSandboxUid(uid);
            }
            CallingInfo callingInfo = new CallingInfo(uid, clientPackageName);
            final List<SandboxedSdk> sandboxedSdks = new ArrayList<>();
            synchronized (mLock) {
                List<LoadSdkSession> loadedSdks = getLoadedSdksForApp(callingInfo);
                for (int i = 0; i < loadedSdks.size(); i++) {
                    LoadSdkSession sdk = loadedSdks.get(i);
                    SandboxedSdk sandboxedSdk = sdk.getSandboxedSdk();
                    if (sandboxedSdk != null) {
                        sandboxedSdks.add(sandboxedSdk);
                    } else {
                        Log.e(
                                TAG,
                                "SandboxedSdk is null for SDK "
                                        + sdk.mSdkName
                                        + " despite being loaded");
                    }
                }
            }
            return sandboxedSdks;
        }

        @Override
        public void logLatenciesFromSandbox(
                int latencyFromSystemServerToSandboxMillis,
                int latencySandboxMillis,
                int method,
                boolean success) {
            final int appUid = Process.getAppUidForSdkSandboxUid(Binder.getCallingUid());
            /**
             * In case system server is not involved and the API call is just concerned with sandbox
             * process, there will be no call to system server, and we will not log that information
             */
            if (latencyFromSystemServerToSandboxMillis != -1) {
                SdkSandboxStatsLog.write(
                        SdkSandboxStatsLog.SANDBOX_API_CALLED,
                        method,
                        latencyFromSystemServerToSandboxMillis,
                        success,
                        SdkSandboxStatsLog.SANDBOX_API_CALLED__STAGE__SYSTEM_SERVER_TO_SANDBOX,
                        appUid);
            }
            SdkSandboxStatsLog.write(
                    SdkSandboxStatsLog.SANDBOX_API_CALLED,
                    method,
                    latencySandboxMillis,
                    /*success=*/ true,
                    SdkSandboxStatsLog.SANDBOX_API_CALLED__STAGE__SANDBOX,
                    appUid);
        }
    }

    @VisibleForTesting(visibility = VisibleForTesting.Visibility.PRIVATE)
    SdkSandboxManagerLocal getLocalManager() {
        return mInjector.getLocalManager();
    }

    private void notifyInstrumentationStarted(CallingInfo callingInfo) {
        Log.d(TAG, "notifyInstrumentationStarted: clientApp = " + callingInfo.getPackageName()
                + " clientAppUid = " + callingInfo.getUid());
        synchronized (mLock) {
            mServiceProvider.unbindService(callingInfo);
            int sdkSandboxUid = Process.toSdkSandboxUid(callingInfo.getUid());
            mActivityManager.killUid(sdkSandboxUid, "instrumentation started");
            mRunningInstrumentations.add(callingInfo);
        }
        // TODO(b/223386213): we need to check if there is reconcileSdkData task already enqueued
        //  because the instrumented client app was just installed.
        mSdkSandboxStorageManager.notifyInstrumentationStarted(callingInfo);
    }

    private void notifyInstrumentationFinished(CallingInfo callingInfo) {
        Log.d(TAG, "notifyInstrumentationFinished: clientApp = " + callingInfo.getPackageName()
                + " clientAppUid = " + callingInfo.getUid());
        synchronized (mLock) {
            mRunningInstrumentations.remove(callingInfo);
        }
    }

    private boolean isInstrumentationRunning(CallingInfo callingInfo) {
        synchronized (mLock) {
            return mRunningInstrumentations.contains(callingInfo);
        }
    }

    /** @hide */
    public static class Lifecycle extends SystemService {
        @VisibleForTesting(visibility = VisibleForTesting.Visibility.PRIVATE)
        SdkSandboxManagerService mService;

        public Lifecycle(Context context) {
            super(context);
            mService = new SdkSandboxManagerService(getContext());
        }

        @Override
        public void onStart() {
            publishBinderService(SDK_SANDBOX_SERVICE, mService);

            LocalManagerRegistry.addManager(
                    SdkSandboxManagerLocal.class, mService.getLocalManager());
        }

        @Override
        public void onUserUnlocking(TargetUser user) {
            final int userId = user.getUserHandle().getIdentifier();
            mService.onUserUnlocking(userId);
        }
    }

    private class UidImportanceListener implements ActivityManager.OnUidImportanceListener {

        private static final int IMPORTANCE_CUTPOINT = IMPORTANCE_VISIBLE;

        public boolean isListening = false;

        public void startListening() {
            synchronized (mLock) {
                if (isListening) {
                    return;
                }
                mActivityManager.addOnUidImportanceListener(this, IMPORTANCE_CUTPOINT);
                isListening = true;
            }
        }

        public void stopListening() {
            synchronized (mLock) {
                if (!isListening) {
                    return;
                }
                mActivityManager.removeOnUidImportanceListener(this);
                isListening = false;
            }
        }

        @Override
        public void onUidImportance(int uid, int importance) {
            if (importance <= IMPORTANCE_CUTPOINT) {
                // The lower the importance value, the more "important" the process is. We
                // are only interested when the process is no longer in the foreground.
                return;
            }
            if (SdkLevel.isAtLeastU()) {
                // On U+, the priority of the sandbox is matched with the calling app, no need to
                // unbind.
                return;
            }
            synchronized (mLock) {
                for (int i = 0; i < mCallingInfosWithDeathRecipients.size(); i++) {
                    final CallingInfo callingInfo = mCallingInfosWithDeathRecipients.keyAt(i);
                    if (callingInfo.getUid() == uid) {
                        LogUtil.d(
                                TAG,
                                "App with uid "
                                        + uid
                                        + " has gone to the background, unbinding sandbox");
                        // Unbind the sandbox when the app goes to the background to lower its
                        // priority.
                        mServiceProvider.unbindService(callingInfo);
                    }
                }
            }
        }
    }

    // For testing as SANDBOXED_ACTIVITY_HANDLER_KEY is hidden from
    // SdkSandboxManagerServiceUnitTests
    @NonNull
    public String getSandboxedActivityHandlerKey() {
        return EXTRA_SANDBOXED_ACTIVITY_HANDLER;
    }

    private class LocalImpl implements SdkSandboxManagerLocal {
        @Override
        public void registerAdServicesManagerService(IBinder iBinder) {
            SdkSandboxManagerService.this.registerAdServicesManagerService(iBinder);
        }

        @NonNull
        @Override
        public String getSdkSandboxProcessNameForInstrumentation(
                @NonNull ApplicationInfo clientAppInfo) {
            return clientAppInfo.processName + "_sdk_sandbox_instr";
        }

        @Override
        public void notifyInstrumentationStarted(
                @NonNull String clientAppPackageName, int clientAppUid) {
            SdkSandboxManagerService.this.notifyInstrumentationStarted(
                    new CallingInfo(clientAppUid, clientAppPackageName));
        }

        @Override
        public void notifyInstrumentationFinished(
                @NonNull String clientAppPackageName, int clientAppUid) {
            SdkSandboxManagerService.this.notifyInstrumentationFinished(
                    new CallingInfo(clientAppUid, clientAppPackageName));
        }

        @Override
        public boolean isInstrumentationRunning(
                @NonNull String clientAppPackageName, int clientAppUid) {
            return SdkSandboxManagerService.this.isInstrumentationRunning(
                    new CallingInfo(clientAppUid, clientAppPackageName));
        }

        @Override
        public void enforceAllowedToSendBroadcast(@NonNull Intent intent) {
            if (!canSendBroadcast(intent)) {
                throw new SecurityException(
                        "Intent "
                                + intent.getAction()
                                + " may not be broadcast from an SDK sandbox uid");
            }
        }

        @Override
        public boolean canSendBroadcast(@NonNull Intent intent) {
            return false;
        }

        @Override
        public void enforceAllowedToStartActivity(@NonNull Intent intent) {
            if (intent.getAction() != null) {
                if (!Intent.ACTION_VIEW.equals(intent.getAction())) {
                    throw new SecurityException(
                            "Intent "
                                    + intent.getAction()
                                    + " may not be started from an SDK sandbox uid.");
                }
            }
        }

        @Override
        public void enforceAllowedToStartOrBindService(@NonNull Intent intent) {
            SdkSandboxManagerService.this.enforceAllowedToStartOrBindService(intent);
        }

        @Override
        public boolean canAccessContentProviderFromSdkSandbox(@NonNull ProviderInfo providerInfo) {
            // TODO(b/229200204): Implement a starter set of restrictions
            if (!Process.isSdkSandboxUid(Binder.getCallingUid())) {
                return true;
            }

            /**
             * By clearing the calling identity, system server identity is set which allows us to
             * call {@DeviceConfig.getBoolean}
             */
            final long token = Binder.clearCallingIdentity();

            try {
                return !mSdkSandboxSettingsListener.areContentProviderRestrictionsEnforced();
            } finally {
                Binder.restoreCallingIdentity(token);
            }
        }

        @Override
        public void enforceAllowedToHostSandboxedActivity(
                @NonNull Intent intent, int clientAppUid, @NonNull String clientAppPackageName) {
            if (Process.isSdkSandboxUid(clientAppUid)) {
                throw new SecurityException(
                        "Sandbox process is not allowed to start SandboxedActivity");
            }
            final CallingInfo callingInfo = new CallingInfo(clientAppUid, clientAppPackageName);
            if (mServiceProvider.getSdkSandboxServiceForApp(callingInfo) == null) {
                throw new SecurityException(
                        "There is no sandbox process running for the caller uid"
                                + ": "
                                + clientAppUid);
            }
            Bundle extras = intent.getExtras();
            if (extras == null || extras.getBinder(getSandboxedActivityHandlerKey()) == null) {
                throw new IllegalArgumentException(
                        "Intent should contain an extra params with key = "
                                + getSandboxedActivityHandlerKey()
                                + " and value is an IBinder that identifies a registered "
                                + "SandboxedActivityHandler.");
            }
        }

        @Override
        // TODO(b/265647873): Add enforcement around onlyProtectedBroadcasts parameter
        public boolean canRegisterBroadcastReceiver(
                @NonNull IntentFilter intentFilter, int flags, boolean onlyProtectedBroadcasts) {
            if (!Process.isSdkSandboxUid(Binder.getCallingUid())) {
                return true;
            }

            /**
             * By clearing the calling identity, system server identity is set which allows us to
             * call {@DeviceConfig.getBoolean}
             */
            final long token = Binder.clearCallingIdentity();

            try {
                final boolean enforceRestrictions =
                        mSdkSandboxSettingsListener.isBroadcastReceiverRestrictionsEnforced();
                final boolean exported = (flags & Context.RECEIVER_NOT_EXPORTED) == 0;
                return !enforceRestrictions || !exported;
            } finally {
                Binder.restoreCallingIdentity(token);
            }
        }
    }
}<|MERGE_RESOLUTION|>--- conflicted
+++ resolved
@@ -632,20 +632,6 @@
             mLoadSdkSessions.get(callingInfo).put(sdkName, loadSdkSession);
         }
 
-<<<<<<< HEAD
-        // Register a death recipient to clean up app related state and unbind its service after
-        // the app dies.
-        try {
-            synchronized (mLock) {
-                if (!mCallingInfosWithDeathRecipients.containsKey(callingInfo)) {
-                    Log.d(TAG, "Registering " + callingInfo + " for death notification");
-                    callback.asBinder().linkToDeath(() -> onAppDeath(callingInfo), 0);
-                    // Note that we keep a reference to the IBinder that we called linkToDeath() on,
-                    // to make sure that it isn't unlinked if we were to drop this reference.
-                    mCallingInfosWithDeathRecipients.put(callingInfo, callback.asBinder());
-                    mUidImportanceListener.startListening();
-                }
-=======
         synchronized (mLock) {
             mUidImportanceListener.startListening();
             if (!registerForAppDeath(callingInfo, callback.asBinder())) {
@@ -660,7 +646,6 @@
                         callingInfo.getUid());
                 // App has already died and there is no point in loading the SDK.
                 return;
->>>>>>> 2836d1d9
             }
         }
 
