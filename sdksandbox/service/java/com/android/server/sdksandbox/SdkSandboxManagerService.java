--- conflicted
+++ resolved
@@ -1405,14 +1405,6 @@
                         PROPERTY_DISABLE_SDK_SANDBOX,
                         DEFAULT_VALUE_DISABLE_SDK_SANDBOX);
 
-<<<<<<< HEAD
-        @GuardedBy("mLock")
-        private boolean mCustomizedSdkContextEnabled =
-                DeviceConfig.getBoolean(
-                        DeviceConfig.NAMESPACE_ADSERVICES,
-                        PROPERTY_CUSTOMIZED_SDK_CONTEXT_ENABLED,
-                        DEFAULT_VALUE_CUSTOMIZED_SDK_CONTEXT_ENABLED);
-
         @GuardedBy("mLock")
         private boolean mEnforceBroadcastReceiverRestrictions =
                 DeviceConfig.getBoolean(
@@ -1427,8 +1419,6 @@
                         PROPERTY_ENFORCE_CONTENT_PROVIDER_RESTRICTIONS,
                         DEFAULT_VALUE_ENFORCE_CONTENT_PROVIDER_RESTRICTIONS);
 
-=======
->>>>>>> c4d6217e
         SdkSandboxSettingsListener(Context context) {
             mContext = context;
         }
@@ -1510,13 +1500,6 @@
                                     stopAllSandboxesLocked();
                                 }
                             }
-<<<<<<< HEAD
-                            break;
-                        case PROPERTY_CUSTOMIZED_SDK_CONTEXT_ENABLED:
-                            mCustomizedSdkContextEnabled =
-                                    properties.getBoolean(
-                                            PROPERTY_CUSTOMIZED_SDK_CONTEXT_ENABLED,
-                                            DEFAULT_VALUE_CUSTOMIZED_SDK_CONTEXT_ENABLED);
                             break;
                         case PROPERTY_ENFORCE_BROADCAST_RECEIVER_RESTRICTIONS:
                             mEnforceBroadcastReceiverRestrictions =
@@ -1531,9 +1514,6 @@
                                             DEFAULT_VALUE_ENFORCE_CONTENT_PROVIDER_RESTRICTIONS);
                             break;
                         default:
-=======
-                        }
->>>>>>> c4d6217e
                     }
                 }
             }
