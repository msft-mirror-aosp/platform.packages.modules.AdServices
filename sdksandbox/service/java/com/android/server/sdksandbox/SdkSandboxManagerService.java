/*
 * Copyright (C) 2022 The Android Open Source Project
 *
 * Licensed under the Apache License, Version 2.0 (the "License");
 * you may not use this file except in compliance with the License.
 * You may obtain a copy of the License at
 *
 *      http://www.apache.org/licenses/LICENSE-2.0
 *
 * Unless required by applicable law or agreed to in writing, software
 * distributed under the License is distributed on an "AS IS" BASIS,
 * WITHOUT WARRANTIES OR CONDITIONS OF ANY KIND, either express or implied.
 * See the License for the specific language governing permissions and
 * limitations under the License.
 */

package com.android.server.sdksandbox;

import static android.app.ActivityManager.RunningAppProcessInfo.IMPORTANCE_FOREGROUND;
import static android.app.ActivityManager.RunningAppProcessInfo.IMPORTANCE_VISIBLE;
import static android.app.sdksandbox.SdkSandboxManager.LOAD_SDK_SDK_SANDBOX_DISABLED;
import static android.app.sdksandbox.SdkSandboxManager.REQUEST_SURFACE_PACKAGE_SDK_NOT_LOADED;
import static android.app.sdksandbox.SdkSandboxManager.SDK_SANDBOX_PROCESS_NOT_AVAILABLE;
import static android.app.sdksandbox.SdkSandboxManager.SDK_SANDBOX_SERVICE;

import static com.android.sdksandbox.service.stats.SdkSandboxStatsLog.SANDBOX_API_CALLED__METHOD__REQUEST_SURFACE_PACKAGE;
import static com.android.sdksandbox.service.stats.SdkSandboxStatsLog.SANDBOX_API_CALLED__METHOD__UNLOAD_SDK;
import static com.android.sdksandbox.service.stats.SdkSandboxStatsLog.SANDBOX_API_CALLED__STAGE__STAGE_UNSPECIFIED;
import static com.android.sdksandbox.service.stats.SdkSandboxStatsLog.SANDBOX_API_CALLED__STAGE__SYSTEM_SERVER_APP_TO_SANDBOX;
import static com.android.sdksandbox.service.stats.SdkSandboxStatsLog.SANDBOX_API_CALLED__STAGE__SYSTEM_SERVER_SANDBOX_TO_APP;
import static com.android.server.sdksandbox.SdkSandboxStorageManager.StorageDirInfo;

import android.annotation.NonNull;
import android.annotation.Nullable;
import android.annotation.RequiresPermission;
import android.app.ActivityManager;
import android.app.sdksandbox.ILoadSdkCallback;
import android.app.sdksandbox.IRequestSurfacePackageCallback;
import android.app.sdksandbox.ISdkSandboxManager;
import android.app.sdksandbox.ISdkSandboxProcessDeathCallback;
import android.app.sdksandbox.ISdkToServiceCallback;
import android.app.sdksandbox.ISharedPreferencesSyncCallback;
import android.app.sdksandbox.LoadSdkException;
import android.app.sdksandbox.LogUtil;
import android.app.sdksandbox.SandboxedSdk;
import android.app.sdksandbox.SdkSandboxManager;
import android.app.sdksandbox.SharedPreferencesUpdate;
import android.app.sdksandbox.sdkprovider.SdkSandboxController;
import android.content.BroadcastReceiver;
import android.content.ComponentName;
import android.content.Context;
import android.content.Intent;
import android.content.IntentFilter;
import android.content.ServiceConnection;
import android.content.pm.ApplicationInfo;
import android.content.pm.PackageManager;
import android.content.pm.ResolveInfo;
import android.content.pm.SharedLibraryInfo;
import android.os.Binder;
import android.os.Bundle;
import android.os.DeadObjectException;
import android.os.Handler;
import android.os.HandlerThread;
import android.os.IBinder;
import android.os.ParcelFileDescriptor;
import android.os.Process;
import android.os.RemoteCallbackList;
import android.os.RemoteException;
import android.os.UserHandle;
import android.provider.DeviceConfig;
import android.text.TextUtils;
import android.util.ArrayMap;
import android.util.ArraySet;
import android.util.Log;
import android.util.Pair;
import android.view.SurfaceControlViewHost;
import android.webkit.WebViewUpdateService;

import com.android.adservices.AdServicesCommon;
import com.android.internal.annotations.GuardedBy;
import com.android.internal.annotations.VisibleForTesting;
import com.android.sdksandbox.IComputeSdkStorageCallback;
import com.android.sdksandbox.ILoadSdkInSandboxCallback;
import com.android.sdksandbox.IRequestSurfacePackageFromSdkCallback;
import com.android.sdksandbox.ISdkSandboxDisabledCallback;
import com.android.sdksandbox.ISdkSandboxManagerToSdkSandboxCallback;
import com.android.sdksandbox.ISdkSandboxService;
import com.android.sdksandbox.IUnloadSdkCallback;
import com.android.sdksandbox.SandboxLatencyInfo;
import com.android.sdksandbox.service.stats.SdkSandboxStatsLog;
import com.android.server.LocalManagerRegistry;
import com.android.server.SystemService;
import com.android.server.pm.PackageManagerLocal;

import java.io.FileDescriptor;
import java.io.PrintWriter;
import java.util.ArrayList;
import java.util.List;
import java.util.Set;
import java.util.concurrent.CountDownLatch;
import java.util.concurrent.TimeUnit;


/**
 * Implementation of {@link SdkSandboxManager}.
 *
 * @hide
 */
public class SdkSandboxManagerService extends ISdkSandboxManager.Stub {

    private static final String TAG = "SdkSandboxManager";
    private static final String PROPERTY_SDK_PROVIDER_CLASS_NAME =
            "android.sdksandbox.PROPERTY_SDK_PROVIDER_CLASS_NAME";
    private static final String STOP_SDK_SANDBOX_PERMISSION =
            "com.android.app.sdksandbox.permission.STOP_SDK_SANDBOX";

    private static final String SANDBOX_NOT_AVAILABLE_MSG = "Sandbox is unavailable";
    private static final String SANDBOX_DISABLED_MSG = "SDK sandbox is disabled";

    private final Context mContext;

    private final ActivityManager mActivityManager;
    private final Handler mHandler;
    private final SdkSandboxStorageManager mSdkSandboxStorageManager;
    private final SdkSandboxServiceProvider mServiceProvider;

    private final Object mLock = new Object();

    // For communication between app<-ManagerService->RemoteSdk for each {CallingInfo, SDK name}
    @GuardedBy("mLock")
    private final ArrayMap<Pair<CallingInfo, String>, AppAndRemoteSdkLink> mAppAndRemoteSdkLinks =
            new ArrayMap<>();

    // Denotes which SDKs are currently in the process of being loaded
    @GuardedBy("mLock")
    private final ArraySet<Pair<CallingInfo, String>> mSdksBeingLoaded = new ArraySet<>();

    @GuardedBy("mLock")
    private final ArrayMap<CallingInfo, IBinder> mCallingInfosWithDeathRecipients =
            new ArrayMap<>();

    @GuardedBy("mLock")
    private final Set<CallingInfo> mRunningInstrumentations = new ArraySet<>();

    @GuardedBy("mLock")
    private final ArrayMap<CallingInfo, RemoteCallbackList<ISdkSandboxProcessDeathCallback>>
            mSandboxLifecycleCallbacks = new ArrayMap<>();

    // Keeps track of all callbacks created by the app that have not yet been invoked, to call back
    // in case the sandbox dies.
    @GuardedBy("mLock")
    private final ArrayMap<CallingInfo, ArrayMap<IBinder, Runnable>> mPendingCallbacks =
            new ArrayMap<>();

    // Callbacks that need to be invoked when the sandbox binding has occurred (either successfully
    // or unsuccessfully).
    @GuardedBy("mLock")
    private final ArrayMap<CallingInfo, ArrayList<SandboxBindingCallback>>
            mSandboxBindingCallbacks = new ArrayMap<>();

    @GuardedBy("mLock")
    private final ArrayMap<CallingInfo, ISharedPreferencesSyncCallback> mSyncDataCallbacks =
            new ArrayMap<>();

    @GuardedBy("mLock")
    private final UidImportanceListener mUidImportanceListener = new UidImportanceListener();

    private final SdkSandboxManagerLocal mLocalManager;

    private final String mAdServicesPackageName;

    private Injector mInjector;

    // The device must have a change that allows the Webview provider to be visible in order for the
    // sandbox to be enabled.
    @GuardedBy("mLock")
    private boolean mHasVisibilityPatch;

    @GuardedBy("mLock")
    private boolean mCheckedVisibilityPatch = false;

    private SdkSandboxSettingsListener mSdkSandboxSettingsListener;

    private static final String PROPERTY_DISABLE_SDK_SANDBOX = "disable_sdk_sandbox";

    static class Injector {
        long getCurrentTime() {
            return System.currentTimeMillis();
        }

        SdkSandboxShellCommand createShellCommand(
                SdkSandboxManagerService service, Context context) {
            return new SdkSandboxShellCommand(service, context);
        }
    }

    @VisibleForTesting
    SdkSandboxManagerService(Context context, SdkSandboxServiceProvider provider) {
        this(context, provider, new Injector());
    }

    SdkSandboxManagerService(
            Context context, SdkSandboxServiceProvider provider, Injector injector) {
        mContext = context;
        mServiceProvider = provider;
        mInjector = injector;
        mActivityManager = mContext.getSystemService(ActivityManager.class);
        mLocalManager = new LocalImpl();

        PackageManagerLocal packageManagerLocal =
                LocalManagerRegistry.getManager(PackageManagerLocal.class);
        mSdkSandboxStorageManager =
                new SdkSandboxStorageManager(mContext, mLocalManager, packageManagerLocal);

        // Start the handler thread.
        HandlerThread handlerThread = new HandlerThread("SdkSandboxManagerServiceHandler");
        handlerThread.start();
        mHandler = new Handler(handlerThread.getLooper());
        registerBroadcastReceivers();

        mAdServicesPackageName = resolveAdServicesPackage();
        mSdkSandboxSettingsListener = new SdkSandboxSettingsListener(mContext);
        mSdkSandboxSettingsListener.registerObserver();
    }

    private void registerBroadcastReceivers() {
        // Register for package addition and update
        final IntentFilter packageAddedIntentFilter = new IntentFilter();
        packageAddedIntentFilter.addAction(Intent.ACTION_PACKAGE_ADDED);
        packageAddedIntentFilter.addAction(Intent.ACTION_PACKAGE_REPLACED);
        packageAddedIntentFilter.addDataScheme("package");
        BroadcastReceiver packageAddedIntentReceiver = new BroadcastReceiver() {
            @Override
            public void onReceive(Context context, Intent intent) {
                final String packageName = intent.getData().getSchemeSpecificPart();
                final int uid = intent.getIntExtra(Intent.EXTRA_UID, -1);
                final CallingInfo callingInfo = new CallingInfo(uid, packageName);
                mHandler.post(() -> mSdkSandboxStorageManager.onPackageAddedOrUpdated(callingInfo));
            }
        };
        mContext.registerReceiver(packageAddedIntentReceiver, packageAddedIntentFilter,
                /*broadcastPermission=*/null, mHandler);
    }

    @Override
    public List<SandboxedSdk> getSandboxedSdks(
            String callingPackageName, long timeAppCalledSystemServer) {
        final long timeSystemServerReceivedCallFromApp = mInjector.getCurrentTime();

        final int callingUid = Binder.getCallingUid();
        final CallingInfo callingInfo = new CallingInfo(callingUid, callingPackageName);
        enforceCallingPackageBelongsToUid(callingInfo);

        SdkSandboxStatsLog.write(
                SdkSandboxStatsLog.SANDBOX_API_CALLED,
                SdkSandboxStatsLog.SANDBOX_API_CALLED__METHOD__GET_SANDBOXED_SDKS,
                /*latency=*/ (int)
                        (timeSystemServerReceivedCallFromApp - timeAppCalledSystemServer),
                /*success=*/ true,
                SdkSandboxStatsLog.SANDBOX_API_CALLED__STAGE__APP_TO_SYSTEM_SERVER,
                callingUid);

        final List<SandboxedSdk> sandboxedSdks = new ArrayList<>();
        synchronized (mLock) {
            for (int i = mAppAndRemoteSdkLinks.size() - 1; i >= 0; i--) {
                AppAndRemoteSdkLink link = mAppAndRemoteSdkLinks.valueAt(i);
                if (link.mCallingInfo.equals(callingInfo) && link.mSandboxedSdk != null) {
                    sandboxedSdks.add(link.mSandboxedSdk);
                }
            }
        }
        SdkSandboxStatsLog.write(
                SdkSandboxStatsLog.SANDBOX_API_CALLED,
                SdkSandboxStatsLog.SANDBOX_API_CALLED__METHOD__GET_SANDBOXED_SDKS,
                /*latency=*/ (int)
                        (mInjector.getCurrentTime() - timeSystemServerReceivedCallFromApp),
                /*success=*/ true,
                SANDBOX_API_CALLED__STAGE__SYSTEM_SERVER_APP_TO_SANDBOX,
                callingUid);
        return sandboxedSdks;
    }

    @Override
    public void addSdkSandboxProcessDeathCallback(
            String callingPackageName,
            long timeAppCalledSystemServer,
            ISdkSandboxProcessDeathCallback callback) {
        final long timeSystemServerReceivedCallFromApp = mInjector.getCurrentTime();

        final int callingUid = Binder.getCallingUid();
        final CallingInfo callingInfo = new CallingInfo(callingUid, callingPackageName);
        enforceCallingPackageBelongsToUid(callingInfo);

        SdkSandboxStatsLog.write(
                SdkSandboxStatsLog.SANDBOX_API_CALLED,
                SdkSandboxStatsLog.SANDBOX_API_CALLED__METHOD__ADD_SDK_SANDBOX_LIFECYCLE_CALLBACK,
                /*latency=*/ (int)
                        (timeSystemServerReceivedCallFromApp - timeAppCalledSystemServer),
                /*success=*/ true,
                SdkSandboxStatsLog.SANDBOX_API_CALLED__STAGE__APP_TO_SYSTEM_SERVER,
                callingUid);

        synchronized (mLock) {
            if (mSandboxLifecycleCallbacks.containsKey(callingInfo)) {
                mSandboxLifecycleCallbacks.get(callingInfo).register(callback);
            } else {
                RemoteCallbackList<ISdkSandboxProcessDeathCallback> sandboxLifecycleCallbacks =
                        new RemoteCallbackList<>();
                sandboxLifecycleCallbacks.register(callback);
                mSandboxLifecycleCallbacks.put(callingInfo, sandboxLifecycleCallbacks);
            }
        }
        SdkSandboxStatsLog.write(
                SdkSandboxStatsLog.SANDBOX_API_CALLED,
                SdkSandboxStatsLog.SANDBOX_API_CALLED__METHOD__ADD_SDK_SANDBOX_LIFECYCLE_CALLBACK,
                /*latency=*/ (int)
                        (mInjector.getCurrentTime() - timeSystemServerReceivedCallFromApp),
                /*success=*/ true,
                SANDBOX_API_CALLED__STAGE__SYSTEM_SERVER_APP_TO_SANDBOX,
                callingUid);
    }

    @Override
    public void removeSdkSandboxProcessDeathCallback(
            String callingPackageName,
            long timeAppCalledSystemServer,
            ISdkSandboxProcessDeathCallback callback) {
        final long timeSystemServerReceivedCallFromApp = mInjector.getCurrentTime();

        final int callingUid = Binder.getCallingUid();
        final CallingInfo callingInfo = new CallingInfo(callingUid, callingPackageName);
        enforceCallingPackageBelongsToUid(callingInfo);

        SdkSandboxStatsLog.write(
                SdkSandboxStatsLog.SANDBOX_API_CALLED,
                SdkSandboxStatsLog
                        .SANDBOX_API_CALLED__METHOD__REMOVE_SDK_SANDBOX_LIFECYCLE_CALLBACK,
                /*latency=*/ (int)
                        (timeSystemServerReceivedCallFromApp - timeAppCalledSystemServer),
                /*success=*/ true,
                SdkSandboxStatsLog.SANDBOX_API_CALLED__STAGE__APP_TO_SYSTEM_SERVER,
                callingUid);

        synchronized (mLock) {
            RemoteCallbackList<ISdkSandboxProcessDeathCallback> sandboxLifecycleCallbacks =
                    mSandboxLifecycleCallbacks.get(callingInfo);
            if (sandboxLifecycleCallbacks != null) {
                sandboxLifecycleCallbacks.unregister(callback);
            }
        }
        SdkSandboxStatsLog.write(
                SdkSandboxStatsLog.SANDBOX_API_CALLED,
                SdkSandboxStatsLog
                        .SANDBOX_API_CALLED__METHOD__REMOVE_SDK_SANDBOX_LIFECYCLE_CALLBACK,
                /*latency=*/ (int)
                        (mInjector.getCurrentTime() - timeSystemServerReceivedCallFromApp),
                /*success=*/ true,
                SANDBOX_API_CALLED__STAGE__SYSTEM_SERVER_APP_TO_SANDBOX,
                callingUid);
    }

    @Override
    public void loadSdk(
            String callingPackageName,
            String sdkName,
            long timeAppCalledSystemServer,
            Bundle params,
            ILoadSdkCallback callback) {
        // Log the IPC latency from app to system server
        final long timeSystemServerReceivedCallFromApp = mInjector.getCurrentTime();

        final int callingUid = Binder.getCallingUid();
        final CallingInfo callingInfo = new CallingInfo(callingUid, callingPackageName);
        enforceCallingPackageBelongsToUid(callingInfo);
        enforceCallerHasNetworkAccess(callingPackageName);
        enforceCallerRunsInForeground(callingInfo);
        synchronized (mLock) {
            if (mRunningInstrumentations.contains(callingInfo)) {
                throw new SecurityException(
                        "Currently running instrumentation of this sdk sandbox process");
            }
        }

        SdkSandboxStatsLog.write(
                SdkSandboxStatsLog.SANDBOX_API_CALLED,
                SdkSandboxStatsLog.SANDBOX_API_CALLED__METHOD__LOAD_SDK,
                /*latency=*/ (int)
                        (timeSystemServerReceivedCallFromApp - timeAppCalledSystemServer),
                /*success=*/ true,
                SdkSandboxStatsLog.SANDBOX_API_CALLED__STAGE__APP_TO_SYSTEM_SERVER,
                callingUid);

        final long token = Binder.clearCallingIdentity();
        try {
            loadSdkWithClearIdentity(
                    callingInfo, sdkName, params, callback, timeSystemServerReceivedCallFromApp);
        } finally {
            Binder.restoreCallingIdentity(token);
        }
    }

    private void loadSdkWithClearIdentity(
            CallingInfo callingInfo,
            String sdkName,
            Bundle params,
            ILoadSdkCallback callback,
            long timeSystemServerReceivedCallFromApp) {
        // Fetch the installed SDK in device
        SdkProviderInfo sdkProviderInfo =
                createSdkProviderInfo(sdkName, callingInfo.getPackageName());

        String errorMsg = "";
        if (sdkProviderInfo == null) {
            errorMsg = sdkName + " not found for loading";
        } else if (TextUtils.isEmpty(sdkProviderInfo.getSdkProviderClassName())) {
            errorMsg = sdkName + " did not set " + PROPERTY_SDK_PROVIDER_CLASS_NAME;
        }

        final AppAndRemoteSdkLink link =
                new AppAndRemoteSdkLink(callingInfo, sdkName, callback, sdkProviderInfo);
        if (!TextUtils.isEmpty(errorMsg)) {
            Log.w(TAG, errorMsg);
            link.handleLoadSdkException(
                    new LoadSdkException(SdkSandboxManager.LOAD_SDK_NOT_FOUND, errorMsg),
                    /*startTimeOfErrorStage=*/ timeSystemServerReceivedCallFromApp,
                    SANDBOX_API_CALLED__STAGE__SYSTEM_SERVER_APP_TO_SANDBOX,
                    /*successAtStage=*/ false);
            return;
        }

        // Ensure we are not already loading this sdk. That's determined by checking if we already
        // have an AppAndRemoteSdkLink for the calling info and sdk name.
        synchronized (mLock) {
            final Pair<CallingInfo, String> appAndSdkInfo = Pair.create(callingInfo, sdkName);
            if (mAppAndRemoteSdkLinks.containsKey(appAndSdkInfo)) {
                link.handleLoadSdkException(
                        new LoadSdkException(
                                SdkSandboxManager.LOAD_SDK_ALREADY_LOADED,
                                sdkName + " has been loaded already"),
                        /*startTimeOfErrorStage=*/ timeSystemServerReceivedCallFromApp,
                        SANDBOX_API_CALLED__STAGE__SYSTEM_SERVER_APP_TO_SANDBOX,
                        /*successAtStage=*/ false);
                return;
            }
            if (mSdksBeingLoaded.contains(appAndSdkInfo)) {
                link.handleLoadSdkException(
                        new LoadSdkException(
                                SdkSandboxManager.LOAD_SDK_ALREADY_LOADED,
                                sdkName + " is currently being loaded"),
                        /*startTimeOfErrorStage=*/ timeSystemServerReceivedCallFromApp,
                        SANDBOX_API_CALLED__STAGE__SYSTEM_SERVER_APP_TO_SANDBOX,
                        /*successAtStage=*/ false);
                return;
            } else {
                mSdksBeingLoaded.add(appAndSdkInfo);
            }
        }

        // Register a death recipient to clean up app related state and unbind its service after
        // the app dies.
        try {
            synchronized (mLock) {
                if (!mCallingInfosWithDeathRecipients.containsKey(callingInfo)) {
                    Log.d(TAG, "Registering " + callingInfo + " for death notification");
                    callback.asBinder().linkToDeath(() -> onAppDeath(callingInfo), 0);
                    mCallingInfosWithDeathRecipients.put(callingInfo, callback.asBinder());
                    mUidImportanceListener.startListening();
                }
            }
        } catch (RemoteException re) {
            // Log the time taken in System Server before the exception occurred
            SdkSandboxStatsLog.write(
                    SdkSandboxStatsLog.SANDBOX_API_CALLED,
                    SdkSandboxStatsLog.SANDBOX_API_CALLED__METHOD__LOAD_SDK,
                    /*latency=*/ (int)
                            (mInjector.getCurrentTime() - timeSystemServerReceivedCallFromApp),
                    /*success=*/ false,
                    SANDBOX_API_CALLED__STAGE__SYSTEM_SERVER_APP_TO_SANDBOX,
                    callingInfo.getUid());

            // App has already died, cleanup sdk link, and unbind its service
            onAppDeath(callingInfo);
            return;
        }

        invokeSdkSandboxServiceToLoadSdk(
                callingInfo, sdkProviderInfo, params, link, timeSystemServerReceivedCallFromApp);
    }

    @Override
    public void unloadSdk(
            String callingPackageName, String sdkName, long timeAppCalledSystemServer) {
        final long timeSystemServerReceivedCallFromApp = mInjector.getCurrentTime();

        final int callingUid = Binder.getCallingUid();
        final CallingInfo callingInfo = new CallingInfo(callingUid, callingPackageName);
        enforceCallingPackageBelongsToUid(callingInfo);
        enforceCallerRunsInForeground(callingInfo);

        SdkSandboxStatsLog.write(
                SdkSandboxStatsLog.SANDBOX_API_CALLED,
                SANDBOX_API_CALLED__METHOD__UNLOAD_SDK,
                /*latency=*/ (int)
                        (timeSystemServerReceivedCallFromApp - timeAppCalledSystemServer),
                /*success=*/ true,
                SdkSandboxStatsLog.SANDBOX_API_CALLED__STAGE__APP_TO_SYSTEM_SERVER,
                callingUid);

        final long token = Binder.clearCallingIdentity();
        try {
            final Pair<CallingInfo, String> appAndSdkInfo = Pair.create(callingInfo, sdkName);
            synchronized (mLock) {
                // TODO(b/254657226): Add a callback or return value for unloadSdk() to indicate
                // success of unload.
                if (mSdksBeingLoaded.contains(appAndSdkInfo)) {
                    throw new IllegalArgumentException(
                            "SDK "
                                    + sdkName
                                    + " is currently being loaded for "
                                    + callingInfo
                                    + " - wait till onLoadSdkSuccess() to unload");
                }
                if (mAppAndRemoteSdkLinks.get(appAndSdkInfo) == null) {
                    // Unloading SDK that is not loaded is a no-op, return.
                    Log.i(TAG, "SDK " + sdkName + " is not loaded for " + callingInfo);
                    return;
                }
            }
            unloadSdkWithClearIdentity(callingInfo, sdkName, timeSystemServerReceivedCallFromApp);
        } finally {
            Binder.restoreCallingIdentity(token);
        }
    }

    private void unloadSdkWithClearIdentity(
            CallingInfo callingInfo, String sdkName, long timeSystemServerReceivedCallFromApp) {
        final UnloadSdkRemoveLinksToSdkResponse response =
                removeLinksToSdk(callingInfo, sdkName, true, timeSystemServerReceivedCallFromApp);
        if (response.shouldStopSandbox()) {
            stopSdkSandboxService(
                    callingInfo, "Caller " + callingInfo + " has no remaining SDKS loaded.");
        }
        SdkSandboxStatsLog.write(
                SdkSandboxStatsLog.SANDBOX_API_CALLED,
                SANDBOX_API_CALLED__METHOD__UNLOAD_SDK,
                (int)
                        (mInjector.getCurrentTime()
                                - response.getTimeSystemServerReceivedCallFromSandbox()),
                /*success=*/ true,
                SdkSandboxStatsLog.SANDBOX_API_CALLED__STAGE__SYSTEM_SERVER_SANDBOX_TO_APP,
                callingInfo.getUid());
    }

    private void enforceCallingPackageBelongsToUid(CallingInfo callingInfo) {
        int callingUid = callingInfo.getUid();
        String callingPackage = callingInfo.getPackageName();
        int packageUid;
        PackageManager pm = mContext.createContextAsUser(
                UserHandle.getUserHandleForUid(callingUid), 0).getPackageManager();
        try {
            packageUid = pm.getPackageUid(callingPackage, 0);
        } catch (PackageManager.NameNotFoundException e) {
            throw new SecurityException(callingPackage + " not found");
        }
        if (packageUid != callingUid) {
            throw new SecurityException(callingPackage + " does not belong to uid " + callingUid);
        }
    }

    private void enforceCallerRunsInForeground(CallingInfo callingInfo) {
        String callingPackage = callingInfo.getPackageName();
        final long token = Binder.clearCallingIdentity();
        try {
            int importance = mActivityManager.getUidImportance(callingInfo.getUid());
            if (importance > IMPORTANCE_FOREGROUND) {
                throw new SecurityException(callingPackage + " does not run in the foreground");
            }
        } finally {
            Binder.restoreCallingIdentity(token);
        }
    }

    private void enforceCallerHasNetworkAccess(String callingPackage) {
        mContext.enforceCallingPermission(android.Manifest.permission.INTERNET,
                callingPackage + " does not hold INTERNET permission");
        mContext.enforceCallingPermission(android.Manifest.permission.ACCESS_NETWORK_STATE,
                callingPackage + " does not hold ACCESS_NETWORK_STATE permission");
    }

    private void onAppDeath(CallingInfo callingInfo) {
        synchronized (mLock) {
            Log.d(TAG, "App " + callingInfo + " has died, cleaning up associated sandbox info");
            mSandboxLifecycleCallbacks.remove(callingInfo);
            mPendingCallbacks.remove(callingInfo);
            mSandboxBindingCallbacks.remove(callingInfo);
            mCallingInfosWithDeathRecipients.remove(callingInfo);
            if (mCallingInfosWithDeathRecipients.size() == 0) {
                mUidImportanceListener.stopListening();
            }
            mSyncDataCallbacks.remove(callingInfo);
            removeAllSdkLinksOnAppDeath(callingInfo);
            stopSdkSandboxService(callingInfo, "Caller " + callingInfo + " has died");
        }
    }

    @Override
    public void requestSurfacePackage(
            String callingPackageName,
            String sdkName,
            IBinder hostToken,
            int displayId,
            int width,
            int height,
            long timeAppCalledSystemServer,
            Bundle params,
            IRequestSurfacePackageCallback callback) {
        final long timeSystemServerReceivedCallFromApp = mInjector.getCurrentTime();

        LogUtil.d(
                TAG,
                "requestSurfacePackage call received. callingPackageName: " + callingPackageName);

        final int callingUid = Binder.getCallingUid();
        final CallingInfo callingInfo = new CallingInfo(callingUid, callingPackageName);
        enforceCallingPackageBelongsToUid(callingInfo);
        enforceCallerRunsInForeground(callingInfo);

        SdkSandboxStatsLog.write(
                SdkSandboxStatsLog.SANDBOX_API_CALLED,
                SANDBOX_API_CALLED__METHOD__REQUEST_SURFACE_PACKAGE,
                /*latency=*/ (int)
                        (timeSystemServerReceivedCallFromApp - timeAppCalledSystemServer),
                /*success=*/ true,
                SdkSandboxStatsLog.SANDBOX_API_CALLED__STAGE__APP_TO_SYSTEM_SERVER,
                callingUid);

        final long token = Binder.clearCallingIdentity();
        try {
            requestSurfacePackageWithClearIdentity(
                    callingInfo,
                    sdkName,
                    hostToken,
                    displayId,
                    width,
                    height,
                    timeSystemServerReceivedCallFromApp,
                    params,
                    callback);
        } finally {
            Binder.restoreCallingIdentity(token);
        }
    }

    private void requestSurfacePackageWithClearIdentity(
            CallingInfo callingInfo,
            String sdkName,
            IBinder hostToken,
            int displayId,
            int width,
            int height,
            long timeSystemServerReceivedCallFromApp,
            Bundle params,
            IRequestSurfacePackageCallback callback) {
        final Pair<CallingInfo, String> appAndSdkInfo = Pair.create(callingInfo, sdkName);
        final AppAndRemoteSdkLink link;
        synchronized (mLock) {
            link = mAppAndRemoteSdkLinks.get(appAndSdkInfo);
        }
        if (link == null) {
            LogUtil.d(
                    TAG,
                    callingInfo + " requested surface package, but could not find SDK " + sdkName);
            handleSurfacePackageError(
                    callingInfo,
                    REQUEST_SURFACE_PACKAGE_SDK_NOT_LOADED,
                    "SDK " + sdkName + " is not loaded",
                    timeSystemServerReceivedCallFromApp,
                    SANDBOX_API_CALLED__STAGE__SYSTEM_SERVER_APP_TO_SANDBOX,
                    /*successAtStage*/ false,
                    callback);
            return;
        }

        link.requestSurfacePackageFromSdk(
                hostToken,
                displayId,
                width,
                height,
                timeSystemServerReceivedCallFromApp,
                params,
                callback);
    }

    @VisibleForTesting(visibility = VisibleForTesting.Visibility.PRIVATE)
    void onUserUnlocking(int userId) {
        Log.i(TAG, "onUserUnlocking " + userId);
        // using postDelayed to wait for other volumes to mount
        mHandler.postDelayed(() -> mSdkSandboxStorageManager.onUserUnlocking(userId), 20000);
    }

    @Override
    @RequiresPermission(android.Manifest.permission.DUMP)
    protected void dump(FileDescriptor fd, PrintWriter writer, String[] args) {
        mContext.enforceCallingPermission(android.Manifest.permission.DUMP,
                "Can't dump " + TAG);

        // TODO(b/211575098): Use IndentingPrintWriter for better formatting
        synchronized (mLock) {
            writer.println("Checked Webview visibility patch exists: " + mCheckedVisibilityPatch);
            if (mCheckedVisibilityPatch) {
                writer.println("Build contains Webview visibility patch: " + mHasVisibilityPatch);
            }
            writer.println(
                    "Killswitch enabled: " + mSdkSandboxSettingsListener.isKillSwitchEnabled());
            writer.println("mAppAndRemoteSdkLinks size: " + mAppAndRemoteSdkLinks.size());
            for (Pair<CallingInfo, String> pair : mAppAndRemoteSdkLinks.keySet()) {
                writer.printf("caller: %s, sdkName: %s", pair.first, pair.second);
                writer.println();
            }
            writer.println();
        }

        writer.println("mServiceProvider:");
        mServiceProvider.dump(writer);
        writer.println();
    }

    @Override
    public void syncDataFromClient(
            String callingPackageName,
            long timeAppCalledSystemServer,
            SharedPreferencesUpdate update,
            ISharedPreferencesSyncCallback callback) {
        final long timeSystemServerReceivedCallFromApp = mInjector.getCurrentTime();

        final int callingUid = Binder.getCallingUid();
        final CallingInfo callingInfo = new CallingInfo(callingUid, callingPackageName);
        enforceCallingPackageBelongsToUid(callingInfo);

        SdkSandboxStatsLog.write(
                SdkSandboxStatsLog.SANDBOX_API_CALLED,
                SdkSandboxStatsLog.SANDBOX_API_CALLED__METHOD__SYNC_DATA_FROM_CLIENT,
                /*latency=*/ (int)
                        (timeSystemServerReceivedCallFromApp - timeAppCalledSystemServer),
                /*success=*/ true,
                SdkSandboxStatsLog.SANDBOX_API_CALLED__STAGE__APP_TO_SYSTEM_SERVER,
                callingUid);

        final long token = Binder.clearCallingIdentity();
        try {
            syncDataFromClientInternal(callingInfo, update, callback);
        } finally {
            Binder.restoreCallingIdentity(token);
        }
    }

    private void syncDataFromClientInternal(
            CallingInfo callingInfo,
            SharedPreferencesUpdate update,
            ISharedPreferencesSyncCallback callback) {
        // check first if service already bound
        ISdkSandboxService service = mServiceProvider.getBoundServiceForApp(callingInfo);
        if (service != null) {
            try {
                service.syncDataFromClient(update);
            } catch (RemoteException e) {
                syncDataOnError(callingInfo, callback, e.getMessage());
            }
        } else {
            syncDataOnError(callingInfo, callback, "Sandbox not available");
        }
    }

    private void syncDataOnError(
            CallingInfo callingInfo, ISharedPreferencesSyncCallback callback, String errorMsg) {
        // Store reference to the callback so that we can notify SdkSandboxManager when sandbox
        // starts
        synchronized (mLock) {
            mSyncDataCallbacks.put(callingInfo, callback);
        }
        try {
            callback.onError(ISharedPreferencesSyncCallback.SANDBOX_NOT_AVAILABLE, errorMsg);
        } catch (RemoteException ignore) {
            // App died. Sync will be re-established again by app later.
        }
    }

    @Override
    public void logLatencyFromSystemServerToApp(String method, int latency) {
        SdkSandboxStatsLog.write(
                SdkSandboxStatsLog.SANDBOX_API_CALLED,
                convertToStatsLogMethodCode(method),
                latency,
                /*success=*/ true,
                SdkSandboxStatsLog.SANDBOX_API_CALLED__STAGE__SYSTEM_SERVER_TO_APP,
                Binder.getCallingUid());
    }

    private int convertToStatsLogMethodCode(String method) {
        switch (method) {
            case ISdkSandboxManager.REQUEST_SURFACE_PACKAGE:
                return SdkSandboxStatsLog.SANDBOX_API_CALLED__METHOD__REQUEST_SURFACE_PACKAGE;
            case ISdkSandboxManager.LOAD_SDK:
                return SdkSandboxStatsLog.SANDBOX_API_CALLED__METHOD__LOAD_SDK;
            default:
                return SdkSandboxStatsLog.SANDBOX_API_CALLED__METHOD__METHOD_UNSPECIFIED;
        }
    }

    interface SandboxBindingCallback {
        void onBindingSuccessful(ISdkSandboxService service, int timeToLoadSandbox);

        void onBindingFailed(LoadSdkException exception, long startTimeForLoadingSandbox);
    }

    class SandboxServiceConnection implements ServiceConnection {

        private final SdkSandboxServiceProvider mServiceProvider;
        private final CallingInfo mCallingInfo;
        private boolean mHasConnectedBefore = false;
        private long mStartTimeForLoadingSandbox;


        SandboxServiceConnection(
                SdkSandboxServiceProvider serviceProvider,
                CallingInfo callingInfo,
                long startTimeForLoadingSandbox) {
            mServiceProvider = serviceProvider;
            mCallingInfo = callingInfo;
            mStartTimeForLoadingSandbox = startTimeForLoadingSandbox;
        }

        @Override
        public void onServiceConnected(ComponentName name, IBinder service) {
            final ISdkSandboxService mService = ISdkSandboxService.Stub.asInterface(service);
            // Perform actions needed after every sandbox restart.
            LoadSdkException exception = onSandboxConnected(mService);

            // Set bound service for app once all initialization has finished. This needs to be set
            // after every sandbox restart as well.
            // TODO(b/259387335): Maybe kill the sandbox if the connection is not valid? For now,
            // setting the bound service so that unbinding and killing of the sandbox happens when
            // the app dies.
            mServiceProvider.setBoundServiceForApp(mCallingInfo, mService);

            // Once bound service has been set, sync manager is notified.
            notifySyncManagerSandboxStarted(mCallingInfo);

            try {
                computeSdkStorage(mCallingInfo, mService);
            } catch (RemoteException e) {
                Log.e(TAG, "Error while computing sdk storage for CallingInfo: " + mCallingInfo);
            }

            if (!mHasConnectedBefore) {
                final int timeToLoadSandbox =
                        (int) (mInjector.getCurrentTime() - mStartTimeForLoadingSandbox);
                logSandboxStart(timeToLoadSandbox);

                mHasConnectedBefore = true;

                ArrayList<SandboxBindingCallback> sandboxBindingCallbacksForApp =
                        clearAndGetSandboxBindingCallbacks();
                for (SandboxBindingCallback callback : sandboxBindingCallbacksForApp) {
                    if (exception == null) {
                        // Connection is valid - set bound service for app and load SDKs.
                        callback.onBindingSuccessful(mService, timeToLoadSandbox);
                    } else {
                        // Connection is not valid
                        callback.onBindingFailed(exception, mStartTimeForLoadingSandbox);
                    }
                }
            }
        }

        @Override
        public void onServiceDisconnected(ComponentName name) {
            // Sdk sandbox crashed or killed, system will start it again.
            // TODO(b/204991850): Handle restarts differently
            //  (e.g. Exponential backoff retry strategy)
            Log.d(TAG, "Sandbox service for " + mCallingInfo + " has been disconnected");
            mServiceProvider.setBoundServiceForApp(mCallingInfo, null);
        }

        @Override
        public void onBindingDied(ComponentName name) {
            Log.d(TAG, "Sandbox service failed to bind for " + mCallingInfo + " : died on binding");
            mServiceProvider.setBoundServiceForApp(mCallingInfo, null);
            mServiceProvider.unbindService(mCallingInfo, true);
            mServiceProvider.bindService(mCallingInfo, this);
        }

        @Override
        public void onNullBinding(ComponentName name) {
            Log.d(TAG, "Sandbox service failed to bind for " + mCallingInfo + " : service is null");
            LoadSdkException exception =
                    new LoadSdkException(
                            SdkSandboxManager.LOAD_SDK_INTERNAL_ERROR,
                            "Failed to bind the service");
            ArrayList<SandboxBindingCallback> sandboxBindingCallbacksForApp =
                    clearAndGetSandboxBindingCallbacks();
            for (SandboxBindingCallback callback : sandboxBindingCallbacksForApp) {
                callback.onBindingFailed(exception, mStartTimeForLoadingSandbox);
            }
        }

        /**
         * Actions to be performed every time the sandbox connects for a particular app, such as the
         * first time the sandbox is brought up and every time it restarts.
         *
         * @return null if all actions were performed successfully, otherwise a {@link
         *     LoadSdkException} specifying the error that need to be sent back to SDKs waiting to
         *     be loaded.
         */
        @Nullable
        private LoadSdkException onSandboxConnected(ISdkSandboxService service) {
            Log.i(
                    TAG,
                    String.format(
                            "Sdk sandbox has been bound for app package %s with uid %d",
                            mCallingInfo.getPackageName(), mCallingInfo.getUid()));
            try {
                service.asBinder().linkToDeath(() -> onSdkSandboxDeath(mCallingInfo), 0);
            } catch (RemoteException e) {
                // Sandbox had already died, cleanup sdk links, notify app etc.
                onSdkSandboxDeath(mCallingInfo);
                return new LoadSdkException(
                        SDK_SANDBOX_PROCESS_NOT_AVAILABLE, SANDBOX_NOT_AVAILABLE_MSG, e);
            }

            try {
                service.initialize(new SdkToServiceLink());
            } catch (RemoteException e) {
                final String errorMsg = "Failed to initialize sandbox";
                Log.e(TAG, errorMsg + " for " + mCallingInfo);
                return new LoadSdkException(
                        SDK_SANDBOX_PROCESS_NOT_AVAILABLE,
                        SANDBOX_NOT_AVAILABLE_MSG + " : " + errorMsg,
                        e);
            }

            return null;
        }

        private void logSandboxStart(int timeToLoadSandbox) {
            // Log the latency for loading the Sandbox process
            SdkSandboxStatsLog.write(
                    SdkSandboxStatsLog.SANDBOX_API_CALLED,
                    SdkSandboxStatsLog.SANDBOX_API_CALLED__METHOD__LOAD_SDK,
                    timeToLoadSandbox,
                    /* success=*/ true,
                    SdkSandboxStatsLog.SANDBOX_API_CALLED__STAGE__LOAD_SANDBOX,
                    mCallingInfo.getUid());
        }

        private ArrayList<SandboxBindingCallback> clearAndGetSandboxBindingCallbacks() {
            ArrayList<SandboxBindingCallback> sandboxBindingCallbacksForApp;
            synchronized (mLock) {
                sandboxBindingCallbacksForApp = mSandboxBindingCallbacks.get(mCallingInfo);
                mSandboxBindingCallbacks.remove(mCallingInfo);
            }
            if (sandboxBindingCallbacksForApp == null) {
                sandboxBindingCallbacksForApp = new ArrayList<>();
            }
            return sandboxBindingCallbacksForApp;
        }
    }

    void startSdkSandbox(CallingInfo callingInfo, long startTimeForLoadingSandbox) {
        mServiceProvider.bindService(
                callingInfo,
                new SandboxServiceConnection(
                        mServiceProvider, callingInfo, startTimeForLoadingSandbox));
    }

    private void invokeSdkSandboxServiceToLoadSdk(
            CallingInfo callingInfo,
            SdkProviderInfo info,
            Bundle params,
            AppAndRemoteSdkLink link,
            long timeSystemServerReceivedCallFromApp) {
        ISdkSandboxService service = null;
        boolean isSandboxStartRequired = false;
        synchronized (mLock) {
            // Check if service is already bound for the app.
            service = mServiceProvider.getBoundServiceForApp(callingInfo);
            if (service == null) {
                if (mSandboxBindingCallbacks.get(callingInfo) == null) {
                    // No other SDKs are waiting to be loaded. Sandbox start is required.
                    isSandboxStartRequired = true;
                }
                SandboxBindingCallback callback = createSdkLoadCallback(
                        callingInfo, info, params, link, timeSystemServerReceivedCallFromApp);
                addSandboxBindingCallback(callingInfo, callback);
                if (!isSandboxStartRequired) {
                    // Sandbox is in the process of being brought up. Nothing more to do here.
                    return;
                }
            }
        }

        if (!isSandboxStartRequired) {
            loadSdkForService(
                    callingInfo,
                    info,
                    params,
                    link,
                    /*timeToLoadSandbox=*/ -1,
                    timeSystemServerReceivedCallFromApp,
                    service);
            return;
        }

        final long startTimeForLoadingSandbox = mInjector.getCurrentTime();

        // Prepare sdk data directories before starting the sandbox. If sdk data package directory
        // is missing, starting the sandbox process would crash as we will fail to mount data_mirror
        // for sdk-data isolation.
        mSdkSandboxStorageManager.prepareSdkDataOnLoad(callingInfo);
        startSdkSandbox(callingInfo, startTimeForLoadingSandbox);
    }

    private SandboxBindingCallback createSdkLoadCallback(
            CallingInfo callingInfo,
            SdkProviderInfo info,
            Bundle params,
            AppAndRemoteSdkLink link,
            long timeSystemServerReceivedCallFromApp) {
        return new SandboxBindingCallback() {
            @Override
            public void onBindingSuccessful(
                    ISdkSandboxService service, int timeToLoadSandbox) {
                loadSdkForService(
                        callingInfo,
                        info,
                        params,
                        link,
                        timeToLoadSandbox,
                        timeSystemServerReceivedCallFromApp,
                        service);
            }

            @Override
            public void onBindingFailed(
                    LoadSdkException exception, long startTimeForLoadingSandbox) {
                link.handleLoadSdkException(
                        exception,
                        /*startTimeOfErrorStage=*/ startTimeForLoadingSandbox,
                        /*stage*/ SdkSandboxStatsLog
                                .SANDBOX_API_CALLED__STAGE__LOAD_SANDBOX,
                        /*successAtStage=*/ false);
            }
        };
    }

    void addSandboxBindingCallback(CallingInfo callingInfo, SandboxBindingCallback callback) {
        synchronized (mLock) {
            mSandboxBindingCallbacks.computeIfAbsent(callingInfo, k -> new ArrayList<>());
            mSandboxBindingCallbacks.get(callingInfo).add(callback);
        }
    }

    private void onSdkSandboxDeath(CallingInfo callingInfo) {
        synchronized (mLock) {
            notifyPendingCallbacksLocked(callingInfo);
            handleSandboxLifecycleCallbacksLocked(callingInfo);
            removeSdksBeingLoadedLocked(callingInfo);
            mSandboxBindingCallbacks.remove(callingInfo);
            removeAllSdkLinks(callingInfo);
        }
    }

    @GuardedBy("mLock")
    private void handleSandboxLifecycleCallbacksLocked(CallingInfo callingInfo) {
        RemoteCallbackList<ISdkSandboxProcessDeathCallback> sandboxLifecycleCallbacks;
        sandboxLifecycleCallbacks = mSandboxLifecycleCallbacks.get(callingInfo);

        if (sandboxLifecycleCallbacks == null) {
            return;
        }

        int size = sandboxLifecycleCallbacks.beginBroadcast();
        for (int i = 0; i < size; ++i) {
            try {
                sandboxLifecycleCallbacks.getBroadcastItem(i).onSdkSandboxDied();
            } catch (RemoteException e) {
                Log.w(TAG, "Unable to send sdk sandbox death event to app", e);
            }
        }
        sandboxLifecycleCallbacks.finishBroadcast();

        mSandboxLifecycleCallbacks.remove(callingInfo);
    }

    @GuardedBy("mLock")
    void notifyPendingCallbacksLocked(CallingInfo callingInfo) {
        if (!mPendingCallbacks.containsKey(callingInfo)) {
            return;
        }
        for (Runnable callbackErrors : mPendingCallbacks.get(callingInfo).values()) {
            callbackErrors.run();
        }
        mPendingCallbacks.remove(callingInfo);
    }

    @GuardedBy("mLock")
    private void removeSdksBeingLoadedLocked(CallingInfo callingInfo) {
        mSdksBeingLoaded.removeIf(it -> it.first.equals(callingInfo));
    }

    @Override
    public void stopSdkSandbox(String callingPackageName) {
        final int callingUid = Binder.getCallingUid();
        final CallingInfo callingInfo = new CallingInfo(callingUid, callingPackageName);
        enforceCallingPackageBelongsToUid(callingInfo);

        mContext.enforceCallingPermission(
                STOP_SDK_SANDBOX_PERMISSION,
                callingPackageName + " does not have permission to stop their sandbox");

        final long token = Binder.clearCallingIdentity();
        try {
            stopSdkSandboxService(callingInfo, "App requesting sandbox kill");
        } finally {
            Binder.restoreCallingIdentity(token);
        }
    }

    @VisibleForTesting(visibility = VisibleForTesting.Visibility.PRIVATE)
    boolean isSdkSandboxDisabled(ISdkSandboxService boundService) {
        synchronized (mLock) {
            if (!mCheckedVisibilityPatch) {
                SdkSandboxDisabledCallback callback = new SdkSandboxDisabledCallback();
                try {
                    boundService.isDisabled(callback);
                    boolean isDisabled = callback.getIsDisabled();
                    mCheckedVisibilityPatch = true;
                    mHasVisibilityPatch = !isDisabled;
                } catch (Exception e) {
                    Log.w(TAG, "Could not verify SDK sandbox state", e);
                    return true;
                }
            }
            return !mHasVisibilityPatch || getSdkSandboxSettingsListener().isKillSwitchEnabled();
        }
    }

    /**
     * Clears the SDK sandbox state. This will result in the state being checked again the next time
     * an SDK is loaded.
     */
    @VisibleForTesting(visibility = VisibleForTesting.Visibility.PRIVATE)
    void clearSdkSandboxState() {
        synchronized (mLock) {
            mCheckedVisibilityPatch = false;
            getSdkSandboxSettingsListener().setKillSwitchState(true);
        }
    }

    /**
     * Enables the sandbox for testing purposes. Note that the sandbox can still be disabled by
     * setting the killswitch.
     */
    @VisibleForTesting(visibility = VisibleForTesting.Visibility.PRIVATE)
    void forceEnableSandbox() {
        synchronized (mLock) {
            mCheckedVisibilityPatch = true;
            mHasVisibilityPatch = true;
            getSdkSandboxSettingsListener().setKillSwitchState(false);
        }
    }

    @VisibleForTesting(visibility = VisibleForTesting.Visibility.PRIVATE)
    SdkSandboxSettingsListener getSdkSandboxSettingsListener() {
        synchronized (mLock) {
            return mSdkSandboxSettingsListener;
        }
    }

    class SdkSandboxSettingsListener implements DeviceConfig.OnPropertiesChangedListener {

        private final Context mContext;
        private final Object mLock = new Object();

        @GuardedBy("mLock")
        private boolean mIsKillSwitchEnabled =
                DeviceConfig.getBoolean(
                        DeviceConfig.NAMESPACE_ADSERVICES, PROPERTY_DISABLE_SDK_SANDBOX, true);

        SdkSandboxSettingsListener(Context context) {
            mContext = context;
        }

        private void registerObserver() {
            DeviceConfig.addOnPropertiesChangedListener(
                    DeviceConfig.NAMESPACE_ADSERVICES, mContext.getMainExecutor(), this);
        }

        @VisibleForTesting(visibility = VisibleForTesting.Visibility.PRIVATE)
        boolean isKillSwitchEnabled() {
            synchronized (mLock) {
                return mIsKillSwitchEnabled;
            }
        }

        @VisibleForTesting(visibility = VisibleForTesting.Visibility.PRIVATE)
        void setKillSwitchState(boolean enabled) {
            synchronized (mLock) {
                DeviceConfig.setProperty(
                        DeviceConfig.NAMESPACE_ADSERVICES,
                        PROPERTY_DISABLE_SDK_SANDBOX,
                        Boolean.toString(enabled),
                        false);
                mIsKillSwitchEnabled = enabled;
            }
        }

        @VisibleForTesting(visibility = VisibleForTesting.Visibility.PRIVATE)
        void unregisterPropertiesListener() {
            DeviceConfig.removeOnPropertiesChangedListener(this);
        }

        @Override
        public void onPropertiesChanged(@NonNull DeviceConfig.Properties properties) {
            synchronized (mLock) {
                for (String name : properties.getKeyset()) {
                    if (name == null) {
                        continue;
                    }

                    if (name.equals(PROPERTY_DISABLE_SDK_SANDBOX)) {
                        boolean killSwitchPreviouslyEnabled = mIsKillSwitchEnabled;
                        mIsKillSwitchEnabled =
                                properties.getBoolean(PROPERTY_DISABLE_SDK_SANDBOX, true);
                        if (mIsKillSwitchEnabled && !killSwitchPreviouslyEnabled) {
                            Log.i(TAG, "SDK sandbox killswitch has become enabled");
                            synchronized (SdkSandboxManagerService.this.mLock) {
                                stopAllSandboxesLocked();
                            }
                        }
                    }
                }
            }
        }
    }

    static class SdkSandboxDisabledCallback extends ISdkSandboxDisabledCallback.Stub {
        CountDownLatch mLatch;
        boolean mIsDisabled = false;

        SdkSandboxDisabledCallback() {
            mLatch = new CountDownLatch(1);
        }

        @Override
        public void onResult(boolean isDisabled) {
            mIsDisabled = isDisabled;
            mLatch.countDown();
        }

        boolean getIsDisabled() {
            try {
                if (mLatch.await(1, TimeUnit.SECONDS)) {
                    return mIsDisabled;
                }
                return true;
            } catch (InterruptedException e) {
                Log.w(TAG, "Interrupted while waiting for SDK sandbox state", e);
                return true;
            }
        }
    }

    /** Stops all running sandboxes in the case that the killswitch is triggered. */
    @GuardedBy("mLock")
    private void stopAllSandboxesLocked() {
        for (int i = mAppAndRemoteSdkLinks.size() - 1; i >= 0; --i) {
            stopSdkSandboxService(
                    mAppAndRemoteSdkLinks.keyAt(i).first, "SDK sandbox killswitch enabled");
        }
    }

    void stopSdkSandboxService(CallingInfo currentCallingInfo, String reason) {
        if (!isSdkSandboxServiceRunning(currentCallingInfo)) {
            Log.d(TAG, "Cannot kill sandbox for " + currentCallingInfo + ", already dead");
            return;
        }

        mServiceProvider.unbindService(currentCallingInfo, true);

        // For apps with shared uid, unbind the sandboxes for all the remaining apps since we kill
        // the sandbox by uid.
        synchronized (mLock) {
            for (int i = 0; i < mCallingInfosWithDeathRecipients.size(); i++) {
                final CallingInfo callingInfo = mCallingInfosWithDeathRecipients.keyAt(i);
                if (callingInfo.getUid() == currentCallingInfo.getUid()) {
                    mServiceProvider.unbindService(callingInfo, true);
                }
            }
        }
        final int sdkSandboxUid = Process.toSdkSandboxUid(currentCallingInfo.getUid());
        Log.i(TAG, "Killing sdk sandbox/s with uid " + sdkSandboxUid);
        // TODO(b/230839879): Avoid killing by uid
        mActivityManager.killUid(sdkSandboxUid, reason);
    }

    boolean isSdkSandboxServiceRunning(CallingInfo callingInfo) {
        return mServiceProvider.getBoundServiceForApp(callingInfo) != null;
    }

    private void computeSdkStorage(CallingInfo callingInfo, ISdkSandboxService service)
            throws RemoteException {
        final List<StorageDirInfo> sharedStorageDirsInfo =
                mSdkSandboxStorageManager.getInternalStorageDirInfo(callingInfo);
        final List<StorageDirInfo> sdkStorageDirsInfo =
                mSdkSandboxStorageManager.getSdkStorageDirInfo(callingInfo);

        service.computeSdkStorage(
                getListOfStoragePaths(sharedStorageDirsInfo),
                getListOfStoragePaths(sdkStorageDirsInfo),
                new IComputeSdkStorageCallback.Stub() {
                    @Override
                    public void onStorageInfoComputed(float sharedStorageKb, float sdkStorageKb) {
                        // TODO(b/257952392): Store the storage information in memory in system
                    }
                });
    }

    private List<String> getListOfStoragePaths(List<StorageDirInfo> storageDirInfos) {
        final List<String> paths = new ArrayList<>();

        for (int i = 0; i < storageDirInfos.size(); i++) {
            paths.add(storageDirInfos.get(i).getCeDataDir());
            paths.add(storageDirInfos.get(i).getDeDataDir());
        }
        return paths;
    }

    private void notifySyncManagerSandboxStarted(CallingInfo callingInfo) {
        ISharedPreferencesSyncCallback syncManagerCallback = null;
        synchronized (mLock) {
            syncManagerCallback = mSyncDataCallbacks.get(callingInfo);
            if (syncManagerCallback != null) {
                try {
                    syncManagerCallback.onSandboxStart();
                } catch (RemoteException ignore) {
                    // App died.
                }
            }
            mSyncDataCallbacks.remove(callingInfo);
        }
    }

    private void loadSdkForService(
            CallingInfo callingInfo,
            SdkProviderInfo sdkProviderInfo,
            Bundle params,
            AppAndRemoteSdkLink link,
            int timeToLoadSandbox,
            long timeSystemServerReceivedCallFromApp,
            ISdkSandboxService service) {

        if (isSdkSandboxDisabled(service)) {
            Log.e(TAG, "SDK cannot be loaded because SDK sandbox is disabled");
            link.handleLoadSdkException(
                    new LoadSdkException(LOAD_SDK_SDK_SANDBOX_DISABLED, SANDBOX_DISABLED_MSG),
                    -1,
                    SdkSandboxStatsLog.SANDBOX_API_CALLED__METHOD__METHOD_UNSPECIFIED,
                    false);
            return;
        }
        // Gather sdk storage information
        final StorageDirInfo sdkDataInfo =
                mSdkSandboxStorageManager.getSdkStorageDirInfo(
                        callingInfo, sdkProviderInfo.getSdkInfo().getName());

        synchronized (mLock) {
            mPendingCallbacks.computeIfAbsent(callingInfo, k -> new ArrayMap<>());
            mPendingCallbacks
                    .get(callingInfo)
                    .put(
                            link.asBinder(),
                            () ->
                                    link.handleLoadSdkException(
                                            new LoadSdkException(
                                                    SDK_SANDBOX_PROCESS_NOT_AVAILABLE,
                                                    SANDBOX_NOT_AVAILABLE_MSG),
                                            /*startTimeOfErrorStage=*/ -1,
                                            SdkSandboxStatsLog
                                                    .SANDBOX_API_CALLED__METHOD__METHOD_UNSPECIFIED,
                                            /*successAtStage=*/ false));
        }

        final long timeSystemServerCalledSandbox = mInjector.getCurrentTime();
        int latencySystemServerAppToSandbox =
                (int) (timeSystemServerCalledSandbox - timeSystemServerReceivedCallFromApp);
        if (timeToLoadSandbox != -1) {
            latencySystemServerAppToSandbox -= timeToLoadSandbox;
        }

        SdkSandboxStatsLog.write(
                SdkSandboxStatsLog.SANDBOX_API_CALLED,
                SdkSandboxStatsLog.SANDBOX_API_CALLED__METHOD__LOAD_SDK,
                latencySystemServerAppToSandbox,
                /*success=*/ true,
                SANDBOX_API_CALLED__STAGE__SYSTEM_SERVER_APP_TO_SANDBOX,
                callingInfo.getUid());

        final SandboxLatencyInfo sandboxLatencyInfo =
                new SandboxLatencyInfo(timeSystemServerCalledSandbox);

        try {
            service.loadSdk(
                    callingInfo.getPackageName(),
                    sdkProviderInfo.getApplicationInfo(),
                    sdkProviderInfo.getSdkInfo().getName(),
                    sdkProviderInfo.getSdkProviderClassName(),
                    sdkDataInfo.getCeDataDir(),
                    sdkDataInfo.getDeDataDir(),
                    params,
                    link,
                    sandboxLatencyInfo);
        } catch (DeadObjectException e) {
            link.handleLoadSdkException(
                    new LoadSdkException(
                            SDK_SANDBOX_PROCESS_NOT_AVAILABLE, SANDBOX_NOT_AVAILABLE_MSG),
                    /*startTimeOfErrorStage=*/ -1,
                    SANDBOX_API_CALLED__STAGE__STAGE_UNSPECIFIED,
                    /*successAtStage=*/ false);
        } catch (RemoteException e) {
            String errorMsg = "Failed to load sdk";
            Log.w(TAG, errorMsg, e);
            link.handleLoadSdkException(
                    new LoadSdkException(SdkSandboxManager.LOAD_SDK_INTERNAL_ERROR, errorMsg),
                    /*startTimeOfErrorStage=*/ timeSystemServerReceivedCallFromApp,
                    /*stage*/ SANDBOX_API_CALLED__STAGE__SYSTEM_SERVER_APP_TO_SANDBOX,
                    /*successAtStage=*/ false);
        }
    }

    /**
     * Cleans up all internal data structures related to {@code callingInfo} of the app. Called on
     * app death.
     */
    private void removeAllSdkLinksOnAppDeath(CallingInfo callingInfo) {
        removeLinksToSdk(callingInfo, null, false, /*timeSystemServerReceivedCallFromApp=*/ -1);
    }

    /** Cleans up all internal data structures related to {@code callingInfo} of the app */
    private void removeAllSdkLinks(CallingInfo callingInfo) {
        removeLinksToSdk(callingInfo, null, true, /*timeSystemServerReceivedCallFromApp=*/ -1);
    }

    /**
     * Removes {@link AppAndRemoteSdkLink} objects associated with the {@code callingInfo}. If
     * {@code sdkName} is specified, only the object associated with that SDK name will be removed.
     * Otherwise, all objects for the caller will be removed.
     *
     * <p>Returns {@link UnloadSdkRemoveLinksToSdkResponse} object with {@code
     * timeSystemServerReceivedCallFromSandbox} for logging the latency in system server after
     * calling sandbox and {@code shouldStopSandbox} to determine whether to stop the sandbox
     */
    private UnloadSdkRemoveLinksToSdkResponse removeLinksToSdk(
            CallingInfo callingInfo,
            @Nullable String sdkName,
            boolean shouldUnloadSdks,
            long timeSystemServerReceivedCallFromApp) {
        synchronized (mLock) {
<<<<<<< HEAD
            // Unload required SDKs
            UnloadSdkRemoveLinksToSdkResponse response =
                    unloadSdksForAppLocked(
                            callingInfo, sdkName, timeSystemServerReceivedCallFromApp);
=======
            // Create empty response. If SDKs do not need to be unloaded due to app death, nothing
            // will be logged anyway.
            UnloadSdkRemoveLinksToSdkResponse response = new UnloadSdkRemoveLinksToSdkResponse();
            response.setShouldStopSandbox(false);
            // Unload required SDKs
            if (shouldUnloadSdks) {
                response =
                        unloadSdksForAppLocked(
                                callingInfo, sdkName, timeSystemServerReceivedCallFromApp);
            }
>>>>>>> 4bca3809

            // Clean up
            ArrayList<Pair<CallingInfo, String>> linksToDelete = new ArrayList<>();
            for (int i = 0; i < mAppAndRemoteSdkLinks.size(); i++) {
                Pair<CallingInfo, String> appAndSdkInfo = mAppAndRemoteSdkLinks.keyAt(i);
                if (appAndSdkInfo.first.equals(callingInfo)) {
                    String curSdkName = appAndSdkInfo.second;
                    if (TextUtils.isEmpty(sdkName) || curSdkName.equals(sdkName)) {
                        linksToDelete.add(appAndSdkInfo);
                    }
                }
            }
            // Clean up state
            for (Pair<CallingInfo, String> appAndSdkInfo : linksToDelete) {
                mAppAndRemoteSdkLinks.remove(appAndSdkInfo);
            }
            return response;
        }
    }

    /**
     * Unloads SDKs associated with the {@code callingInfo}. If {@code sdkName} is specified, only
     * the object associated with that SDK name will be removed. Otherwise, all objects for the
     * caller will be removed.
     *
     * <p>Returns {@link UnloadSdkRemoveLinksToSdkResponse} object with {@code
     * timeSystemServerReceivedCallFromSandbox} for logging the latency in system server after
     * calling sandbox and {@code shouldStopSandbox} to determine whether to stop the sandbox
     */
    @GuardedBy("mLock")
    private UnloadSdkRemoveLinksToSdkResponse unloadSdksForAppLocked(
            CallingInfo callingInfo,
            @Nullable String sdkName,
            long timeSystemServerReceivedCallFromApp) {
        final UnloadSdkRemoveLinksToSdkResponse response = new UnloadSdkRemoveLinksToSdkResponse();
        ISdkSandboxService boundSandbox = mServiceProvider.getBoundServiceForApp(callingInfo);
        for (int i = 0; i < mAppAndRemoteSdkLinks.size(); i++) {
            Pair<CallingInfo, String> appAndSdkInfo = mAppAndRemoteSdkLinks.keyAt(i);
            if (appAndSdkInfo.first.equals(callingInfo)) {
                String curSdkName = appAndSdkInfo.second;
                if (TextUtils.isEmpty(sdkName) || curSdkName.equals(sdkName)) {
                    if (boundSandbox != null) {
                        SandboxLatencyInfo sandboxLatencyInfo =
                                new SandboxLatencyInfo(mInjector.getCurrentTime());
                        /**
                         * This value will be -1 if called as a part of cleanup in the event of app
                         * death and therefore no need to log latency
                         */
                        if (timeSystemServerReceivedCallFromApp != -1) {
                            SdkSandboxStatsLog.write(
                                    SdkSandboxStatsLog.SANDBOX_API_CALLED,
                                    SANDBOX_API_CALLED__METHOD__UNLOAD_SDK,
                                    (int)
                                            (sandboxLatencyInfo.getTimeSystemServerCalledSandbox()
                                                    - timeSystemServerReceivedCallFromApp),
                                    /*success=*/ true,
                                    SANDBOX_API_CALLED__STAGE__SYSTEM_SERVER_APP_TO_SANDBOX,
                                    callingInfo.getUid());
                        }
                        try {
                            boundSandbox.unloadSdk(
                                    curSdkName,
                                    new IUnloadSdkCallback.Stub() {
                                        @Override
                                        public void onUnloadSdk(
                                                SandboxLatencyInfo sandboxLatencyInfo) {
                                            logLatencyMetricsForCallback(
                                                    callingInfo,
                                                    /*timeSystemServerReceivedCallFromSandbox=*/
                                                    mInjector.getCurrentTime(),
                                                    SANDBOX_API_CALLED__METHOD__UNLOAD_SDK,
                                                    sandboxLatencyInfo);
                                        }
                                    },
                                    sandboxLatencyInfo);
                        } catch (DeadObjectException e) {
                            Log.i(
                                    TAG,
                                    "Sdk sandbox for "
                                            + callingInfo
                                            + " is dead, cannot unload SDK "
                                            + sdkName);
                            response.setShouldStopSandbox(false);
                            break;
                        } catch (RemoteException e) {
                            Log.w(TAG, "Failed to unload SDK: ", e);
                        }
                    }
                    response.setTimeSystemServerReceivedCallFromSandbox(mInjector.getCurrentTime());
                } else {
                    response.setShouldStopSandbox(false);
                }
            }
        }
        return response;
    }

    private void enforceAllowedToStartOrBindService(Intent intent) {
        ComponentName component = intent.getComponent();
        String errorMsg = "SDK sandbox uid may not bind to or start a service: ";
        if (component == null) {
            throw new SecurityException(errorMsg + "intent component must be non-null.");
        }
        String componentPackageName = component.getPackageName();
        if (componentPackageName != null) {
            if (!componentPackageName.equals(WebViewUpdateService.getCurrentWebViewPackageName())
                    && !componentPackageName.equals(getAdServicesPackageName())) {
                throw new SecurityException(errorMsg + "component package name "
                        + componentPackageName + " is not allowlisted.");
            }
        } else {
            throw new SecurityException(errorMsg
                    + "the intent's component package name must be non-null.");
        }
    }

    @Override
    public int handleShellCommand(ParcelFileDescriptor in, ParcelFileDescriptor out,
            ParcelFileDescriptor err, String[] args) {
        return mInjector
                .createShellCommand(this, mContext)
                .exec(
                        this,
                        in.getFileDescriptor(),
                        out.getFileDescriptor(),
                        err.getFileDescriptor(),
                        args);
    }

    private SdkProviderInfo createSdkProviderInfo(
            String sharedLibraryName, String callingPackageName) {
        try {
            PackageManager pm = mContext.getPackageManager();
            ApplicationInfo info = pm.getApplicationInfo(
                    callingPackageName, PackageManager.GET_SHARED_LIBRARY_FILES);
            List<SharedLibraryInfo> sharedLibraries = info.getSharedLibraryInfos();
            for (int j = 0; j < sharedLibraries.size(); j++) {
                SharedLibraryInfo sharedLibrary = sharedLibraries.get(j);
                if (sharedLibrary.getType() != SharedLibraryInfo.TYPE_SDK_PACKAGE) {
                    continue;
                }

                if (!sharedLibraryName.equals(sharedLibrary.getName())) {
                    continue;
                }

                String sdkProviderClassName = pm.getProperty(PROPERTY_SDK_PROVIDER_CLASS_NAME,
                        sharedLibrary.getDeclaringPackage().getPackageName()).getString();
                ApplicationInfo applicationInfo =
                        pm.getPackageInfo(
                                        sharedLibrary.getDeclaringPackage(),
                                        PackageManager.MATCH_STATIC_SHARED_AND_SDK_LIBRARIES)
                                .applicationInfo;
                return new SdkProviderInfo(applicationInfo, sharedLibrary, sdkProviderClassName);
            }
            return null;
        } catch (PackageManager.NameNotFoundException ignored) {
            return null;
        }
    }

    private String resolveAdServicesPackage() {
        PackageManager pm = mContext.getPackageManager();
        Intent serviceIntent = new Intent(AdServicesCommon.ACTION_TOPICS_SERVICE);
        List<ResolveInfo> resolveInfos =
                pm.queryIntentServicesAsUser(
                        serviceIntent,
                        PackageManager.GET_SERVICES
                                | PackageManager.MATCH_SYSTEM_ONLY
                                | PackageManager.MATCH_DIRECT_BOOT_AWARE
                                | PackageManager.MATCH_DIRECT_BOOT_UNAWARE,
                        UserHandle.SYSTEM);
        if (resolveInfos == null || resolveInfos.size() == 0) {
            Log.e(TAG, "AdServices package could not be resolved");
        } else if (resolveInfos.size() > 1) {
            Log.e(TAG, "More than one service matched intent " + serviceIntent.getAction());
        } else {
            return resolveInfos.get(0).serviceInfo.packageName;
        }
        return null;
    }

    @VisibleForTesting
    String getAdServicesPackageName() {
        return mAdServicesPackageName;
    }

    private static class UnloadSdkRemoveLinksToSdkResponse {
        private long mTimeSystemServerReceivedCallFromSandbox;
        private boolean mShouldStopSandbox = true;

        public long getTimeSystemServerReceivedCallFromSandbox() {
            return mTimeSystemServerReceivedCallFromSandbox;
        }

        public void setTimeSystemServerReceivedCallFromSandbox(
                long timeSystemServerReceivedCallFromSandbox) {
            mTimeSystemServerReceivedCallFromSandbox = timeSystemServerReceivedCallFromSandbox;
        }

        public boolean shouldStopSandbox() {
            return mShouldStopSandbox;
        }

        public void setShouldStopSandbox(boolean shouldStopSandbox) {
            mShouldStopSandbox = shouldStopSandbox;
        }
    }

    @GuardedBy("mLock")
    private void removePendingCallbackLocked(CallingInfo callingInfo, IBinder callbackBinder) {
        synchronized (mLock) {
            if (mPendingCallbacks.containsKey(callingInfo)) {
                mPendingCallbacks.get(callingInfo).remove(callbackBinder);
            }
        }
    }

    void handleSurfacePackageError(
            CallingInfo callingInfo,
            int errorCode,
            String errorMsg,
            long startTimeOfStageWhereErrorOccurred,
            int stage,
            boolean successAtStage,
            IRequestSurfacePackageCallback callback) {
        synchronized (mLock) {
            removePendingCallbackLocked(callingInfo, callback.asBinder());
        }
        final long timeSystemServerCalledApp = mInjector.getCurrentTime();
        if (stage != SANDBOX_API_CALLED__STAGE__STAGE_UNSPECIFIED) {
            SdkSandboxStatsLog.write(
                    SdkSandboxStatsLog.SANDBOX_API_CALLED,
                    SdkSandboxStatsLog.SANDBOX_API_CALLED__METHOD__REQUEST_SURFACE_PACKAGE,
                    (int) (timeSystemServerCalledApp - startTimeOfStageWhereErrorOccurred),
                    successAtStage,
                    stage,
                    callingInfo.getUid());
        }
        try {
            callback.onSurfacePackageError(errorCode, errorMsg, timeSystemServerCalledApp);
        } catch (RemoteException e) {
            Log.w(TAG, "Failed to send onSurfacePackageError", e);
        }
    }

    /**
     * A callback object to establish a link between the sdk in sandbox calling into manager
     * service.
     *
     * <p>When a sandbox is initialized, a callback object of {@link SdkToServiceLink} is passed to
     * be used as a part of {@link SdkSandboxController}. The Controller can then can call APIs on
     * the link object to get data from the manager service.
     */
    private class SdkToServiceLink extends ISdkToServiceCallback.Stub {

        /**
         * Fetches {@link SandboxedSdk} for all SDKs that are loaded in the sandbox.
         *
         * <p>This provides the information on the library that is currently loaded in the sandbox
         * and also channels to communicate with loaded SDK.
         *
         * @param clientPackageName package name of the app for which the sdk was loaded in the
         *     sandbox
         * @return List of {@link SandboxedSdk} containing all currently loaded sdks
         */
        @Override
        public List<SandboxedSdk> getSandboxedSdks(String clientPackageName)
                throws RemoteException {
            // TODO(b/258195148): Write multiuser tests
            // TODO(b/242039497): Add authorisation checks to make sure only the sandbox calls this
            //  API.
            int uid = Binder.getCallingUid();
            if (Process.isSdkSandboxUid(uid)) {
                uid = Process.getAppUidForSdkSandboxUid(uid);
            }
            CallingInfo callingInfo = new CallingInfo(uid, clientPackageName);
            final List<SandboxedSdk> sandboxedSdks = new ArrayList<>();
            synchronized (mLock) {
                for (int i = mAppAndRemoteSdkLinks.size() - 1; i >= 0; i--) {
                    AppAndRemoteSdkLink link = mAppAndRemoteSdkLinks.valueAt(i);
                    if (link.mCallingInfo.equals(callingInfo)) {
                        sandboxedSdks.add(link.mSandboxedSdk);
                    }
                }
            }
            return sandboxedSdks;
        }
    }

    /**
     * A callback object to establish a link between the app calling into manager service and the
     * remote SDK being loaded in SdkSandbox.
     *
     * <p>Overview of communication:
     *
     * <ol>
     *   <li>App to ManagerService: App calls into this service via app context.
     *   <li>ManagerService to App: {@link AppAndRemoteSdkLink} holds reference to {@link
     *       ILoadSdkCallback} object which provides a call back into the app for providing the
     *       status of loading an SDK.
     *   <li>RemoteSdk to ManagerService: {@link AppAndRemoteSdkLink} extends {@link
     *       ILoadSdkInSandboxCallback} interface. We pass on this object to {@link
     *       ISdkSandboxService} so that remote SDK can call back into ManagerService.
     *   <li>ManagerService to RemoteSdk: When the SDK is loaded for the first time and remote SDK
     *       calls back with successful result, it also sends reference to {@link
     *       ISdkSandboxManagerToSdkSandboxCallback} callback object. ManagerService uses this to
     *       callback into the remote SDK.
     * </ol>
     *
     * <p>We maintain a link for each unique {app, remoteSdk} pair, which is identified with {@code
     * sdkName}.
     */
    private class AppAndRemoteSdkLink extends ILoadSdkInSandboxCallback.Stub {
        private final CallingInfo mCallingInfo;
        private final SdkProviderInfo mSdkProviderInfo;
        private final String mSdkName;
        private final ILoadSdkCallback mManagerToAppCallback;
        private SandboxedSdk mSandboxedSdk;

        @GuardedBy("this")
        private ISdkSandboxManagerToSdkSandboxCallback mManagerToCodeCallback;

        AppAndRemoteSdkLink(
                CallingInfo callingInfo,
                String sdkName,
                ILoadSdkCallback managerToAppCallback,
                SdkProviderInfo sdkProviderInfo) {
            mSdkName = sdkName;
            mSdkProviderInfo = sdkProviderInfo;
            mCallingInfo = callingInfo;
            mManagerToAppCallback = managerToAppCallback;
        }

        @Override
        public void onLoadSdkSuccess(
                SandboxedSdk sandboxedSdk,
                ISdkSandboxManagerToSdkSandboxCallback callback,
                SandboxLatencyInfo sandboxLatencyInfo) {
            final long timeSystemServerReceivedCallFromSandbox = mInjector.getCurrentTime();

            logLatencyMetricsForCallback(
                    mCallingInfo,
                    timeSystemServerReceivedCallFromSandbox,
                    SdkSandboxStatsLog.SANDBOX_API_CALLED__METHOD__LOAD_SDK,
                    sandboxLatencyInfo);

            synchronized (this) {
                // Keep reference to callback so that manager service can
                // callback to remote code loaded.
                mManagerToCodeCallback = callback;
                // attach the SharedLibraryInfo for the loaded SDK to the sandboxedSdk.
                sandboxedSdk.attachSharedLibraryInfo(mSdkProviderInfo.getSdkInfo());
                // Keep reference to sandboxedSdk so that manager service can
                // keep log of all loaded SDKs and their binders for communication.
                mSandboxedSdk = sandboxedSdk;
            }

            handleLoadSdkSuccess(sandboxedSdk, timeSystemServerReceivedCallFromSandbox);
        }

        @Override
        public void onLoadSdkError(
                LoadSdkException exception, SandboxLatencyInfo sandboxLatencyInfo) {
            final long timeSystemServerReceivedCallFromSandbox = mInjector.getCurrentTime();

            logLatencyMetricsForCallback(
                    mCallingInfo,
                    timeSystemServerReceivedCallFromSandbox,
                    SdkSandboxStatsLog.SANDBOX_API_CALLED__METHOD__LOAD_SDK,
                    sandboxLatencyInfo);

            handleLoadSdkException(
                    updateLoadSdkErrorCode(exception),
                    /*startTimeOfErrorStage=*/ timeSystemServerReceivedCallFromSandbox,
                    SANDBOX_API_CALLED__STAGE__SYSTEM_SERVER_SANDBOX_TO_APP,
                    /*successAtStage=*/ true);
        }

        private void handleLoadSdkSuccess(
                SandboxedSdk sandboxedSdk, long timeSystemServerReceivedCallFromSandbox) {
            final Pair<CallingInfo, String> appAndSdkInfo = Pair.create(mCallingInfo, mSdkName);
            synchronized (mLock) {
                removePendingCallbackLocked(mCallingInfo, this.asBinder());
                // The SDK that was in the state of being loaded has now transitioned to the loaded
                // state. This order of first adding to mAppAndRemoteSdkLinks and then removing from
                // mSdksBeingLoaded should be maintained (or alternatively update them together in
                // one synchronized block) as otherwise when loadSdk() is called, the check for
                // mSdksBeingLoaded could be bypassed as the SDK is no longer being loaded, but
                // appAndSdkInfo might not exist in mAppAndRemoteSdkLinks yet
                mAppAndRemoteSdkLinks.put(appAndSdkInfo, this);
                mSdksBeingLoaded.remove(appAndSdkInfo);
            }
            final long timeSystemServerCalledApp = mInjector.getCurrentTime();
            SdkSandboxStatsLog.write(
                    SdkSandboxStatsLog.SANDBOX_API_CALLED,
                    SdkSandboxStatsLog.SANDBOX_API_CALLED__METHOD__LOAD_SDK,
                    (int) (timeSystemServerCalledApp - timeSystemServerReceivedCallFromSandbox),
                    /*success=*/ true,
                    SANDBOX_API_CALLED__STAGE__SYSTEM_SERVER_SANDBOX_TO_APP,
                    mCallingInfo.getUid());
            try {
                mManagerToAppCallback.onLoadSdkSuccess(sandboxedSdk, timeSystemServerCalledApp);
            } catch (RemoteException e) {
                Log.w(TAG, "Failed to send onLoadCodeSuccess", e);
            }
        }

        void handleLoadSdkException(
                LoadSdkException exception,
                long startTimeOfErrorStage,
                int stage,
                boolean successAtStage) {
            final Pair<CallingInfo, String> appAndSdkInfo = Pair.create(mCallingInfo, mSdkName);
            synchronized (mLock) {
                removePendingCallbackLocked(mCallingInfo, this.asBinder());
                mSdksBeingLoaded.remove(appAndSdkInfo);
            }

            final long timeSystemServerCalledApp = mInjector.getCurrentTime();
            if (stage != SANDBOX_API_CALLED__STAGE__STAGE_UNSPECIFIED) {
                SdkSandboxStatsLog.write(
                        SdkSandboxStatsLog.SANDBOX_API_CALLED,
                        SdkSandboxStatsLog.SANDBOX_API_CALLED__METHOD__LOAD_SDK,
                        (int) (timeSystemServerCalledApp - startTimeOfErrorStage),
                        successAtStage,
                        stage,
                        mCallingInfo.getUid());
            }

            try {
                mManagerToAppCallback.onLoadSdkFailure(exception, timeSystemServerCalledApp);
            } catch (RemoteException e) {
                Log.w(TAG, "Failed to send onLoadCodeFailure", e);
            }
        }

        private void handleSurfacePackageReady(
                SurfaceControlViewHost.SurfacePackage surfacePackage,
                int surfacePackageId,
                Bundle params,
                long timeSystemServerReceivedCallFromSandbox,
                IRequestSurfacePackageCallback callback) {
            synchronized (mLock) {
                removePendingCallbackLocked(mCallingInfo, callback.asBinder());
            }
            final long timeSystemServerCalledApp = mInjector.getCurrentTime();
            SdkSandboxStatsLog.write(
                    SdkSandboxStatsLog.SANDBOX_API_CALLED,
                    SANDBOX_API_CALLED__METHOD__REQUEST_SURFACE_PACKAGE,
                    (int) (timeSystemServerCalledApp - timeSystemServerReceivedCallFromSandbox),
                    /*success=*/ true,
                    SANDBOX_API_CALLED__STAGE__SYSTEM_SERVER_SANDBOX_TO_APP,
                    mCallingInfo.getUid());
            try {
                callback.onSurfacePackageReady(
                        surfacePackage, surfacePackageId, params, timeSystemServerCalledApp);
            } catch (RemoteException e) {
                Log.w(TAG, "Failed to send onSurfacePackageReady callback", e);
            }
        }

        void requestSurfacePackageFromSdk(
                IBinder hostToken,
                int displayId,
                int width,
                int height,
                long timeSystemServerReceivedCallFromApp,
                Bundle params,
                IRequestSurfacePackageCallback callback) {
            synchronized (mLock) {
                mPendingCallbacks.computeIfAbsent(mCallingInfo, k -> new ArrayMap<>());
                mPendingCallbacks
                        .get(mCallingInfo)
                        .put(
                                callback.asBinder(),
                                () ->
                                        handleSurfacePackageError(
                                                mCallingInfo,
                                                REQUEST_SURFACE_PACKAGE_SDK_NOT_LOADED,
                                                "SDK " + mSdkName + " is not loaded",
                                                /*timeSystemServerReceivedCallFromSandbox=*/ -1,
                                                SANDBOX_API_CALLED__STAGE__STAGE_UNSPECIFIED,
                                                /*successAtStage=*/ false,
                                                callback));
            }
            final long timeSystemServerCalledSandbox = mInjector.getCurrentTime();
            SdkSandboxStatsLog.write(
                    SdkSandboxStatsLog.SANDBOX_API_CALLED,
                    SdkSandboxStatsLog.SANDBOX_API_CALLED__METHOD__REQUEST_SURFACE_PACKAGE,
                    (int) (timeSystemServerCalledSandbox - timeSystemServerReceivedCallFromApp),
                    /*success=*/ true,
                    SdkSandboxStatsLog.SANDBOX_API_CALLED__STAGE__SYSTEM_SERVER_APP_TO_SANDBOX,
                    mCallingInfo.getUid());
            final SandboxLatencyInfo sandboxLatencyInfo =
                    new SandboxLatencyInfo(timeSystemServerCalledSandbox);
            try {
                synchronized (this) {
                    mManagerToCodeCallback.onSurfacePackageRequested(
                            hostToken,
                            displayId,
                            width,
                            height,
                            params,
                            sandboxLatencyInfo,
                            new IRequestSurfacePackageFromSdkCallback.Stub() {
                                @Override
                                public void onSurfacePackageReady(
                                        SurfaceControlViewHost.SurfacePackage surfacePackage,
                                        int surfacePackageId,
                                        Bundle params,
                                        SandboxLatencyInfo sandboxLatencyInfo) {
                                    final long timeSystemServerReceivedCallFromSandbox =
                                            mInjector.getCurrentTime();

                                    LogUtil.d(TAG, "onSurfacePackageReady received");

                                    logLatencyMetricsForCallback(
                                            mCallingInfo,
                                            timeSystemServerReceivedCallFromSandbox,
                                            SANDBOX_API_CALLED__METHOD__REQUEST_SURFACE_PACKAGE,
                                            sandboxLatencyInfo);

                                    handleSurfacePackageReady(
                                            surfacePackage,
                                            surfacePackageId,
                                            params,
                                            timeSystemServerReceivedCallFromSandbox,
                                            callback);
                                }

                                @Override
                                public void onSurfacePackageError(
                                        int errorCode,
                                        String errorMsg,
                                        SandboxLatencyInfo sandboxLatencyInfo) {
                                    final long timeSystemServerReceivedCallFromSandbox =
                                            mInjector.getCurrentTime();

                                    logLatencyMetricsForCallback(
                                            mCallingInfo,
                                            timeSystemServerReceivedCallFromSandbox,
                                            SANDBOX_API_CALLED__METHOD__REQUEST_SURFACE_PACKAGE,
                                            sandboxLatencyInfo);

                                    int sdkSandboxManagerErrorCode =
                                            toSdkSandboxManagerRequestSurfacePackageErrorCode(
                                                    errorCode);

                                    handleSurfacePackageError(
                                            mCallingInfo,
                                            sdkSandboxManagerErrorCode,
                                            errorMsg,
                                            timeSystemServerReceivedCallFromSandbox,
                                            SANDBOX_API_CALLED__STAGE__SYSTEM_SERVER_SANDBOX_TO_APP,
                                            /*successAtStage=*/ true,
                                            callback);
                                }
                            });
                }
            } catch (DeadObjectException e) {
                LogUtil.d(
                        TAG,
                        mCallingInfo
                                + " requested surface package from SDK "
                                + mSdkName
                                + " but sandbox is not alive");
                handleSurfacePackageError(
                        mCallingInfo,
                        REQUEST_SURFACE_PACKAGE_SDK_NOT_LOADED,
                        "SDK " + mSdkName + " is not loaded",
                        /*timeSystemServerReceivedCallFromSandbox=*/ -1,
                        SANDBOX_API_CALLED__STAGE__STAGE_UNSPECIFIED,
                        /*successAtStage=*/ false,
                        callback);
            } catch (RemoteException e) {
                String errorMsg = "Failed to requestSurfacePackage";
                Log.w(TAG, errorMsg, e);
                handleSurfacePackageError(
                        mCallingInfo,
                        SdkSandboxManager.REQUEST_SURFACE_PACKAGE_INTERNAL_ERROR,
                        errorMsg + ": " + e,
                        /*timeSystemServerReceivedCallFromSandbox=*/ -1,
                        SANDBOX_API_CALLED__STAGE__STAGE_UNSPECIFIED,
                        /*successAtStage=*/ false,
                        callback);
            }
        }

        private LoadSdkException updateLoadSdkErrorCode(LoadSdkException exception) {
            switch (exception.getLoadSdkErrorCode()) {
                case ILoadSdkInSandboxCallback.LOAD_SDK_ALREADY_LOADED:
                    return new LoadSdkException(
                            SdkSandboxManager.LOAD_SDK_ALREADY_LOADED,
                            exception.getMessage(),
                            exception.getCause(),
                            exception.getExtraInformation());
                case ILoadSdkInSandboxCallback.LOAD_SDK_NOT_FOUND:
                    return new LoadSdkException(
                            SdkSandboxManager.LOAD_SDK_NOT_FOUND,
                            exception.getMessage(),
                            exception.getCause(),
                            exception.getExtraInformation());
                case ILoadSdkInSandboxCallback.LOAD_SDK_PROVIDER_INIT_ERROR:
                case ILoadSdkInSandboxCallback.LOAD_SDK_INSTANTIATION_ERROR:
                case ILoadSdkInSandboxCallback.LOAD_SDK_INTERNAL_ERROR:
                    return new LoadSdkException(
                            SdkSandboxManager.LOAD_SDK_INTERNAL_ERROR,
                            exception.getMessage(),
                            exception.getCause(),
                            exception.getExtraInformation());
                case SdkSandboxManager.LOAD_SDK_SDK_DEFINED_ERROR:
                    return exception;
                default:
                    Log.e(
                            TAG,
                            "Error code "
                                    + exception.getLoadSdkErrorCode()
                                    + " has no mapping to the SdkSandboxManager error codes");
                    return new LoadSdkException(
                            SdkSandboxManager.LOAD_SDK_INTERNAL_ERROR,
                            exception.getMessage(),
                            exception.getCause(),
                            exception.getExtraInformation());
            }
        }

        @SdkSandboxManager.RequestSurfacePackageErrorCode
        private int toSdkSandboxManagerRequestSurfacePackageErrorCode(int sdkSandboxErrorCode) {
            if (sdkSandboxErrorCode
                    == IRequestSurfacePackageFromSdkCallback.SURFACE_PACKAGE_INTERNAL_ERROR) {
                return SdkSandboxManager.REQUEST_SURFACE_PACKAGE_INTERNAL_ERROR;
            }
            Log.e(
                    TAG,
                    "Error code"
                            + sdkSandboxErrorCode
                            + "has no mapping to the SdkSandboxManager error codes");
            return SdkSandboxManager.REQUEST_SURFACE_PACKAGE_INTERNAL_ERROR;
        }
    }

    @VisibleForTesting(visibility = VisibleForTesting.Visibility.PRIVATE)
    SdkSandboxManagerLocal getLocalManager() {
        return mLocalManager;
    }

    private void notifyInstrumentationStarted(CallingInfo callingInfo) {
        Log.d(TAG, "notifyInstrumentationStarted: clientApp = " + callingInfo.getPackageName()
                + " clientAppUid = " + callingInfo.getUid());
        synchronized (mLock) {
            mServiceProvider.unbindService(callingInfo, true);
            int sdkSandboxUid = Process.toSdkSandboxUid(callingInfo.getUid());
            mActivityManager.killUid(sdkSandboxUid, "instrumentation started");
            mRunningInstrumentations.add(callingInfo);
        }
        // TODO(b/223386213): we need to check if there is reconcileSdkData task already enqueued
        //  because the instrumented client app was just installed.
        mSdkSandboxStorageManager.notifyInstrumentationStarted(callingInfo);
    }

    private void notifyInstrumentationFinished(CallingInfo callingInfo) {
        Log.d(TAG, "notifyInstrumentationFinished: clientApp = " + callingInfo.getPackageName()
                + " clientAppUid = " + callingInfo.getUid());
        synchronized (mLock) {
            mRunningInstrumentations.remove(callingInfo);
        }
    }

    private boolean isInstrumentationRunning(CallingInfo callingInfo) {
        synchronized (mLock) {
            return mRunningInstrumentations.contains(callingInfo);
        }
    }

    private void logLatencyMetricsForCallback(
            CallingInfo callingInfo,
            long timeSystemServerReceivedCallFromSandbox,
            int method,
            SandboxLatencyInfo sandboxLatencyInfo) {
        final int appUid = callingInfo.getUid();

        SdkSandboxStatsLog.write(
                SdkSandboxStatsLog.SANDBOX_API_CALLED,
                method,
                sandboxLatencyInfo.getLatencySystemServerToSandbox(),
                /*success=*/ true,
                SdkSandboxStatsLog.SANDBOX_API_CALLED__STAGE__SYSTEM_SERVER_TO_SANDBOX,
                appUid);

        SdkSandboxStatsLog.write(
                SdkSandboxStatsLog.SANDBOX_API_CALLED,
                method,
                sandboxLatencyInfo.getSandboxLatency(),
                sandboxLatencyInfo.isSuccessfulAtSandbox(),
                SdkSandboxStatsLog.SANDBOX_API_CALLED__STAGE__SANDBOX,
                appUid);

        final int latencySdk = sandboxLatencyInfo.getSdkLatency();
        if (latencySdk != -1) {
            SdkSandboxStatsLog.write(
                    SdkSandboxStatsLog.SANDBOX_API_CALLED,
                    method,
                    latencySdk,
                    sandboxLatencyInfo.isSuccessfulAtSdk(),
                    SdkSandboxStatsLog.SANDBOX_API_CALLED__STAGE__SDK,
                    appUid);
        }

        SdkSandboxStatsLog.write(
                SdkSandboxStatsLog.SANDBOX_API_CALLED,
                method,
                /*latency=*/ (int)
                        (timeSystemServerReceivedCallFromSandbox
                                - sandboxLatencyInfo.getTimeSandboxCalledSystemServer()),
                /*success=*/ true,
                SdkSandboxStatsLog.SANDBOX_API_CALLED__STAGE__SANDBOX_TO_SYSTEM_SERVER,
                appUid);
    }

    /** @hide */
    public static class Lifecycle extends SystemService {
        @VisibleForTesting(visibility = VisibleForTesting.Visibility.PRIVATE)
        SdkSandboxManagerService mService;

        public Lifecycle(Context context) {
            super(context);
            SdkSandboxServiceProvider provider = new SdkSandboxServiceProviderImpl(getContext());
            mService = new SdkSandboxManagerService(getContext(), provider);
        }

        @Override
        public void onStart() {
            publishBinderService(SDK_SANDBOX_SERVICE, mService);
            LocalManagerRegistry.addManager(
                    SdkSandboxManagerLocal.class, mService.getLocalManager());
        }

        @Override
        public void onUserUnlocking(TargetUser user) {
            final int userId = user.getUserHandle().getIdentifier();
            mService.onUserUnlocking(userId);
        }
    }

    private class UidImportanceListener implements ActivityManager.OnUidImportanceListener {

        private static final int IMPORTANCE_CUTPOINT = IMPORTANCE_VISIBLE;

        public boolean isListening = false;

        public void startListening() {
            synchronized (mLock) {
                if (isListening) {
                    return;
                }
                mActivityManager.addOnUidImportanceListener(this, IMPORTANCE_CUTPOINT);
                isListening = true;
            }
        }

        public void stopListening() {
            synchronized (mLock) {
                if (!isListening) {
                    return;
                }
                mActivityManager.removeOnUidImportanceListener(this);
                isListening = false;
            }
        }

        @Override
        public void onUidImportance(int uid, int importance) {
            if (importance <= IMPORTANCE_CUTPOINT) {
                // The lower the importance value, the more "important" the process is. We
                // are only interested when the process is no longer in the foreground.
                return;
            }
            synchronized (mLock) {
                for (int i = 0; i < mCallingInfosWithDeathRecipients.size(); i++) {
                    final CallingInfo callingInfo = mCallingInfosWithDeathRecipients.keyAt(i);
                    if (callingInfo.getUid() == uid) {
                        LogUtil.d(
                                TAG,
                                "App with uid "
                                        + uid
                                        + " has gone to the background, unbinding sandbox");
                        // Unbind the sandbox when the app goes to the background to lower its
                        // priority.
                        mServiceProvider.unbindService(callingInfo, false);
                    }
                }
            }
        }
    }

    /** Class which retrieves and stores the sdkName, sdkProviderClassName, and ApplicationInfo */
    private static class SdkProviderInfo {

        private final ApplicationInfo mApplicationInfo;
        private final SharedLibraryInfo mSdkInfo;
        private final String mSdkProviderClassName;

        private SdkProviderInfo(
                ApplicationInfo applicationInfo,
                SharedLibraryInfo sdkInfo,
                String sdkProviderClassName) {
            mApplicationInfo = applicationInfo;
            mSdkInfo = sdkInfo;
            mSdkProviderClassName = sdkProviderClassName;
        }

        public SharedLibraryInfo getSdkInfo() {
            return mSdkInfo;
        }

        public String getSdkProviderClassName() {
            return mSdkProviderClassName;
        }

        public ApplicationInfo getApplicationInfo() {
            return mApplicationInfo;
        }
    }

    private class LocalImpl implements SdkSandboxManagerLocal {

        @NonNull
        @Override
        public String getSdkSandboxProcessNameForInstrumentation(
                @NonNull ApplicationInfo clientAppInfo) {
            return clientAppInfo.processName + "_sdk_sandbox_instr";
        }

        @Override
        public void notifyInstrumentationStarted(
                @NonNull String clientAppPackageName, int clientAppUid) {
            SdkSandboxManagerService.this.notifyInstrumentationStarted(
                    new CallingInfo(clientAppUid, clientAppPackageName));
        }

        @Override
        public void notifyInstrumentationFinished(
                @NonNull String clientAppPackageName, int clientAppUid) {
            SdkSandboxManagerService.this.notifyInstrumentationFinished(
                    new CallingInfo(clientAppUid, clientAppPackageName));
        }

        @Override
        public boolean isInstrumentationRunning(
                @NonNull String clientAppPackageName, int clientAppUid) {
            return SdkSandboxManagerService.this.isInstrumentationRunning(
                    new CallingInfo(clientAppUid, clientAppPackageName));
        }

        @Override
        public void enforceAllowedToSendBroadcast(@NonNull Intent intent) {
            if (intent.getAction() != null) {
                throw new SecurityException(
                        "Intent "
                                + intent.getAction()
                                + " may not be broadcast from an SDK sandbox uid");
            }
        }

        @Override
        public void enforceAllowedToStartActivity(@NonNull Intent intent) {
            if (intent.getAction() != null) {
                if (!Intent.ACTION_VIEW.equals(intent.getAction())) {
                    throw new SecurityException(
                            "Intent "
                                    + intent.getAction()
                                    + " may not be broadcast from an SDK sandbox uid.");
                }

                if (intent.getPackage() != null || intent.getComponent() != null) {
                    throw new SecurityException(
                            "Intent "
                                    + intent.getAction()
                                    + " broadcast from an SDK sandbox uid may not specify a"
                                    + " package name or component.");
                }
            }
        }

        @Override
        public void enforceAllowedToStartOrBindService(@NonNull Intent intent) {
            SdkSandboxManagerService.this.enforceAllowedToStartOrBindService(intent);
        }
    }
}<|MERGE_RESOLUTION|>--- conflicted
+++ resolved
@@ -1466,12 +1466,6 @@
             boolean shouldUnloadSdks,
             long timeSystemServerReceivedCallFromApp) {
         synchronized (mLock) {
-<<<<<<< HEAD
-            // Unload required SDKs
-            UnloadSdkRemoveLinksToSdkResponse response =
-                    unloadSdksForAppLocked(
-                            callingInfo, sdkName, timeSystemServerReceivedCallFromApp);
-=======
             // Create empty response. If SDKs do not need to be unloaded due to app death, nothing
             // will be logged anyway.
             UnloadSdkRemoveLinksToSdkResponse response = new UnloadSdkRemoveLinksToSdkResponse();
@@ -1482,7 +1476,6 @@
                         unloadSdksForAppLocked(
                                 callingInfo, sdkName, timeSystemServerReceivedCallFromApp);
             }
->>>>>>> 4bca3809
 
             // Clean up
             ArrayList<Pair<CallingInfo, String>> linksToDelete = new ArrayList<>();
